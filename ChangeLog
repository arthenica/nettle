--- conflicted
+++ resolved
@@ -1,4 +1,3 @@
-<<<<<<< HEAD
 2020-07-13  Niels Möller  <nisse@lysator.liu.se>
 
 	* chacha-crypt.c (chacha_crypt) [HAVE_NATIVE_chacha_3core]: Use
@@ -13,13 +12,12 @@
 	chacha with 128-bit keys. #if:ed out since 2014-03-04, see below.
 	(test_chacha_core): New function, test chacha with simple input
 	structure.
-=======
+
 2020-07-10  Niels Möller  <nisse@lysator.liu.se>
 
 	* x86_64/salsa20-2core.asm: New file.
 	* x86_64/salsa20-crypt.asm: Deleted, siince the 2core assembly is
 	faster.
->>>>>>> 95db6b16
 
 2020-07-08  Niels Möller  <nisse@lysator.liu.se>
 
