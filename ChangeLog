<<<<<<< HEAD
2019-06-26  Niels Möller  <nisse@lysator.liu.se>

	* Released nettle-3.5.1.

	* configure.ac: Update version number to 3.5.1.

	* Makefile.in (distdir): Add x86_64/sha_ni to list of distributed
	directories.

	* Released nettle-3.5.

2019-06-25  Niels Möller  <nisse@lysator.liu.se>

	* config.sub: Update to 2019-05-23 version, from savannah's
	config.git.
	* config.guess: Update to 2019-06-10 version, from savannah's
	config.git. Adds recognition of mips R6 and riscv.
=======
2019-06-06  Niels Möller  <nisse@lysator.liu.se>

	Update for cmac changes, enabling const for the _message fucntions.
	* siv-cmac.c (_siv_s2v): Take a const struct cmac128_key as argument,
	and use a local struct cmac128_ctx for message-specific state.
	(siv_cmac_set_key): Take a struct cmac128_key as argument. Updated
	callers.
	(siv_cmac_encrypt_message, siv_cmac_decrypt_message): Take a const
	struct cmac128_key as argument. Updated callers.

	* siv-cmac.h (SIV_CMAC_CTX): Changed to use struct cmac128_key
	rather than struct cmac128_ctx.

	* siv-cmac-aes256.c (siv_cmac_aes256_encrypt_message)
	(siv_cmac_aes256_decrypt_message): Likewise.
	* siv-cmac-aes128.c (siv_cmac_aes128_encrypt_message)
	(siv_cmac_aes128_decrypt_message): The ctx argument made const.

2019-05-15  Niels Möller  <nisse@lysator.liu.se>

	* siv-cmac.h (SIV_CMAC_AES128_KEY_SIZE, SIV_CMAC_AES256_KEY_SIZE):
	New constants.
	* testsuite/siv-test.c: Simplify tests a little.

	* siv-cmac.h (SIV_MIN_NONCE_SIZE): New constant, 1.
	* siv-cmac.c (_siv_s2v): Require non-empty nonce.
	* nettle.texinfo (SIV-CMAC): Update documentation.

2019-05-06  Niels Möller  <nisse@lysator.liu.se>

	SIV-CMAC mode, based on patch by Nikos Mavrogiannopoulos:
	* siv-cmac.h (SIV_BLOCK_SIZE, SIV_DIGEST_SIZE): New constants.
	(SIV_CMAC_CTX): New macro.
	(struct siv_cmac_aes128_ctx, struct siv_cmac_aes256_ctx): New
	context structs.
	* siv-cmac.c (_siv_s2v, siv_cmac_set_key)
	(siv_cmac_encrypt_message)
	(siv_cmac_decrypt_message): New file, new functions.
	* siv-cmac-aes128.c (siv_cmac_aes128_set_key)
	(siv_cmac_aes128_encrypt_message)
	(siv_cmac_aes128_decrypt_message): New file, new functions.
	* siv-cmac-aes256.c (siv_cmac_aes256_set_key)
	(siv_cmac_aes256_encrypt_message)
	(siv_cmac_aes256_decrypt_message): New file, new functions.
	* Makefile.in (nettle_SOURCES): Add siv-cmac source files.
	(HEADERS): Add siv-cmac.h.
	* testsuite/siv-test.c: New file.
	* testsuite/Makefile.in (TS_NETTLE_SOURCES): Added siv-test.c
	* nettle.texinfo (SIV-CMAC): Documentation.

2019-04-30  Niels Möller  <nisse@lysator.liu.se>

	Based on a patch contributed by Nikos Mavrogiannopoulos.
	* cmac.c (_cmac128_block_mulx): Renamed function...
	(block_mulx): ... from old name.
	* cmac-internal.h (_cmac128_block_mulx): New file, declare function.
	* Makefile.in (DISTFILES): Added cmac-internal.h.
>>>>>>> 83296eb6

2019-06-05  Niels Möller  <nisse@lysator.liu.se>

	Further separation of CMAC per-message state from the
	message-independent subkeys, analogous to the gcm implementation.
	* cmac.h (struct cmac128_ctx): Remove key, instead a struct
	cmac128_key should be passed separately to functions that need it.
	(CMAC128_CTX): Include both a struct cmac128_key and a struct
	cmac128_ctx.
	(CMAC128_SET_KEY, CMAC128_DIGEST): Updated accordingly.

	* cmac.c (cmac128_set_key): Change argument type from cmac128_ctx
	to cmac128_key. Use a nettle_block16 for the constant zero block.
	(cmac128_init): New function, to initialize a cmac128_ctx.
	(cmac128_digest): Add cmac128_key argument. Move padding memset
	into the block handling a partial block. Call cmac128_init to
	reset state.

2019-06-01  Niels Möller  <nisse@lysator.liu.se>

	* cmac.h (struct cmac128_key): New struct.
	* cmac.h (struct cmac128_ctx): Use struct cmac128_key.
	* cmac.c (cmac128_set_key, cmac128_digest): Update accordingly.

2019-05-12  Niels Möller  <nisse@lysator.liu.se>

	Delete old libdes/openssl compatibility interface.
	* des-compat.c: Delete file.
	* des-compat.h: Delete file.
	* testsuite/des-compat-test.c: Delete file.
	* nettle.texinfo (Compatibility functions): Delete mention in documentation.

2019-05-11  Niels Möller  <nisse@lysator.liu.se>

	* NEWS: More updates for Nettle-3.5.

2019-04-27  Niels Möller  <nisse@lysator.liu.se>

	From Simo Sorce:
	* x86_64/poly1305-internal.asm: Add missing EPILOGUE.
	* x86_64/serpent-decrypt.asm: Likewise.
	* x86_64/serpent-encrypt.asm: Likewise.

2019-04-14  Niels Möller  <nisse@lysator.liu.se>

	* tools/nettle-pbkdf2.c (main): Check strdup return value.

2019-03-29  Niels Möller  <nisse@lysator.liu.se>

	* aes.h (struct aes_ctx): Redefine using a union of key-size
	specific contexts.
	* aes-decrypt.c (aes_decrypt): Use switch on key_size.
	* aes-encrypt.c (aes_encrypt): Likewise.
	* aes-set-decrypt-key.c (aes_invert_key): Likewise.
	* aes-set-encrypt-key.c (aes_set_encrypt_key): Likewise.

2019-03-27  Niels Möller  <nisse@lysator.liu.se>

	* xts.c (xts_shift): Arrange with a single write to u64[1].
	* cmac.c (block_mulx): Rewrite to work in the same way as
	xts_shift, with 64-bit operations. XTS and CMAC use opposite
	endianness, but otherwise, these two functions are identical.

2019-03-24  Niels Möller  <nisse@lysator.liu.se>

	From Simo Sorce:
	* xts.h: New file.
	* xts.c: New file.
	(BE_SHIFT): New macro.
	(xts_shift, check_length, xts_encrypt_message)
	(xts_decrypt_message): New functions.
	* xts-aes128.c (xts_aes128_set_encrypt_key)
	(xts_aes128_set_decrypt_key, xts_aes128_encrypt_message)
	(xts_aes128_decrypt_message): New file, new functions.
	* xts-aes256.c (xts_aes256_set_encrypt_key)
	(xts_aes256_set_decrypt_key, xts_aes256_encrypt_message)
	(xts_aes256_decrypt_message): New file, new functions.
	* nettle.texinfo (XTS): Document XTS mode.
	* Makefile.in (nettle_SOURCES): Add xts sourcce files.
	(HEADERS): New installed header xts.h.
	* testsuite/xts-test.c: New file.
	* testsuite/Makefile.in (TS_NETTLE_SOURCES): Add xts-test.c.

2019-02-06  Niels Möller  <nisse@lysator.liu.se>

	* gosthash94.h (struct gosthash94_ctx): Move block buffer last in
	struct.
	* md2.h (struct md2_ctx): Likewise.
	* md4.h (struct md4_ctx): Likewise.
	* md5.h (struct md5_ctx): Likewise.
	* ripemd160.h (struct ripemd160_ctx): Likewise.
	* sha1.h (struct sha1_ctx): Likewise.
	* sha2.h (struct sha256_ctx, struct sha512_ctx): Likewise.

2019-01-19  Niels Möller  <nisse@lysator.liu.se>

	* examples/Makefile.in (TARGETS): Delete eratosthenes, left over
	from earlier change.

	* fat-arm.c: Fix declarations of chacha_core functions.

	From Yuriy M. Kaminskiy:
	* fat-setup.h (chacha_core_func): New typedef.
	* fat-arm.c (fat_init): Enable choice between
	_nettle_chacha_core_c and _nettle_chacha_core_neon.
	* configure.ac (asm_nettle_optional_list): Add
	chacha-core-internal-2.asm.
	* chacha-core-internal.c: Enable fat build with C and asm version.
	* arm/fat/chacha-core-internal-2.asm: New file.

2019-01-12  Niels Möller  <nisse@lysator.liu.se>

	* examples/eratosthenes.c: Deleted program.
	* examples/Makefile.in: Delete rule to build and distribute it.

2019-01-10  Niels Möller  <nisse@lysator.liu.se>

	* testsuite/rsa-compute-root-test.c (test_one): Use %u and
	corresponding cast, when printing bit sizes.

2019-01-09  Niels Möller  <nisse@lysator.liu.se>

	* examples/nettle-benchmark.c (GET_CYCLE_COUNTER): Add volatile to
	inline asm.

2019-01-08  Niels Möller  <nisse@lysator.liu.se>

	* sha512-compress.c: Add missing include of sha2-internal.h.

2019-01-06  Niels Möller  <nisse@lysator.liu.se>

	* testsuite/rsa-compute-root-test.c (generate_keypair): Fix assert
	call with side-effects.

2019-01-06  Niels Möller  <nisse@lysator.liu.se>

	* nettle-types.h: Don't use nettle-stdint.h, include <stdint.h>
	directly.
	* nettle-write.h: Likewise.
	* configure.ac: Delete use of AX_CREATE_STDINT_H.
	* aclocal.m4 (AX_CREATE_STDINT_H): Delete.
	* Makefile.in (INSTALL_HEADERS, distclean-here): Delete mention of
	nettle-stdint.h.

2018-12-26  Niels Möller  <nisse@lysator.liu.se>

	* examples/hogweed-benchmark.c (make_openssl_rsa_ctx): New helper
	function. Call openssl's RSA_generate_key_ex rather then the
	deprecated RSA_generate_key.
	(bench_openssl_rsa_init, bench_openssl_rsa_tr_init): Use it.

	* eccdata.c (ecc_pippenger_precompute): Check that table size is
	at least 2. Intended to silence warning from the clang static
	analyzer.

	* configure.ac: Bump package version to 3.5.
	(LIBNETTLE_MAJOR): Bump major number, now 7.
	(LIBHOGWEED_MAJOR): Bump major number, now 5.
	(LIBNETTLE_MINOR, LIBHOGWEED_MINOR): Reset to zero.

	* pkcs1-internal.h: New header file, moved declarations of
	_pkcs1_sec_decrypt and _pkcs1_sec_decrypt_variable here.
	* rsa-internal.h: ... old location.
	* Makefile.in (DISTFILES): Added pkcs1-internal.h.
	* pkcs1-decrypt.c: Include new file.
	* pkcs1-sec-decrypt.c: Likewise.
	* rsa-decrypt-tr.c: Likewise.
	* rsa-sec-decrypt.c: Likewise.
	* testsuite/pkcs1-sec-decrypt-test.c: Likewise.

	* tools/nettle-pbkdf2.c: Add #define _GNU_SOURCE, needed for
	strdup with gcc -std=c89.
	* testsuite/ed25519-test.c: Add #define _GNU_SOURCE, needed for
	getline with gcc -std=c89.

	* rsa-sign-tr.c (sec_equal): Fix accidental use of C99 for loop.
	Reported by Andreas Gustafsson.
	* testsuite/rsa-sec-decrypt-test.c (test_main): Likewise.

2018-12-04  Niels Möller  <nisse@lysator.liu.se>

	* Released nettle-3.4.1.

2018-11-28  Niels Möller  <nisse@lysator.liu.se>

	* configure.ac: Update GMP check. Check for the function
	mpn_sec_div_r, available since GMP-6.0.0.

	* testsuite/rsa-encrypt-test.c (test_main): Fix allocation of
	decrypted storage. Update test of rsa_decrypt, to allow clobbering
	of all of the passed in message area.

	* pkcs1-decrypt.c (pkcs1_decrypt): Rewrite as a wrapper around
	_pkcs1_sec_decrypt_variable. Improves side-channel silence of the
	only caller, rsa_decrypt.

	* Makefile.in (DISTFILES): Add rsa-internal.h, needed for make
	dist. Patch from Simo Sorce.

	* rsa-internal.h: Add include of rsa.h.

2018-11-27  Niels Möller  <nisse@lysator.liu.se>

	* rsa-sec-compute-root.c (sec_mul, sec_mod_mul, sec_powm): New
	local helper functions, with their own itch functions.
	(_rsa_sec_compute_root_itch, _rsa_sec_compute_root): Rewrote to
	use helpers, for clarity.

2018-11-26  Niels Möller  <nisse@lysator.liu.se>

	* testsuite/rsa-compute-root-test.c (generate_keypair): Simplify
	selection of psize and qsize, and fix so that qsize is used.
	(test_main): Add outer loop, to test with more than one key.
	Deallocate storage before exiting.

2018-11-25  Niels Möller  <nisse@lysator.liu.se>

	* testsuite/rsa-compute-root-test.c: Renamed, from ...
	* testsuite/rsa-sec-compute-root-test.c: ... old name.

	* rsa.h (rsa_sec_compute_root_tr): Deleted declaration, moved to ...
	* rsa-internal.h (_rsa_sec_compute_root_tr): ... new location.
	* rsa-sign-tr.c (_rsa_sec_compute_root_tr): Renamed, from...
	(rsa_sec_compute_root_tr): ... old name. Updated callers.
	(cnd_mpn_zero): Use a volatile-declared mask variable.

	* testsuite/testutils.c (mpz_urandomb) [NETTLE_USE_MINI_GMP]: Fix
	masking of most significant bits.

	* rsa-decrypt-tr.c (rsa_decrypt_tr): Use
	NETTLE_OCTET_SIZE_TO_LIMB_SIZE.

	* testsuite/rsa-sec-decrypt-test.c (rsa_decrypt_for_test): Tweak
	valgrind marking, and document potential leakage of lowest and
	highest bits of p and q.

	* rsa-sec-compute-root.c (_rsa_sec_compute_root): Avoid calls to
	mpz_sizeinbase, since that potentially leaks most significant bits
	of private key parameters a and b.

	* testsuite/pkcs1-sec-decrypt-test.c (pkcs1_decrypt_for_test): Fix
	valgrind marking of return value.

	Merged below changes from Simo Sorce, to make RSA private key
	operations side-channel silent.

2018-11-08  Simo Sorce  <simo@redhat.com>

	* rsa-sign.c (rsa_compute_root) [!NETTLE_USE_MINI_GMP]: Use
	_rsa_sec_compute_root.

	* testsuite/rsa-sec-compute-root-test.c: Add more tests for new
	side-channel silent functions.

	* rsa-sign.c (rsa_private_key_prepare): Check that qn + cn >= pn,
	since that is required for one of the GMP calls in
	_rsa_sec_compute_root.

	* rsa-decrypt-tr.c: Switch to use side-channel silent functions.

	* pkcs1-sec-decrypt.c (_pkcs1_sec_decrypt_variable): New private
	function. Variable size version for backwards compatibility.

	* testsuite/rsa-sec-decrypt-test.c: Adds more tests.

	* rsa-sec-decrypt.c (rsa_sec_decrypt): New function.
	Fixed length side-channel silent version of rsa-decrypt.
	* testsuite/rsa-encrypt-test.c: add tests for the new fucntion.

	* testsuite/pkcs1-sec-decrypt-test.c: Adds tests for
	_pkcs1_sec_decrypt.

	* gmp-glue.c (mpn_get_base256): New function.

	* pkcs1-sec-decrypt.c (_pkcs1_sec_decrypt): New private function.
	Fixed length side-channel silent version of pkcs1-decrypt.

	* cnd-memcpy.c (cnd_memcpy): New function.
	* memops.h: Declare it.
	* testsuite/cnd-memcpy-test.c: New test case.

	* rsa-sign-tr.c (rsa_sec_compute_root_tr): New function that uses
	_rsa_sec_compute_root, as well as side-channel silent RSA
	blinding.
	(rsa_compute_root_tr) Rewritten as a wrapper around
	rsa_sec_compute_root_tr.
	(rsa_sec_blind, rsa_sec_unblind, sec_equal, rsa_sec_check_root)
	(cnd_mpn_zero): New helper functions.
	(rsa_sec_compute_root_tr) [NETTLE_USE_MINI_GMP]: Defined as a not
	side-channel silent wrapper around rsa_compute_root_tr, and the
	latter function left unchanged.

	* rsa-sec-compute-root.c (_rsa_sec_compute_root_itch)
	(_rsa_sec_compute_root): New file, new private functions.
	Side-channel silent version of rsa_compute_root.
	* rsa-internal.h: New header file with declarations.

	* gmp-glue.h (NETTLE_OCTET_SIZE_TO_LIMB_SIZE): New macro.

2018-11-24  Niels Möller  <nisse@lysator.liu.se>

	* configure.ac: Bump package version to 3.4.1.
	(LIBNETTLE_MINOR): Bump library version to 6.5.
	(LIBHOGWEED_MINOR): Bump library version to 4.5.

2018-11-17  Niels Möller  <nisse@lysator.liu.se>

	* examples/hogweed-benchmark.c (bench_rsa_verify)
	(bench_openssl_rsa_tr_init): New functions.
	(alg_list): Benchmark timing-resistant RSA functions, i.e.,
	including RSA blinding.
	(main): Increase width of first column, here and in other
	printouts.

2018-10-10  Dmitry Eremin-Solenikov  <dbaryshkov@gmail.com>

	* ctr16.c (_ctr_crypt16): Bugfix for the src == dst case, when
	processing more than on full block of size CTR_BUFFER_LIMIT, src
	and dst arguments to memxor3 were not properly updated.

2018-10-10  Niels Möller  <nisse@lysator.liu.se>

	* aes-set-encrypt-key.c: Add missing include of stdlib.h.
	* des-compat.c: Likewise.

2018-09-13  Niels Möller  <nisse@lysator.liu.se>

	* rsa-keygen.c (rsa_generate_keypair): Delete unlikely and
	redundant check for p == q.

2018-08-09  Niels Möller  <nisse@lysator.liu.se>

	* rsa-internal.h (_rsa_blind, _rsa_unblind): Mark with
	_NETTLE_ATTRIBUTE_DEPRECATED.

	* nettle-types.h (_NETTLE_ATTRIBUTE_PURE)
	(_NETTLE_ATTRIBUTE_DEPRECATED): New macros, for gcc and
	lookalikes.
	* ecc-curve.h: Include nettle-types.h, and use
	_NETTLE_ATTRIBUTE_PURE instead of local definition.
	* nettle-meta.h: Use _NETTLE_ATTRIBUTE_PURE, instead of explicit
	#ifdefs.

	* aes.h: Mark functions using struct aes_ctx interface as
	deprecated. Add #undef _NETTLE_ATTRIBUTE_DEPRECATED in files where
	the functions are implemented or tested.
	* gcm.h: Similarly mark functions using gcm_aes_ctx as deprecated.

	* nettle-internal.c (des_set_key_wrapper, des3_set_key_wrapper)
	(blowfish128_set_key_wrapper): Wrapper functions, to avoid cast
	between incompatible function types (which gcc-8 warns about).
	Wrappers are expected to compile to a single jmp instruction.

	* des-compat.c (des_compat_des3_encrypt)
	(des_compat_des3_decrypt): Change length argument type to size_t.

2018-08-08  Niels Möller  <nisse@lysator.liu.se>

	* nettle.texinfo (Compatibility): New section on ABI and API
	compatibility.

2018-07-25  Dmitry Eremin-Solenikov  <dbaryshkov@gmail.com>

	* examples/nettle-benchmark.c: Add benchmarking for HMAC functions.

2018-07-13  Niels Möller  <nisse@lysator.liu.se>

	* examples/eratosthenes.c (vector_alloc): Add assert related to
	overflow in the size calculation. Fixes a corner case identified
	by static analysis.
	(vector_init): Analogous assert.

2018-07-12  Niels Möller  <nisse@lysator.liu.se>

	* examples/eratosthenes.c (main): Don't allocate bitmap storage
	for limit == 2 (early exit), closing memory leak at exit.
	(main): Fix handling of short -q option.

	* eccdata.c (output_curve): Replace mpz_init_set_ui by mpz_set_ui,
	to fix memory leak.
	(ecc_curve_clear): New function.
	(main): Call it, to deallocate storage before exit.

2018-07-08  Niels Möller  <nisse@lysator.liu.se>

	* fat-x86_64.c (fat_init): Fix setup for nettle_sha1_compress.
	* x86_64/fat/sha1-compress.asm: Add leading underscore to symbol name.
	* x86_64/fat/sha1-compress-2.asm: Likewise.

2018-07-07  Niels Möller  <nisse@lysator.liu.se>

	From Nikos Mavrogiannopoulos.
	* sha1-compress.c (nettle_sha1_compress): Renamed, and promoted to
	public function, since there's known appliation usage (filezilla).
	* sha1.h (_nettle_sha1_compress): Old name, now a preprocessor
	alias for the new name.
	* md5-compress.c (nettle_md5_compress): Similarly renamed (used by
	sogo).
	* md5.h (_nettle_md5_compress): Old name,, now a preprocessor
	alias for the new name.

	* chacha-internal.h, dsa-internal.h, eddsa-internal.h:
	* hogweed-internal.h, ripemd160-internal.h, rsa-internal.h:
	* salsa20-internal.h, sha2-internal.h, sha3-internal.h:
	* umac-internal.h: Internal declarations moved to new header
	files, which are not installed..
	* Makefile.in (DISTFILES): Added above files.

	* libnettle.map.in: Use a different symbol version for _nettle_*
	symbols, depending on the minor release. This marks these symbols
	explicitly not part of the public Nettle ABI.
	* libhogweed.map.in: Analogous change.

2018-06-17  Niels Möller  <nisse@lysator.liu.se>

	* aclocal.m4 (NETTLE_CHECK_IFUNC): Fix quoting. Patch contributed
	by Dmitry Eremin-Solenikov.

	* testsuite/symbols-test: Exclude ____chkstk_darwin symbols,
	produced by Apple's Xcode 10 compiler. Patch contributed by
	Dominyk Tiller.

2018-03-25  Niels Möller  <nisse@lysator.liu.se>

	From Michael Weiser.
	* configure.ac (ASM_WORDS_BIGENDIAN): New substution, set from AC_C_BIGENDIAN.
	* config.m4.in: Use it to set WORDS_BIGENDIAN.
	* asm.m4 (IF_BE, IF_LE): New macros.
	* arm/memxor.asm: Support big-endian ARM.
	* arm/memxor3.asm: Likewise.
	* arm/neon/chacha-core-internal.asm: Likewise.
	* arm/neon/salsa20-core-internal.asm: Likewise.
	* arm/neon/umac-nh.asm: Likewise.
	* arm/v6/sha1-compress.asm: Likewise.
	* arm/v6/sha256-compress.asm: Likewise.
	* arm/README: Document big-endian considerations.

2018-03-17  Niels Möller  <nisse@lysator.liu.se>

	Discourage direct access to data symbols with non-public size.
	Direct references to these symbols may result in copy-relocations
	like R_X86_64_COPY, which make the symbol size leak into the ABI.
	* ecc-curve.h (_nettle_secp_192r1, _nettle_secp_224r1)
	(_nettle_secp_256r1, _nettle_secp_384r1, _nettle_secp_521r1): Add
	leading underscore on these data symbols.

	* nettle-meta.h (_nettle_ciphers, _nettle_hashes, _nettle_aeads)
	(_nettle_armors): Add leading underscore on these data symbols.
	Update all internal use. Macros without leading underscore remain,
	and expand to access via accessor functions nettle_get_ciphers and
	similar.

2018-03-10  Niels Möller  <nisse@lysator.liu.se>

	* eccdata.c (ecc_table_size): New helper function.
	(ecc_pippenger_precompute): Display warning for poor parameters.

	* eccparams.c (main): New program, to list parameter alternatives
	for Pippenger's algorithm.

	* Makefile.in: Tweak parameters for ecc tables.
	(ecc-192.h): Change parameters from k = 7, c = 6 to k = 8, c = 6.
	Reduces table size from 15 KB to 12 KB. Modest speedup, appr. 3%
	for ecdsa signatures.
	(ecc-224.h): Change parameters from k = 12, c = 6 to k = 16, c =
	7. Table size unchanged (14 KB in 32-bit platforms, 18 KB on
	64-bit platforms. Minor speedup, appr. 1% for ecdsa signatures.
	(ecc-256.h): Change parameters from k = 14, c = 6 to k = 11, c =
	6. Table size unchanged, 16 KB. 14% speedup for ecdsa signatures.
	(ecc-384.h): Changed parameters from k = 41, c = 6 to k = 32, c =
	6. Table size unchanged. 12% speedup for ecdsa signatures.
	(ecc-521.h): Changed parameters from k = 56, c = 6 to k 44, c = 6.
	Table size unchanged (17 KB on 32-bit platforms, 18 KB on 64-bit
	platforms). 15% speedup for ecdsa signatures.
	(ecc-255.h): Change parameters from k = 14, c = 6 to k = 11, c =
	6. Table size unchanged, 16 KB. 24% speedup for eddsa signatures.

2018-03-14  Niels Möller  <nisse@lysator.liu.se>

	Merge sha256 code using the x86_64 sha_ni instructions, starting
	2018-02-21.

2018-03-11  Niels Möller  <nisse@lysator.liu.se>

	* x86_64/fat/sha256-compress.asm: New file.
	* x86_64/fat/sha256-compress-2.asm: New file.
	* fat-x86_64.c (fat_init): Select plain x86_64 assembly version or
	sha_ni version for sha256_compress.

2018-02-21  Niels Möller  <nisse@lysator.liu.se>

	* x86_64/sha_ni/sha256-compress.asm: New implementation using sha_ni
	instructions.

2018-02-20  Niels Möller  <nisse@lysator.liu.se>

	* testsuite/cmac-test.c (test_cmac_hash): Deallocate ctx properly.

2018-02-19  Niels Möller  <nisse@lysator.liu.se>

	Mostly aesthetic changes. Besides indentation:
	* cmac.h (struct cmac128): Rename, to cmac128_ctx.
	(CMAC128_CTX): Rename first member from data to ctx.

	* cmac.c: Use const void * as the type for cipher arguments.
	(block_mulx): Un-inline.
	(cmac128_set_key): Make a constant function local.

	* testsuite/cmac-test.c: Delete local typedefs.

2018-02-19  Nikos Mavrogiannopoulos  <nmav@redhat.com>

	Add support for CMAC.
	* cmac.h: New file.
	(struct cmac128): New struct.
	* cmac.c (block_mulx, cmac128_set_key, cmac128_update)
	(cmac128_digest): New file, new functions.
	* cmac-aes128.c (cmac_aes128_set_key, cmac_aes128_update)
	(cmac_aes128_digest): New file, new functions.
	* cmac-aes256.c (cmac_aes256_set_key, cmac_aes256_update)
	(cmac_aes256_digest): New file, new functions.
	* Makefile.in (nettle_SOURCES): Added cmac.c cmac-aes128.c cmac-aes256.c.
	(HEADERS): Added cmac.h.

	* testsuite/cmac-test.c: New tests.
	* testsuite/Makefile.in (TS_NETTLE_SOURCES): Add cmac-test.c.

	* examples/nettle-benchmark.c (time_cmac): New function.
	(main): Use it.

	* nettle.texinfo: Document CMAC.

2018-02-20  Niels Möller  <nisse@lysator.liu.se>

	* testsuite/cbc-test.c (test_cbc_bulk): Use struct
	aes256_ctx, instead of the deprecated struct aes_ctx.
	* testsuite/cfb-test.c (test_cfb_bulk): Likewise.
	* examples/rsa-session.h (struct rsa_session): Likewise.
	* examples/rsa-encrypt.c (rsa_session_set_encrypt_key)
	(process_file): Use aes256_* functions.
	* examples/rsa-decrypt.c (rsa_session_set_decrypt_key)
	(process_file): Likewise.

2018-02-19  Niels Möller  <nisse@lysator.liu.se>

	* nettle-internal.h: Include sha3.h, needed for the definition of
	NETTLE_MAX_HASH_CONTEXT_SIZE.
	(TMP_DECL_ALIGN, TMP_ALLOC_ALIGN): New macros, to support
	allocation of context structs with alignment requirements.
	[!HAVE_ALLOCA]: Also use assert, rather than calling abort
	directly.

	* pss.c (pss_encode_mgf1, pss_verify_mgf1): Use new macros.
	* pss-mgf1.c (pss_mgf1): Likewise.

2018-02-18  Niels Möller  <nisse@lysator.liu.se>

	* testsuite/Makefile.in (TS_NETTLE_SOURCES): Moved pss-mgf1-test.c...
	(TS_HOGWEED_SOURCES): ...to here. Fixes link failure in builds
	without public-key support.

2018-02-18  Dmitry Eremin-Solenikov  <dbaryshkov@gmail.com>

	* examples/nettle-openssl.c): Move expressions with side effects
	out of asserts.

2018-02-17  Dmitry Eremin-Solenikov  <dbaryshkov@gmail.com>

	(openssl_evp_set_encrypt_key, openssl_evp_set_decrypt_key): Use
	EVP_CipherInit_ex.
	* examples/nettle-openssl.c (nettle_openssl_gcm_aes128)
	(nettle_openssl_gcm_aes192, nettle_openssl_gcm_aes256): New aead
	algorithms, for benchmarking purposes, and supporting wrapper functions.
	* nettle-internal.h: Corresponding declarations.
	* examples/nettle-benchmark.c (main): Include openssl's gcm aes in
	benchmark.

2018-02-16  Niels Möller  <nisse@lysator.liu.se>

	* nettle.texinfo: Improved index entries.
	(Cipher functions): Update CAST128/CAST5 docs. Inconsistencies
	spotted by Henrik Rindlöw.

2018-02-10  Niels Möller  <nisse@lysator.liu.se>

	* configure.ac: New configure option --enable-x86-sha-ni.

2018-02-07  Niels Möller  <nisse@lysator.liu.se>

	* x86_64/fat/sha1-compress.asm: New file.
	* x86_64/fat/sha1-compress-2.asm: New file.
	* fat-x86_64.c (fat_init): Select plain x86_64 assembly version or
	sha_ni version for sha1_compress.

2018-02-05  Niels Möller  <nisse@lysator.liu.se>

	* x86_64/sha_ni/sha1-compress.asm: New implementation using sha_ni
	instructions.

	* fat-x86_64.c (get_x86_features): Check for sha_ni extension.

	* x86_64/fat/cpuid.asm: Clear %ecx input to cpuid instruction.

2018-02-01  Nikos Mavrogiannopoulos  <nmav@redhat.com>

	* gcm.c (gcm_fill): New function, for use with _ctr_crypt16.
	(gcm_encrypt, gcm_decrypt): Use _ctr_crypt16. 50% speedup of
	gcm_aes128, benchmarked on x86_64 with aesni instructions.

2018-02-01  Niels Möller  <nisse@lysator.liu.se>

	Based on a patch contributed by Nikos Mavrogiannopoulos.
	* ctr16.c (_ctr_crypt16): New file, renamed and generalized
	function. New function pointer argument, used to fill a block with
	counter values. Use nettle_block16 * as the type for the buffer to
	be filled. Always process any final and partial block, and return
	no value.
	* ctr.c (ctr_crypt): ... previous, replaced, function.
	(ctr_fill16): Updated to new argument type.
	(ctr_crypt): Return immediately after using _ctr_crypt16.

	* ctr-internal.h: New file, declaring _ctr_crypt16.
	(nettle_fill16_func): New function typedef.

	* Makefile.in (nettle_SOURCES): Added ctr16.c.
	(DISTFILES): Added ctr-internal.h.

2018-01-30  Niels Möller  <nisse@lysator.liu.se>

	* Makefile.in (clean-here): Don't delete desdata.stamp.

2018-01-24  Jay Foad  <jay.foad@gmail.com>

	* Makefile.in (TARGETS): Delete dependencies on aesdata, desdata,
	twofishdata, shadata and gcmdata. They are not needed for a normal
	build.
	(clean-here): Explicitly delete of above files.
	(desdata.stamp): New stamp target, to avoid building desdata twice
	in a parallell build.

2018-01-23  Niels Möller  <nisse@lysator.liu.se>

	* configure.ac (asm_path): Recognize "x86", in addition to "i?86",
	for 32-bit x86 processors. Reportedly needed for x86 android builds.

2018-01-20  Niels Möller  <nisse@lysator.liu.se>

	CFB8 support, contributed by Dmitry Eremin-Solenikov.
	* cfb.c (cfb8_encrypt, cfb8_decrypt): New functions.
	* cfb.h: Declare them.
	(CFB8_ENCRYPT, CFB8_DECRYPT): New macros.
	* testsuite/cfb-test.c: New tests for CFB8.
	* nettle.texinfo (CFB and CFB8): Documentation.

2018-01-16  Niels Möller  <nisse@lysator.liu.se>

	* tools/pkcs1-conv.c (convert_file): Add missing break statements.

2018-01-09  Niels Möller  <nisse@lysator.liu.se>

	* testsuite/testutils.c (test_cipher_ctr): Test operations with
	shorter sizes.

	* testsuite/ctr-test.c: Additional unofficial test vectors, to
	exercise carry propagation in the counter, and block size
	different from 16.

2018-01-08  Niels Möller  <nisse@lysator.liu.se>

	* ctr.c (ctr_crypt16): New function, with optimizations specific
	to 16-byte block size.
	(ctr_fill16): New helper function, definition depending on
	WORDS_BIGENDIAN, and little endian version requiring
	HAVE_BUILTIN_BSWAP64.
	(ctr_crypt): Use ctr_crypt16, when appropriate.

	* nettle-types.h (union nettle_block16): Add uint64_t field.

	* configure.ac: Check for __builtin_bswap64, define
	HAVE_BUILTIN_BSWAP64 if available.

	* ctr.c (ctr_fill): New function. Use in ctr_crypt.

	* ctr.c (ctr_crypt): For in-place operation, increase max buffer
	size from 4 blocks to 512 bytes, similarly to CBC and CFB.
	Improves in-place aes128 CTR performance by 25% on x86_64.

	* examples/nettle-benchmark.c (time_cipher): Benchmark in-place
	operation separately, for cbc_decrypt and ctr_crypt.

	* cbc.c (cbc_decrypt): For in-place operation (src == dst case),
	eliminate use of src variable.
	* cfb.c (cfb_decrypt): Likewise.
	* gcm.c (gcm_crypt): Likewise, and replace one memxor3 by memxor.

2018-01-03  Niels Möller  <nisse@lysator.liu.se>

	* x86_64/aesni/aes-encrypt-internal.asm: Read subkeys into xmm
	registers before the block loop, and completely unroll the round
	loop.
	* x86_64/aesni/aes-decrypt-internal.asm: Likewise.

2017-11-19  Niels Möller  <nisse@lysator.liu.se>

	* Released nettle-3.4.

2017-11-12  Niels Möller  <nisse@lysator.liu.se>

	* configure.ac: Update check of GMP_NUMB_BITS declaration in
	assembly files. Was broken by rename of configure variable
	GMP_NUMB_BITS --> NUMB_BITS.

2017-11-11  Niels Möller  <nisse@lysator.liu.se>

	* nettle.texinfo: Document nettle_get_hashes, nettle_get_ciphers
	and nettle_get_aeads, and replace nettle_secp_256r1 by
	nettle_get_secp_256r1. Update version numbers. Delete ancient
	setting of ispell-skip-region-alist as an emacs file-local
	variable.

2017-11-08  Niels Möller  <nisse@lysator.liu.se>

	* ecc-curve.h (nettle_secp_192r1, nettle_secp_224r1)
	(nettle_secp_256r1, nettle_secp_384r1, nettle_secp_521r1): Delete
	macro wrappers, partially reverting below 2017-04-09 change. They
	didn't work at all for applications that only see a forward
	declaration of struct ecc_curve. Instead, we will have to make an
	ABI and API break and delete these symbols, when the size of
	struct ecc_curve is increased.

2017-11-05  Niels Möller  <nisse@lysator.liu.se>

	* configure.ac Bump package version to 3.4.
	(LIBNETTLE_MINOR): Bump library version to 6.4.
	(LIBHOGWEED_MINOR): Bump library version to 4.4.

2017-10-23  Niels Möller  <nisse@lysator.liu.se>

	* examples/Makefile.in (check): Also set DYLD_LIBRARY_PATH in the
	environment, to support Mac OSX shared libraries.
	* testsuite/Makefile.in (LD_LIBRARY_PATH): Likewise.

2017-10-23  Niels Möller  <nisse@lysator.liu.se>

	Merge API fixes, starting at 2017-01-12.

2017-04-09  Niels Möller  <nisse@lysator.liu.se>

	* ecc-curve.h (nettle_get_secp_192r1, nettle_get_secp_224r1)
	(nettle_get_secp_256r1, nettle_get_secp_384r1)
	(nettle_get_secp_521r1): New functions, returning a pointer to
	corresponding structure.
	(nettle_secp_192r1, nettle_secp_224r1, nettle_secp_256r1)
	(nettle_secp_384r1, nettle_secp_521r1): Redefined as macros,
	calling the corresponding function.

	* nettle-meta.h (nettle_ciphers, nettle_aeads, nettle_armors): New
	macros, analogous to below change to nettle_hashes.

	* nettle-meta-ciphers.c (nettle_get_ciphers): New function.

	* nettle-meta-aeads.c (nettle_get_aeads): New function.

	* nettle-meta-armors.c (nettle_get_armors): New function.

2017-01-12  Niels Möller  <nisse@lysator.liu.se>

	* tools/nettle-hash.c (find_algorithm): Deleted function.
	(main): Replaced by call to nettle_lookup_hash.

	* testsuite/meta-hash-test.c (test_main): Use nettle_lookup_hash.

	* nettle-meta.h (nettle_hashes): New macro, expanding to a call to
	nettle_get_hashes. Direct access to the array causes the array
	size to leak into the ABI, since a plain un-relocatable executable
	linking with libnettle.so gets copy relocations for any referenced
	data items in the shared library.

	* nettle-meta-hashes.c (nettle_get_hashes): New function.

2017-10-16  Niels Möller  <nisse@lysator.liu.se>

	CFB support, contributed by Dmitry Eremin-Solenikov.
	* cfb.c (cfb_encrypt, cfb_decrypt): New file, new functions.
	* cfb.h: New header file.
	(CFB_CTX, CFB_SET_IV, CFB_ENCRYPT, CFB_DECRYPT): New macros.
	* Makefile.in (nettle_SOURCES): Add cfb.c.
	(HEADERS): Add cfb.h.
	* testsuite/cfb-test.c: New test case.
	* testsuite/testutils.c (test_cipher_cfb): New function.
	* nettle.texinfo (CFB): Documentation.

2017-10-16  Niels Möller  <nisse@lysator.liu.se>

	* aclocal.m4 (GMP_PROG_CC_FOR_BUILD): Add -g when compiling with
	gcc.

2017-09-27  Niels Möller  <nisse@lysator.liu.se>

	Merged armor-signedness branch, starting 2017-08-27.

2017-09-24  Niels Möller  <nisse@lysator.liu.se>

	* tools/pkcs1-conv.c (base64_decode_in_place): New helper
	function.
	(decode_base64): Use it.

	* sexp-transport-format.c (base64_encode_in_place): New helper
	function.
	(sexp_transport_vformat): Use it.

	* testsuite/base64-test.c (test_fuzz_once): Update to use char
	type where appropriate.
	(test_main): Use helper functions base64_encode_in_place and
	base64_decode_in_place (copied to this file).

	* testsuite/testutils.c (tstring_data): Use uint8_t for data
	argument.
	* testsuite/testutils.h (SDATA): Use US macro to cast data
	argument.

2017-08-27  Niels Möller  <nisse@lysator.liu.se>

	* base64-encode.c (base64_encode_raw, base64_encode_group)
	(base64_encode_single, base64_encode_update)
	(base64_encode_final): Change type of destination to char *.
	* base16-encode.c (base16_encode_single, base16_encode_update):
	Likewise.
	* base64-decode.c (base64_decode_single, base64_decode_update):
	Change type of source argument to const char *. Update (almost)
	all callers.
	* base16-decode.c (base16_decode_single, base16_decode_update):
	Likewise.
	* nettle-types.h (nettle_armor_encode_update_func)
	(nettle_armor_encode_final_func, nettle_armor_decode_update_func):
	Corresponding updates to typedefs.

2017-09-14  Niels Möller  <nisse@lysator.liu.se>

	* hkdf.c: Delete unneeded includes. Use Nettle licensing notice.
	* hkdf.h: Include only nettle-types.h, not nettle-meta.h.

	* ecc-mod.c (ecc_mod): Workaround to silence a false positive from
	the clang static analyzer.

2017-09-12  Niels Möller  <nisse@lysator.liu.se>

	* testsuite/testutils.h (mpn_zero_p): Avoid redefining mpn_zero_p
	when building with mini-gmp. Since the mini-gmp update, this
	function is defined by mini-gmp, causing link errors if nettle is
	configured with --enable-mini-gmp --disable-shared. Reported by
	Tim Rühsen.

2017-09-09  Daiki Ueno  <dueno@redhat.com>

	* testsuite/ecc-mul-g-test.c (test_main): Fixed mpn_cmp call.
	* testsuite/ecc-mul-a-test.c (test_main): Likewise.
	* eccdata.c (ecc_point_out): Write to given stream, instead of
	stderr.
	* eccdata.c (output_curve): In curve448, the bit size of the order
	is slightly smaller than the one of p's. Adjust ecc_Bmodq_shifted
	accordingly.

2017-09-09  Niels Möller  <nisse@lysator.liu.se>

	* mini-gmp.c: Updated mini-gmp from the gmp repository, latest
	change from 2017-07-23.
	* mini-gmp.h: Likewise.

2017-09-06  Niels Möller  <nisse@lysator.liu.se>

	* hkdf.c (hkdf_expand): Eliminate a (signed) ssize_t variable, use
	break rather than return at loop termination.

2017-09-06  Niels Möller  <nisse@lysator.liu.se>

	HKDF implementation, contributed by Nikos Mavrogiannopoulos.
	* hkdf.c (hkdf_extract, hkdf_expand): New file, new functions.
	* hkdf.h: New file.
	* Makefile.in (nettle_SOURCES): Add hkdf.c.
	(HEADERS): Add hkdf.h.
	* testsuite/hkdf-test.c: Tests for hkdf-sha256 and hkdf-sha1.
	* testsuite/Makefile.in (TS_NETTLE_SOURCES): Added hkdf-test.c.
	* nettle.texinfo (Key derivation functions): Document HKDF.

2017-09-04  Andreas Schneider  <asn@samba.org>

	* fat-arm.c: Add missing define for _GNU_SOURCE.

2017-08-27  Niels Möller  <nisse@lysator.liu.se>

	* configure.ac (GMP_NUMB_BITS): Set to dummy value "n/a" in
	mini-gmp builds.
	(NUMB_BITS): New substituted variable which always holds the
	configured value.
	* Makefile.in (GMP_NUMB_BITS): Renamed variable...
	(NUMB_BITS): ...new name
	* config.make.in: Update corresponding substitution.

2017-08-26  Niels Möller  <nisse@lysator.liu.se>

	* ecc-mod-inv.c (ecc_mod_inv): Add missing assert. Fixes a
	"dead increment" warning from the clang static analyzer.

2017-08-26  Niels Möller  <nisse@lysator.liu.se>

	* examples/nettle-openssl.c (struct openssl_cipher_ctx): New
	struct. Use everywhere, instead of typing EVP_CIPHER_CTX pointers
	directly.

	* configure.ac: Update openssl-related tests. Checks for
	cipher-specific headers are replaced by a check for openssl/evp.h,
	and the check for the BF_ecb_encrypt function is replaced by a
	check for EVP_CIPHER_CTX_new.

2017-08-03  Daniel P. Berrange  <berrange@redhat.com>

	* examples/nettle-openssl.c: Rewritten to use openssl's EVP APIs.
	The older cipher-specific functions always use openssl's generic
	software implementation, while the EVP functions enables
	platform-specific code, e.g., using the x86 AES-NI instructions.
	(nettle_openssl_init): New function.

2017-07-18  Niels Möller  <nisse@lysator.liu.se>

	* ecc-add-eh.c (ecc_add_eh): Fix in-place operation by reordering
	two multiplies. Previously, in-place operation resulted in an
	invalid call to mpn_mul with overlapping operands. Reported by
	Sergei Trofimovich.

2017-06-09  Niels Möller  <nisse@lysator.liu.se>

	* pss.c (pss_verify_mgf1): Check for m being too large, fixing an
	assertion failure for certain invalid signatures. Based on a patch
	contributed by Daiki Ueno.

	* testsuite/rsa-pss-sign-tr-test.c (test_main): Add test case
	contributed by Daiki Ueno. Problem originally found by oss-fuzz,
	see https://bugs.chromium.org/p/oss-fuzz/issues/detail?id=2132.
	That problem report is currently embargoed, but will hopefully be
	public in a month or two.

2017-05-23  Niels Möller  <nisse@lysator.liu.se>

	Rework the previous change, which had the unintended effect of
	always regenerating .test-rules.make after ./configure is run.
	* testsuite/Makefile.in (test-rules.stamp): New stamp file target,
	depend on Makefile.in, and run $(MAKE) test-rules.
	(.test-rules.make): Add a level of indirection, by depending on
	test-rules.stamp.

2017-05-20  Niels Möller  <nisse@lysator.liu.se>

	* testsuite/Makefile.in (test-rules): Use $(srddir)/-prefix for
	.test-rules.make target, and change dependency from Makefile.in to
	Makefile.

2017-05-17  Nikos Mavrogiannopoulos  <nmav@redhat.com>

	* testsuite/Makefile.in: Ensure .test-rules.make is regenerated
	when Makefile.in is modified.

2017-04-09  Niels Möller  <nisse@lysator.liu.se>

	* testsuite/dlopen-test.c (main): Call dlclose, to fix memory leak
	on success.

	* testsuite/pss-test.c: Delete magic to let valgrind to check if
	pss_encode_mgf1 is side-channel silent with respect to the salt
	and digest inputs. It turns out that the most significant bits of
	the padded bignum, and hence its size, depends on these inputs.
	Which results in a data-dependent branch in the normalization code
	of at the end of gmp's mpz_import.

2017-04-04  Niels Möller  <nisse@lysator.liu.se>

	* pss.c (pss_verify_mgf1): Use const for input mpz_t argument.
	(pss_encode_mgf1): Avoid unnecessary memset and xor operations.

	Merged RSA-PSS support, contributed by Daiki Ueno.
	* pss-mgf1.h, pss.h: New header files.
	* pss-mgf1.c (pss_mgf1): New file and function.
	* pss.c (pss_encode_mgf1, pss_verify_mgf1): New file and
	functions.
	* rsa-verify.c (_rsa_verify_recover): New function.
	* rsa-pss-sha256-sign-tr.c: (rsa_pss_sha256_sign_digest_tr): New
	file and function.
	* rsa-pss-sha256-verify.c (rsa_pss_sha256_verify_digest): New
	file and function.
	* rsa-pss-sha512-sign-tr.c (rsa_pss_sha384_sign_digest_tr)
	(rsa_pss_sha512_sign_digest_tr): New file and functions.
	* rsa-pss-sha512-verify.c (rsa_pss_sha384_verify_digest)
	(rsa_pss_sha512_verify_digest): New file and functions.
	* rsa.h: Prototypes for new functions.
	* testsuite/rsa-pss-sign-tr-test.c: New test case.
	* testsuite/pss-test.c: New test case.
	* testsuite/pss-mgf1-test.c: New test case.
	* Makefile.in, testsuite/Makefile.in: Added new files.
	* nettle.texinfo: Documentation of rsa-pss functions.

2017-03-20  Niels Möller  <nisse@lysator.liu.se>

	* nettle-internal.h (NETTLE_MAX_HASH_CONTEXT_SIZE): New constant.
	* testsuite/meta-hash-test.c (test_main): Add sanity check for
	NETTLE_MAX_HASH_CONTEXT_SIZE.

	* tools/nettle-hash.c (list_algorithms): Also display the internal
	context size.

2017-01-03  Nikos Mavrogiannopoulos <nmav@redhat.com>

	* ecdsa-verify.c (ecdsa_verify): Eliminated memory leak on error
	path.

2016-10-10  Niels Möller  <nisse@lysator.liu.se>

	* write-be32.c (_nettle_write_be32): Use const for source argument.
	* write-le32.c (_nettle_write_le32): Likewise.
	* write-le64.c (_nettle_write_le64): Likewise.
	* nettle-write.h: Update prototypes.

2016-10-01  Niels Möller  <nisse@lysator.liu.se>

	* Released nettle-3.3.

2016-09-13  Niels Möller  <nisse@lysator.liu.se>

	* nettle-meta-hashes.c (nettle_hashes): Added SHA3 hashes.
	Reported missing by Thomas Walter.
	* testsuite/meta-hash-test.c: Update test accordingly.

2016-09-07  Niels Möller  <nisse@lysator.liu.se>

	* nettle.texinfo (Elliptic curves): Split into sub-nodes.
	(Miscellaneous functions): Document memeql_sec.
	* NEWS: Mention memeql_sec.

2016-09-06  Niels Möller  <nisse@lysator.liu.se>

	* NEWS: Update for 3.3.

	* configure.ac: Bump package version to 3.3.
	(LIBNETTLE_MINOR): Bump library version to 6.3.
	(LIBHOGWEED_MINOR): Bump library version to 4.3.

2016-09-05  Niels Möller  <nisse@lysator.liu.se>

	* curve25519.h (NETTLE_CURVE25519_RFC7748): New preprocessor
	constant.
	* nettle.texinfo: Document it.

2016-09-03  Niels Möller  <nisse@lysator.liu.se>

	* config.make.in (.SUFFIXES): Delete no longer used .p$(OBJEXT).

	* sexp.h (TOKEN_CHAR): Delete macro and declaration of
	sexp_token_chars. They belong in tools/misc.h, not here.

	* examples/ecc-benchmark.c (die): Deleted unused function.

	* testsuite/testutils.h (US): New macro, for unsigned string
	literals.
	(LDATA): Use the US macro, to eliminate pointer signedness
	warnings.

	* testsuite/eddsa-verify-test.c (test_eddsa): Use LDATA.
	* testsuite/pbkdf2-test.c (test_main): Likewise.
	* testsuite/pkcs1-test.c (test_main): Likewise.

	* testsuite/md5-compat-test.c (test_main): Use US macro.

	* testsuite/sexp-test.c (test_main): Use const char * for assoc
	keys. Overlooked in 2016-08-16 change.

	* testsuite/yarrow-test.c (test_main): Fix pointer
	signednesss warnings.
	* testsuite/sexp-format-test.c (test_main): Likewise.
	* testsuite/rsa-encrypt-test.c (test_main): Likewise.
	* tools/nettle-lfib-stream.c (main): Likewise.
	* tools/output.c (sexp_put_string): Likewise.

	* testsuite/testutils.c (test_armor): Change ascii argument to
	const char *.
	* testsuite/base16-test.c (test_main): Use LDATA for the non-ascii
	argument to test_armor.
	* testsuite/base64-test.c (test_main): Likewise.

	* tools/nettle-pbkdf2.c (main): Fix some pointer signedness warning.
	* tools/nettle-hash.c (hash_file): Likewise.

	* examples/rsa-decrypt.c (process_file): Use memeql_sec to check
	the digest.

	* memeql-sec.c (memeql_sec): New public function, moved from...
	* ccm.c (memeql_sec): ... previous location.

	* memops.h: New header file, generalizing memxor.h.

	* testsuite/memeql-test.c (test_main): New test case.
	(memeql_sec_for_test): Wrapper to get valgrind to check for
	side-channel silence.

2016-08-29  Niels Möller  <nisse@lysator.liu.se>

	* sexp-format.c (strlen_u8): New helper function.
	(sexp_vformat): Use uint8_t * for strings instead of char *.

2016-08-16  Niels Möller  <nisse@lysator.liu.se>

	* examples/io.c (hash_file): Use uint8_t for buffer.

	* sexp.c (sexp_iterator_check_type, sexp_iterator_check_types)
	(sexp_iterator_assoc): Use const char * for caller's expression
	types. Updated all callers.

	* rsa2openpgp.c (rsa_keypair_to_openpgp): Added cast to const
	uint8_t *.

	* pgp-encode.c (write_string): New helper function, replacing...
	(WRITE): ... deleted macro.

	* examples/io.c (write_data): Renamed, and use const void * for
	the input data. Updated all callers.
	(write_string): ... old name.
	(write_file): Use const void * for the input data.

2016-08-05  Niels Möller  <nisse@lysator.liu.se>

	* examples/hogweed-benchmark.c: Use uint8_t for curve25519 values.
	(bench_rsa_init): Use unsigned char for sexp strings.
	(bench_dsa_init): Likewise.
	(hash_string): Delete length argument, calling strlen instead.
	Cast string to const uint8_t *. Updated callers.

	* examples/io.c (read_file): Use size_t for sizes, and uint8_t for
	the contents.

2016-08-04  Niels Möller  <nisse@lysator.liu.se>

	* dsa-sign.c (dsa_sign): Return failure if p is even, so that an
	invalid key doesn't result in a crash inside mpz_powm_sec.

	* rsa-sign-tr.c (rsa_compute_root_tr): Return failure if any of p,
	q or n is even, to avoid crashing inside mpz_powm_sec. Invalid
	keys with even modulo are rejected by rsa_public_key_prepare and
	rsa_private_key_prepare, but some applications, notably gnutls,
	don't use them.

2016-07-31  Niels Möller  <nisse@lysator.liu.se>

	* rsa.c (_rsa_check_size): Check that n is odd. Otherwise, using
	an invalid key may crash in mpz_powm_sec. Problem reported by
	Hanno Böck.

2016-07-13  Niels Möller  <nisse@lysator.liu.se>

	* bignum.c (nettle_mpz_from_octets): Unconditionally use
	mpz_import.
	* gmp-glue.c (mpn_copyd, mpn_copyi, mpn_zero): Deleted
	compatibility definitions for older versions of GMP.
	* gmp-glue.h (mpn_sqr): Deleted compatibility definition.
	* testsuite/testutils.c (mpz_combit): Deleted compatibility
	definition.

2016-07-12  Niels Möller  <nisse@lysator.liu.se>

	* configure.ac: Check for mpz_powm_sec, and require GMP-5.0 or
	later.
	* bignum.h (mpz_powm_sec): Fall back to plain mpz_powm for
	mini-gmp build.
	* dsa-sign.c (dsa_sign): Use mpz_powm_sec.
	* rsa-sign.c (rsa_compute_root): Likewise.
	* rsa-sign-tr.c (rsa_blind, rsa_compute_root_tr): Likewise.
	* rsa-blind.c (_rsa_blind): Likewise.

2016-05-02  Niels Möller  <nisse@lysator.liu.se>

	* nettle.texinfo: Update Curve25519 documentation.

	* testsuite/curve25519-dh-test.c: Test that inputs bits which must
	be ignored really are ignored.

2016-04-25  Niels Möller  <nisse@lysator.liu.se>

	* curve25519-mul.c (curve25519_mul): Ignore top bit of the input x
	coordinate, as required by RFC 7748.

2016-03-30  Niels Möller  <nisse@lysator.liu.se>

	From Nikos Mavrogiannopoulos.
	* configure.ac: Change dll names to follow the libtool convention
	with only major version number in the name.

2016-03-15  Niels Möller  <nisse@lysator.liu.se>

	* twofish.c (gf_multiply): Change return value to uint32_t, to
	make shifting of the return value well defined, without any type
	casts. Fixes an undefined shift in compute_s, reported by Nikos
	Mavrogiannopoulos.
	(h_byte): Deleted type casts.

	* blowfish.c (blowfish_encrypt, blowfish_decrypt): Use READ_UINT32
	macro. Fixes an undefined shift, reported by Nikos
	Mavrogiannopoulos.

	From Nikos Mavrogiannopoulos.
	* configure.ac (HOGWEED_EXTRA_SYMBOLS): Add "mp_*", when building
	with mini-gmp.
	* des.c (des_weak_p): Check that the hash value is in the proper
	range before using it. Fixes an out-of-bounds read.

2016-03-14  Niels Möller  <nisse@lysator.liu.se>

	* getopt.c (_getopt_internal_r): Fix c99-ism, move declarations to
	top of block. Reported by Henrik Grubbström.

2016-02-16  Niels Möller  <nisse@lysator.liu.se>

	* tools/input.c (sexp_get_string_length): Process advanced string
	syntax only when in advanced mode. Fixes an assertion failure
	reported by Hanno Böck, for input where advanced syntax is
	improperly wrapped inside transport syntax.

	* tools/parse.c (sexp_parse): Fail with an error message for
	unexpected ']' characters. Fixes crash reported by Hanno Böck.
	Also handle SEXP_DISPLAY (internal error) explicitly, without a
	default clause.

2016-01-28  Niels Möller  <nisse@lysator.liu.se>

	* Released nettle-3.2.

2016-01-26  Niels Möller  <nisse@lysator.liu.se>

	* tools/nettle-pbkdf2.c (main): Fix handling of unrecognized
	options. Bug reported by Dongsheng Zhang. Display usage message
	and exit non-zero. Also added "Usage: "-prefix to the message.
	* tools/nettle-hash.c (usage): New function, extracted from main.
	(main): Analogous fix for unrecognized options.

2016-01-23  Niels Möller  <nisse@lysator.liu.se>

	* nettle.texinfo: Set UPDATED-FOR to 3.2.

2016-01-21  Niels Möller  <nisse@lysator.liu.se>

	* .gitlab-ci.yml: New file. Configuration for gitlab's continuous
	integration system.

2016-01-20  Niels Möller  <nisse@lysator.liu.se>

	* testsuite/dlopen-test.c (main): Mark arguments as UNUSED.

	* testsuite/Makefile.in (clean): Delete dlopen-test.

	* configure.ac: Bump package version, to nettle-3.2.
	(LIBNETTLE_MINOR, LIBHOGWEED_MINOR): Bump minor versions, to
	libnettle.so.6.2 and and libhogweed.so.4.2.

2016-01-10  Niels Möller  <nisse@lysator.liu.se>

	* base64-encode.c (encode_raw): Use const uint8_t * for the
	alphabet argument.

	* nettle.texinfo (RSA): Document the rsa_pkcs1_verify and
	rsa_pkcs1_sign functions, and the new rsa_*_tr functions.

2015-12-18  Niels Möller  <nisse@lysator.liu.se>

	* testsuite/testutils.h: Fix include order, system headers before
	nettle headers. Always include version.h, needed by
	version-test.c. It was included indirectly via bignum.h, but only
	if configured with publickey support.

	* configure.ac (IF_DLOPEN_TEST): Fixed shell conditional.

	* testsuite/ecc-mod-test.c (test_main): Handle random seeding if
	NETTLE_TEST_SEED is set in the environment.

2015-12-15  Niels Möller  <nisse@lysator.liu.se>

	* x86_64/ecc-384-modp.asm: Fixed carry propagation bug. Problem
	reported by Hanno Böck. Simplified the folding to always use
	non-negative carry, the old code attempted to add in a carry which
	could be either positive or negative, but didn't get that case
	right.

2015-12-10  Niels Möller  <nisse@lysator.liu.se>

	* ecc-256.c (ecc_256_modp): Fixed carry propagation bug. Problem
	reported by Hanno Böck.
	(ecc_256_modq): Fixed another carry propagation bug.

2015-11-23  Niels Möller  <nisse@lysator.liu.se>

	* nettle.texinfo: Document rsa_encrypt, rsa_decrypt and
	rsa_decrypt_tr. Text contributed by Andy Lawrence.

2015-11-15  Niels Möller  <nisse@lysator.liu.se>

	* rsa.h (_rsa_blind, _rsa_unblind): Mark as deprecated.

2015-09-17  Niels Möller  <nisse@lysator.liu.se>

	* rsa-md5-sign-tr.c (rsa_md5_sign_tr, rsa_md5_sign_digest_tr): New
	file, new functions.
	* rsa-sha1-sign-tr.c (rsa_sha1_sign_tr, rsa_sha1_sign_digest_tr):
	Likewise.
	* rsa-sha256-sign-tr.c (rsa_sha256_sign_tr)
	(rsa_sha256_sign_digest_tr): Likewise.
	* rsa-sha512-sign-tr.c (rsa_sha512_sign_tr)
	(rsa_sha512_sign_digest_tr): Likewise.
	* rsa.h: Added corresponding prototypes.
	* Makefile.in (hogweed_SOURCES): Added new files.

	* testsuite/testutils.c (SIGN): Extend macro to test new
	functions, and the rsa_*_sign_digest functions. Updated callers.

2015-09-14  Niels Möller  <nisse@lysator.liu.se>

	* rsa-decrypt-tr.c (rsa_decrypt_tr): Use rsa_compute_root_tr.
	Mainly for simplicity and consistency, I'm not aware of any CRT
	fault attacks on RSA decryption.

	* testsuite/rsa-encrypt-test.c (test_main): Added test with
	invalid private key.

	* rsa-sign-tr.c (rsa_compute_root_tr): New file and function.
	* rsa.h: Declare it.
	* rsa-pkcs1-sign-tr.c (rsa_pkcs1_sign_tr): Use rsa_compute_root_tr.
	(rsa_verify_res): Deleted, replaced by rsa_compute_root_tr.
	* testsuite/rsa-sign-tr-test.c (test_rsa_sign_tr): Check that
	signature argument is unchanged on failure.
	* Makefile.in (hogweed_SOURCES): Added rsa-sign-tr.c.

2015-09-07  Niels Möller  <nisse@lysator.liu.se>

	* testsuite/rsa-sign-tr-test.c: Drop include of nettle-internal.h.
	(test_main): Fix incorrect use of sizeof, and use LDATA macro.

	From Nikos Mavrogiannopoulos.
	* rsa-pkcs1-sign-tr.c (rsa_verify_res): New function.
	(rsa_pkcs1_sign_tr): Check result of private key operation, to
	protect against hardware or software errors leaking the private
	key.
	* testsuite/rsa-sign-tr-test.c: New testcase.

2015-09-06  Niels Möller  <nisse@lysator.liu.se>

	* nettle.texinfo: Updated SHA3 documentation.

2015-09-02  Niels Möller  <nisse@lysator.liu.se>

	* testsuite/dlopen-test.c: New test program, exposing the problem
	with ifunc and RTLD_NOW.

	* testsuite/Makefile.in (TS_ALL): Conditionally add dlopen-test.
	(SOURCES): Added dlopen-test.c.
	(dlopen-test): New target, unlike other test programs, *not*
	linked with -lnettle.

	* configure.ac: Check for dlfcn.h and the dlopen function.
	(IF_DLOPEN_TEST): New substituted variable, true if dlopen is
	available and we are building a shared library.

	* fat-setup.h: Disable use of ifunc, since it breaks dlopen with
	RTLD_NOW.

2015-08-25  Niels Möller  <nisse@lysator.liu.se>

	* NEWS: Started on entries for Nettle-3.2.

	* sha3.h (NETTLE_SHA3_FIPS202): New preprocessor constant.

2015-08-24  Niels Möller  <nisse@lysator.liu.se>

	* testsuite/sha3.awk: Document origin of test vectors.

	From Nikos Mavrogiannopoulos.
	* sha3.c (_sha3_pad): Update for NIST version.
	* testsuite/sha3-224-test.c: Updated test vectors.
	* testsuite/sha3-256-test.c: Likewise.
	* testsuite/sha3-384-test.c: Likewise.
	* testsuite/sha3-512-test.c: Likewise.

2015-06-03  Niels Möller  <nisse@lysator.liu.se>

	* arm/neon/chacha-core-internal.asm: New file. 55% speedup over C
	version on Cortex-A9.

2015-05-19  Niels Möller  <nisse@lysator.liu.se>

	* configure.ac: ABI detection (n32 or n64) on Irix, and
	appropriate default for libdir. Patch from Klaus Ziegler.

2015-05-12  Niels Möller  <nisse@lysator.liu.se>

	* version.c (nettle_version_major, nettle_version_minor): New
	file. New functions, returning the value of the corresponding
	preprocessor constant.
	* Makefile.in (nettle_SOURCES): Added version.c.
	* testsuite/version-test.c: New testcase.
	* testsuite/Makefile.in (TS_NETTLE_SOURCES): Added version-test.c.

2015-04-29  Niels Möller  <nisse@lysator.liu.se>

	* arm/v6/sha256-compress.asm: Fix syntax error in offset
	addressing. Spotted by Jukka Ukkonen.
	* arm/v6/aes-decrypt-internal.asm: Drop %-prefix on r12 register.
	* arm/v6/aes-encrypt-internal.asm: Likewise.

2015-04-24  Niels Möller  <nisse@lysator.liu.se>

	* Released nettle-3.1.1.

	* configure.ac: Bump package version, to nettle-3.1.1.
	(LIBNETTLE_MINOR, LIBHOGWEED_MINOR): Bump minor versions, to
	libnettle.so.6.1 and and libhogweed.so.4.1.

2015-04-22  Niels Möller  <nisse@lysator.liu.se>

	* x86_64/gcm-hash8.asm: Use ".value" instead of ".short", since
	the latter is not supported by the Sun/Oracle assembler.

2015-04-13  Niels Möller  <nisse@lysator.liu.se>

	* configure.ac: Fix shell quoting in test of GMP_NUMB_BITS asm
	compatibility. Reported by Edward Sheldrake.

2015-04-07  Niels Möller  <nisse@lysator.liu.se>

	* Released nettle-3.1.

2015-03-31  Niels Möller  <nisse@lysator.liu.se>

	* x86_64/ecc-224-modp.asm: Require that GMP_NUMB_BITS == 64.
	* x86_64/ecc-521-modp.asm: Likewise. Note that the other
	ecc-*-modp.asm files happen to work fine on x86_64, with either 32
	or 64 bits.

	* asm.m4 (GMP_NUMB_BITS): New macro, expanding to nothing.

	* configure.ac: Move tests for compiler characteristics,
	libraries, and GMP_NUMB_BITS, before assembler-related tests.
	For files in $asm_hogweed_optional_list, check if they declare
	a GMP_NUMB_BITS requirement, and skip files which are incompatible
	with the configuration. Needed for --enable-mini-gmp om w64.

	* Makefile.in (clean-here): Unconditionally delete *.a (including
	stub libraries like *.dll.a).

2015-03-30  Niels Möller  <nisse@lysator.liu.se>

	* version.h.in (GMP_NUMB_BITS) [NETTLE_USE_MINI_GMP]: Move
	definition here (uses configure substitution).
	* bignum.h (GMP_NUMB_BITS): ...old location.

	* nettle.texinfo: Updated version number.
	(Installation): Document some more configure options.

	* testsuite/symbols-test: Look for NETTLE_USE_MINI_GMP in
	version.h, not bignum.h. Allow leading underscore on mini-gmp
	symbols.

2015-03-26  Niels Möller  <nisse@lysator.liu.se>

	* Makefile.in (PRE_CPPFLAGS): Drop -I$(srcdir), no longer needed.
	(HEADERS): Added bignum.h. Removed version.h.
	(INSTALL_HEADERS): Added version.h.
	(DISTFILES): Removed bignum.h.in.
	(bignum.h): Deleted make target.
	(distclean-here): Don't delete bignum.h.

	* configure.ac: No longer generate bignum.h.

	* bignum.h: Renamed. Removed substitution of NETTLE_USE_MINI_GMP,
	and include version.h instead.
	* bignum.h.in: ... old name.

	* version.h.in (NETTLE_USE_MINI_GMP): Substitute here.

2015-03-25  Niels Möller  <nisse@lysator.liu.se>

	* configure.ac (MAJOR_VERSION, MINOR_VERSION): Tweak sed
	expressions, to tolerate version suffixes.

	* Makefile.in (distdir): Include assembly files from the new
	x86_64/aesni, x86_64/fat, and arm/fat directories.

	* ed25519-sha512-pubkey.c: Fix stack overwrite. The digest array
	must have room for a complete sha512 digest.

2015-03-19  Niels Möller  <nisse@lysator.liu.se>

	* Makefile.in (OPT_HOGWEED_SOURCES): Deleted make variable.
	(nettle_SOURCES, hogweed_SOURCES): Don't include optional sources
	here.
	(OPT_SOURCES): New variable.
	(SOURCES): Include OPT_SOURCES.
	(DISTFILES): Drop mini-gmp.c here, included via OPT_SOURCES.
	(nettle_OBJS, hogweed_OBJS): Add the object files corresponding to
	the optional source files included in the build.

	* ecc-curve.h (nettle_curve25519): Removed public declaration.
	* ecc-internal.h (_nettle_curve25519): New location, new name.
	Updated all users.

	* nettle.texinfo: Updated EdDSA documentation.

	* Makefile.in (DISTFILES): Added version.h.in, libnettle.map.in,
	and libhogweed.map.in (latter two patch by Nikos).
	(version.h): New make target.
	(distclean-here): Added version.h, libnettle.map, and
	libhogweed.map.

	From Nikos Mavrogiannopoulos.
	* configure.ac (MAJOR_VERSION, MINOR_VERSION): New substituted
	variables.
	* version.h.in: New file, defining version numbers.

2015-03-18  Niels Möller  <nisse@lysator.liu.se>

	EdDSA interface change, use plain strings to represent keys.
	* eddsa.h (_ED25519_LIMB_SIZE): Deleted constant.
	(struct ed25519_private_key, ed25519_public_key): Deleted.
	* eddsa-expand.c (_eddsa_expand_key): Don't compute the public
	key.
	(_eddsa_expand_key_itch): Deleted function.
	* eddsa-pubkey.c (_eddsa_public_key, _eddsa_public_key_itch): New
	file, new functions.
	* ed25519-sha512-pubkey.c (ed25519_sha512_public_key): New file
	and function.
	* ed25519-sha512-verify.c (ed25519_sha512_set_public_key): Deleted
	function.
	(ed25519_sha512_verify): Use a string to represent the public key.
	* ed25519-sha512-sign.c (ed25519_sha512_set_private_key): Deleted
	function.
	(ed25519_sha512_sign): Use strings for the input key pair.
	* Makefile.in (hogweed_SOURCES): Added eddsa-pubkey.c and
	ed25519-sha512-pubkey.c.
	* testsuite/eddsa-sign-test.c (test_eddsa_sign): Adapt to
	_eddsa_expand_key changes, and use _eddsa_public_key.
	* testsuite/ed25519-test.c (test_one): Test
	ed25519_sha512_public_key, and adapt to new ed25519 interface.

2015-03-14  Niels Möller  <nisse@lysator.liu.se>

	* ccm.c (memeql_sec): New function, more side-channel silent than
	memcmp.
	(ccm_decrypt_message): Use it.

2015-03-12  Niels Möller  <nisse@lysator.liu.se>

	* base64.h (struct base64_encode_ctx): Micro optimization of
	struct layout, saving a few bytes.
	(struct base64_decode_ctx): Likewise.
	* base16.h (struct base16_decode_ctx): Likewise.

	* nettle.texinfo (ASCII encoding): Document base64url functions.

2015-03-10  Niels Möller  <nisse@lysator.liu.se>

	* nettle.texinfo: Update documentation of curve25519_mul. Say that
	the output is undefined for points belonging to the twist rather
	than the proper curve.

	* curve25519-mul.c (curve25519_mul): Changed return type to void.
	* curve25519.h (curve25519_mul): Updated prototype.
	* examples/hogweed-benchmark.c (bench_curve25519_mul): Drop check
	of curve25519_mul return value.
	* testsuite/curve25519-dh-test.c (test_a): Likewise.

2015-02-26  Niels Möller  <nisse@lysator.liu.se>

	* nettle.texinfo: Document curve25519 and eddsa.

2015-02-10  Niels Möller  <nisse@lysator.liu.se>

	* base64url-meta.c (nettle_base64url): New file.
	* nettle-meta.h (nettle_base64url): Declare it.
	* nettle-meta-armors.c (nettle_armors): Added nettle_base64url.
	* testsuite/meta-armor-test.c: Updated testcase.
	* testsuite/base64-test.c (test_main): Additional tests, using
	nettle_base64url.
	* Makefile.in (nettle_SOURCES): Added base64url-meta.c.

	Base-64 generalization to support RFC4648 URL safe alphabet,
	contributed by Amos Jeffries.
	* base64url-decode.c (base64url_decode_init): New file and
	function.
	* base64url-encode.c (base64url_encode_init): New file and
	function.
	* Makefile.in (nettle_SOURCES): Added base64url-encode.c and
	base64url-decode.c.
	* base64.h: Declare new functions.
	* testsuite/base64-test.c (test_fuzz): Test base64url encoding and
	decoding.

	* base64.h (struct base64_encode_ctx): Added pointer to alphabet.
	(struct base64_decode_ctx): Added pointer to decoding table.
	* base64-decode.c (base64_decode_init): Initialize table pointer.
	Moved definition of table to local scope.
	(base64_decode_single): Use the context's decoding table.
	* base64-encode.c (ENCODE): Added alphabet argument. Updated all
	uses.
	(encode_raw): New static function, like base64_encode_raw
	but with an alphabet argument.
	(base64_encode_raw): Call encode_raw.
	(base64_encode_init): Initialize alphabet pointer.
	(base64_encode_single, base64_encode_update, base64_encode_final):
	Use the context's alphabet.

2015-02-09  Niels Möller  <nisse@lysator.liu.se>

	* base64-encode.c (base64_encode): Deleted old #if:ed out
	function.

	* testsuite/base64-test.c (test_fuzz_once, test_fuzz): Additional
	tests, based on contribution by Amos Jeffries.

2015-02-05  Niels Möller  <nisse@lysator.liu.se>

	* configure.ac (LIBHOGWEED_MAJOR): Undo latest bump, 4 should be
	enough (previous release, nettle-3.0, used 3).

2015-01-30  Niels Möller  <nisse@lysator.liu.se>

	Update chacha-poly1305 for draft-irtf-cfrg-chacha20-poly1305-08.
	* chacha-poly1305.h (CHACHA_POLY1305_NONCE_SIZE): Increase to 12
	bytes, i.e., CHACHA_NONCE96_SIZE.
	* chacha-poly1305.c (chacha_poly1305_set_nonce): Use
	chacha_set_nonce96.
	(poly1305_pad): New function.
	(chacha_poly1305_encrypt): Use poly1305_pad.
	(chacha_poly1305_digest): Call poly1305_pad, and format length
	fields as a single poly1305 block.

	* chacha-set-nonce.c (chacha_set_nonce96): New function.
	* chacha.h (CHACHA_NONCE96_SIZE): New constant.
	* testsuite/chacha-test.c: Add test for chacha with 96-bit nonce.

2015-01-27  Niels Möller  <nisse@lysator.liu.se>

	* ecc.h: Deleted declarations of unused itch functions. Moved
	declarations of internal functions to...
	* ecc-internal.h: ...new location. Also added a leading under
	score on the symbols.
	(ecc_a_to_j, ecc_j_to_a, ecc_eh_to_a, ecc_dup_jj, ecc_add_jja)
	(ecc_add_jjj, ecc_dup_eh, ecc_add_eh, ecc_add_ehh, ecc_mul_g)
	(ecc_mul_a, ecc_mul_g_eh, ecc_mul_a_eh): Affected functions.

2015-01-26  Niels Möller  <nisse@lysator.liu.se>

	* ecc-add-eh.c (ecc_add_eh_itch): Deleted.
	* ecc-add-ehh.c (ecc_add_ehh_itch): Deleted.
	* ecc-add-jja.c (ecc_add_jja_itch): Deleted.
	* ecc-add-jjj.c (ecc_add_jjj_itch): Deleted.
	* ecc-dup-eh.c (ecc_dup_eh_itch): Deleted.
	* ecc-dup-jj.c (ecc_dup_jj_itch): Deleted.
	* ecc-eh-to-a.c (ecc_eh_to_a_itch): Deleted.
	* ecc-j-to-a.c (ecc_j_to_a_itch): Deleted.
	* ecc-mul-a-eh.c (ecc_mul_a_eh_itch): Deleted.
	* ecc-mul-a.c (ecc_mul_a_itch): Deleted.
	* ecc-mul-g-eh.c (ecc_mul_g_eh_itch): Deleted.
	* ecc-mul-g.c (ecc_mul_g_itch): Deleted.

2015-01-25  Niels Möller  <nisse@lysator.liu.se>

	* arm/fat/sha1-compress-2.asm: New file.
	* arm/fat/sha256-compress-2.asm: Likewise.
	* fat-arm.c (fat_init): Setup for use of additional v6 assembly
	functions.

	* sha1-compress.c: Prepare for fat build with C and assembly
	implementations.
	* sha256-compress.c: Likewise.

	* fat-setup.h (sha1_compress_func, sha256_compress_func): New typedefs.

	* configure.ac (asm_nettle_optional_list): Added
	sha1-compress-2.asm and sha256-compress-2.asm, and corresponding
	HAVE_NATIVE_*.

	From Martin Storsjö:
	* arm: Add .arch directives for armv6. This allows building these
	files as part of a fat build, even if the assembler by default
	targets a lower architecture version.

2015-01-23  Niels Möller  <nisse@lysator.liu.se>

	* fat-setup.h (DEFINE_FAT_FUNC): Check value of function pointer,
	before calling fat_init. Should be correct even without memory
	barrier.
	* fat-x86_64.c (fat_init): Deleted static variable initialized.
	The checks of the relevant pointer in DEFINE_FAT_FUNC is more
	robust.
	* fat-arm.c (fat_init): Likewise.

2015-01-21  Niels Möller  <nisse@lysator.liu.se>

	* fat-arm.c (fat_init): Setup for use of neon assembly functions.

	* arm/fat/salsa20-core-internal-2.asm: New file.
	* arm/fat/sha3-permute-2.asm: New file.
	* arm/fat/sha512-compress-2.asm: New file.
	* arm/fat/umac-nh-2.asm: New file.
	* arm/fat/umac-nh-n-2.asm: New file.

	* salsa20-core-internal.c: Prepare for fat build with C and
	assembly implementations.
	* sha512-compress.c: Likewise.
	* sha3-permute.c: Likewise.
	* umac-nh.c: Likewise.
	* umac-nh-n.c: Likewise.

	* configure.ac (asm_nettle_optional_list): Added more *-2.asm
	files, and corresponding HAVE_NATIVE_* defines. Recognize PROLOGUE
	macro in asm files, also when not at the start of the line.

2015-01-20  Niels Möller  <nisse@lysator.liu.se>

	* fat-arm.c (get_arm_features): Check NETTLE_FAT_OVERRIDE
	environment variable.

	* fat-x86_64.c (get_x86_features): New function. Check
	NETTLE_FAT_OVERRIDE environment variable.
	(fat_init): Use it.

	* fat-setup.h (secure_getenv) [!HAVE_SECURE_GETENV]: Dummy
	definition, returning NULL.
	(ENV_OVERRIDE): New constant.

	* configure.ac: Check for secure_getenv function.

2015-01-19  Niels Möller  <nisse@lysator.liu.se>

	* configure.ac: Fat library setup for arm.
	* fat-arm.c: New file.
	* arm/fat/aes-encrypt-internal.asm: New files.
	* arm/fat/aes-encrypt-internal-2.asm: New file.
	* arm/fat/aes-decrypt-internal.asm: New file.
	* arm/fat/aes-decrypt-internal-2.asm: New file.

	* Makefile.in (DISTFILES): Added fat-setup.h.

	* fat-setup.h: New file, declarations moved from...
	* fat-x86_64.c: ... old location

2015-01-17  Niels Möller  <nisse@lysator.liu.se>

	* fat-x86_64.c (DECLARE_FAT_FUNC, DEFINE_FAT_FUNC)
	(DECLARE_FAT_FUNC_VAR): New macros, to define needed resolver and
	wrapper functions.

	* config.m4.in (SYMBOL_PREFIX): Define from from autoconf
	ASM_SYMBOL_PREFIX.
	(C_NAMS): move definition to...
	* asm.m4 (C_NAME): Define here, also take fat_transform.
	(fat_suffix): Replaced by...
	(fat_transform): New macro, taking symbol name as argument.
	Updated all uses of fat_suffix.
	* fat-x86_64.c: Updated for internal "_nettle" prefix on
	cpu-specific memxor functions.

	* fat-x86_64.c: Set up for sse2 vs non-sse2 memxor. Patch by Nikos
	Mavrogiannopoulos.
	* configure.ac (asm_nettle_optional_list): Added memxor-2.asm.
	* x86_64/fat/memxor-2.asm: New file.
	* x86_64/fat/memxor.asm: New file.

	* x86_64/memxor.asm: Use ifdef, not ifelse, for testing USE_SSE2.

2015-01-16  Niels Möller  <nisse@lysator.liu.se>

	* configure.ac (OPT_NETTLE_SOURCES): New substituted variable.
	(asm_path): Fixed x86_64 fat setup. Include only x86_64 and
	x86_64/fat in the asm_path. Put fat-x86_64.c in
	OPT_NETTLE_SOURCES, with no symlinking.

	* fat-x86_64.c: Renamed,...
	* x86_64/fat/fat.c: ... from old name.

2015-01-13  Niels Möller  <nisse@lysator.liu.se>

	* x86_64/fat/fat.c: For constructor hack, check
	HAVE_GCC_ATTRIBUTE, not __GNUC__. Also support sun compilers, as
	suggested by Nikos Mavrogiannopoulos, and attch the constructor
	attribute directly to fat_init.
	(fat_constructor): Deleted wrapper function.

	* x86_64/fat/fat.c: New file, initialization for x86_64 fat
	library.

	* x86_64/fat/cpuid.asm (_nettle_cpuid): New file and function.

	* x86_64/fat/aes-encrypt-internal.asm: New file, including
	x86_64/aes-encrypt-internal.asm, after setting fat_suffix to
	_x86_64.
	* x86_64/fat/aes-decrypt-internal.asm: New file, analogous setup.
	* x86_64/fat/aes-encrypt-internal-2.asm: New file, including
	x86_64/aesni/aes-encrypt-internal.asm, after setting fat_suffix to
	_aesni.
	* x86_64/fat/aes-decrypt-internal.asm-2: New file, analogous
	setup.

	* configure.ac: New command line option --enable-fat.
	(asm_nettle_optional_list): Added cpuid.asm, fat.c,
	aes-encrypt-internal-2.asm, and aes-decrypt-internal-2.asm.

	* asm.m4 (fat_suffix): New suffix added to symbol names.

	* x86_64/aesni/aes-encrypt-internal.asm: Use explicit .byte
	sequences for aes instructions, don't rely on assembler support.
	* x86_64/aesni/aes-decrypt-internal.asm: Likewise.

	* aclocal.m4 (NETTLE_CHECK_IFUNC): New macro, checking for ifunc
	and settting HAVE_LINK_IFUNC if working.
	* configure.ac: Use it.

2015-01-12  Niels Möller  <nisse@lysator.liu.se>

	* asm.m4 (DECLARE_FUNC): New macro, extracted from PROLOGUE.
	(PROLOGUE): Use it.

	* configure.ac (OPT_NETTLE_OBJS, OPT_HOGWEED_OBJS): Renamed
	substituted variables, and list the object files rather than
	source files.
	(OPT_ASM_NETTLE_SOURCES, OPT_ASM_HOGWEED_SOURCES): ...Old names.
	* Makefile.in (OPT_NETTLE_OBJS, OPT_HOGWEED_OBJS): Use new
	variables.

2015-01-11  Niels Möller  <nisse@lysator.liu.se>

	* x86_64/aesni/aes-decrypt-internal.asm: New file.
	* x86_64/aesni/aes-encrypt-internal.asm: New file.
	* configure.ac: New configure flag --enable-x86-aesni.

	* aclocal.m4 (LSH_RPATH_INIT): Handle freebsd, in the same way as
	gnu/linux, with -Wl,-rpath,.

	Merged memxor-reorg changes, starting at 2014-10-23.

2015-01-10  Niels Möller  <nisse@lysator.liu.se>

	* arm/memxor.asm (memxor3): Moved to new file.
	* arm/memxor3.asm: New file.

2014-11-24  Niels Möller  <nisse@lysator.liu.se>

	* x86_64/memxor3.asm (memxor3): New file, code moved from old
	memxor.asm.
	* x86_64/memxor.asm (memxor): Rewritten, no longer jumps into
	memxor3.

	* configure.ac (asm_replace_list): Added memxor.asm and
	memxor3.asm.

2014-10-23  Niels Möller  <nisse@lysator.liu.se>

	* configure.ac (IF_ASM): New substituted variable.
	* testsuite/Makefile.in (VALGRIND): Allow partial loads only when
	build includes assembly files.

	* memxor-internal.h (READ_PARTIAL): New macro.
	* memxor.c (memxor_different_alignment): Avoid out-of-bounds
	reads, corresponding to valgrind's --partial-loads-ok. Use
	READ_PARTIAL.
	* memxor3.c: Analogous changes for unaligned operations.

	* configure.ac (asm_replace_list): Deleted memxor.asm, now
	incompatible with the memxor/memxor3 split.

	* memxor3.c: New file, split off from memxor.c.
	* memxor-internal.h: New file, declarations shared by memxor.c and
	memxor3.c.
	* memxor.c: memxor3 functions moved out from this file.
	* Makefile.in (nettle_SOURCES): Added memxor3.c.
	(DISTFILES): Added memxor-internal.h.

	* memxor.c (memxor_common_alignment, memxor_different_alignment)
	(memxor): Change loop order, iterate from the end.
	(memxor3_common_alignment): Unroll twice.
	(word_t): On x86_64, unconditionally define as uint64_t, to get 64
	bits also in M$ windows. Replaced all uses of SIZEOF_LONG.

2014-12-12  Niels Möller  <nisse@lysator.liu.se>

	* cbc.h (CBC_ENCRYPT, CBC_DECRYPT): Make type-checking hack
	stricter, warn if type of length argument is smaller than size_t.
	* ctr.h (CTR_CRYPT): Likewise.
	* eax.h (EAX_SET_KEY, EAX_SET_NONCE, EAX_UPDATE, EAX_ENCRYPT)
	(EAX_DECRYPT, EAX_DIGEST): Likewise.
	* gcm.h (GCM_SET_KEY, GCM_ENCRYPT, GCM_DECRYPT, GCM_DIGEST):
	Likewise.

2014-12-08  Niels Möller  <nisse@lysator.liu.se>

	* aclocal.m4 (LD_VERSION_SCRIPT): Linker scripts no longer located
	in the source tree.

	* configure.ac (LIBNETTLE_MAJOR): Bump major number, now 6.
	(LIBHOGWEED_MAJOR): Bump major number, now 5.

	From Nikos Mavrogiannopoulos. Support for versioned symbols.
	* aclocal.m4 (LD_VERSION_SCRIPT): New macro. Substitute
	EXTRA_LINKER_FLAGS and EXTRA_HOGWEED_LINKER_FLAGS.
	* configure.ac: Use LD_VERSION_SCRIPT. Generate libnettle.map
	and libhogweed.map.
	(HOGWEED_EXTRA_SYMBOLS): New substituted variable.
	* libnettle.map.in: New file, libnettle.so linker script
	* libhogweed.map.in: New file, libhogweed.so linker script.
	* Makefile.in ($(LIBNETTLE_FORLINK)): Use EXTRA_LINKER_FLAGS.
	($(LIBHOGWEED_FORLINK)): Use EXTRA_HOGWEED_LINKER_FLAGS.

2014-11-24  Niels Möller  <nisse@lysator.liu.se>

	* gcm.h (GCM_SET_KEY): Rename macro argument KEY to avoid
	collision with a struct tag. Spotted by Nikos Mavrogiannopoulos.

	* testsuite/eddsa-verify-test.c (test_eddsa): Fixed test case bug,
	showing up as use of uninitialized data with valgrind.

2014-10-23  Niels Möller  <nisse@lysator.liu.se>

	* examples/nettle-benchmark.c (time_memxor): Allocate buffers as
	arrays of unsigned long, for more reliable alignment.

2014-10-22  Niels Möller  <nisse@lysator.liu.se>

	* configure.ac: Check for getline function.
	* testsuite/ed25519-test.c (getline) [!HAVE_GETLINE]: Fallback
	definition.

	* Makefile.in (clean-here): Unconditionally delete .so and .dll
	files.
	(IMPLICIT_TARGETS): Deleted variable.

2014-10-21  Niels Möller  <nisse@lysator.liu.se>

	* testsuite/ed25519-test.c: New test case. Optionally reads the
	file pointed to by $ED25519_SIGN_INPUT.

	* testsuite/testutils.c (tstring_hex): Rewrite, using Nettle's
	base16 functions.
	(decode_hex, decode_hex_length): Deleted functions.

2014-10-20  Niels Möller  <nisse@lysator.liu.se>

	* eddsa.h (ED25519_KEY_SIZE): New constant.
	(ED25519_SIGNATURE_SIZE): New constant.
	(struct ed25519_private_key): New struct.
	(struct ed25519_public_key): New struct.

	* ed25519-sha512-sign.c (ed25519_sha512_set_private_key)
	(ed25519_sha512_sign): New file and functions.
	* ed25519-sha512-verify.c (ed25519_sha512_set_public_key)
	(ed25519_sha512_verify): New file and functions.
	* Makefile.in (hogweed_SOURCES): Added ed25519-sha512-sign.c and
	ed25519-sha512-verify.c.


2014-10-18  Niels Möller  <nisse@lysator.liu.se>

	* eddsa-verify.c (_eddsa_verify): Change argument order, putting A
	before ctx.
	* eddsa.h: Updated prototype.
	* testsuite/eddsa-verify-test.c (test_eddsa): Updated
	_eddsa_verify calls.

2014-10-14  Niels Möller  <nisse@lysator.liu.se>

	* eddsa-verify.c (equal_h): New function.
	(_eddsa_verify): Use it for a proper point compare, replacing an
	ecc_add_ehh.

	* testsuite/eddsa-verify-test.c: New testcase.
	* testsuite/Makefile.in (TS_HOGWEED_SOURCES): Added
	eddsa-verify-test.c.

	* eddsa-verify.c (_eddsa_verify, eddsa_verify_itch): New file, new
	functions.
	* eddsa.h: Declare new functions.
	* Makefile.in (hogweed_SOURCES): Added eddsa-verify.c.

2014-10-08  Niels Möller  <nisse@lysator.liu.se>

	* testsuite/eddsa-sign-test.c (test_eddsa_sign): Use
	_eddsa_expand_key, and check its public key output.

	* eddsa-expand.c (_eddsa_expand_key): New file, new function.
	* eddsa.h (_eddsa_expand_key): Declare it.
	* Makefile.in (hogweed_SOURCES): Added eddsa-expand.c.

	* eddsa-sign.c: Drop unneeded include of nettle-internal.h.

2014-10-04  Niels Möller  <nisse@lysator.liu.se>

	* testsuite/eddsa-sign-test.c: New testcase.
	* testsuite/Makefile.in (TS_HOGWEED_SOURCES): Added
	eddsa-sign-test.c.

	* eddsa-sign.c (_eddsa_sign, _eddsa_sign_itch): New file, new
	functions.
	* eddsa-hash.c (_eddsa_hash): New file and function.
	* eddsa.h: Declare new functions.
	* Makefile.in (hogweed_SOURCES): Added eddsa-hash.c and
	eddsa-sign.c.

2014-10-03  Niels Möller  <nisse@lysator.liu.se>

	* testsuite/ecc-redc-test.c [NETTLE_USE_MINI_GMP]: Enable test.
	(test_main): Replace gmp_fprintf calls.
	* testsuite/ecc-mul-a-test.c: Likewise.
	* testsuite/ecc-mul-g-test.c: Likewise.

	* testsuite/ecc-modinv-test.c [NETTLE_USE_MINI_GMP]: Enable test.
	(ref_modinv): Use mpz_gcdext, instead of mpn_gcdext.
	(test_modulo): Replace gmp_fprintf calls.

	* testsuite/ecc-mod-test.c [NETTLE_USE_MINI_GMP]: Enable test.
	(ref_mod): Use mpz_mod and mpz_limbs_copy, instead of mpn_tdiv_qr.
	(test_modulo): Replace gmp_fprintf calls by plain fprintf and
	mpn_out_str.

	* testsuite/testutils.c (mpn_out_str): New function, needed to
	replace uses of gmp_fprintf.

	* testsuite/ecc-sqrt-test.c (mpz_ui_kronecker)
	[NETTLE_USE_MINI_GMP]: New fallback definition when building with
	mini-gmp.
	* testsuite/testutils.c (gmp_randinit_default)
	[NETTLE_USE_MINI_GMP]: Likewise.
	(mpz_urandomb): Likewise.
	* testsuite/testutils.h (gmp_randstate_t) [NETTLE_USE_MINI_GMP]:
	Fallback typedef, using knuth_lfib_ctx.

2014-10-02  Niels Möller  <nisse@lysator.liu.se>

	* testsuite/eddsa-compress-test.c: New testcase.
	* testsuite/Makefile.in (TS_HOGWEED_SOURCES): Added
	eddsa-compress-test.c.

	* eddsa-decompress.c (_eddsa_decompress): New file, new function.
	* eddsa-compress.c (_eddsa_compress): New file, new function.
	* eddsa.h: New file.
	* Makefile.in (HEADERS): Added eddsa.h.
	(hogweed_SOURCES): Added eddsa-compress.c and eddsa-decompress.c.

	* testsuite/ecc-sqrt-test.c: New test case.
	* testsuite/Makefile.in (TS_HOGWEED_SOURCES): Added
	ecc-sqrt-test.c.

	* ecc-25519.c (PHIGH_BITS): Always define this constant.
	(ecc_25519_zero_p): New function.
	(ecc_25519_sqrt): Take a ratio u/v as input. Added scratch
	argument. Made static.
	* ecc-internal.h (ecc_mod_sqrt_func): New typedef.
	(struct ecc_modulo): Added sqrt_itch and sqrt function pointer.
	Updated all instances.
	(ecc_25519_sqrt): Deleted declaration, function now static.

2014-09-24  Niels Möller  <nisse@lysator.liu.se>

	* curve25519.h [__cplusplus]: Fixed extern "C" block.

2014-09-23  Niels Möller  <nisse@lysator.liu.se>

	* ecc-hash.c (ecc_hash): Changed argument type from struct
	ecc_curve to struct ecc_modulo. Updated callers.
	* testsuite/ecdsa-sign-test.c (test_main): Updated curve25519
	signature s. Changed since the hash value is truncated a few bits
	more, to match the size of q.
	* testsuite/ecdsa-verify-test.c (test_main): Likewise.

	* testsuite/ecc-modinv-test.c (zero_p): New function, checking for
	zero modulo p.
	(test_modulo): Use zero_p. Switch to dynamic allocation. Updated
	for larger modinv result area, and use invert_itch.

	* ecc-25519.c (ecc_mod_pow_2kp1): Renamed, and take a struct
	ecc_modulo * as argument.
	(ecc_modp_powm_2kp1): ... old name.
	(ecc_mod_pow_252m3): New function, extracted from ecc_25519_sqrt.
	(ecc_25519_inv): New modp invert function, about 5.5 times faster
	then ecc_mod_inv.
	(ecc_25519_sqrt): Use ecc_mod_pow_252m3.
	(nettle_curve25519): Point to ecc_25519_inv. Updated p.invert_itch
	and h_to_a_itch.

	* ecc-internal.h (struct ecc_modulo): New field invert_itch.
	Updated all implementations.
	(ECC_EH_TO_A_ITCH): Updated, and take invert itch as an argument.
	* ecc-eh-to-a.c (ecc_eh_to_a_itch): Take invert scratch into account.

	* testsuite/testutils.c (test_ecc_mul_h): Use ecc->h_to_a_itch.

	* ecc-mod-inv.c (ecc_mod_inv): Interface change, make ap input
	const, and require 2n limbs at rp. Preparing for powm-based
	alternative implementations. Drop #if:ed out code and dp
	temporary. Updated all callers, more complicated cases described
	below.
	* ecc-internal.h (typedef ecc_mod_inv_func): Added const to input
	argument.
	(ECC_MOD_INV_ITCH): Renamed, was ECC_MODINV_ITCH, and reduced to
	2*n.
	* ecc-ecdsa-verify.c (ecc_ecdsa_verify): Overhauled allocation,
	putting mod_inv scratch at the end.

2014-09-22  Niels Möller  <nisse@lysator.liu.se>

	* ecc-random.c (ecc_mod_random): Renamed, and take a const struct
	ecc_modulo * as argument. Updated callers.
	(ecc_modq_random): ... old name.

	* ecc-mod-arith.c: New file, replacing ecc-modp.c and ecc-modq.c.
	All functions take a struct ecc_modulo as argument.
	(ecc_mod_add, ecc_mod_sub, ecc_mod_mul_1, ecc_mod_addmul_1)
	(ecc_mod_submul_1, ecc_mod_mul, ecc_mod_sqr): New functions,
	replacing the corresponding ecc_modp_* functions. For convenience,
	old names are defined as macros wrapping the new functions.
	* ecc-modp.c: Deleted file.
	* ecc-modq.c: Deleted file.
	* Makefile.in (hogweed_SOURCES): Updated accordingly.

	* testsuite/ecc-redc-test.c (test_main): Relaxed tests for which
	tests to run.

	* testsuite/ecc-modinv-test.c (test_modulo): New function, same
	organization as in ecc-mod-test.c below.

	* testsuite/ecc-mod-test.c (test_modulo): New function, testing
	one modulo. Replacing...
	(test_curve): ... old function.
	(test_main): Invoke test_modulo for p and q of each curve.

	* ecc-internal.h (ecc_mod_inv_func): New typedef.
	(struct ecc_modulo): Added mp1h constant and invert function
	pointer. Updated all callers.
	* ecc-modp.c (ecc_modp_inv): Deleted wrapper function.
	* ecc-modq.c (ecc_modq_inv): Deleted wrapper function.

	* ecc-mod-inv.c (ecc_mod_inv): Renamed file and function. Also
	take a struct ecc_modulo * as argument.
	* sec-modinv.c (sec_modinv): ... the old names. Deleted.
	* Makefile.in (hogweed_SOURCES): Updated accordingly.

	* examples/ecc-benchmark.c (bench_modinv_powm, bench_curve):
	Updated benchmarking of mpn_sec_powm.

	* ecc-internal.h (struct ecc_curve): Deleted redc function
	pointer. Use only reduce pointer, which is redc or modp as
	applicable. Updated all users.
	(struct ecc_modulo): Moved mod and reduce function pointers to
	this struct.

	* ecc-generic-modp.c (ecc_generic_modp): Deleted file and
	function. We no longer need a wrapper around ecc_mod.
	* ecc-generic-modq.c (ecc_generic_modq): Likewise deleted.
	* Makefile.in (hogweed_SOURCES): Removed ecc-generic-modp.c and
	ecc-generic-modq.c.

	* ecc-internal.h (typedef ecc_mod_func): Take a const struct
	ecc_modulo * argument, not const struct ecc_curve *. Updated all
	implementations and all callers.

	* ecc-mod.c (ecc_mod): Use struct ecc_modulo to specify the
	modulo. Drop input size argument, always reduce from 2*size to
	size.

	* ecc-internal.h (struct ecc_modulo): New struct, collecting
	constants needed for modulo arithmetic.
	(struct ecc_curve): Use struct ecc_modulo for p and q arithmetic.
	Updated all ecc-related files.

2014-09-17  Niels Möller  <nisse@lysator.liu.se>

	* gmp-glue.c (mpn_get_base256_le): Fixed missing update of rn
	counter, making the function clear some bytes beyond the end of
	the output buffer. The bug triggered a make check failure on ARM.

	* testsuite/testutils.c (ecc_curves): Include curve25519 in list.
	(test_ecc_mul_a): Include reference points for curve25519 (with
	Edwards coordinates). Allow n == 0 and n == 1, comparing to zero
	and the generator, respectively.
	* testsuite/ecc-add-test.c (point_zero_p): Deleted function.
	(test_main): Replace calls to point_zero_p by calls to
	test_ecc_mul_h with n == 0.
	* testsuite/ecc-dup-test.c: Likewise.

	* testsuite/ecc-modinv-test.c (mpn_zero_p): Moved function, to...
	* testsuite/testutils.c (mpn_zero_p): New location. Also make
	non-static.

	* testsuite/ecdsa-keygen-test.c (ecc_valid_p): Add special case
	for curve25519.

	* testsuite/ecc-mul-a-test.c (test_main): Fix point negation to
	support curve25519.
	* testsuite/ecc-mul-g-test.c (test_main): Likewise.

	* ecc-a-to-eh.c (ecc_a_to_eh_itch, ecc_a_to_eh): Deleted file and
	functions.
	* ecc.h: Deleted corresponding declarations.
	* ecc-internal.h (ECC_A_TO_EH_ITCH): Deleted macro.
	* Makefile.in (hogweed_SOURCES): Removed ecc-a-to-eh.c.

	* testsuite/ecdh-test.c (test_main): Update curve25519 test to use
	Edwards coordinates.
	* testsuite/ecdsa-sign-test.c (test_main): Likewise.
	* testsuite/ecdsa-verify-test.c (test_main): Likewise.

	* ecc-point.c (ecc_point_set): Use Edwards rather than Montgomery
	curve.

	* ecc-mul-a-eh.c (ecc_mul_a_eh, table_init): Take an Edwards point
	as input, not a Montgomery point. Hence, use ecc_a_to_j, not
	ecc_a_to_eh.

	* ecc-eh-to-a.c (ecc_eh_to_a): Just convert to affine coordinates,
	don't transform from Edwards to Montgomery form. Also reduces
	scratch need slightly.
	* ecc-internal.h (ECC_EH_TO_A_ITCH): Reduced.

	* ecdsa-keygen.c (ecdsa_generate_keypair): Use struct ecc_curve
	function pointers.

	* testsuite/curve25519-dup-test.c: Deleted file. In the way for
	conversion to Edwards coordinate convention, and in the end
	the tests will be done by ecc-dup-test.c.
	* testsuite/curve25519-add-test.c: Similarly deleted.
	* testsuite/Makefile.in (TS_HOGWEED_SOURCES): Removed
	curve25519-dup-test.c and curve25519-add-test.c.

2014-09-16  Niels Möller  <nisse@lysator.liu.se>

	* testsuite/ecc-add-test.c: New generalized testcase, to replace
	curve25519-add-test.c.
	* testsuite/ecc-dup-test.c: New generalized testcase, to replace
	curve25519-dup-test.c.
	* testsuite/Makefile.in (TS_HOGWEED_SOURCES): Added ecc-add-test.c
	and ecc-dup-test.c.

2014-09-14  Niels Möller  <nisse@lysator.liu.se>

	* testsuite/ecc-mul-a-test.c (test_main): Use struct ecc_curve
	function pointers.
	* testsuite/ecc-mul-g-test.c (test_main): Likewise.

2014-09-09  Niels Möller  <nisse@lysator.liu.se>

	* curve25519-mul.c (curve25519_mul): Switch to use Montgomery
	ladder. About 20% faster than current Edwards curve operations.
	Difference is expected to shrink when Edwards operations are
	optimized to take advantage of the twist, but it seems unlikely to
	get significantly faster than the Montgomery ladder.

	* gmp-glue.c (cnd_swap): Moved function here, made non-static.
	Changed cnd type to mp_limb_t, for consistency with GMP
	mpn_cnd_add_n.
	* sec-modinv.c (cnd_swap): ... old location.
	* gmp-glue.h (cnd_swap): Declare function.

2014-09-06  Niels Möller  <nisse@lysator.liu.se>

	* examples/hogweed-benchmark.c (bench_curve25519_mul_g)
	(bench_curve25519_mul, bench_curve25519): New functions.
	(main): Added benchmarking of curve25519 functions.

2014-09-03  Niels Möller  <nisse@lysator.liu.se>

	* Makefile.in: Revert 2013-02-06 Makefile changes: use a single
	rule for transforming .asm to .o, and drop include of asm.d.
	Possible now since we generate a single object file from each asm
	file. This change also helps Solaris' make recognize .asm files.
	* config.make.in (.SUFFIXES): Drop .s from list.
	* configure.ac: Delete code to generate asm.d.

	* Makefile.in: Delete all uses of *.po files, use the same object
	files for both shared and static libraries.
	* configure.ac (dummy-dep-files): Don't create any .po.d files.

	* aclocal.m4 (LSH_CCPIC): Don't substitute CCPIC here, let
	configure.ac do that if needed.

	* configure.ac (CCPIC_MAYBE, SHLIBCFLAGS): Deleted substituted
	variables. Instead, use CCPIC directly when compiling all library
	files.
	(CCPIC): Set to empty, if --disable-pic is used.

	* config.make.in (SHLIBCFLAGS, CCPIC_MAYBE): Deleted.
	(COMPILE, COMPILE_CXX): Drop CCPIC. New variable EXTRA_CFLAGS,
	which can be set by individual Makefiles.

	* Makefile.in (EXTRA_CFLAGS): Set using CCPIC.
	Also delete all uses of CCPIC_MAYBE and SHLIBCFLAGS.

2014-09-02  Niels Möller  <nisse@lysator.liu.se>

	* curve25519-eh-to-x.c (curve25519_eh_to_x): New file, new
	function. The curve25519 transform currently done by ecc_eh_to_a,
	but which should eventually be eliminted from that function.
	* Makefile.in (hogweed_SOURCES): Added curve25519-eh-to-x.c.
	* ecc-internal.h (curve25519_eh_to_x): Declare it.

	* curve25519-mul.c (curve25519_mul): Use it.
	* curve25519-mul-g.c (curve25519_mul_g): Likewise. Also introduce
	local variable ecc, and use ecc->mul_g_itch.

2014-08-29  Niels Möller  <nisse@lysator.liu.se>

	* testsuite/testutils.c (test_ecc_mul_j): Renamed, to ...
	(test_ecc_mul_h): ... new name. Use ecc->h_to_a function pointer.
	Updated callers.

	* examples/ecc-benchmark.c (bench_add_jjj): Renamed, to ...
	(bench_add_hhh): ... new name. Use ecc->add_hhh function pointer.
	(bench_add_ehh): Deleted.
	(bench_curve): Use bench_add_hhh for all curves. Use ecc->mul_itch
	for scratch size.

	Switch the curve25519 implementation to use the isomorphism to the
	twisted Edwards curve which is used for Ed25519 signatures.
	* eccdata.c (ecc_curve_init): Tweaked the transformation constant
	for the isomorphism between curve25519 and the twisted Edwards
	curve.
	* ecc-add-ehh.c (ecc_add_ehh): Updated formulas for the twist curve.
	* ecc-add-eh.c (ecc_add_eh): Likewise.
	* ecc-dup-eh.c (ecc_dup_eh): Likewise.

2014-08-28  Niels Möller  <nisse@lysator.liu.se>

	* ecdsa-verify.c (ecdsa_verify): Drop include of ecc-internal.h,
	use ecc_size function instead.

	* ecc-ecdsa-verify.c (ecc_ecdsa_verify): Use the struct ecc_curve
	function pointers: mul, mul_g, add_hhh, h_to_a.

	* ecc-internal.h (ECC_ECDSA_VERIFY_ITCH): Deleted macro. Needed
	scratch depends on curve type, not just size.
	(ecc_add_func): New typedef.
	(struct ecc_curve): New function pointer add_hhh, and constant
	add_hhh_itch. Updated all instances.

	* ecdsa-verify.c (ecdsa_verify): Use the ecc_ecdsa_verify_itch
	function, not the corresponding macro.
	* ecc-ecdsa-verify.c (ecc_ecdsa_verify_itch): Take ecc->mul_itch
	into account. Also reduce to 5*ecc->size + ecc->mul_itch.

	* testsuite/ecdsa-sign-test.c (test_main): Added test for the
	obscure case of ecdsa using curve25519.
	* testsuite/ecdsa-verify-test.c (test_main): Likewise (depends on
	above changes).

	* ecc-ecdsa-sign.c (ecc_ecdsa_sign): Use mul_g and h_to_a function
	pointers. Implies (obscure) support for curve25519.

	* ecc-25519.c (ecc_25519_modq): Access q via the ecc struct.

	* ecc-eh-to-a.c (ecc_eh_to_a): Analogous change as for ecc_j_to_a.
	The modulo q case (op == 2) is hardcoded for curve25519.

	* ecc-j-to-a.c (ecc_j_to_a): For curves using redc, always convert
	back from redc form. When producing x coordinate only, optionally
	reduce it modulo q. Completely changes the meaning of the "flags"
	argument, and renames it to "op". Update all users of this
	function or ecc->h_to_a.

	* ecc-ecdsa-sign.c (ecc_ecdsa_sign): Use new ecc_j_to_a modulo q
	feature.
	* ecc-ecdsa-verify.c (ecc_ecdsa_verify): Likewise.

	* testsuite/symbols-test: Regexp fixes, to better filter out
	get_pc_thunk functions.

	* ecc-generic-redc.c (ecc_generic_redc): Deleted file and
	function. Split into...
	* ecc-pp1-redc.c (ecc_pp1_redc): New file and function.
	* ecc-pm1-redc.c (ecc_pm1_redc): New file and function.
	* ecc-internal.h: Updated declarations.
	* Makefile.in (hogweed_SOURCES): Replace ecc-generic-redc.c by
	ecc-pp1-redc.c and ecc-pm1-redc.c.
	* ecc-192.c: Use ecc_pp1_redc (benchmarking only).
	* ecc-224.c: Use ecc_pm1_redc when applicable.
	* ecc-256.c: Use ecc_pp1_redc when applicable.
	* ecc-384.c: Use ecc_pp1_redc (benchmarking only).
	* ecc-521.c: Use ecc_pp1_redc (benchmarking only).
	* testsuite/ecc-redc-test.c (test_main): Replace use of
	ecc_generic_redc by ecc_pp1_redc and ecc_pm1_redc.

	* eccdata.c (output_curve): Don't output ecc_redc_g.
	* ecc-internal.h (struct ecc_curve): Deleted unused field redc_g.
	Updated all instances.

2014-08-27  Niels Möller  <nisse@lysator.liu.se>

	* ecc-modq.c (ecc_modq_inv): Use q_bit_size.

	* ecc-internal.h (struct ecc_curve): New field q_bit_size. Updated
	all instances.

	* configure.ac: Bumped package version number to 3.1.
	(LIBHOGWEED_MAJOR): Bumped library version to 4.0.

	Merged curve25519 changes (starting at 2014-07-04).
	* Makefile.in (clean-here): Added ecc-25519.h.

2014-08-26  Niels Möller  <nisse@lysator.liu.se>

	* examples/ecc-benchmark.c (bench_mul_g, bench_mul_a): Use struct
	ecc_curve function pointers.
	(bench_mul_g_eh, bench_mul_a_eh): Deleted.
	(bench_curve): Make modq benchmark unconditional. Use bench_mul_g
	and bench_mul_a also for curve25519.

	* testsuite/ecc-mod-test.c (test_curve): Make modq test
	unconditional, partially reverting 2014-07-04 change.

	* ecc-25519.c (ecc_25519_modq): New function.

	* eccdata.c (output_curve): Precomputation for curve25519 mod q.

	* mini-gmp.c (mpz_abs_sub_bit): Do full normalization, needed in
	case the most significant bit is cleared.

2014-08-25  Niels Möller  <nisse@lysator.liu.se>

	* testsuite/ecdh-test.c (set_point): Check return value of
	ecc_point_set.
	(test_main): Enable curve25519 test.

	* ecc-point-mul-g.c (ecc_point_mul_g): Use ecc->mul_g and
	ecc->h_to_a function pointers.
	* ecc-point-mul.c (ecc_point_mul): Use the ecc->mul and
	ecc->h_to_a function pointers.

	* ecc-internal.h (ecc_mul_g_func, ecc_mul_func, ecc_h_to_a_func):
	New typedefs.
	(struct ecc_curve): New function pointers mul, mul_g, h_to_a, and
	constans for their scratch requirements. Updated all instances.

	* ecc-point.c (ecc_point_set): Handle curve25519 as a special
	case, when checking if the point is on the curve.

2014-08-24  Niels Möller  <nisse@lysator.liu.se>

	* testsuite/ecdh-test.c: Test ecc_point_mul and ecc_point_mul_g,
	using test data generated by ecc-ref.gp. Tests for all curves
	except curve25519, which doesn't yet work with the general
	ecc_point interface.

	* testsuite/Makefile.in (TS_HOGWEED_SOURCES): Added ecdh-test.c.

	* misc/ecc-ref.gp: Script to generate ECDH test data.

2014-08-23  Niels Möller  <nisse@lysator.liu.se>

	* ecc-a-to-j.c (ecc_a_to_j): Deleted INITIAL argument.
	* ecc.h (ecc_a_to_j): Updated prototype.
	* ecc-mul-a.c (ecc_mul_a, table_init): Updated calls to ecc_a_to_j.

	* ecc-mul-a.c (ecc_mul_a): Deleted INITIAL argument, all callers,
	except the tests, pass 1. Updated all callers.
	(table_init): Likewise deleted INITIAL.
	* ecc.h (ecc_mul_a): Updated prototype.
	* testsuite/ecc-mul-a-test.c (test_main): Deleted tests for
	ecc_mul_a with INITIAL == 0.

	* ecc-internal.h (struct ecc_curve): Reordered struct, moved
	function pointers before pointers to bignum constants.

	* sec-modinv.c (sec_modinv): Document that for a == 0 (mod m), we
	should produce the "inverse" 0.

	* testsuite/ecc-modinv-test.c (test_main): Check that ecc_modp_inv
	produces 0 if a == 0 or a == p.

2014-08-22  Niels Möller  <nisse@lysator.liu.se>

	* x86_64/ecc-25519-modp.asm: New file. Assembly implementation,
	initial version yields 30% speedup of ecc_25519_modp. Early
	folding eliminates one pass of carry propagation, and yields
	almost 20% additional speedup.

	* ecc-25519.c [HAVE_NATIVE_ecc_25519_modp]: Use assembly version
	if available.

	* configure.ac (asm_hogweed_optional_list): Added ecc-25519-modp.asm.
	Also add HAVE_NATIVE_ecc_25519_modp to config.h.in.

2014-08-19  Niels Möller  <nisse@lysator.liu.se>

	* examples/ecc-benchmark.c (bench_curve): Support benchmarking of
	curve25519, for now handled as a special case.
	(curves): Added nettle_curve25519.
	(bench_dup_eh, bench_add_eh, bench_add_ehh, bench_mul_g_eh): New
	functions.

2014-08-18  Niels Möller  <nisse@lysator.liu.se>

	* testsuite/curve25519-dh-test.c (test_a): Use curve25519_mul.
	(test_main): Use little-endian inputs for test_a.
	(curve25519_sqrt, curve_25519): Deleted static helper functions,
	no longer needed.

	* curve25519-mul.c (curve25519_mul): New file and function.
	* curve25519.h (curve25519_mul): Declare it.
	* Makefile.in (hogweed_SOURCES): Added curve25519-mul.c.

	* curve25519-mul-g.c (curve25519_mul_g): Renamed file and
	function, updated callers.
	* curve25519-base.c (curve25519_base): ... old names.
	* Makefile.in (hogweed_SOURCES): Updated for rename.

	* eccdata.c (output_curve): Compute constants needed for
	Shanks-Tonelli.
	* ecc-25519.c (ecc_modp_powm_2kp1, ecc_25519_sqrt): New functions.
	* ecc-internal.h (ecc_25519_sqrt): Declare it.

2014-08-06  Niels Möller  <nisse@lysator.liu.se>

	* testsuite/curve25519-dh-test.c (test_g): Use curve25519_base.
	(test_main): Use little-endian inputs for test_g.

	* curve25519-base.c (curve25519_base): New file, new function.
	Analogous to NaCl's crypto_scalarmult_base.
	* curve25519.h: New file.
	* Makefile.in (hogweed_SOURCES): Added curve25519-base.c.
	(HEADERS): Added curve25519.h.

	* gmp-glue.c (mpn_set_base256_le, mpn_get_base256_le): New functions.
	* gmp-glue.h: Declare them.

2014-08-02  Niels Möller  <nisse@lysator.liu.se>

	* testsuite/curve25519-dh-test.c (curve25519_sqrt): Fixed memory
	leak, a mpz_clear call was missing.

	* ecc-internal.h (ECC_MUL_A_EH_WBITS): Set to 4, to enable
	window-based scalar multiplication.

	* ecc-mul-a-eh.c (table_init) [ECC_MUL_A_EH_WBITS > 0]: Fixed
	initialization of TABLE(1).

2014-07-29  Niels Möller  <nisse@lysator.liu.se>

	* ecc-internal.h (ECC_MUL_A_EH_WBITS): New constant.
	(ECC_A_TO_EH_ITCH, ECC_MUL_A_EH_ITCH): New macros.
	* ecc-a-to-eh.c (ecc_a_to_eh, ecc_a_to_eh_itch): New file, new
	functions.
	* ecc-mul-a-eh.c: New file.
	(ecc_mul_a_eh): New function. The case [ECC_MUL_A_EH_WBITS > 0]
	not yet working).
	(ecc_mul_a_eh_itch): New function.
	* ecc.h: Declare new functions.
	* Makefile.in (hogweed_SOURCES): Added ecc-a-to-eh.c and
	ecc-mul-a-eh.c.

	* testsuite/curve25519-dh-test.c (curve25519_sqrt): New function.
	(curve_25519): Use ecc_mul_a_eh.
	(test_a): New function.
	(test_main): Test construction of shared secret, using scalar
	multiplication with points other than the fix generator.

2014-07-26  Niels Möller  <nisse@lysator.liu.se>

	* ecc-add-ehh.c (ecc_add_ehh): Reduce scratch need.
	* ecc-internal.h (ECC_ADD_EHH_ITCH): Reduced to 7*size.

2014-07-23  Niels Möller  <nisse@lysator.liu.se>

	* testsuite/curve25519-dh-test.c: New test case, based on
	draft-josefsson-tls-curve25519-05 test vectors.
	* testsuite/Makefile.in (TS_HOGWEED_SOURCES): Added curve25519-dh-test.c.

2014-07-18  Niels Möller  <nisse@lysator.liu.se>

	* ecc-mul-g-eh.c (ecc_mul_g_eh, ecc_mul_g_eh_itch): New file and
	functions. Untested.
	* ecc.h (ecc_mul_g_eh_itch): Declare new functions.
	* ecc-internal.h (ECC_MUL_G_EH_ITCH): New macro.
	* Makefile.in (hogweed_SOURCES): Added ecc-mul-g-eh.c.

2014-07-17  Niels Möller  <nisse@lysator.liu.se>

	* ecc-add-eh.c (ecc_add_eh): Reduce scratch need.
	* ecc-internal.h (ECC_ADD_EH_ITCH): Reduced to 6*size.

	* testsuite/curve25519-dup-test.c (test_main): Free allocated
	storage.

2014-07-15  Niels Möller  <nisse@lysator.liu.se>

	* ecc-add-eh.c (ecc_add_eh, ecc_add_eh_itch): New file, new
	functions.
	* ecc.h: Declare new functions.
	* ecc-internal.h (ECC_ADD_EH_ITCH): New macro.
	* Makefile.in (hogweed_SOURCES): Added ecc-add-eh.c.
	* testsuite/curve25519-add-test.c (test_main): Test ecc_add_eh.
	Additional test for g2+g2. Free allocated storage.

2014-07-14  Niels Möller  <nisse@lysator.liu.se>

	* testsuite/curve25519-add-test.c: New test case.
	* testsuite/Makefile.in (TS_HOGWEED_SOURCES): Added
	curve25519-add-test.c.

	* ecc-add-ehh.c (ecc_add_ehh, ecc_add_ehh_itch): New file, new
	functions.
	* ecc.h (ecc_add_ehh, ecc_add_ehh_itch): Declare them.
	* ecc-internal.h (ECC_ADD_EHH_ITCH): New macro.
	* Makefile.in (hogweed_SOURCES): Added ecc-add-ehh.c.

	* ecc-25519.c (nettle_curve25519): Use ecc_d instead of ecc_b.

	* eccdata.c: For curve25519, output the Edwards curve constant,
	ecc_d = (121665/121666) mod p.

	* testsuite/curve25519-dup-test.c (test_main): Add test for 4g.
	Delete some left-over debug output.

2014-07-11  Niels Möller  <nisse@lysator.liu.se>

	* misc/ecc-formulas.tex: Some ECC notes.

	* testsuite/curve25519-dup-test.c: New testcase.
	* testsuite/Makefile.in (TS_HOGWEED_SOURCES): Added
	curve25519-dup-test.c.

	* testsuite/testutils.c (test_ecc_point): Made non-static.
	* testsuite/testutils.h (struct ecc_ref_point): Moved here, from
	testutils.h.
	(test_ecc_point): Declare it.

	* ecc-dup-eh.c (ecc_dup_eh, ecc_dup_eh_itch): New file, new functions.
	* ecc-eh-to-a.c (ecc_eh_to_a, ecc_eh_to_a_itch): New file, new
	functions.
	* ecc.h: Declare new functions.
	* ecc-internal.h (ECC_EH_TO_A_ITCH, ECC_DUP_EH_ITCH): New macros.
	* Makefile.in (hogweed_SOURCES): Added ecc-dup-eh.c and
	ecc-eh-to-a.c.

	* ecc-internal.h (struct ecc_curve): New constant edwards_root.
	* ecc-192.c (nettle_secp_192r1): Updated accordingly, additional
	NULL pointer.
	* ecc-224.c (nettle_secp_224r1): Likewise.
	* ecc-256.c (nettle_secp_256r1): Likewise.
	* ecc-384.c (nettle_secp_384r1): Likewise.
	* ecc-521.c (nettle_secp_521r1): Likewise.
	* ecc-25519.c (nettle_curve25519): Initialize new constant.

	* eccdata.c (ecc_curve_init): For curve 25519, use correct
	constant for edwards coordinate transform, and output the constant
	as ecc_edwards.

2014-07-06  Niels Möller  <nisse@lysator.liu.se>

	* eccdata.c: Use separate is_zero flag to represent the neutral
	element.
	(output_point, output_point_redc): Unified to a single function,
	with a use_redc flag argument. Also support conversion to Edwards
	form.
	(ecc_curve_init_str): New argument for Edwards curve conversion
	constant.

2014-07-04  Niels Möller  <nisse@lysator.liu.se>

	Started curve25519 branch.
	* ecc-25519.c: New file.
	(ecc_25519_modp): New function.
	(nettle_curve25519): New curve.

	* ecc-curve.h (nettle_curve25519): Declare it.

	* Makefile.in (hogweed_SOURCES): Added ecc-25519.c.
	(ecc-25519.h): New generated file. Add as explicit dependency for
	ecc-25519.o.

	* testsuite/ecc-mod-test.c (test_curve): New function, extracted
	from test_main. Tolerate NULL modq function pointer.
	(test_main): Use test_curve, iterate over supported curves, and
	also test curve_25519 for the new modp function.

2014-08-23  Niels Möller  <nisse@lysator.liu.se>

	* ecc-modp.c (ecc_modp_sub_1): Deleted unused function.
	* ecc-internal.h: Deleted corresponding declaration.

	* examples/nettle-benchmark.c (time_cipher): Fixed memset calls,
	amending the totally broken change from 2014-02-06.

2014-07-02  Niels Möller  <nisse@lysator.liu.se>

	* eccdata.c (ecc_dup): Use mpz_submul_ui, now available in
	mini-gmp.
	(ecc_type): New enum, for Weierstrass and Montgomery curves
	(ecc_curve): New field type.
	(ecc_dup): Support montgomery curves.
	(ecc_add): Likewise.
	(ecc_curve_init_str): New argument, for the curve type.
	(ecc_curve_init): Pass curve type to all ecc_curve_init_str calls.
	Recognize curve25519, for bit_size 255.
	(output_modulo): Deleted assert, which isn't true for curve25519.

2014-06-30  Niels Möller  <nisse@lysator.liu.se>

	* camellia-absorb.c: Include <limits.h>, needed for correct use of
	HAVE_NATIVE_64_BIT. Reported and debugged by Magnus Holmgren.
	Fixes debian build failure on s390x.

2014-06-26  Niels Möller  <nisse@lysator.liu.se>

	From Martin Storsjö:
	* configure.ac (IF_NOT_SHARED): New substituted variable.
	* hogweed.pc.in: Use @LIBS@, instead of hardcoding -lgmp. When
	shared libraries are disabled, move needed libraries from
	Requires.private: to Requires: and from Libs.private: to Libs:.

 	From Nikos Mavrogiannopoulos.
	* examples/hogweed-benchmark.c (bench_alg): Tolerate alg->init
	returning NULL.
	(bench_openssl_ecdsa_init): Return NULL if
	EC_KEY_new_by_curve_name fails, indicating the curve is not
	supported.

2014-06-25  Niels Möller  <nisse@lysator.liu.se>

	Support for building with mini-gmp instead of the real GMP. Loosely
	based on work by Nikos Mavrogiannopoulos.
	* configure.ac: New command line option --enable-mini-gmp. Also
	disable all libgmp-related checks when enabled.
	(NETTLE_USE_MINI_GMP): New substituted variable.
	(LIBHOGWEED_LIBS): Use $(LIBS) instead of -lgmp.
	(IF_MINI_GMP): New Makefile conditional.
	(GMP_NUMB_BITS): Alternative test for the mini-gmp case.
	Substituted also in bignum.h.
	(HAVE_MPZ_POWM_SEC): Drop this unused check.

	* bignum.h: Renamed, to...
	* bignum.h.in: New name.
	(NETTLE_USE_MINI_GMP): Substituted by configure.
	(GMP_NUMB_BITS): Substituted by configure, for the mini-gmp case.

	* Makefile.in (OPT_HOGWEED_SOURCES): New variable, value
	conditional on @IF_MINI_GMP@.
	(hogweed_SOURCES): Add $(OPT_HOGWEED_SOURCES).
	(PRE_CPPFLAGS): Add -I$(srcdir).
	(HEADERS): Delete bignum.h.
	(INSTALL_HEADERS): Add bignum.h. Also add mini-gmp.h, if mini-gmp
	is enabled.
	(DISTFILES): Added bignum.h.in.
	(bignum.h): New target.
	(distclean-here): Delete bignum.h.

	* examples/ecc-benchmark.c (modinv_gcd) [NETTLE_USE_MINI_GMP]:
	Disable this benchmark.
	(mpn_random) [NETTLE_USE_MINI_GMP]: Provide a simple implementation.

	* testsuite/ecc-mod-test.c [NETTLE_USE_MINI_GMP]: Skip test, it
	depends on gmp_randstate_t.
	* testsuite/ecc-modinv-test.c [NETTLE_USE_MINI_GMP]: Likewise.
	* testsuite/ecc-mul-a-test.c [NETTLE_USE_MINI_GMP]: Likewise.
	* testsuite/ecc-mul-g-test.c [NETTLE_USE_MINI_GMP]: Likewise.
	* testsuite/ecc-redc-test.c [NETTLE_USE_MINI_GMP]: Likewise.

	Various preparations for mini-gmp support.
	* testsuite/bignum-test.c: Use WITH_HOGWEED instead of HAVE_LIBGMP
	for preprocessor conditionals.
	* testsuite/testutils.h: Likewise.
	* testsuite/sexp-format-test.c: Likewise.

	* testsuite/ecdsa-keygen-test.c (test_main): Use printf,
	mpz_out_str and write_mpn instead of gmp_fprintf.
	* testsuite/ecdsa-sign-test.c (test_ecdsa): Likewise.
	* testsuite/ecdsa-verify-test.c (test_ecdsa): Likewise.

	* dsa.h: Include bignum.h instead of gmp.h.
	* ecc-internal.h: Likewise.
	* ecc.h: Likewise.
	* gmp-glue.h: Likewise.
	* pkcs1.h: Likewise.
	* rsa.h: Likewise.

	* testsuite/testutils.c (die): Use plain vfprintf, not
	gmp_vfprintf.
	(write_mpn): New function.
	(test_ecc_point): Use it, replacing gmp_fprintf.
	* testsuite/testutils.h (write_mpn): Declare it.

	* der-iterator.c: Deleted HAVE_LIBGMP conditionals.

2014-06-07  Niels Möller  <nisse@lysator.liu.se>

	* Released nettle-3.0.

2014-06-04  Niels Möller  <nisse@lysator.liu.se>

	* NEWS: List des-compat.h as a candidate for removal in the next
	release.

	* testsuite/des-compat-test.c (test_main): Fixed out of bounds
	memory read, reported by Nikos Mavrogiannopoulos.

	* nettle-write.h: Include <stddef.h>, fixing compilation on
	freebsd.

	* aclocal.m4 (ac_stdint): Fixed "unsinged" typo, spotted by Andy
	Goth.

2014-06-01  Niels Möller  <nisse@lysator.liu.se>

	* x86_64/gcm-hash8.asm: Pass correct argument count to W64_EXIT.
	* x86_64/camellia-crypt-internal.asm: Pass correct argument count
	to W64_ENTRY and W64_EXIT.

	* x86_64/machine.m4 [W64_ABI]: Fix for the case of 6 function
	arguments. Also push %rdi unconditionally, and use aligned
	accesses for save and restore %xmm registers (movdqa).

2014-05-31  Niels Möller  <nisse@lysator.liu.se>

	* configure.ac: Check for COFF type directives.
	(ASM_COFF_STYLE): New substituted variable.
	* config.m4.in: Set COFF_STYLE from configure.
	* asm.m4 (PROLOGUE): Use COFF type directive, if enabled by
	configure. Fixes problem with windows dll linking.

	* asm.m4: Deleted unused offsets for struct aes_ctx.

2014-05-28  Niels Möller  <nisse@lysator.liu.se>

	* testsuite/nettle-pbkdf2-test: Delete carriage return characters
	from output.

	* configure.ac (LIBHOGWEED_LIBS): Be explicit and link
	libhogweed.so with libnettle.so, not -lnettle.
	(LIBHOGWEED_LINK): Drop -L. flag, no longer needed, and previously
	not at the correct position in the link command line.

2014-05-27  Niels Möller  <nisse@lysator.liu.se>

	* examples/ecc-benchmark.c: If mpn_sec_powm is available,
	benchmark it, for modinv.
	(bench_modinv_powm): New function.
	(bench_curve): Use it.

2014-05-22  Niels Möller  <nisse@lysator.liu.se>

	From Claudio Bley:
	* Makefile.in ($(des_headers)): Use the EXEEXT_FOR_BUILD.

2014-05-15  Niels Möller  <nisse@lysator.liu.se>

	* NEWS: Updated with library version numbers.

	* configure.ac (dummy-dep-files): Use simpler and more portable
	sed expression. Problem reported by Peter Eriksson.
	(LIBHOGWEED_MAJOR): Bumped shared library version to 3.0.
	(LIBHOGWEED_MINOR): Reset to zero. Also increased the package
	version number to 3.0.

	* getopt.c: Don't use gettext.

2014-05-14  Niels Möller  <nisse@lysator.liu.se>

	* testsuite/nettle-pbkdf2-test: Avoid the bash construction
	${#foo}.

	* getopt.c: Copied from glibc tree, tag glibc-2.19.
	* getopt.h: Likewise.
	* getopt1.c: Likewise.
	* getopt_int.h: New file, also copied from glibc.
	* Makefile.in (DISTFILES): Added getopt_int.h.

2014-05-09  Niels Möller  <nisse@lysator.liu.se>

	* mini-gmp.c: Updated, use version from gmp-6.0.0.
	* mini-gmp.h: Likewise.

	* testsuite/Makefile.in (all): Drop dependency on $(TARGETS), to
	delay building of test programs until make check.

2014-05-08  Niels Möller  <nisse@lysator.liu.se>

	* nettle.texinfo (nettle_aead abstraction): Document nettle_aead.

	* Makefile.in (nettle_SOURCES): Added nettle-meta-aeads.c.
	* nettle-meta.h (nettle_aeads): Declare array.
	* nettle-meta-aeads.c (nettle_aeads): New file, new array.
	* testsuite/meta-aead-test.c: New test case.
	* testsuite/Makefile.in (TS_NETTLE_SOURCES): Added
	meta-aead-test.c.

	* aclocal.m4 (GMP_PROG_CC_FOR_BUILD): If CC_FOR_BUILD is gcc, add
	-O option. This makes eccdata twice as fast.

2014-05-06  Niels Möller  <nisse@lysator.liu.se>

	* nettle.texinfo: Document SHA3 and ChaCha-Poly1305 as
	experimental.

2014-05-05  Niels Möller  <nisse@lysator.liu.se>

	* nettle.texinfo (POLY1305): Document poly1305-aes.
	(Authenticated encryption): Move AEAD algorithms to their own
	section.
	(RSA, DSA, ECDSA): Change some subsections to subsubsections.
	(ChaCha-Poly1305): Document ChaCha-Poly1305.

2014-05-04  Niels Möller  <nisse@lysator.liu.se>

	* nettle.texinfo (DSA): Document new DSA interface.
	(Salsa20): Update salsa20 docs.
	(ChaCha): Document ChaCha.

2014-05-03  Niels Möller  <nisse@lysator.liu.se>

	* configure.ac: Check for SIZEOF_SIZE_T.
	* ccm.c (ccm_set_nonce): Skip code for 64-bit encoding when size_t
	is only 32 bits.

	* nettle.texinfo (CCM): Document new ccm macros and constants.
	Describe ccm restrictions.

	* ccm.h (CCM_DIGEST_SIZE): New constant.

2014-04-30  Niels Möller  <nisse@lysator.liu.se>

	* ccm.c (CCM_IV_MAX_SIZE, CCM_IV_MIN_SIZE): Deleted, replaced by
	public constants CCM_MIN_NONCE_SIZE and CCM_MAX_NONCE_SIZE.
	(ccm_build_iv): Updated for above rename.
	(CCM_L_MAX_SIZE): Deleted, no longer used.

	* ccm.h (CCM_MIN_NONCE_SIZE, CCM_MAX_NONCE_SIZE): New constants.
	(CCM_MAX_MSG_SIZE): New macro.

2014-04-27  Niels Möller  <nisse@lysator.liu.se>

	* nettle.texinfo (Cipher modes): Subsection on AEAD constructions.
	(GCM): Update GCM documentation, including functions for
	gcm_aes128, gcm_camellia128, ...

2014-04-26  Niels Möller  <nisse@lysator.liu.se>

	* nettle.texinfo: Update for introduction of nettle_cipher_func.
	(GCM): Document GCM_DIGEST_SIZE.
	(UMAC): Document new UMAC constants.
	(Keyed hash functions): Make HMAC and UMAC their own info nodes.
	(EAX): Document EAX.

	* umac.h (UMAC_MIN_NONCE_SIZE, UMAC_MAX_NONCE_SIZE): New
	constants.

2014-04-25  Niels Möller  <nisse@lysator.liu.se>

	* All hash-related files: Renamed all _DATA_SIZE constants to
	_BLOCK_SIZE, for consistency. Old names kept for backwards
	compatibility.

	* nettle.texinfo (CCM): Documentation for CCM mode, contributed by
	Owen Kirby.

	* testsuite/ccm-test.c (test_cipher_ccm): And tests.

	* ccm.c (ccm_decrypt_message): Change length argument, should now
	be clear text (dst) length.
	* ccm-aes128.c (ccm_aes128_decrypt_message): Likewise.
	* ccm-aes192.c (ccm_aes192_decrypt_message): Likewise.
	* ccm-aes256.c (ccm_aes256_decrypt_message): Likewise.
	* ccm.h: Updated prototypes.

2014-04-22  Niels Möller  <nisse@lysator.liu.se>

	* nettle.texinfo (Recommended hash functions): Document additional
	sha512 variants.

	* sha2.h (sha512_224_ctx, sha512_256_ctx): New aliases for the
	sha512_ctx struct tag.

2014-04-17  Niels Möller  <nisse@lysator.liu.se>

	* examples/Makefile.in (SOURCES): Deleted next-prime.c (forgotten
	in 2014-04-13 change).

2014-04-16  Niels Möller  <nisse@lysator.liu.se>

	* testsuite/ccm-test.c (test_cipher_ccm): Deleted check for NULL
	authdata.

	* sha3-224.c (sha3_224_init): Pass pointer to context struct, not
	pointer to first element, to memset.
	* sha3-256.c (sha3_256_init): Likewise.
	* sha3-384.c (sha3_384_init): Likewise.
	* sha3-512.c (sha3_512_init): Likewise.

	* examples/eratosthenes.c (vector_alloc): Use sizeof(*vector)
	instead of explicit type in malloc call.
	(vector_init): Make constant explicitly unsigned long.

	* tools/input.c (sexp_get_quoted_char): Deleted useless for loop.

2014-04-13  Niels Möller  <nisse@lysator.liu.se>

	* rsa-compat.c: Deleted file.
	* rsa-compat.h: Deleted file.
	* Makefile.in (hogweed_SOURCES): Deleted rsa-compat.c.
	(HEADERS): Deleted rsa-compat.h.

	* examples/next-prime.c: Deleted file.
	* bignum-next-prime.c (nettle_next_prime): Deleted file and
	function.
	* prime-list.h: Deleted file.
	* bignum.h (nettle_next_prime): Deleted prototype.
	* Makefile.in (hogweed_SOURCES): Deleted bignum-next-prime.c.
	(DISTFILES): Deleted prime-list.h.
	* examples/Makefile.in (HOGWEED_TARGETS): Deleted next-prime, and
	corresponding make target.

2014-04-12  Niels Möller  <nisse@lysator.liu.se>

	* nettle.texinfo (Copyright): Updated licensing info.
	* README: Likewise.

	* Makefile.in (DISTFILES): Distribute new COPYING* files.

	* COPYING.LESSERv3: New file.
	* COPYINGv3: New file.
	* COPYING.LIB: Deleted.
	* COPYINGv2: New name for GPL version 2 file.
	* COPYING: Old name, deleted.

	* Update license headers for LGPL3+ and GPL2+ dual licensing.

2014-04-11  Niels Möller  <nisse@lysator.liu.se>

	* testsuite/testutils.c (test_aead): Use aead->digest_size.

	* configure.ac: Skip GMP tests if public key support is disabled.

	* eax.c (block16_xor): Fixed bug effecting 32-bit platforms.

	* Makefile.in (DISTFILES): Deleted memxor.c, already included via
	nettle_SOURCES.
	* tools/Makefile.in (SOURCES): Add nettle-pbkdf2.c.

2014-04-10  Niels Möller  <nisse@lysator.liu.se>

	From Nikos Mavrogiannopoulos:
	* examples/hogweed-benchmark.c (bench_openssl_ecdsa_init): Support
	for secp192r1 and secp256r1.
	(alg_list): Add them.

2014-04-09  Niels Möller  <nisse@lysator.liu.se>

	* examples/nettle-benchmark.c (main): Benchmark sha512_224 and
	sha512_256.

	* testsuite/sha512-224-test.c: New file.
	* testsuite/sha512-256-test.c: New file.
	* testsuite/Makefile.in (TS_NETTLE_SOURCES): Added new files.

	* nettle-meta.h (nettle_sha512_224, nettle_sha512_256): Declare.
	* sha512-224-meta.c (nettle_sha512_224): New file, new nettle_hash.
	* sha512-256-meta.c (nettle_sha512_256): New file, new nettle_hash.

	* sha2.h (SHA512_224_DIGEST_SIZE, SHA512_224_DATA_SIZE)
	(SHA512_256_DIGEST_SIZE, SHA512_256_DATA_SIZE): New constants.

	* sha512.c (sha512_256_digest): Typo fix, call sha512_256_init.

	* testsuite/testutils.c (test_hash): Removed redundant init call.
	Tests that digest implies init.

2014-03-28  Niels Möller  <nisse@lysator.liu.se>

	* testsuite/dsa-keygen-test.c (test_main): Explicitly use
	dsa_compat_generate_keypair.
	(test_main): Test dsa_generate_params and dsa_generate_keypair
	with a large q; p_bits = 1024, q_bits = 768.

	* testsuite/testutils.h: Undo dsa-compat.h name mangling.

	* dsa-keygen.c (dsa_generate_keypair): New interface, generating
	only a keypair, and no new parameters.
	* dsa-compat-keygen.c (dsa_compat_generate_keypair): New file.
	Moved old key generation function here. Use dsa_generate_keypair.

2014-03-27  Niels Möller  <nisse@lysator.liu.se>

	* dsa-compat.c (dsa_public_key_init, dsa_public_key_clear)
	(dsa_private_key_init, dsa_private_key_clear): : Move deprecated
	DSA functions to a separate file...
	* dsa.c: ...from here.
	* dsa-compat.h: New file, declaring deprecated DSA interface.
	Include in corresponding C files.
	* Makefile.in (hogweed_SOURCES): Add dsa-compat.c.
	(HEADERS): Add dsa-compat.h.

	* dsa-gen-params.c (dsa_generate_params): New file and function,
	extracted from DSA key generation.
	* dsa-keygen.c (dsa_generate_keypair): Use dsa_generate_params.

2014-03-26  Niels Möller  <nisse@lysator.liu.se>

	* der2dsa.c (dsa_params_from_der_iterator): Converted to new DSA
	interface. Allow q_size == 0, meaning any q < p is allowed.
	Additional validity checks.
	(dsa_public_key_from_der_iterator): Converted to new DSA
	interface. Also check that the public value is in the correct
	range.
	(dsa_openssl_private_key_from_der_iterator): Converted
	to new DSA interface. Additional validity checks.
	(dsa_openssl_private_key_from_der): Converted to new DSA
	interface.
	* tools/pkcs1-conv.c (convert_dsa_private_key): Update to use
	struct dsa_params, and adapt to the der decoding changes.
	(convert_public_key): Likewise.

	* examples/hogweed-benchmark.c: Update dsa benchmarking to use new
	DSA interface.

	* dsa.c (dsa_params_init, dsa_params_clear): New functions.
	(dsa_public_key_init): Use dsa_params_init.
	(dsa_public_key_clear): Use dsa_params_clear.

	* sexp2dsa.c (dsa_keypair_from_sexp_alist): Converted to new DSA
	interface. Allow q_size == 0, meaning any q < p is allowed.
	Additional validity checks.
	(dsa_sha1_keypair_from_sexp, dsa_sha256_keypair_from_sexp):
	Converted to new DSA interface.

	* dsa2sexp.c (dsa_keypair_to_sexp): Converted to new DSA
	interface.
	* tools/pkcs1-conv.c: Updated uses of dsa_keypair_to_sexp.

	* dsa.h (struct dsa_params): New struct.

	* dsa-sign.c (dsa_sign): Use struct dsa_params, with key as a
	separate mpz_t.
	* dsa-verify.c (dsa_verify): Likewise.
	* dsa-sha1-verify.c (dsa_sha1_verify_digest, dsa_sha1_verify): Use
	dsa_verify, cast the struct dsa_public_key * input to a struct
	dsa_params *
	* dsa-sha256-verify.c (dsa_sha256_verify_digest)
	(dsa_sha256_verify): Likewise.
	* dsa-sha1-sign.c (dsa_sha1_sign_digest, dsa_sha1_sign): Likewise
	use dsa_sign, with a cast from struct dsa_public_key * to struct
	dsa_params *.
	* dsa-sha256-sign.c (dsa_sha256_sign_digest, dsa_sha256_sign):
	Likewise.

	* testsuite/testutils.c (test_dsa_verify): Use struct dsa_params.
	(test_dsa_key): Likewise.
	* testsuite/dsa-test.c (test_main): Adapt to test_dsa_key and
	test_dsa_verify changes.
	* testsuite/dsa-keygen-test.c (test_main): Adapt to
	test_dsa_key change.

	* testsuite/testutils.c (test_dsa_sign): #if out, currently
	unused.

2014-03-23  Niels Möller  <nisse@lysator.liu.se>

	From Owen Kirby:
	* ccm.c: New file.
	* ccm.h: New file.
	* ccm-aes128.c: New file.
	* ccm-aes192.c: New file.
	* ccm-aes256.c: New file.
	* Makefile.in (nettle_SOURCES): Added ccm source files.
	(HEADERS): Added ccm.h.
	* testsuite/ccm-test.c: New file.
	* testsuite/Makefile.in (TS_NETTLE_SOURCES): Added ccm-test.c.

2014-03-20  Niels Möller  <nisse@lysator.liu.se>

	From Joachim Strömbergson:
	* sha512.c (K): Indentation fix.
	(sha512_224_init, sha512_224_digest, sha512_256_init)
	(sha512_256_digest): New functions.
	* sha2.h: Add prototypes.
	(sha512_224_update, sha512_256_update): New aliases for
	sha512_update.

2014-03-18  Niels Möller  <nisse@lysator.liu.se>

	* examples/nettle-benchmark.c (main): Add benchmarking of arcfour,
	salsa20 and chacha, via time_aead.

	* nettle-internal.c (nettle_arcfour128): Define, as a struct
	nettle_aead (with NULL set_nonce, update, and digest methods).
	* examples/nettle-openssl.c (nettle_openssl_arcfour128): Likewise.
	* nettle-internal.h (nettle_arcfour128)
	(nettle_openssl_arcfour128): Declare.

	* nettle-types.h (nettle_cipher_func): New typedef, similar to
	nettle_crypt_func, but with a const context, intended for block
	ciphers.
	* nettle-meta.h (struct nettle_cipher): Use the nettle_cipher_func
	type.
	* Many other files affected: aes*-meta.c, camellia*-meta.c,
	cast128-meta.c, serpent-meta.c, twofish-meta.c, cbc.[ch],
	ctr.[ch], ctr.[ch], des-compat.c, eax.[ch], gcm*.[ch],
	nettle-internal.*, testsuite/aes-test.c,
	examples/nettle-benchmark.c, examples/nettle-openssl.c.

2014-03-16  Niels Möller  <nisse@lysator.liu.se>

	* chacha-set-key.c: Include string.h.

	* arcfour-meta.c: Deleted file.
	* nettle-meta.h (nettle_arcfour128): Deleted declaration.
	* nettle-meta-ciphers.c (nettle_ciphers): Deleted
	nettle_arcfour128 from list.
	* Makefile.in (nettle_SOURCES): Deleted arcfour-meta.c.
	* examples/nettle-openssl.c (nettle_openssl_arcfour128): Deleted.
	* testsuite/meta-cipher-test.c: Adjust test for removal of
	nettle_arcfour128.

2014-03-15  Niels Möller  <nisse@lysator.liu.se>

	* examples/nettle-benchmark.c (struct bench_aead_info): New
	struct.
	(bench_aead_crypt, bench_aead_update, init_nonce, time_aead): New
	functions, for benchmarking aead algorithms.
	(time_gcm, time_eax): Deleted functions.
	(main): Use time_aead to benchmark gcm, eax and chacha-poly1305.

	* salsa20.h (SALSA20_NONCE_SIZE): Renamed constant, old name
	SALSA20_IV_SIZE kept as an alias.
	(salsa20_set_nonce): Update prototype for the 2014-01-20 rename.

	* Makefile.in (.asm.s): Add dependencies.
	(.s.o, .s.po): Empty any dependency .d file.

2014-03-04  Niels Möller  <nisse@lysator.liu.se>

	* testsuite/chacha-test.c (test_main): Additional test cases, for
	256-bit keys.

	* Makefile.in (nettle_SOURCES): Deleted chacha128-set-key.c and
	chacha256-set-key.c.

	* chacha.h (CHACHA256_KEY_SIZE): Deleted.
	(chacha_set_key): Updated prototype.
	* chacha256-set-key.c (chacha256_set_key): Deleted file and
	function, moved to...
	* chacha-set-key.c (chacha_set_key): Do 256-bit keys only. Deleted
	length argument. Updated all callers.

	* chacha128-set-key.c (chacha128_set_key): Deleted file and
	function. Support for 128-bit chacha keys may be reintroduced
	later, if really needed.
	* chacha.h: Deleted chacha128-related declarations.
	* chacha-set-key.c (chacha_set_key): Drop support for 128-bit
	keys.
	* testsuite/chacha-test.c (test_main): #if:ed out all tests with
	128-bit keys.

2014-02-16  Niels Möller  <nisse@lysator.liu.se>

	* gcm.h: Declarations for gcm-camellia256.
	* gcm-camellia256.c: New file.
	* gcm-camellia256-meta.c: New file.
	* nettle-meta.h (nettle_gcm_camellia256): Declare.
	* Makefile.in (nettle_SOURCES): Added gcm-camellia256.c and
	gcm-camellia256-meta.c.
	* testsuite/gcm-test.c (test_main): Test cases for
	nettle_gcm_camellia256.

	* gcm.h: Include camellia.h. Declarations for gcm-camellia128.
	* gcm-camellia128.c: New file.
	* gcm-camellia128-meta.c: New file.
	* nettle-meta.h (nettle_gcm_camellia128): Declare.
	* Makefile.in (nettle_SOURCES): Added gcm-camellia128.c and
	gcm-camellia128-meta.c.
	* testsuite/gcm-test.c (test_main): Test cases for
	nettle_gcm_camellia128. From Nikos Mavrogiannopoulos.

2014-02-13  Niels Möller  <nisse@lysator.liu.se>

	* Makefile.in (nettle_SOURCES): Added eax-aes128.c
	eax-aes128-meta.c.
	* examples/nettle-benchmark.c: Include eax.h.
	* nettle-meta.h (nettle_eax_aes128): Declare, moved from
	nettle-internal.h.
	* eax.h: Declare eax_aes128_ctx and related functions. Moved from
	nettle-internal.h
	(EAX_IV_SIZE): New constant.
	* eax-aes128-meta.c (nettle_eax_aes128): Moved definition to new
	file.
	* eax-aes128.c (eax_aes128_set_key, eax_aes128_set_nonce)
	(eax_aes128_update, eax_aes128_encrypt, eax_aes128_decrypt)
	(eax_aes128_digest): Moved functions to a new file.
	* nettle-internal.c: ... from old location.
	* nettle-internal.h: Moved eax declarations elsewhere.

	* tools/nettle-pbkdf2.c (main): Added missing deallocation.

2014-02-12  Niels Möller  <nisse@lysator.liu.se>

	* chacha-poly1305.h: New file.
	* chacha-poly1305.c: New file.
	* chacha-poly1305-meta.c (nettle_chacha_poly1305): New file, new
	aead algorithm.
	* nettle-meta.h (nettle_chacha_poly1305): Declare.

	* Makefile.in (nettle_SOURCES): Added chacha-poly1305.c and
	chacha-poly1305-meta.c.
	(HEADERS): Added chacha-poly1305.h.

	* testsuite/Makefile.in (TS_NETTLE_SOURCES): Added
	chacha-poly1305-test.c.
	* testsuite/chacha-poly1305-test.c: New file.

	* nettle-meta.h (struct nettle_aead): New generalized version
	if this struct.
	(nettle_gcm_aes128, nettle_gcm_aes192, nettle_gcm_aes256)
	(nettle_eax_aes128): Declare, moved from nettle-internal.h.
	* nettle-internal.h (struct nettle_aead): Deleted struct, moved to
	nettle-meta.h. Deleted declarations of unused instances.
	(_NETTLE_AEAD): Deleted macro.
	* nettle-internal.c (nettle_eax_aes128): Updated for new
	nettle_aead struct.
	(nettle_gcm_aes128, nettle_gcm_aes192, nettle_gcm_aes256):
	Deleted, moved to new files.
	* gcm-aes128-meta.c (nettle_gcm_aes128): Moved to new file,
	updated for new nettle_aead struct.
	* gcm-aes192-meta.c (nettle_gcm_aes192): Likewise.
	* gcm-aes256-meta.c (nettle_gcm_aes256): Likewise.
	* testsuite/testutils.c (test_aead): Take alternative set_nonce
	function as argument, and use it when nonce size differs from
	aead->nonce_length.
	* testsuite/testutils.h (test_aead): Updated prototype.
	* testsuite/gcm-test.c (nettle_gcm_unified_aes128): Updated for
	new nettle_aead struct.
	(test_main): Pass additional argument to test_aead.
	* testsuite/eax-test.c (test_main): Pass additional NULL argument
	to test_aead.

	* eax.h (EAX_DIGEST_SIZE): New constant.
	* gcm.h (GCM_DIGEST_SIZE): Likewise.

2014-02-10  Niels Möller  <nisse@lysator.liu.se>

	* chacha-set-nonce.c (chacha_set_nonce): Renamed file and
	function, updated callers and Makefile.in.
	* chacha-set-iv.c (chacha_set_iv): ... from old names.

2014-02-08  Niels Möller  <nisse@lysator.liu.se>

	* testsuite/chacha-test.c (test_chacha): For 20 rounds, use
	chacha_crypt, and test varying the message length.
	(test_main): Add second key stream block, for all testcases with
	20 rounds.

	* chacha-crypt.c (chacha_crypt): Fixed block counter update.

2014-02-07  Niels Möller  <nisse@lysator.liu.se>

	* nettle.texinfo (ASCII encoding): Document that
	base16_encode_update and base64_encode_update now uses dst_length
	as an output only.

	* testsuite/base64-test.c (test_main): Updated
	base64_decode_update test case.

	* sexp-transport.c (sexp_transport_iterator_first): For
	base64_decode_update, omit initialization of coded_length.
	* examples/base64dec.c (main): Likewise.
	* examples/base16dec.c (main): Likewise, for base16_decode_update.

	* base64-decode.c (base64_decode_update): Use *dst_length for
	output only. Don't require callers to pass a sane value.
	* base16-decode.c (base16_decode_update): Likewise.

2014-02-06  Niels Möller  <nisse@lysator.liu.se>

	* NEWS: List _set_key incompatibilities.

	* nettle-meta.h (_NETTLE_CIPHER_SEP, _NETTLE_CIPHER_SEP_SET_KEY)
	(_NETTLE_CIPHER_FIX, _NETTLE_CIPHER): Deleted unused macros.

	* nettle-internal.c (nettle_blowfish128): Deleted only use of
	_NETTLE_CIPHER.

	* blowfish.c (blowfish128_set_key): New function.
	* blowfish.h (BLOWFISH128_KEY_SIZE): New constant.

	* cast128-meta.c (nettle_cast128): Deleted only use of
	_NETTLE_CIPHER_FIX.

	* examples/nettle-benchmark.c (time_cipher): Fixed memset calls.

2014-01-30  Niels Möller  <nisse@lysator.liu.se>

	* Makefile.in (nettle_SOURCES): Arrange in alphabetic order.

	* nettle.texinfo: Updated, document size_t for length arguments.
	Document new AES and Camellia interfaces.

	* ecc-size.c (ecc_bit_size): New function.
	* ecc.h (ecc_bit_size): Declare it.

2014-01-29  Niels Möller  <nisse@lysator.liu.se>

	* nettle-types.h (typedef nettle_set_key_func): Deleted length
	argument.

	* arctwo.c (arctwo40_set_key, arctwo64_set_key)
	(arctwo128_set_key, arctwo128_set_key_gutmann): New functions.
	* arctwo.h: Declare them.
	* arctwo-meta.c (ARCTWO): New macro.
	(nettle_arctwo40, nettle_arctwo64, nettle_arctwo128)
	(nettle_arctwo_gutmann128): Use new _set_key functions.

	* arcfour.h (ARCFOUR128_KEY_SIZE): New constant.
	* arcfour.c (arcfour128_set_key): New function.
	* arcfour-meta.c (nettle_arcfour128): Use arcfour128_set_key and
	ARCFOUR128_KEY_SIZE.

	* cast128.c (cast5_set_key): Renamed, was cast128_set_key.
	(cast128_set_key): New definition, with fixed key size.
	* cast128.h (CAST128_MIN_KEY_SIZE, CAST128_MAX_KEY_SIZE): Renamed
	constants, to...
	(CAST5_MIN_KEY_SIZE, CAST5_MAX_KEY_SIZE): ... new names.

	* eax.h (EAX_SET_KEY): Deleted length argument.

	* aes128-meta.c: Deleted _set_key wrappers.
	* aes192-meta.c: Likewise.
	* aes256-meta.c: Likewise.
	* camellia128-meta.c: Likewise.
	* camellia192-meta.c: Likewise.
	* camellia256-meta.c: Likewise.

	* gcm-aes128.c (gcm_aes128_set_key): Deleted length argument.
	* gcm-aes192.c (gcm_aes192_set_key): Likewise.
	* gcm-aes256.c (gcm_aes256_set_key): Likewise.
	* gcm.h: Updated prototypes.

	* serpent-set-key.c (serpent128_set_key, serpent192_set_key)
	(serpent256_set_key): New functions.
	* serpent.h: Declare new functions.
	(SERPENT128_KEY_SIZE, SERPENT192_KEY_SIZE)
	(SERPENT256_KEY_SIZE): New constants.
	* serpent-meta.c (SERPENT): New macro.
	(nettle_serpent128, nettle_serpent192, nettle_serpent256): Use new
	_set_key functions.

	* twofish-set-key.c (twofish128_set_key, twofish192_set_key)
	(twofish256_set_key): New functions.
	* twofish.h: Declare new functions.
	(TWOFISH128_KEY_SIZE, TWOFISH192_KEY_SIZE)
	(TWOFISH256_KEY_SIZE): New constants.
	* twofish-meta.c (TWOFISH): New macro.
	(nettle_twofish128, nettle_twofish192, nettle_twofish256): Use new
	_set_key functions.

	* nettle-internal.h (struct nettle_aead): Use
	nettle_hash_update_func for the set_iv function pointer.

	* nettle-internal.c (des_set_key_hack, des3_set_key_hack): Deleted
	wrapper functions.
	(chacha_set_key_hack): Deleted length argument. Use
	chacha256_set_key.
	(salsa20_set_key_hack): Deleted length argument. Use
	salsa20_256_set_key.
	(nettle_unified_aes128, nettle_unified_aes192)
	(nettle_unified_aes256): Deleted, moved to test program.
	(eax_aes128_set_key): Deleted length argument. Use EAX_SET_KEY.

	* examples/nettle-benchmark.c: Updated for _set_key changes.
	* examples/nettle-openssl.c: Likewise.
	* testsuite/testutils.c: Likewise.
	* testsuite/gcm-test.c: Likewise.

	* testsuite/aes-test.c (UNIFIED_AES): New macro. Moved glue for
	testing the old aes interface (struct aes_ctx) here.

	* testsuite/arcfour-test.c (test_arcfour): New function, for key
	sizes != 128 bits.
	(test_main): Use it.

	* testsuite/blowfish-test.c (test_blowfish): New function.
	(test_main): Use it. Also deleted old #if:ed out code.

	* testsuite/cast128-test.c (test_cast5): New function.
	(test_main): Use it, for 40-bit and 80-bit tests.

	* testsuite/serpent-test.c (test_serpent): New function.
	(test_main): Use it.

2014-01-27  Niels Möller  <nisse@lysator.liu.se>

	* eax.h (struct eax_key, struct eax_ctx): Use union
	nettle_block16, for alignment.
	* eax.c: Updated everything to use nettle_block16.
	(block16_xor): New function.

	* examples/nettle-benchmark.c (time_eax): New function.
	(main): Use it.

	* x86_64/chacha-core-internal.asm: Use pshufhw + pshuflw for the
	16-bit rotate.

	* configure.ac (asm_replace_list): Added chacha-core-internal.asm.
	* x86_64/chacha-core-internal.asm: New file.

	* examples/nettle-benchmark.c (main): Add benchmarking of chacha.
	* nettle-internal.c (nettle_chacha): New const struct, for the
	benchmark.

	Chacha implementation, based on contribution by Joachim
	Strömbergson.
	* chacha.h: New file.
	* chacha256-set-key.c (chacha256_set_key): New file and function.
	* chacha128-set-key.c (chacha128_set_key): New file and function.
	* chacha-set-key.c (chacha_set_key): New file and function.
	* chacha-set-iv.c (chacha_set_iv): New file and function.
	* chacha-core-internal.c (_chacha_core): New file and function.
	* chacha-crypt.c (chacha_crypt): New file and function.
	* Makefile.in (nettle_SOURCES): Added chacha files.
	(HEADERS): Added chacha.h.
	* testsuite/chacha-test.c: New file.
	* testsuite/Makefile.in (TS_NETTLE_SOURCES): Added chacha-test.c.

2014-01-26  Niels Möller  <nisse@lysator.liu.se>

	* nettle-internal.h (_NETTLE_AEAD_FIX): Renamed to...
	(_NETTLE_AEAD): ... new name, and deleted old definition. Also use
	_set_nonce instead of _set_iv.
	* nettle-internal.c (nettle_gcm_aes128, nettle_gcm_aes192)
	(nettle_gcm_aes256): Define in terms of new interface.
	(nettle_eax_aes128): Updated for _NETTLE_AEAD changes.

	* testsuite/gcm-test.c (test_gcm_hash): Likewise use struct
	gcm_aes128_ctx.
	(test_main): Added a testcase using the old interface based on
	struct gcm_aes_ctx.

	* examples/nettle-benchmark.c (time_gcm): Update to use new struct
	gcm_aes128_ctx. Also use name "gcm-aes128" in output.

	* gcm.h: New interface for gcm_aes128, gcm_aes192, gcm_aes256,
	using the new AES interface.
	(GCM_CTX): Reorder fields, putting the cipher context
	last.

	* Makefile.in (nettle_SOURCES): Added gcm-aes128.c, gcm-aes192.c,
	and gcm-aes256.c.

	* gcm-aes128.c: New file.
	* gcm-aes192.c: New file
	* gcm-aes256.c: New file.

2014-01-25  Niels Möller  <nisse@lysator.liu.se>

	* gcm.h (GCM_SET_KEY): Deleted length argument.
	* gcm-aes.c (gcm_aes_set_key): Use aes_set_encrypt_key and
	gcm_set_key, can no longer use GCM_SET_KEY macro.

2014-01-23  Niels Möller  <nisse@lysator.liu.se>

	* testsuite/gcm-test.c (test_main): Use the correct
	nettle_gcm_aes128/192/256 object.

2014-01-21  Niels Möller  <nisse@lysator.liu.se>

	Merged camellia-reorg changes (starting at 2013-10-07).

2013-10-10  Niels Möller  <nisse@lysator.liu.se>

	* Makefile.in (nettle_SOURCES): Updated list of camellia files.

	* testsuite/camellia-test.c (test_invert): Updated for new
	camellia interface.

	* camellia.h: Reorganized camellia interface, with distinct
	context structs and functions for camellia128 and camellia256.

	* camellia-meta.c: Deleted file.
	* camellia256-meta.c: New file.
	* camellia192-meta.c: New file.
	* camellia128-meta.c: New file.

	* camellia-set-decrypt-key.c: Deleted file, code moved to:
	* camellia128-set-decrypt-key.c: New file.
	(camellia128_invert_key, camellia128_set_decrypt_key): New
	functions.
	* camellia256-set-decrypt-key.c: New file.
	(camellia256_invert_key, camellia256_set_decrypt_key)
	(camellia192_set_decrypt_key): New functions.
	* camellia-invert-key.c (_camellia_invert_key): New file and
	function.

	* camellia-set-encrypt-key.c: Deleted file, code moved to:
	* camellia128-set-encrypt-key.c: New file.
	(camellia128_set_encrypt_key): New function.
	* camellia256-set-encrypt-key.c: New file.
	(_camellia256_set_encrypt_key, camellia256_set_encrypt_key)
	(camellia192_set_encrypt_key): New functions.
	* camellia-absorb.c (_camellia_absorb): New file and function.
	* camellia-internal.h: Moved key schedule macros here.

	* camellia-crypt.c: Deleted file, code moved to:
	* camellia128-crypt.c (camellia128_crypt): New file and function.
	* camellia256-crypt.c (camellia256_crypt): New file and function.

2013-10-07  Niels Möller  <nisse@lysator.liu.se>

	* configure.ac: Delete check for ALIGNOF_UINT64_T, no longer
	needed.
	* config.m4.in: Likewise delete ALIGNOF_UINT64_T.

	* camellia-crypt.c (camellia_crypt): Updated call to
	_camellia_crypt.
	* camellia-internal.h (_camellia_crypt): Updated prototype.
	* camellia-crypt-internal.c (_camellia_crypt): Take separate
	arguments for rounds and subkey array.
	* x86_64/camellia-crypt-internal.asm: Likewise.	Also corrected
	.file pseudo-ops.
	* x86/camellia-crypt-internal.asm: Likewise.

2014-01-20  Niels Möller  <nisse@lysator.liu.se>

	* poly1305-internal.c (poly1305_digest): Use union nettle_block16
	for s argument.
	* poly1305-aes.c (poly1305_aes_digest): Update for poly1305_digest
	change.

	Merged poly1305 changes (starting at 2013-11-08).
	* x86_64/poly1305-internal.asm: Update to new interface.
	poly1305_digest much simplified.

	* poly1305.h (struct poly1305_ctx): Moved block and index
	fields...
	(struct poly1305_aes_ctx): ... to here.
	* asm.m4: Delete also from the assembly definition of struct
	poly1305_ctx.

	* poly1305-internal.c (poly1305_digest): Don't do final padding
	here, leave that to caller. Add digest to the provided nonce s,
	and deleted length and dst arguments. Also reset h0-h4 to zero
	when done.
	(_poly1305_block): Renamed, from...
	(poly1305_block): ...old name.

	* poly1305-aes.c (poly1305_aes_update): New function.
	(poly1305_aes_digest): Update for poly1305_digest changes, do
	final padding here.

	* poly1305.c (poly1305_update): Deleted file and function. Moved
	to poly1305-aes.c.
	* Makefile.in (nettle_SOURCES): Deleted poly1305.c.

2014-01-17  Niels Möller  <nisse@lysator.liu.se>

	* poly1305-internal.c (poly1305_block): Additional argument with
	the high bit.
	(poly1305_block_internal): Deleted function, code moved into the
	poly1305_block.
	(poly1305_digest): Simplified padding code, call poly1305_block
	with high bit 0.
	* poly1305.h (poly1305_block): Update prototype.
	* poly1305.c (poly1305_update): Call poly1305_block with high bit 1.
	* x86_64/poly1305-internal.asm (poly1305_block): Handle new
	argument.

	* poly1305.h (struct poly1305_ctx): Moved nonce field from here...
	(struct poly1305_aes_ctx): ... to here.
	* poly1305-aes.c (poly1305_aes_set_nonce, poly1305_aes_digest):
	Updated for above.
	* poly1305.c (poly1305_set_nonce): Deleted function.
	* asm.m4: Delete nonce also from the assembly definition of struct
	poly1305_ctx.

2014-01-16  Niels Möller  <nisse@lysator.liu.se>

	* poly1305-aes.c: Include poly1305.h. Rewrite functions without
	using the POLY1305_* macros.

	* Makefile.in (HEADERS): Deleted poly1305-aes.h.

	* poly1305.h (POLY1305_CTX, POLY1305_SET_KEY, POLY1305_SET_NONCE)
	(POLY1305_DIGEST): Deleted macros. Only implemented variant is
	poly1305-aes.
	(POLY1305_DIGEST_SIZE, POLY1305_BLOCK_SIZE, POLY1305_KEY_SIZE):
	New constants.
	(POLY1305_AES_KEY_SIZE, POLY1305_AES_DIGEST_SIZE): Moved here,
	from poly1305-aes.h.
	(struct poly1305_aes_ctx): Likewise.
	(poly1305_aes_set_key, poly1305_aes_set_nonce)
	(poly1305_aes_update, poly1305_aes_digest): Likewise.
	* poly1305-aes.h: Deleted file, declarations moved to poly1305.h.
	Update all users.

	* poly1305-internal.c (s2, s3, s4): Fixed macros.

	* poly1305-aes.h (struct poly1305_aes_ctx): Replace struct aes_ctx
	by struct aes128_ctx.
	* poly1305-aes.c (poly1305_aes_set_key, poly1305_aes_digest):
	Update to use aes128_* functions.
	* poly1305.h (POLY1305_SET_KEY): Drop key size argument when
	calling set_key.

2013-12-19  Niels Möller  <nisse@lysator.liu.se>

	* poly1305-aes.h (poly1305_aes_update): Define as an alias for
	poly1305_update, using preprocessor and a type cast.

	* poly1305-aes.c (poly1305_aes_update): Deleted function.

	* poly1305.h (poly1305_update): Declare.
	(_POLY1305_BLOCK, POLY1305_UPDATE): Deleted macros.

	* poly1305.c (poly1305_update): New function.

2013-11-21  Niels Möller  <nisse@lysator.liu.se>

	* x86_64/poly1305-internal.asm: New file. Almost a factor of two
	speedup.

	* configure.ac (asm_replace_list): Added poly1305-internal.asm.

	* asm.m4: Define struct offsets for 64-bit poly1305_ctx.

	* poly1305.h (POLY1305_DIGEST): Pass the encrypted nonce as an
	additional argument to poly1305_digest.
	(struct poly1305_ctx): Introduce unions, to support either 26-bit
	or 64-bit implementation.

	* poly1305-internal.c (poly1305_digest): Added s argument.

	* poly1305.c (poly1305_set_s): Deleted function.

2013-11-12  Niels Möller  <nisse@lysator.liu.se>

	* poly1305-internal.c: New file, for poly1305 functions depending
	on the internal mod (2^130 - 5) representation.
	(poly1305_block_internal): New helper function.
	(poly1305_block, poly1305_digest): Use it.

2013-11-08  Nikos Mavrogiannopoulos  <nmav@gnutls.org>

	* poly1305.h: New file.
	* poly1305.c: New file.
	* poly1305-aes.h: New file.
	* poly1305-aes.c: New file.
	* Makefile.in (nettle_SOURCES): Added poly1305-aes.c and poly1305.c.
	(HEADERS): Added poly1305-aes.h and poly1305.h.

	* testsuite/poly1305-test.c: New file.
	* testsuite/Makefile.in (TS_NETTLE_SOURCES): Added poly1305-test.c.

	* examples/nettle-benchmark.c (time_poly1305_aes): New function.
	(main): Benchmark poly1305.

2014-01-20  Niels Möller  <nisse@lysator.liu.se>

	* Makefile.in (nettle_SOURCES): Added salsa20-set-nonce.c,
	salsa20-128-set-key.c, and salsa20-256-set-key.c.

	* salsa20.h: Declare new functions.
	(SALSA20_128_KEY_SIZE, SALSA20_256_KEY_SIZE): New constants.
	(salsa20_set_iv): Define as an alias for salsa20_set_nonce.

	* salsa20-set-key.c (salsa20_set_key): Use salsa20_128_set_key and
	salsa20_256_set_key.
	(salsa20_set_iv): Renamed and moved...
	* salsa20-set-nonce.c (salsa20_set_nonce): ... new file, new name.

	* salsa20-256-set-key.c (salsa20_256_set_key): New file and
	function.
	* salsa20-128-set-key.c (salsa20_128_set_key): New file and
	function.

2014-01-13  Niels Möller  <nisse@lysator.liu.se>

	* nettle-types.h (union nettle_block16): New type, replacing union
	gcm_block.
	* gcm.h (union gcm_block): Deleted. Replaced by nettle_block16.
	* gcm.c: Replaced all use of gcm_block by nettle_block16.

2014-01-04  Niels Möller  <nisse@lysator.liu.se>

	* config.guess: Updated to 2014-01-01 version, from
	git://git.sv.gnu.org/config.git.
	* config.sub: Likewise.

	* testsuite/memxor-test.c [HAVE_VALGRIND_MEMCHECK_H] (test_mark):
	New function.
	(test_memxor, test_memxor3): Use test_mark to tell valgrind the
	start and end of src and destination areas.

	* configure.ac: Check for valgrind/memcheck.h.

	* testsuite/Makefile.in (VALGRIND): Added --partial-loads-ok=yes,
	needed for the way unaligned data is handled in, e.g., memxor.

2014-01-03  Niels Möller  <nisse@lysator.liu.se>

	* shadata.c (main): Zero-pad output values to 8 hex digits.
	* sha256.c (K): Updated table.

2013-12-17  Niels Möller  <nisse@lysator.liu.se>

	* configure.ac (ASM_RODATA): New substituted variable. Needed for
	portability to darwin.
	* config.m4.in: Define RODATA, using configure variable ASM_RODATA
	* x86_64/gcm-hash8.asm: Use RODATA macro.

	* bignum-random-prime.c (_nettle_generate_pocklington_prime): Use
	stronger variants of Pocklington's theorem, to allow p0 of size
	down to bits/3.

2013-12-15  Niels Möller  <nisse@lysator.liu.se>

	* nettle-internal.h (NETTLE_MAX_BIGNUM_BITS)
	(NETTLE_MAX_BIGNUM_SIZE): Deleted arbitrary limits.

2013-12-15  Nikos Mavrogiannopoulos <nmav@redhat.com>

	Introduced TMP_GMP_ALLOC macro for temporary allocations of
	potentially large data, e.g, sized as an RSA key.
	* gmp-glue.h (TMP_GMP_DECL, TMP_GMP_ALLOC, TMP_GMP_FREE): New
	macros.
	* gmp-glue.c (gmp_alloc, gmp_free): New functions.
	* bignum-next-prime.c (nettle_next_prime): Use TMP_GMP_ALLOC.
	* bignum-random.c (nettle_mpz_random_size): Likewise.
	* pkcs1-decrypt.c (pkcs1_decrypt): Likewise.
	* pkcs1-encrypt.c (pkcs1_encrypt): Likewise.
	* pkcs1-rsa-digest.c (pkcs1_rsa_digest_encode): Likewise.
	* pkcs1-rsa-sha512.c (pkcs1_rsa_sha512_encode)
	(pkcs1_rsa_sha512_encode_digest): Likewise.
	* pkcs1-rsa-sha256.c (pkcs1_rsa_sha256_encode)
	(pkcs1_rsa_sha256_encode_digest): Likewise.
	* pkcs1-rsa-sha1.c (pkcs1_rsa_sha1_encode)
	(pkcs1_rsa_sha1_encode_digest): Likewise.
	* pkcs1-rsa-md5.c (pkcs1_rsa_md5_encode)
	(pkcs1_rsa_md5_encode_digest): Likewise.

2013-12-14  Niels Möller  <nisse@lysator.liu.se>

	* x86_64/gcm-hash8.asm: Use .short rather than .hword, for
	compatibility with apple's assembler.

2013-12-03  Niels Möller  <nisse@lysator.liu.se>

	* x86_64/sha1-compress.asm: Reorganized, to get closer to the x86
	version. No difference in running time.

	* configure.ac (dummy-dep-files): Don't overwrite any existing
	dependency files.

	* x86_64/md5-compress.asm: New file, similar to the x86 version.
	35% speedup on AMD, 15% speedup on Intel.

2013-11-25  Niels Möller  <nisse@lysator.liu.se>

	* testsuite/dsa-test.c (test_main): Additional tests from NIST
	test vectors.

	* testsuite/testutils.c (test_dsa_sign, test_dsa_verify): New
	functions, supporting arbitrary digest size.

	* testsuite/testutils.h (ASSERT): Improved failure message.

	* dsa-verify.c (dsa_verify): Renamed, from _dsa_verify.
	* dsa-sign.c (dsa_sign): Renamed, from _dsa_sign.

2013-11-24  Niels Möller  <nisse@lysator.liu.se>

	* testsuite/dsa-keygen-test.c (test_main): Test generating a
	key with 224-bit q.

	* dsa-verify.c (_dsa_verify): Use _dsa_hash.

	* dsa-sign.c (_dsa_sign): Use _dsa_hash. Fix memory leak in
	error case, spotted by Nikos.

	* dsa-keygen.c (dsa_generate_keypair): Allow q_bits == 224.

	* dsa-hash.c (_dsa_hash): New file and function. Allows digest
	sizes not matching the bitsize of q.
	* dsa.h (_dsa_hash): Declare it.
	* Makefile.in (hogweed_SOURCES): Added dsa-hash.c.

2013-11-23  Niels Möller  <nisse@lysator.liu.se>

	* configure.ac: Check also for openssl/ecdsa.h.

2013-10-05  Niels Möller  <nisse@lysator.liu.se>

	* Makefile.in (nettle_SOURCES): Added eax.c.
	(HEADERS): Added eax.h.

	* testsuite/Makefile.in (TS_NETTLE_SOURCES): Added eax-test.c.

	* testsuite/eax-test.c: New file.

	* nettle-internal.c (nettle_eax_aes128): New aead algorithm.
	(eax_aes128_set_key, eax_aes128_set_nonce, eax_aes128_update)
	(eax_aes128_encrypt, eax_aes128_decrypt, eax_aes128_digest): New
	functions.

	* eax.c: New file.
	* eax.h: New file.

	* aes.h: Fixed typo in name mangling for new aes functions.

2013-09-28  Niels Möller  <nisse@lysator.liu.se>

	* Merge aes-reorg branch. Changes below,
	dated 2013-05-17 - 2013-08-13.

2013-08-13  Niels Möller  <nisse@lysator.liu.se>

	* yarrow.h (struct yarrow256_ctx): Use aes256_ctx, not aes_ctx.
	* yarrow256.c: Adapted to use new aes256 interface.

2013-08-07  Niels Möller  <nisse@lysator.liu.se>

	* umac.h (_UMAC_STATE): Use struct aes128_ctx, not aes_ctx.
	* umac-set-key.c (umac_kdf, _umac_set_key): Use aes128 interface.
	* umac32.c (umac32_digest): Likewise.
	* umac64.c (umac64_digest): Likewise.
	* umac96.c (umac96_digest): Likewise.
	* umac128.c (umac128_digest): Likewise.

2013-06-25  Niels Möller  <nisse@lysator.liu.se>

	* aes-meta.c: Deleted file.

	Analogous changes for new aes192 and aes256 interface.

	* aes.h (struct aes128_ctx): New aes128 declarations.
	* aes-decrypt.c (aes128_decrypt): New function.
	* aes-encrypt.c (aes128_encrypt): New function.
	* aes128-meta.c: New file.
	* aes128-set-encrypt-key.c (aes128_set_encrypt_key): New file and
	function.
	* aes128-set-decrypt-key.c (aes128_set_decrypt_key)
	(aes128_invert_key): New file and functions.
	* Makefile.in (nettle_SOURCES): Added aes128-set-encrypt-key.c,
	aes128-set-decrypt-key.c and aes128-meta.c.

	* nettle-internal.c (nettle_unified_aes128): For testing the old
	AES interface.
	* testsuite/aes-test.c (test_cipher2): New function.
	(test_main): Test both nettle_aes128 and nettle_unified_aes128.

2013-05-22  Niels Möller  <nisse@lysator.liu.se>

	* Makefile.in (nettle_SOURCES): Added aes-invert-internal.c and
	aes-set-key-internal.c.

	* aes.h (AES128_KEY_SIZE, _AES128_ROUNDS): New constants.
	Similarly also for aes192 and aes256.

	* aes-internal.h: Declare new functions.

	* aes-set-key-internal.c (_aes_set_key): New file and funxtion
	extracted from aes_set_encrypt_key.
	* aes-set-encrypt-key.c (aes_set_encrypt_key): Use _aes_set_key.

	* aes-invert-internal.c (_aes_invert): New file and function,
	extracted from aes_invert_key.
	* aes-set-decrypt-key.c (aes_invert_key): Use _aes_invert.

	* arm/v6/aes-encrypt-internal.asm: Adapted to new interface.
	Unfortunately, 4% slowdown on Cortex-A9, for unknown reason.
	* arm/v6/aes-decrypt-internal.asm: Likewise.
	* arm/aes-encrypt-internal.asm: Adapted to new interface.
	* arm/aes-decrypt-internal.asm: Likewise.

2013-05-21  Niels Möller  <nisse@lysator.liu.se>

	* sparc32/aes-encrypt-internal.asm: Adapted to new interface.
	* sparc32/aes-decrypt-internal.asm: Likewise.
	* sparc64/aes-encrypt-internal.asm: Likewise.
	* sparc64/aes-decrypt-internal.asm: Likewise.

	* x86/aes-encrypt-internal.asm: Adapted to new interface.
	* x86/aes-decrypt-internal.asm: Likewise.

2013-05-20  Niels Möller  <nisse@lysator.liu.se>

	* x86_64/aes-encrypt-internal.asm: Adapted to new interface.
	* x86_64/aes-decrypt-internal.asm: Likewise.

2013-05-17  Niels Möller  <nisse@lysator.liu.se>

	* aes.h (struct aes_ctx): Renamed nrounds to rounds, and moved
	first in the structure.
	* aes-set-encrypt-key.c (aes_set_encrypt_key): Updated for renaming.
	* aes-set-decrypt-key.c (aes_invert_key): Likewise.

	* aes-encrypt-internal.c (_nettle_aes_encrypt): Take rounds and
	subkeys as separate arguments, not a struct aes_ctx *. Updated
	callers.
	* aes-decrypt-internal.c (_nettle_aes_decrypt): Likewise.
	* aes-internal.h: Updated prototypes.

	* Start of aes-reorg changes.

2013-09-28  Niels Möller  <nisse@lysator.liu.se>

	* md4.h (struct md4_ctx): Use single uint64_t variable for block
	count.
	* md4.c: Use new block count variable.
	* md5.c, md5.h (struct md5_ctx): Likewise.
	* ripemd160.c, ripemd160.h (struct ripemd160_ctx): Likewise.
	* sha1.c, sha1.h (struct sha1_ctx): Likewise.
	* sha256.c, sha2.h (struct sha256_ctx): Likewise.

	* testsuite/testutils.c (test_hash_large): Added simple progress
	indicator.

	* macros.h (MD_PAD): Use size argument, don't depend on
	sizeof of the count field(s).

2013-09-22  Niels Möller  <nisse@lysator.liu.se>

	* x86_64/gcm-hash8.asm: New file.
	* x86_64/gcm-gf-mul-8.asm: Deleted.

	* configure.ac (asm_nettle_optional_list): Look for gcm-hash8.asm,
	not gcm-gf-mul-8.asm.
	* gcm.c [HAVE_NATIVE_gcm_hash8]: Make use of (optional) assembly
	implementation.

2013-09-21  Niels Möller  <nisse@lysator.liu.se>

	* Makefile.in (des.po): Add same dependencies as for des.o.
	Reported by Vincent Torri.

2013-09-20  Niels Möller  <nisse@lysator.liu.se>

	* testsuite/gcm-test.c: Added tests with associated data of
	varying size.

	* testsuite/testutils.c (tstring_alloc): Add NUL-termination.

2013-09-18  Niels Möller  <nisse@lysator.liu.se>

	* Makefile.in: New stampfiles, libnettle.stamp and
	libhogweed.stamp, updated when both static and shared libraries
	are rebuilt. Used as link dependencies in subdirectories.
	* examples/Makefile.in: Make executable targets depend on
	../libnettle.stamp and libhogweed.stamp, not directly on the
	static library files.
	* testsuite/Makefile.in: Likewise.
	* tools/Makefile.in: Likewise.

2013-09-09  Niels Möller  <nisse@lysator.liu.se>

	* gcm.c [HAVE_NATIVE_gcm_gf_mul_8]: Make use of (optional)
	assembly implementation.

	* configure.ac: Support optional assembly files for both nettle
	and hogweed. Replaced OPT_ASM_SOURCES with OPT_ASM_NETTLE_SOURCES,
	OPT_ASM_HOGWEED_SOURCES, and asm_optional_list with
	asm_nettle_optional_list and asm_hogweed_optional_list.
	(asm_nettle_optional_list): Added gcm-gf-mul-8.asm.

2013-06-25  Niels Möller  <nisse@lysator.liu.se>

	* testsuite/gcm-test.c: Deleted redundant include of aes.h.

	* testsuite/testutils.c (test_aead): Allow digest size smaller
	than the block size.

	* tools/nettle-pbkdf2.c: New command line tool.
	* tools/Makefile.in (TARGETS): Added nettle-pbkdf2.
	(nettle-pbkdf2$(EXEEXT)): New target.
	* testsuite/nettle-pbkdf2-test: New test case.
	* testsuite/Makefile.in (TS_SH): Added nettle-pbkdf2-test.

	* tools/nettle-hash.c (digest_file): Use stack allocation for the
	small hex output buffer.

	* examples/io.c (MIN): Deleted unused macro.

2013-05-21  Niels Möller  <nisse@lysator.liu.se>

	From nettle-2.7-fixes branch:
	* Makefile.in (distdir): Distribute files in arm/v6 subdirectory.

2013-05-20  Niels Möller  <nisse@lysator.liu.se>

	* arm/v6/sha1-compress.asm: Moved into v6 directory, since it uses
	the v6 instruction uadd8, sel and rev.
	* arm/v6/sha256-compress.asm: Likewise.

	* nettle-types.h: Include <stddef.h>, for size_t.

2013-05-17  Niels Möller  <nisse@lysator.liu.se>

	* macros.h (ROTL32, ROTL64): Avoid undefined behaviour for zero
	rotation count. Unfortunately makes CAST128 a bit slower with
	gcc-4.6.3.

	* ecc-j-to-a.c (ecc_j_to_a): Fixed ecc_modp_mul call, to avoid
	invalid overlap of arguments to mpn_mul_n. Problem tracked down by
	Magnus Holmgren.

2013-05-16  Niels Möller  <nisse@lysator.liu.se>

	* arm/aes-encrypt-internal.asm: New file, for pre-v6 processors.
	* arm/aes-decrypt-internal.asm: New file, likewise.

	* arm/aes.m4 (AES_FINAL_ROUND_V5): Variant without using uxtb.
	(AES_FINAL_ROUND_V6): New name, updated callers.
	(AES_FINAL_ROUND): ... old name. Also eliminated one uxtb
	instruction.
	(AES_ENCRYPT_ROUND, AES_DECRYPT): Moved macros to the
	files using them.

	* arm/v6/aes-encrypt-internal.asm: Use ALIGN macro. Use 16-byte
	alignment for loops.
	* arm/v6/aes-decrypt-internal.asm: Likewise. Also added a nop
	which mysteriously improves benchmark performance on Cortex-A9.

2013-05-15  Niels Möller  <nisse@lysator.liu.se>

	* configure.ac (asm_path): Handle armv6 and armv7 differently from
	older ARMs. Add the arm/v6 directory to asm_path when appropriate.

	* arm/v6/aes-encrypt-internal.asm: Moved into v6 directory. Uses
	the uxtb instruction which is not available for older ARMs.
	* arm/v6/aes-decrypt-internal.asm: Likewise.

2013-05-03  Niels Möller  <nisse@lysator.liu.se>

	* cast128.c: Adapt to new struct cast128_ctx.
	(cast128_set_key): Rewrite, eliminating lots of conditions and
	some false warnings.

	* cast128.h (struct cast128_ctx): Separate the small 5-bit
	rotation subkeys and the larger 32-bit masking subkeys.

2013-05-02  Niels Möller  <nisse@lysator.liu.se>

	* testsuite/testutils.c (mpz_combit): Renamed. Define only if not
	provided GMP. Updated all uses.
	(mpz_togglebit): ... old name.

	* sexp-format.c (sexp_vformat): Use type mpz_srcptr rather
	than the old MP_INT *.

2013-04-26  Niels Möller  <nisse@lysator.liu.se>

	* Many files: Use size_t rather than unsigned for data sizes.
	* x86_64/aes-encrypt-internal.asm: Accept 64-bit length.
	* x86_64/aes-decrypt-internal.asm: Likewise.

2013-04-25  Niels Möller  <nisse@lysator.liu.se>

	* configure.ac: Changed version number, to 2.8.
	(LIBNETTLE_MAJOR): Bumped major number, following
	nettle_memxor ABI break.
	(LIBNETTLE_MINOR): Reset to zero.

	* examples/hogweed-benchmark.c: Add benchmarking of OpenSSL's RSA
	functions.
	(all functions): Deleted unneeded casts.

2013-04-24  Niels Möller  <nisse@lysator.liu.se>

	* nettle.texinfo (Miscellaneous functions): Updated memxor
	prototype. Document memxor3.

	* salsa20-crypt.c (salsa20_crypt): Deleted cast of memxor
	argument, no longer needed.
	* salsa20r12-crypt.c (salsa20r12_crypt): Likewise.
	* sha3.c (sha3_absorb): Likewise.

	* memxor.h: Updated prototypes. Drop include of nettle-types.h.

	* memxor.c: Include nettle-types.h, for uintptr_t. Replace all
	internal uses of uint8_t by plain char.
	(memxor): Use void * rather than uint8_t * for
	arguments.
	(memxor3): Likewise.

	* x86_64/memxor.asm: Added nettle_ prefix to symbols.
	* arm/memxor.asm: Likewise.

	* testsuite/symbols-test: Don't allow memxor functions without
	nettle prefix,

	* memxor.h (memxor3): Added name mangling to add "nettle_" prefix
	to memxor and memxor3 symbols.

	* Makefile.in (nettle_OBJS): Deleted $(LIBOBJS), and also deleted
	LIBOBJS substitution.
	(nettle_SOURCES): Added memxor.c, to include it in the library
	unconditionally.

	* configure.ac: Deleted AC_REPLACE_FUNCS for memxor.

	* Released nettle-2.7.

2013-04-23  Niels Möller  <nisse@lysator.liu.se>

	From Martin Storsjö:
	* x86_64/sha256-compress.asm: Add forgotten W64_EXIT.
	* x86_64/sha512-compress.asm: Likewise.
	* x86_64/salsa20-crypt.asm (Lpartial): Don't return via W64_EXIT
	within this subfunction.
	* x86_64/machine.m4 (W64_ENTRY): Use movdqu instead of movdqa for
	saving xmm registers, since the stack is not guaranteed to be
	16-byte aligned on win64. Take pushed xmm registers into account
	when reading the fifth parameter from the stack.

	* Makefile.in: Consistently use EXEEXT_FOR_BUILD.

2013-04-21  Niels Möller  <nisse@lysator.liu.se>

	* Makefile.in (DISTFILES): Added mini-gmp.c and mini-gmp.h.
	(distdir): Use find, for identifying assembly files to copy.

2013-04-18  Niels Möller  <nisse@lysator.liu.se>

	* configure.ac: Recognize cpu type "arm*", not just "armv7*'.

	* arm/aes-encrypt-internal.asm: Updated include of aes.m4.
	* arm/aes-decrypt-internal.asm: Likewise.

	* Makefile.in (distdir): Updated for ARM reorganization.

	* configure.ac (asm_path): Generalized, can now be a list of
	directories. On ARM, check for neon instructions, and add arm/neon
	if appropriate. New command line options
	--enable-arm-neon/--disable-arm-neon, for overriding the default.

	arm/neon: New subdirectory, for assembly files making use of neon
	instructions.

	arm: Renamed directory, from...
	armv7: ...old name.

	* aclocal.m4 (NETTLE_CHECK_ARM_NEON): New macro.

	* nettle.texinfo (Keyed hash functions): Document UMAC.

	* umac.h (UMAC32_DIGEST_SIZE, UMAC64_DIGEST_SIZE)
	(UMAC96_DIGEST_SIZE, UMAC128_DIGEST_SIZE): New constants.
	(UMAC_DATA_SIZE): New name, for consistency with hash functions.
	Updated all uses.
	(UMAC_BLOCK_SIZE): ... old name.

2013-04-17  Niels Möller  <nisse@lysator.liu.se>

	* examples/nettle-benchmark.c (main): Benchmark salsa20r12.

	* nettle-internal.c (nettle_salsa20r12): Cipher struct for
	benchmarking only.
	* nettle-internal.h (nettle_salsa20): Declare it.

	* Makefile.in (eccdata): Depend on mini-gmp files. Drop -lgmp.

	* eccdata.c: Use mini-gmp, to avoid gmp dependency and associated
	configure tests for the *build* system. Replaced mpz_submul_ui by
	mpz_mul_ui + mpz_sub, and gmp_printf and gmp_fprintf by calls to
	mpz_out_str.

	* mini-gmp.h, mini-gmp.c: New files, copied from gmp-5.1.1.

2013-04-16  Niels Möller  <nisse@lysator.liu.se>

	* umac-set-key.c (BE_SWAP32_N): Fixed dummy definition used for
	big-endian systems.

	* Makefile.in (TARGETS): Deleted eccdata, it should be build only
	when public key support is enabled.
	(clean-here): Exlicitly list it here.

	* asm.m4 (m4_log2): New macro, similar to the one in gmp.
	(ALIGN): Changed to take alignment in bytes. Updated all callers,
	currently used only in x86 and x86_64 files.

	* umac.h (umac32_ctx, umac64_ctx, umac96_ctx, umac128_ctx): Make
	block count an uint64_t. Reorder some elements to put short values
	together.
	* umac-l2.c (_umac_l2, _umac_l2_final): Make count argument an uint64_t.
	(_umac_l2): Deleted redundant memcpy.
	(_umac_l2, _umac_l2_final): Store input buffer at end of the
	poly64/poly128 state. Deleted l1_out from corresponding context
	structs, and updated all callers.

	* configure.ac: Changed version number to 2.7.
	(LIBNETTLE_MINOR): Bumped library version, to 4.6.
	(LIBHOGWEED_MINOR): And to 2.4.

	* Makefile.in (distdir): Include files from armv7 subdirectory.

	* x86_64/umac-nh-n.asm: New file, 3.5 time speedup.

	* umac32.c (umac32_digest): Fix nonce caching.
	* umac64.c (umac64_digest): Likewise.

	* testsuite/umac-test.c (test_incr): New function.
	(test_main): Test nonce increment.

	* misc/umac/umac.py: UMAC reference implementation.
	* misc/umac/rijndael.py: AES implementation used by umac.py.
	* misc/umac/mkvectors: Script to generate UMAC test vectors.
	* misc/umac/vectors.out: Generated test vectors.

	* umac32.c (umac32_digest): Fix nonce increment, use INCREMENT
	macro.
	* umac64.c (umac64_digest): Likewise.
	* umac96.c (umac96_digest): Likewise.
	* umac128.c (umac128_digest): Likewise.

	* macros.h (INCREMENT): Allow size == 1.

2013-04-15  Niels Möller  <nisse@lysator.liu.se>

	* x86_64/umac-nh.asm: New file. 4.4 time speedup.

	* armv7/umac-nh-n.asm: New file. 2.0-2.3 time speedup.

	* testsuite/umac-test.c (test_align): Fixed memory leak.

2013-04-12  Niels Möller  <nisse@lysator.liu.se>

	* armv7/umac-nh.asm: New file. 2.4 time speedup.

	* armv7/machine.m4 (D0REG, D1REG): New macros.

	* configure.ac (asm_replace_list): Added umac-nh.asm and
	umac-nh-n.asm.

	* testsuite/umac-test.c: Test different alignments for the
	message.

2013-04-11  Niels Möller  <nisse@lysator.liu.se>

	* umac-nh-n.c (_umac_nh_n): Rewrote as a single pass over the
	message data.

	* examples/nettle-benchmark.c (time_umac): New function.
	(main): Call it.

	* umac-set-key.c (_umac_set_key): Drop byteswapping of l3_key2, it
	can be xored directly to the pad in native byteorder.
	* umac-l3.c (_umac_l3): Drop key_2 argument, let caller do that
	xor. Updated all callers.
	* umac32.c (umac32_digest): Adapt to l3 changes.
	* umac64.c (umac64_digest): Likewise.
	* umac96.c (umac96_digest): Likewise.
	* umac128.c (umac128_digest): Likewise.

	Initial implementation of umac.
	* umac.h: New file.
	* umac-nh.c: New file.
	* umac-nh-n.c: New file.
	* umac-poly64.c: New file.
	* umac-poly128.c: New file.
	* umac-l2.c: New file.
	* umac-l3.c: New file.
	* Makefile.in (nettle_SOURCES): Added umac source files.
	(HEADERS): Added umac.h.
	* testsuite/umac-test.c: New file.
	* testsuite/Makefile.in (TS_NETTLE_SOURCES): Added umac-test.c.

	* ecc-mul-a.c (ecc_mul_a): Avoid using mp_bitcnt_t, for
	compatibility with older GMP versions.
	* ecc-mul-g.c (ecc_mul_g): Likewise.
	* eccdata.c (ecc_mul_binary): Likewise.
	* sec-modinv.c (sec_modinv): Likewise.

	* x86_64/sha3-permute.asm: Go via memory for moves between general
	registers and xmm registers.

2013-04-06  Niels Möller  <nisse@lysator.liu.se>

	From Edgar E. Iglesias:
	* sha3.c (_sha3_update): Fix condition for when the block buffer
	is full.

2013-04-04  Niels Möller  <nisse@lysator.liu.se>

	* ecc-point.c (ecc_point_get): Allow NULL x or y, ignore
	corresponding coordinate.

	* nettle.texinfo (Elliptic curves): Document high-level ECDSA
	support.

	From Martin Storsjö. Fallback functions for older GMP releases.
	* gmp-glue.c (mpn_copyd, mpn_copyi, mpn_zero): New functions.
	* gmp-glue.h: Declare them.
	(mpn_sqr): Fallback macro.

	* gmp-glue.h (cnd_add_n, cnd_sub_n): Moved here, define in terms
	of mpn_cnd_add_n and mpn_sub_n if available, otherwise in terms of
	mpn_addmul_1 and mpn_submul_1. This seems to be an improvement for
	subtraction, but more questionable for addition.

	* ecc-internal.h: Include gmp-glue.h. Deleted corresponding
	include in all files using ecc-internal.h.
	(cnd_add_n, cnd_sub_n): Moved from here.

2013-04-03  Niels Möller  <nisse@lysator.liu.se>

	* ecc-point-mul-g.c (ecc_point_mul_g): New file and function.
	* ecc-point-mul.c (ecc_point_mul): New file and function.
	* ecc.h: Updated declarations and name mangling.
	* Makefile.in (hogweed_SOURCES): Added ecc-point-mul.c and
	ecc-point-mul-g.c.

	* testsuite/salsa20-test.c (test_main): Tests for salsa20r12,
	contributed by Nikos Mavrogiannopoulos.

2013-03-26  Niels Möller  <nisse@lysator.liu.se>

	* armv7/salsa20-core-internal.asm: New file. 45% speedup.

2013-03-25  Niels Möller  <nisse@lysator.liu.se>

	From Martin Storsjö:
	* examples/timing.c: New file, extracted from nettle-benchmark.c.
	* examples/timing.h: New file.
	* examples/Makefile.in (SOURCES): Added timing.c.
	(DISTFILES): Added timing.h.
	(BENCH_OBJS, ECC_BENCH_OBJS, HOGWEED_BENCH_OBJS): Added timing.o.
	* examples/nettle-benchmark.c: Use timing.h.
	* examples/hogweed-benchmark.c: Likewise.
	* examples/ecc-benchmark.c: Likewise.

	From Nikos Mavrogiannopoulos:
	* salsa20r12-crypt.c (salsa20r12_crypt): New file and function.
	* salsa20.h (salsa20r12_crypt): Declare.
	* Makefile.in (nettle_SOURCES): Added salsa20r12-crypt.c.

	From Martin Storsjö:
	* examples/hogweed-benchmark.c: Include local headers.
	* testsuite/ecdsa-keygen-test.c: Likewise.
	* x86_64/sha3-permute.asm: Workaround for Apple's assembler; write
	movq instructions as movd.

	* Makefile.in (hogweed_PURE_OBJS): Don't include OPT_ASM_SOURCES
	twice.

2013-03-15  Niels Möller  <nisse@lysator.liu.se>

	* armv7/sha3-permute.asm: New file. 4.5 time speedup.

	* armv7/machine.m4 (QREG): New macro.

2013-03-14  Niels Möller  <nisse@lysator.liu.se>

	* configure.ac (asm_replace_list): Added sha3-permute.asm,
	revering 2012-12-30 change. 34% speedup on intel i5, from 2190
	cycles for the C implementation down to 1630.

	* armv7/sha512-compress.asm: Optimized. Keep expanded data in
	registers, exploit parallelism. Another 70% speedup.

	* testsuite/sha512-test.c (test_main): Additional test vectors,
	including some longer than 128 bytes.

2013-03-13  Niels Möller  <nisse@lysator.liu.se>

	* armv7/sha512-compress.asm: New file, using neon instructions.
	2.3 time speedup.

	* configure.ac (asm_replace_list): Added sha512-compress.asm.
	* x86_64/machine.m4 (OFFSET64): New macro.
	* x86_64/sha512-compress.asm: New file, 20% speedup.

	* sha512-compress.c (ROUND): Eliminated a temporary, analogous to
	sha256 change below.

	* x86_64/sha256-compress.asm: New file, 16% speedup (benchmarked
	on intel i5).

2013-03-11  Niels Möller  <nisse@lysator.liu.se>

	* armv7/sha256-compress.asm: New file, 25% speedup.

	* configure.ac (asm_replace_list): Added sha256-compress.asm.

	* sha256-compress.c (ROUND): Eliminated a temporary.

	* armv7/sha1-compress.asm: New file, 9% speedup.

	* testsuite/testutils.c (test_hash): Test different alignments for
	the hash input.

2013-03-08  Niels Möller  <nisse@lysator.liu.se>

	* armv7/aes-decrypt-internal.asm: New file, 15% speedup.
	* armv7/aes-encrypt-internal.asm: New file, 25% speedup.
	* armv7/aes.m4: New file.

2013-03-07  Niels Möller  <nisse@lysator.liu.se>

	* gmp-glue.c (mpz_limbs_cmp): Don't use PTR and SIZ macros.

	* Makefile.in (aesdata, desdata, twofishdata, shadata, gcmdata)
	(eccdata): Arrange for compiling these programs for running on the
	build system, also when cross compiling everything else.

	* config.make.in (CC_FOR_BUILD, EXEEXT_FOR_BUILD): New variables.

	* configure.ac: Use GMP_PROG_CC_FOR_BUILD and
	GMP_PROG_EXEEXT_FOR_BUILD.

	* aclocal.m4 (GMP_PROG_CC_FOR_BUILD, GMP_PROG_CC_FOR_BUILD_WORKS)
	(GMP_PROG_EXEEXT_FOR_BUILD): New macros, based on GMP's.

	* aesdata.c: Deleted includes of config.h and nettle-types.h. Use
	unsigned char and unsigned long instead of stdint.h types.

	* desdata.c: Deleted includes of config.h and desCode.h.
	(main): Return 1 on invalid argument. Don't use ROR macro. Use
	unsigned long instead of uint32_t, and make it work if unsigned
	long is larger than 32 bits.

	* gcmdata.c: Deleted include of config.h and use UNUSED macro.
	* shadata.c: Likewise.

	* twofishdata.c: Deleted include of nettle-types.h. Use unsigned
	char instead of stdint.h types.

	* x86_64/ecc-521-modp.asm: New file. 2.4 time speedup.

2013-03-06  Niels Möller  <nisse@lysator.liu.se>

	* x86_64/ecc-384-modp.asm: New file, 3 time speedup.
	* x86_64/ecc-256-redc.asm: New file, 2.5 time speedup.
	* x86_64/ecc-224-modp.asm: New file, 5 time speedup over C
	version.

2013-03-05  Niels Möller  <nisse@lysator.liu.se>

	* configure.ac (asm_optional_list): Added ecc-521-modp.asm.
	* ecc-521.c: Check HAVE_NATIVE_ecc_521_modp, and use native
	version if available.
	* armv7/ecc-521-modp.asm: New file, 2 time speedup over C version.

2013-03-04  Niels Möller  <nisse@lysator.liu.se>

	* configure.ac (asm_optional_list): Added ecc-384-modp.asm. Deleted
	bogus reference to $asm_search_list.
	* ecc-384.c: Check HAVE_NATIVE_ecc_384_modp, and use native
	version if available.
	* armv7/ecc-384-modp.asm: New file, 3 time speedup over C version.

2013-03-03  Niels Möller  <nisse@lysator.liu.se>

	* ecc-256.c: Fixed definition of USE_REDC.

2013-03-01  Niels Möller  <nisse@lysator.liu.se>

	* ecc-256.c: Check HAVE_NATIVE_ecc_256_redc, and use native
	version if available.
	* armv7/ecc-256-redc.asm: New file, 4 time speedup over C version.

	* testsuite/ecc-redc-test.c: Increased test count.

	* ecc-224.c: Check HAVE_NATIVE_ecc_224_modp, and use native
	version if available.
	* armv7/ecc-224-modp.asm: New file, 4.5 time speedup over C
	version.

	* configure.ac (asm_optional_list): Added ecc-224-modp.asm.
	(OPT_ASM_SOURCES): Fixed assignment.

2013-02-28  Niels Möller  <nisse@lysator.liu.se>

	* x86_64/ecc-192-modp.asm: Reorganized to reduce number of
	additions. Use setc instruction.

	* examples/Makefile.in: Let $(HOGWEED_TARGETS) depend on
	../libhogweed.a.

	* armv7/ecc-192-modp.asm: New file. 2.5 time speedup over C
	version.

2013-02-27  Niels Möller  <nisse@lysator.liu.se>

	* ecc-192.c: Check HAVE_NATIVE_ecc_192_modp, and use native
	version if available.
	(ecc_192_modp): Fixed carry handling bug in 32-bit version.

	* x86_64/ecc-192-modp.asm: New file. 3.8 times speedup over C
	version.

	* configure.ac (OPT_ASM_SOURCES): New substituted variable.
	(asm_replace_list, asm_optional_list): New variables. For files in
	asm_optional_list, also add them to OPT_ASM_SOURCES and define
	appropriate HAVE_NATIVE_* symbols found.

	* Makefile.in (OPT_ASM_SOURCES): New variable. Used for setting
	hogweed_OBJS and hogweed_PURE_OBJS.

	* testsuite/ecc-mod-test.c: Increased test count.

	* ecc-384.c (ecc_384_modp): Fixed typo which broke carry handling
	in the 64-bit version.

	* examples/ecc-benchmark.c (bench_add_jjj): Typo fix, benchmark
	the right function.

	* gmp-glue.h: Check if GMP provides mpz_limbs_read (expected in
	next release).
	* gmp-glue.c: Use GMP's mpz_limbs_read and friends if available.
	Renamed all functions for consistency with GMP. Updated all
	callers.

2013-02-20  Niels Möller  <nisse@lysator.liu.se>

	* examples/Makefile.in (HOGWEED_TARGETS): Added
	hogweed-benchmark$(EXEEXT).
	(SOURCES): Added hogweed-benchmark.c.
	(hogweed-benchmark$(EXEEXT)): New target.

	* examples/hogweed-benchmark.c: New file.

	* ecdsa-keygen.c (ecdsa_generate_keypair): New file and function.
	* Makefile.in (hogweed_SOURCES): Added ecdsa-keygen.c.
	* testsuite/ecdsa-keygen-test.c: New testcase.
	* testsuite/Makefile.in (TS_HOGWEED_SOURCES): Added
	ecdsa-keygen-test.c.

	* nettle-internal.h (TMP_ALLOC): Added missing parentheses.

2013-02-18  Niels Möller  <nisse@lysator.liu.se>

	* testsuite/ecdsa-verify-test.c: New testcase.
	* testsuite/ecdsa-sign-test.c: New testcase.
	* testsuite/Makefile.in (TS_HOGWEED_SOURCES): Added
	ecdsa-sign-test.c and ecdsa-verify-test.c.
	* testsuite/testutils.h: Include ecdsa.h.
	(SHEX): Deleted const cast.

	* ecc-point.c: New file, struct ecc_point abstraction.
	* ecc-scalar.c: New file, struct ecc_scalar abstraction.
	* ecc-random.c (ecc_modq_random, ecc_scalar_random): New file, new
	functions.
	* ecc-hash.c (ecc_hash): New file and function.
	* ecc-ecdsa-sign.c: New file, low-level signing interface.
	* ecc-ecdsa-verify.c: New file, low-level ecdsa verify.
	* ecdsa-sign.c: (ecdsa_sign): New file and function.
	* ecdsa-verify.c (ecdsa_verify): New file and function.
	* ecdsa.h: New header file.
	* ecc.h: Declare ecc_point and ecc_scalar functions.
	* ecc-internal.h: Added declarations.
	* Makefile.in (hogweed_SOURCES): Added new source files.
	(HEADERS): Added ecdsa.h.

	* gmp-glue.c (_mpz_set_mpn): New convenience function.
	(_mpn_set_base256): New function.
	(_gmp_alloc_limbs): New function.
	(_gmp_free_limbs): New function.
	* gmp-glue.h: Corresponding declarations. Include nettle-stdinh.h.

	* examples/Makefile.in (HOGWEED_TARGETS): Renamed, was
	RSA_TARGETS. Added ecc-benchmark$(EXEEXT).
	(SOURCES): Added ecc-benchmark.c.
	(ecc-benchmark$(EXEEXT)): New target.

	* examples/ecc-benchmark.c: New file, benchmarking ecc primitives.

2013-02-15  Niels Möller  <nisse@lysator.liu.se>

	Integrate ecc_mul_a.
	* ecc-a-to-j.c: New file.
	* ecc-add-jjj.c: New file.
	* ecc-mul-a.c: New file.
	* Makefile.in (hogweed_SOURCES): Added new files.
	* testsuite/ecc-mul-a-test.c: New file.
	* testsuite/Makefile.in (TS_HOGWEED_SOURCES): Added
	ecc-mul-a-test.c.

	* testsuite/testutils.c: Removed redundant includes.
	(die): New function.

	Integrate ecc_mul_g.
	* ecc.h: New file.
	* ecc-j-to-a.c: New file.
	* ecc-size.c: New file.
	* ecc-add-jja.c: New file.
	* ecc-dup-jj.c: New file.
	* ecc-mul-g.c: New file.
	* sec-tabselect.c: New file.
	* Makefile.in (hogweed_SOURCES): Added new files.
	(HEADERS): Added ecc.h
	* testsuite/ecc-mul-g-test.c: New file.
	* testsuite/Makefile.in (TS_HOGWEED_SOURCES): Added
	ecc-mul-g-test.c.
	* testsuite/testutils.c (xalloc_limbs): New function.
	(test_mpn): New function.
	(test_ecc_point): New function.
	(test_ecc_mul_a): New function.
	(test_ecc_mul_j): New function.
	* testsuite/testutils.h: Corresponding declarations.

	Integrate ECC internals.
	* ecc-curve.h: New file.
	* ecc-internal.h: New file.
	* cnd-copy.c: New file.
	* ecc-192.c: New file.
	* ecc-224.c: New file.
	* ecc-256.c: New file.
	* ecc-384.c: New file.
	* ecc-521.c: New file.
	* ecc-generic-modp.c: New file.
	* ecc-generic-modq.c: New file.
	* ecc-generic-redc.c: New file.
	* ecc-mod.c: New file.
	* ecc-modp.c: New file.
	* ecc-modq.c: New file.
	* sec-add-1.c: New file.
	* sec-modinv.c: New file.
	* sec-sub-1.c: New file.
	* Makefile.in (hogweed_SOURCES): Added new files.
	(HEADERS): Added ecc-curve.h.
	(DISTFILES): Added ecc-internal.h.
	* testsuite/ecc-mod-test.c: New file.
	* testsuite/ecc-modinv-test.c: New file.
	* testsuite/ecc-redc-test.c: New file.
	* testsuite/testutils.c (ecc_curves): New constant array.
	* testsuite/testutils.h: Include ecc-related headers. Declare
	ecc_curves array.
	* testsuite/Makefile.in (TS_HOGWEED_SOURCES): Added ecc-mod-test.c
	ecc-modinv-test.c ecc-redc-test.c.

	* gmp-glue.c: New file, mpn <-> mpz conversions.
	* gmp-glue.h: New file.
	* Makefile.in: Added to hogweed_SOURCES and DISTFILES, respectively.

	* eccdata.c: New program, for generating ECC-related tables.
	* Makefile.in (ecc-192.h, ecc-224.h, ecc-256.h, ecc-384.h)
	(ecc-512.h): New generated files.

2013-02-19  Niels Möller  <nisse@lysator.liu.se>

	* armv7/memxor.asm (memxor): Software pipelining for the aligned
	case. Runs at 6 cycles (0.5 cycles per byte). Delayed push of
	registers until we know how many registers we need.
	(memxor3): Use 3-way unrolling also for aligned memxor3.
	Runs at 8 cycles (0.67 cycles per byte)

2013-02-14  Niels Möller  <nisse@lysator.liu.se>

	* configure.ac: Find GMP's GMP_NUMB_BITS. Substitute in Makefile.
	* config.make.in (GMP_NUMB_BITS): New variable.

	* examples/rsa-keygen.c (uint_arg): New function.
	(main): New options -s and -e, to specify key size and public
	exponent. Increased default key size to 2048.

2013-02-12  Niels Möller  <nisse@lysator.liu.se>

	* armv7/memxor.asm (memxor): Optimized aligned case, using 3-way
	unrolling.

2013-02-06  Niels Möller  <nisse@lysator.liu.se>

	* armv7/memxor.asm (memxor, memxor3): Optimized aligned case, now
	runs at 0.75 cycles/byte.

	* armv7/README: New file.
	* armv7/machine.m4: New (empty) file.
	* armv7/memxor.asm: Initial assembly implementation.

	* config.m4.in: Substitute ASM_TYPE_PROGBITS as TYPE_PROGBITS.

	* config.make.in: Added .s to the suffix list.

	* Makefile.in (.asm.s): Use a separate make target for .asm
	preprocessing. Include asm.d, which the corresponding
	dependencies.

	* configure.ac (asm_file_list): Collect assembly files into this
	variable.
	(asm.d): Make config.status write dependencies for .s files into
	asm.d.
	(ASM_ALIGN_LOG): Set to "no" when appropriate.
	(ASM_TYPE_FUNCTION): Default to "@function".
	(ASM_TYPE_PROGBITS): New substituted variable, set in the same way
	as ASM_TYPE_FUNCTION.
	(ASM_MARK_NOEXEC_STACK): Use TYPE_PROGBITS.
	(asm_path): Set up asm_path for armv7.

	* asm.m4: Use changecom to disable m4 quoting. Use divert to
	suppress output.

2013-02-05  Niels Möller  <nisse@lysator.liu.se>

	* testsuite/rsa-keygen-test.c (test_main): Updated expected
	signatures, after the nettle_mpz_random change below.
	* testsuite/dsa-test.c (test_main): Likewise. Also fixed the
	dsa256 test to actually use the expected signature.

2013-01-31  Niels Möller  <nisse@lysator.liu.se>

	* bignum-random.c (nettle_mpz_random): Increased number of extra
	bits to 64, following FIPS 186-3.

2013-01-16  Niels Möller  <nisse@lysator.liu.se>

	* Released nettle-2.6.

2013-01-12  Niels Möller  <nisse@lysator.liu.se>

	* configure.ac: Use AC_LANG_SOURCE.

2013-01-02  Niels Möller  <nisse@lysator.liu.se>

	* configure.ac (LIBNETTLE_MINOR): Bumped library version, to 4.5.
	(LIBHOGWEED_MINOR): And to 2.3.

	* examples/Makefile.in: Explicit rules for building objects in
	parent directory.
	* tools/Makefile.in: Likewise.
	* testsuite/Makefile.in: Likewise.

2013-01-01  Niels Möller  <nisse@lysator.liu.se>

	* nettle.texinfo (Recommended hash functions): Document additional
	sha3 functions.

	* examples/nettle-benchmark.c (main): Benchmark additional sha3
	functions.

2012-12-30  Niels Möller  <nisse@lysator.liu.se>

	* sha3-224.c, sha3-224-meta.c: New files.
	* sha3-384.c, sha3-384-meta.c: New files.
	* sha3-512.c, sha3-512-meta.c: New files.
	* sha3.h: Prototypes for sha3 with sizes 224, 384 and 512.
	* nettle-meta.h: Declare nettle_sha3_224, nettle_sha3_384 and
	nettle_sha3_512.
	* Makefile.in (nettle_SOURCES): Added new sha3 files.

	* testsuite/sha3-224-test.c: New file.
	* testsuite/sha3-384-test.c: New file.
	* testsuite/sha3-512-test.c: New file.
	* testsuite/Makefile.in (TS_NETTLE_SOURCES): Added new sha3 test files.

	* configure.ac: Disabled use of sha3-permute.asm.

2012-12-20  Niels Möller  <nisse@lysator.liu.se>

	From Tim Rühsen:
	* testsuite/des-compat-test.c (pt): Use proper prototype, use
	const.
	* testsuite/testutils.c (test_dsa_key): Deleted spurious
	semicolon.

2012-12-15  Niels Möller  <nisse@lysator.liu.se>

	Based on a patch from Alon Bar-Lev:
	* Makefile.in (LIBTARGETS, SHLIBTARGET): Define as empty if static
	or shared libraries, respectively, are disabled.
	(TARGETS): Deleted @IF_SHARED@ conditional, now in the definition
	of SHLIBTARGET.

	From Alon Bar-Lev:
	* configure.ac: Check for ar program. New option --disable-static.
	* config.make.in (AR): Use configured value.

2012-12-13  Niels Möller  <nisse@lysator.liu.se>

	* x86_64/sha3-permute.asm: Rewrote, to keep all state in
	registers. 2400 cycles on x86_64, only slightly faster than the
	current C code.

2012-12-09  Niels Möller  <nisse@lysator.liu.se>

	* sha3-permute.c (sha3_permute): Rewrote to do permutation in
	place. 80% speedup on x86_64, 2500 cycles.

2012-12-04  Niels Möller  <nisse@lysator.liu.se>

	* ctr.c (ctr_crypt): Fix bug reported by Tim Kosse. Don't
	increment the counter when length is zero (was broken for the
	in-place case).

	* testsuite/ctr-test.c (test_main): Added test with zero-length
	data.
	* testsuite/testutils.c (test_cipher_ctr): Check the ctr value
	after encrypt and decrypt.

2012-12-03  Niels Möller  <nisse@lysator.liu.se>

	* sha3-permute.c (sha3_permute): Optimized, to reduce number of
	passes over the data. 20% speedup on x86_64, 4700 cycles.

	* configure.ac: Added sha3-permute.asm.

	* x86_64/sha3-permute.asm: New file. 30% speedup over current C
	code, 4300 cycles.

	* nettle.texinfo (Hash functions): Split into several sections,
	separating recommended hash functions and legacy hash functions.
	Document sha3-256.

2012-12-02  Niels Möller  <nisse@lysator.liu.se>

	Split sha.h into new files sha1.h and sha2.h. Replaced all
	internal usage of sha.h in all files.
	* sha.h: Kept for compatibility, just includes both new files.
	* sha1.h: New file.
	* sha2.h: New file.
	* Makefile.in (HEADERS): Added sha1.h and sha2.h.

2012-11-28  Niels Möller  <nisse@lysator.liu.se>

	From Fredrik Thulin:
	* testsuite/pbkdf2-test.c (test_main): Add PBKDF2-HMAC-SHA512 test
	cases.

2012-11-15  Niels Möller  <nisse@lysator.liu.se>

	* sha3-permute.c (sha3_permute): Use ULL suffix on round
	constants. Avoid passing shift count 0 to ROTL64.

	* sha3.c (sha3_absorb): Fixed big-endian code. Need macros.h.

	* macros.h (LE_READ_UINT64): New macro.

2012-11-13  Niels Möller  <nisse@lysator.liu.se>

	* sha3-permute.c (sha3_permute): Micro optimizations. Partial
	unrolling. Use lookup table for the permutation. On an x86_64,
	execution time reduced from appr. 13000 cycles to appr. 6000.

	* examples/nettle-benchmark.c (TIME_CYCLES): New macro.
	(bench_sha1_compress, bench_salsa20_core): Use it.
	(bench_sha3_permute): New function.
	(main): Call bench_sha3_permute.

2012-11-12  Niels Möller  <nisse@lysator.liu.se>

	* examples/nettle-benchmark.c (main): Benchmark sha3_256.

	* sha3-permute.c: New file. Permutation function for sha3, aka
	Keccak.
	* sha3.h: New header file.
	* sha3.c: New file, absorption and padding for sha3.
	* sha3-256.c: New file.
	* sha3-256-meta.c: New file.
	* nettle-meta.h (nettle_sha3_256): Declare.
	* Makefile.in (nettle_SOURCES): Added sha3 files.
	(HEADERS): Added sha3.h.
	* testsuite/sha3.awk: New file. Script to extract test vectors.
	* testsuite/sha3-256-test.c: New file.
	* testsuite/sha3-permute-test.c: New file.
	* testsuite/Makefile.in (TS_NETTLE_SOURCES): Added
	sha3-permute-test.c and sha3-256-test.c.
	(DISTFILES): Added sha3.awk.
	* testsuite/.test-rules.make: Added sha3 targets.

	* macros.h (LE_WRITE_UINT64): New macro.
	* write-le64.c (_nettle_write_le64): New file and function.
	* nettle-write.h (_nettle_write_le64): Declare. Also deleted
	declaration of non-existent _nettle_write_be64.
	* Makefile.in (nettle_SOURCES): Added write-le64.c.

	* macros.h (ROTL64): New macro, moved from...
	* sha512-compress.c (ROTL64): ... old location, deleted.

	* serpent-internal.h [HAVE_NATIVE_64_BIT] (DROTL32): Renamed from...
	(ROTL64): ... old name.
	(DRSHIFT32): Renamed from ...
	(RSHIFT64): ... old name.
	* serpent-encrypt.c (LINEAR_TRANSFORMATION64): Updated for above
	renames.
	* serpent-decrypt.c (LINEAR_TRANSFORMATION64_INVERSE): Likewise.

2012-11-11  Niels Möller  <nisse@lysator.liu.se>

	From Nikos Mavrogiannopoulos:
	* nettle.texinfo (Hash functions): Added documentation for
	gosthash94.
	* examples/nettle-benchmark.c (main): Benchmark gosthash94.

2012-11-10  Niels Möller  <nisse@lysator.liu.se>

	* nettle.texinfo (nettle_hashes, nettle_ciphers): Use deftypevr,
	not deftypevrx. Spotted by Nikos Mavrogiannopoulos.

2012-11-08  Niels Möller  <nisse@lysator.liu.se>

	Gost hash function, ported from Aleksey Kravchenko's rhash library
	by Nikos Mavrogiannopoulos.
	* gosthash94.c: New file.
	* gosthash94.h: New file.
	* gosthash94-meta.c: New file.
	* nettle-meta.h (nettle_gosthash94): Declare.
	* Makefile.in (nettle_SOURCES): Added gosthash94.c and
	gosthash94-meta.c.
	(HEADERS): Added gosthash94.h.
	* testsuite/gosthash94-test.c: New file.
	* testsuite/Makefile.in (TS_NETTLE_SOURCES): Added
	gosthash94-test.c.

2012-10-29  Niels Möller  <nisse@lysator.liu.se>

	From Martin Storsjö:
	* configure.ac (dummy-dep-files): Avoid non-posix \|-operator in
	sed regexp.

2012-10-29  Niels Möller  <nisse@lysator.liu.se>

	* x86_64/salsa20-core-internal.asm: New file.
	* configure.ac: Added salsa20-core-internal.asm.
	* examples/nettle-benchmark.c (bench_salsa20_core): New function.

2012-10-27  Niels Möller  <nisse@lysator.liu.se>

	* testsuite/Makefile.in (TS_SOURCES, CXX_SOURCES): Include sources
	unconditionally.
	(TS_CXX): Moved @IF_CXX@ conditional here.
	(DISTFILES): Use $(SOURCES), which now includes all C source
	files. testutils.c was lost in a the 2012-09-20 change.

	* x86_64/salsa20-crypt.asm: Include x86_64/salsa20.m4.
	Make all exits go via .Lend and W64_EXIT.

	* x86_64/salsa20.m4: New file, extracted from
	x86_64/salsa20-crypt.asm.

2012-10-26  Niels Möller  <nisse@lysator.liu.se>

	* configure.ac (LIBNETTLE_LINK, LIBHOGWEED_LIBS): Add $(CFLAGS) on
	the link command line. Reported by Dennis Clarke.

2012-10-03  Niels Möller  <nisse@lysator.liu.se>

	From: Nikos Mavrogiannopoulos:
	* testsuite/testutils.c (test_hash): On failure, print the
	expected and returned hash values.

2012-09-23  Niels Möller  <nisse@lysator.liu.se>

	* Makefile.in (nettle_SOURCES): Added salsa20-core-internal.c.

	* salsa20-core-internal.c (_salsa20_core): New file and function,
	extracted from salsa20_crypt.
	* salsa20.h (_salsa20_core): Declare it.
	* salsa20-crypt.c (salsa20_crypt): Use _salsa20_core.

2012-09-21  Niels Möller  <nisse@lysator.liu.se>

	* pbkdf2.c (pbkdf2): assert that iterations > 0. Reorganized
	loops.

	* nettle.texinfo (Cipher functions): Stress that the salsa20 hash
	function is not suitable as a general hash function.

2012-09-20  Simon Josefsson  <simon@josefsson.org>

	* pbkdf2-hmac-sha1.c, pbkdf2-hmac-sha256.c: New files.
	* pbkdf2.h (pbkdf2_hmac_sha1, pbkdf2_hmac_sha256): New prototypes.
	* Makefile.in (nettle_SOURCES): Add pbkdf2-hmac-sha1.c and
	pbkdf2-hmac-sha256.c.
	* nettle.texinfo (Key derivation functions): Improve.
	* testsuite/pbkdf2-test.c (test_main): Test new functions.

2012-09-20  Niels Möller  <nisse@lysator.liu.se>

	* pbkdf2.c (pbkdf2): Reordered arguments, for consistency.
	* pbkdf2.h (PBKDF2): Analogous reordering.
	* testsuite/pbkdf2-test.c: Adapted to new argument order. Also use
	LDATA for the salt.
	* nettle.texinfo (Key derivation functions): Updated documented
	pbkdf2 prototype.

	* testsuite/Makefile.in (VALGRIND): New variable, to make valgrind
	checking easier.

	* configure.ac: New substitution IF_CXX, replacing CXX_TESTS.
	(dummy-dep-files): Handle .cxx files.

	* testsuite/Makefile.in: Use IF_CXX. Include dependency file for
	cxx-test.o.

2012-09-19  Niels Möller  <nisse@lysator.liu.se>

	From Tim Rühsen:
	* examples/rsa-encrypt.c (main): Added missing mpz_clear.
	* examples/rsa-keygen.c (main): Added missing deallocation.

	* testsuite/meta-hash-test.c (test_main): Validate
	NETTLE_MAX_HASH_DIGEST_SIZE.

	* pbkdf2.h (PBKDF2): New macro.
	* testsuite/pbkdf2-test.c: Use it.

2012-09-12  Simon Josefsson  <simon@josefsson.org>

	* NEWS: Mention addition of PBKDF2.
	* pbkdf2.c (pbkdf2): New file and function.
	* pbkdf2.h: Declare it.
	* Makefile.in (nettle_SOURCES): Add pbkdf2.c.
	(HEADERS): Add pbkdf2.h.
	* nettle.texinfo (Key derivation functions): New section.
	* testsuite/pbkdf2-test.c: New test case.
	* testsuite/Makefile.in (TS_NETTLE_SOURCES): Add pbkdf2-test.c.
	* testsuite/.test-rules.make (pbkdf2-test): New target.

2012-09-16  Niels Möller  <nisse@lysator.liu.se>

	* testsuite/: Overhaul of testsuite, affecting almost all files.
	+ Use struct tstring for allocated strings, and deallocate before
	exit.
	+ Changed most test functions to take struct tstring as arguments.
	+ Made all test_main return on success.

	* testsuite/testutils.h (struct tstring): New struct type.
	(H2, HL, MEMEQH, SUCCESS): Deleted macros.
	(SHEX, SDATA): New macros.
	(H): Redefined to track storage.

	* testsuite/testutils.c (tstring_alloc): New function.
	(tstring_clear): New function.
	(tstring_data): New function.
	(tstring_hex): New function.
	(tstring_print_hex): New function.
	(decode_hex_length): Made static.
	(decode_hex): Made static. No return value, abort on error.
	(main): Expect test_main to return, and call tstring_clear before
	exit.
	(test_dsa_key): Added missing mpz_clear.
	(test_mac): Deleted unused function.

	* testsuite/rsa2sexp-test.c (test_main): Added missing
	nettle_buffer_clear.

	* testsuite/yarrow-test.c (open_file): Don't leak filename.
	(test_main): fclose input file properly.

	* testsuite/sexp-format-test.c (test_main): Added missing calls to
	nettle_buffer_clear and mpz_clear.

	* testsuite/serpent-test.c (tstring_hex_reverse): New function,
	replacing...
	(decode_hex_reverse): ... deleted function.
	(RHEX): New macro, replacing...
	(RH, RHL): ... deleted macros.

	* testsuite/rsa2sexp-test.c (test_main): Added missing
	nettle_buffer_clear.

	* testsuite/random-prime-test.c (test_main): Added missing
	mpz_clear.

	* realloc.c (nettle_realloc): Only call libc realloc if length >
	0, otherwise call free. Fixes a small memory leak.
	(nettle_xrealloc): Likewise.

	* run-tests (test_program): Don't quote $EMULATOR; allow it to
	expand to program and arguments (e.g., valgrind).

	* tools/pkcs1-conv.c (convert_public_key): Added missing calls to
	dsa_public_key_clear and rsa_public_key_clear.
	(main): Added missing nettle_buffer_clear.

2012-09-10  Niels Möller  <nisse@lysator.liu.se>

	* examples/eratosthenes.c (main): Explicitly deallocate storage
	before exit.

	* examples/io.c (read_file): Explicitly treat an empty file as an
	error. Rearrange loop, check for short fread return value.

	* desdata.c: Don't declare printf, include <stdio.h> instead. Also
	deleted casts of printf return value.

	From Tim Rühsen:
	* examples/nettle-benchmark.c (die): Use PRINTF_STYLE attribute.
	* pgp-encode.c (pgp_put_rsa_sha1_signature): Deleted unused variable.
	* rsa2openpgp.c (rsa_keypair_to_openpgp): Likewise.
	* examples/base16enc.c (main): Deleted useless allocations.

2012-09-07  Niels Möller  <nisse@lysator.liu.se>

	* examples/nettle-benchmark.c (die): Add NORETURN attribute. Patch
	from Tim Rühsen.
	* tools/misc.h (die, werror): Use PRINTF_STYLE and NORETURN macros
	for attributes. Patch from Tim Rühsen.

	* examples/io.h (werror): Use PRINTF_STYLE macro.

2012-08-22  Niels Möller  <nisse@lysator.liu.se>

	From Sam Thursfield <sam.thursfield@codethink.co.uk>:
	* configure.ac: Make documentation optional, to avoid requiring
	TeX. New option --disable-documentation, and Makefile substitution
	IF_DOCUMENTATION.
	* Makefile.in: Use IF_DOCUMENTATION.

2012-07-12  Niels Möller  <nisse@lysator.liu.se>

	* asm.m4 (ALIGN): Use << operator rather than **, with m4 eval.
	The latter is not supported by BSD m4.

2012-07-07  Niels Möller  <nisse@lysator.liu.se>

	Copyright headers: Updated FSF address. Patch from David Woodhouse.

	* examples/Makefile.in (BENCH_LIBS): Added -lm, needed for the
	ldexp function. Reported by Anthony G. Basile.

	* configure.ac: Changed version number to 2.6.

	* Released nettle-2.5.

2012-07-05  Niels Möller  <nisse@lysator.liu.se>

	* x86_64/salsa20-crypt.asm (salsa20_crypt): Write the 64-bit movq
	instructions as "movd", since that makes the osx assembler
	happier. Assembles to the same machine code on gnu/linux.

2012-07-03  Niels Möller  <nisse@lysator.liu.se>

	* aclocal.m4 (LSH_FUNC_ALLOCA): In the config.h boilerplate,
	include malloc.h if it exists, also when compiling with gcc.
	Needed for cross-compiling with --host=i586-mingw32msvc.

	* examples/base16dec.c: Don't #include files using <nettle/...>,
	we don't want to pick up installed versions. On windows, include
	<fcntl.h>, needed for _setmode.
	* examples/base16enc.c: Likewise.
	* examples/base64dec.c: Likewise.
	* examples/base64enc.c: Likewise

	* nettle.texinfo (Cipher functions): Document Salsa20.

2012-06-25  Niels Möller  <nisse@lysator.liu.se>

	* pkcs1.c (_pkcs1_signature_prefix): Renamed function, adding a
	leading underscore. Updated all callers.

	* bignum-next-prime.c (nettle_next_prime): Consistently use the
	type nettle_random_func * (rather then just nettle_random_func)
	when passing the function pointer as argument. Similar change for
	nettle_progress_func. Should have been done for the 2.0 release,
	but a few arguments were overlooked.
	* bignum-random-prime.c (_nettle_generate_pocklington_prime)
	(nettle_random_prime): Likewise.
	* bignum-random.c (nettle_mpz_random_size, nettle_mpz_random):
	Likewise.
	* dsa-keygen.c (dsa_generate_keypair): Likewise.
	* dsa-sha1-sign.c (dsa_sha1_sign_digest, dsa_sha1_sign): Likewise.
	* dsa-sha256-sign.c (dsa_sha256_sign_digest, dsa_sha256_sign):
	Likewise.
	* dsa-sign.c (_dsa_sign): Likewise.
	* pkcs1-encrypt.c (pkcs1_encrypt): Likewise.
	* rsa-blind.c (_rsa_blind): Likewise.
	* rsa-decrypt-tr.c (rsa_decrypt_tr): Likewise.
	* rsa-encrypt.c (rsa_encrypt): Likewise.
	* rsa-keygen.c (rsa_generate_keypair): Likewise.
	* rsa-pkcs1-sign-tr.c (rsa_pkcs1_sign_tr): Likewise.

	* cbc.c (cbc_encrypt, cbc_decrypt): Similarly, use the type
	nettle_crypt_func * rather than just nettle_crypt_func.
	* ctr.c (ctr_crypt): Likewise.
	* gcm.c (gcm_set_key): Likewise.

	* testsuite/des-compat-test.c (test_main): Disable declarations of
	disabled functions and variables, to avoid warnings. No verbose
	output unless verbose flag is set.

2012-06-09  Niels Möller  <nisse@lysator.liu.se>

	* examples/Makefile.in (SOURCES): Added base16dec.c, forgotten
	earlier.

	General pkcs1 signatures, with a "DigestInfo" input. Suggested by
	Nikos Mavrogiannopoulos.
	* Makefile.in (hogweed_SOURCES): Added pkcs1-rsa-digest.c,
	rsa-pkcs1-sign.c, rsa-pkcs1-sign-tr.c, and rsa-pkcs1-verify.c.

	* pkcs1-rsa-digest.c (pkcs1_rsa_digest_encode): New file and
	function.
	* pkcs1.h: Declare it.

	* rsa-pkcs1-verify.c (rsa_pkcs1_verify): New file and function.
	* rsa-pkcs1-sign.c (rsa_pkcs1_sign): New file and function.
	* rsa-pkcs1-sign-tr.c (rsa_pkcs1_sign_tr): New file and function,
	contributed by Nikos Mavrogiannopoulos.
	* rsa.h: Declare new functions.

	* rsa.h (_rsa_blind, _rsa_unblind): Declare functions.
	* rsa-blind.c (_rsa_blind, _rsa_unblind): Functions moved to a
	separate file, renamed and made non-static. Moved from...
	* rsa-decrypt-tr.c: ... here.

2012-06-03  Niels Möller  <nisse@lysator.liu.se>

	* testsuite/pkcs1-test.c (test_main): Include leading zero in
	expected result.

	* pkcs1.c (pkcs1_signature_prefix): Return pointer to where the
	digest should be written. Let the size input be the key size in
	octets, rather then key size - 1.
	* pkcs1-rsa-*.c: Updated for above.
	* rsa-*-sign.c, rsa-*-verify.c: Pass key->size, not key->size - 1.

2012-05-18  Niels Möller  <nisse@lysator.liu.se>

	* pkcs1-encrypt.c (pkcs1_encrypt): New file and function.
	* rsa-encrypt.c (rsa_encrypt): Use pkcs1_encrypt.

2012-05-09  Niels Möller  <nisse@lysator.liu.se>

	* rsa-decrypt-tr.c (rsa_decrypt_tr): Added missing mpz_clear,
	spotted by Nikos Mavrogiannopoulos.

2012-05-07  Niels Möller  <nisse@lysator.liu.se>

	* nettle-types.h (_STDINT_HAVE_INT_FAST32_T): Define here, to
	force nettle-stdint.h to not try to define the int_fast*_t types.
	Avoids compilation problems with gnutls on SunOS-5.8, where the
	definitions here collide with gnulib's.

2012-04-23  Niels Möller  <nisse@lysator.liu.se>

	* nettle-internal.h (NETTLE_MAX_BIGNUM_SIZE): New constant. Based
	on NETTLE_MAX_BIGNUM_BITS, rounded upwards. Replaced all uses of
	NETTLE_MAX_BIGNUM_BITS.

2012-04-19  Niels Möller  <nisse@lysator.liu.se>

	* list-obj-sizes.awk: Use decimal rather than hexadecimal output.
	(hex2int): Use local variables.

2012-04-18  Niels Möller  <nisse@lysator.liu.se>

	* x86_64/salsa20-crypt.asm: New file.

2012-04-17  Niels Möller  <nisse@lysator.liu.se>

	* testsuite/salsa20-test.c (test_salsa20_stream): Check that
	salsa20_crypt doesn't write beyond the given destination area.
	(test_salsa20): Likewise.

	* salsa20-crypt.c: Renamed file, from...
	* salsa20.c: ... old name.

	* x86_64/machine.m4 (WREG): New macro.

	* salsa20.c (salsa20_hash): Deleted function, inlined into
	salsa20_crypt.
	(salsa20_set_key, salsa20_set_iv): Moved, to...
	* salsa20-set-key.c: ...new file.

2012-04-15  Niels Möller  <nisse@lysator.liu.se>

	* testsuite/salsa20-test.c (test_salsa20_stream): New function.
	(test_main): Tests for encrypting more than one block at a time.

2012-04-14  Niels Möller  <nisse@lysator.liu.se>

	* examples/io.c (write_file): Use write_string.

	* examples/Makefile.in (base64enc): New targets. Also
	added missing io.o dependency to several other targets.
	(base64dec, base16enc, base16dec): Likewise.

	* examples/base64enc.c: New file, based on example code
	contributed by Jeronimo Pellegrini.
	* examples/base64dec.c: Likewise.
	* examples/base16enc.c: Likewise.
	* examples/base16dec.c: Likewise.

	* examples/rsa-encrypt.c (process_file): Reorganized fread loop.
	(usage): New function.
	(main): Implemented --help option.

	* examples/rsa-decrypt.c (process_file): Improved error message
	for too short input file.

	* aes-set-decrypt-key.c (gf2_log, gf2_exp): Deleted tables.
	(mult, inv_mix_column): Deleted functions.
	(mtable): New table.
	(MIX_COLUMN): New macro.
	(aes_invert_key): Use MIX_COLUMN and mtable.

	* aesdata.c (compute_mtable): New table, for the inv mix column
	operation in aes_invert_key.

2012-04-13  Niels Möller  <nisse@lysator.liu.se>

	* aes-set-encrypt-key.c (aes_set_encrypt_key): Use LE_READ_UINT32.
	Tabulate the needed "round constants".
	(xtime): Deleted function.

	* aes-internal.h (SUBBYTE): Cast to uint32_t. Use B0, ..., B3
	macros.

2012-04-09  Niels Möller  <nisse@lysator.liu.se>

	Timing resistant RSA decryption, based on RSA blinding code
	contributed by Nikos Mavrogiannopoulos.
	* rsa-decrypt-tr.c (rsa_decrypt_tr): New function.
	(rsa_blind): Helper function.
	(rsa_unblind): Helper function.
	* rsa.h: Declare rsa_decrypt_tr. Some cleanups, no longer include
	nettle-meta.h, more consistent declarations of function pointer
	arguments.
	* testsuite/rsa-encrypt-test.c (test_main): Test rsa_decrypt_tr.
	Check for writes past the end of the message area.

	* Makefile.in (hogweed_SOURCES): Added pkcs1-decrypt.c.
	* rsa-decrypt.c (rsa_decrypt): Use pkcs1_decrypt.
	* pkcs1-decrypt.c (pkcs1_decrypt): New file and function,
	extracted from rsa_decrypt.

2012-04-01  Niels Möller  <nisse@lysator.liu.se>

	* salsa20.c (LE_SWAP32): Typo fix for big-endian case.
	(QROUND): New macro.
	(salsa20_hash): Use it.

2012-03-31  Niels Möller  <nisse@lysator.liu.se>

	* salsa20.c: (salsa20_set_iv): Deleted size argument, only one
	size allowed.
	(U8TO32_LITTLE): Deleted macro. Use LE_READ_UINT32 instead, which
	avoids unaligned reads.
	(salsa20_set_key): Rearranged slightly, to avoid unnecessary
	byte-to-word conversions.

	(LE_SWAP32): Renamed macro from...
	(U32TO32_LITTLE): ... old name.
	(U32TO8_LITTLE): Deleted macro.
	(salsa20_wordtobyte): Renamed function to...
	(salsa20_hash): ... new name. Changed output argument from byte
	array to word array. Use memxor3, which brings a considerable
	performance gain.

	* nettle-internal.c (salsa20_set_key_hack): Updated salsa20_set_iv
	call.
	* testsuite/salsa20-test.c (test_salsa20): Deleted iv_length
	argument, updated all calls.

	* salsa20.h (SALSA20_BLOCK_SIZE): New constant.
	(_SALSA20_INPUT_LENGTH): New constant.
	* salsa20.c: Use these constants.

	* salsa20.c (ROTL32): Deleted macro, use the one from macros.h
	instead, with reversed order of arguments.
	(ROTATE, XOR, PLUS, PLUSONE): Deleted macros, use ROTL32 and
	builtin operators directly.

	Unification of rotation macros.
	* macros.h (ROTL32): New macro, to replace (almost) all other
	rotation macros.

	* aes-set-encrypt-key.c: Include macros.h.
	(aes_set_encrypt_key): Use ROTL32.
	* aes-internal.h (ROTBYTE, ROTRBYTE): Deleted macros.

	* camellia-internal.h (ROL32): Deleted macro.
	(ROTL128): Renamed for consistency, from...
	(ROL128): ... old name.
	* camellia-crypt-internal.c: Updated for renamed rotation macros.
	* camellia-set-encrypt-key.c: Likewise.
	* cast128.c (ROL): Deleted macro.
	(F1, F2, F3): Updated to use ROTL32 (reversed order of arguments).
	Also added proper do { ... } while (0) wrappers.

	* ripemd160-compress.c (ROL32): Deleted macro.
	(R): Updated to use ROTL32 (reversed order of arguments).

	* serpent-internal.h (ROL32): Deleted macro.
	(ROTL64): Renamed (from ROL64) and reorderd arguments, for
	consistency.
	(RSHIFT64): Reordered arguments, for consistency.
	* serpent-decrypt.c: Updated for renamed rotation macros, with
	reversed argument order.
	* serpent-encrypt.c: Likewise.
	* serpent-set-key.c: Likewise.

	* sha1-compress.c (ROTL): Deleted macro, use ROTL32 instead.

	* sha256-compress.c (ROTR): Deleted macro. Replaced by ROTL32,
	with complemented shift count.
	(SHR): Deleted macro, use plain shift operator instead.

	* sha512-compress.c (ROTR): Deleted macro, replaced by...
	(ROTL64): ...new macro, with complemented shift count
	(SHR): Deleted macro, use plain shift operator instead.
	(S0, S1, s0, s1): Updated accordingly.

2012-03-30  Niels Möller  <nisse@lysator.liu.se>

	* nettle-internal.c (nettle_salsa20): Cipher struct for
	benchmarking only. Sets a fix zero IV, and ignores block size.
	* nettle-internal.h (nettle_salsa20): Declare it.

	* examples/nettle-benchmark.c (block_cipher_p): New function.
	(time_cipher): Use block_cipher_p.
	(main): Include salsa20 in benchmark.

	* Makefile.in (soname link): Fixed logic.
	(nettle_SOURCES): Removed nettle-internal.c, so that it's not
	part of the library...
	(internal_SOURCES): ...and put it here.
	* testsuite/Makefile.in (TEST_OBJS): Added ../nettle-internal.o.
	* examples/Makefile.in (BENCH_OBJS): New variable, to simplify the
	nettle-benchmark rule. Also link with ../nettle-internal.o.

2012-03-29  Niels Möller  <nisse@lysator.liu.se>

	Implementation of Salsa20, contributed by Simon Josefsson.
	* salsa20.h: New file.
	* salsa20.c: New file.
	* Makefile.in (nettle_SOURCES): Added salsa20.c
	(HEADERS): Added salsa20.h.
	* testsuite/Makefile.in (TS_NETTLE_SOURCES): Added salsa20-test.c.
	* testsuite/salsa20-test.c: New test case.

	* Makefile.in (soname links): Adding missing space before ].

2012-03-23  Niels Möller  <nisse@lysator.liu.se>

	* arcfour.h (arcfour_stream): Deleted obsolete prototype.

2012-03-05  Niels Möller  <nisse@lysator.liu.se>

	* configure.ac (enable_shared): Build shared libraries by default.

2012-03-04  Niels Möller  <nisse@lysator.liu.se>

	* configure.ac (LIBNETTLE_MINOR): Bumped library version, to 4.4.
	(LIBHOGWEED_MINOR): And to 2.2.

2012-02-27  Niels Möller  <nisse@lysator.liu.se>

	* list-obj-sizes.awk: Recognize elf64 objects.

	* Makefile.in (.texinfo.dvi): Pass -b option to texi2dvi.

	* Makefile.in (TARGETS): Added twofishdata.
	(SOURCES): Added twofishdata.c.
	(twofishdata): New rule.

	* twofish.c (q0, q1): Made const, and reformatted to match the
	twofishdata program.

	* twofishdata.c: Resurrected old file. Used to be called
	generate_q.c, when the twofish code was contributed back in 1999.

	* nettle.texinfo: Documentation for base16 and base64 encoding.
	Text contributed by Jeronimo Pellegrini
	<pellegrini@mpcnet.com.br>, back in April 2006.

2012-02-18  Niels Möller  <nisse@lysator.liu.se>

	* run-tests, getopt.c, getopt1.c, getopt.h: These files were moved
	to the top-level in the conversion to an independent git
	repository. They used to be symlinks to lsh files, from the
	subdirectories which use them.

	* Makefile.in: Build and distribute getopt files. Distribute
	run-tests script.
	* examples/Makefile.in: Adapt to getopt files and the run-tests
	script now located in the parent directory.
	* testsuite/Makefile.in: Likewise.
	* tools/Makefile.in: Likewise.

	* index.html: Converted to xhtml (from lsh repository, change
	dated 2012-02-03). Updated git instructions.

	* nettle.texinfo: Updated charset declaration.
	* misc/plan.html: Likewise.

2012-01-17  Niels Möller  <nisse@lysator.liu.se>

	* testsuite/Makefile.in (DISTFILES): Added setup-env.

	* examples/rsa-decrypt.c (main): Use _setmode rather than setmode,
	suggested by Eli Zaretskii. Affects windows builds only.
	* examples/rsa-encrypt.c: Likewise.

	* Makefile.in ($(LIBNETTLE_FORLINK)): Always create a .lib symlink
	to the library file. Use LN_S.
	($(LIBHOGWEED_FORLINK)): Likewise.

	(install-shared-nettle): Use LN_S.
	(install-shared-hogweed): Likewise.

	* configure.ac: Use AC_PROG_LN_S.
	* config.make.in (LN_S): New substitution.

	* testsuite/setup-env: New file. Wine workaround. Can't get
	../.lib into wine's dll search path, so create additional
	symlinks.
	* testsuite/teardown-env: ...and delete them here. Also delete
	file testtmp.
	* examples/setup-env: Similar links setup here.
	* examples/teardown-env: ... and deleted.

2012-01-07  Niels Möller  <nisse@lysator.liu.se>

	* examples/Makefile.in (check): Add ../.lib to PATH, like in
	testsuite/Makefile. Needed for w*ndows. Reported by Eli Zaretskii.

2011-11-25  Niels Möller  <nisse@lysator.liu.se>

	From Martin Storsjö:
	* x86_64/machine.m4 (W64_ENTRY, W64_EXIT): New macros for
	supporting W64 ABI.
	* x86_64: Updated all assembly files to use them.

	* configure.ac (W64_ABI): New variable, set when compiling for
	W64 ABI (64-bit M$ windows).
	* config.m4.in (W64_ABI): Define, from configure substitution.

2011-11-24  Niels Möller  <nisse@lysator.liu.se>

	From Martin Storsjö:
	* examples/Makefile.in (check): Pass $(EMULATOR) and $(EXEEXT) in
	the environment of run-tests.
	* examples/rsa-encrypt-test: Use $EXEEXT and $EMULATOR.
	* examples/rsa-sign-test: Likewise.
	* examples/rsa-verify-test: Likewise.
	* examples/setup-env: Likewise.

	* testsuite/Makefile.in (check): Pass $(EXEEXT) in the environment of
	run-tests.
	* testsuite/pkcs1-conv-test: Use $EXEEXT and $EMULATOR. Ignore \r
	in rsa-sign output.

	* examples/rsa-decrypt.c (main) [WIN32]: Set stdout/stdin to
	binary mode.
	* examples/rsa-encrypt.c (main): Likewise.

2011-11-24  Niels Möller  <nisse@lysator.liu.se>

	* configure.ac (HAVE_NATIVE_64_BIT): Workaround to get it set to 1
	on w64.

	* serpent-internal.h (ROL64): Use (uint64_t) 1 rather than 1L, for
	M$ w64.
	(RSHIFT64): Likewise. Also added a missing parenthesis.

2011-11-24  Niels Möller  <nisse@lysator.liu.se>

	From Martin Storsjö:
	* testsuite/symbols-test: Use $NM, falling back to nm if undefined.
	* testsuite/Makefile.in (check): Pass $(NM) in the environment of
	run-tests.
	* config.make.in (NM): Set NM.

	* testsuite/sexp-conv-test: Use $EMULATOR when running test
	programs. Also ignore \r for output in the non-canonical output
	formats.
	* testsuite/Makefile.in (check): Pass $(EMULATOR) in the
	environment of run-tests.
	* configure.ac (EMULATOR): New substituted variable. Set to wine
	or wine64 when cross compiling for windows, otherwise empty.
	* config.make.in (EMULATOR): Set from autoconf value.

2011-11-20  Niels Möller  <nisse@lysator.liu.se>

	* x86/camellia-crypt-internal.asm: Take ALIGNOF_UINT64_T into
	account when getting the offset for the subkeys. Differs between
	w32 and other systems. w32 problem identified by Martin Storsjö.

	* config.m4.in: Define ALIGNOF_UINT64_T (from configure).

	* configure.ac: Check alignment of uint64_t, and also use AC_SUBST
	for use in config.m4.in.

2011-11-19  Niels Möller  <nisse@lysator.liu.se>

	Cygwin/mingw32 improvements contributed by Martin Storsjö:
	* Makefile.in (IMPLICIT_TARGETS): New variable for DLL link
	libraries.
	(clean-here): Delete the DLL import libraries.

	* configure.ac: Setup installation of DLL files in $bindir.
	(IF_DLL, LIBNETTLE_FILE_SRC, LIBHOGWEED_FILE_SRC): New
	substitutions.

	* config.make.in (LIBNETTLE_FILE_SRC): Substitute new autoconf
	variable.
	(LIBHOGWEED_FILE_SRC): Likewise.

	* Makefile.in (install-dll-nettle, uninstall-dll-nettle): New
	target for installing the DLL file in $bindir.
	(install-shared-nettle): Conditionally
	depend on install-dll-nettle. Use LIBNETTLE_FILE_SRC.
	(uninstall-shared-nettle): Conditionally depend on
	install-dll-nettle.
	(various hogweed targets): Analogous changes.

	* configure.ac: Unify shared lib setup for cygwin and mingw.

2011-10-31  Niels Möller  <nisse@lysator.liu.se>

	* configure.ac (LIBHOGWEED_LIBS): Typo fix for the darwin case.
	Spotted by Martin Storsjö.

2011-10-25  Niels Möller  <nisse@lysator.liu.se>

	* configure.ac (LIBHOGWEED_LIBS): cygwin fix, added
	libnettle.dll.a. Reported by Volker Zell.

2011-10-18  Niels Möller  <nisse@lysator.liu.se>

	* configure.ac: Improved setup för darwin shared libraries.
	Patch contributed by Ryan Schmidt.

2011-10-03  Niels Möller  <nisse@lysator.liu.se>

	* x86_64/memxor.asm: Implemented sse2-loop. Configured at compile
	time, and currently disabled.

	* testsuite/testutils.h (ASSERT): Write message to stderr.

	* testsuite/memxor-test.c: Use 16-byte alignment for "fully
	aligned" operands.

2011-09-03  Niels Möller  <nisse@lysator.liu.se>

	* x86/camellia-crypt-internal.asm: Use "l"-suffix on instructions
	more consistently. Reportedly, freebsd and netbsd systems with
	clang are more picky about this.

	* configure.ac: Changed version number to 2.5.

	* Released nettle-2.4.

	* configure.ac (LIBNETTLE_MINOR): Bumped library version, to 4.3.

	* gcm-aes.c: Include config.h.
	* tools/nettle-lfib-stream.c: Likewise.

	* ripemd160-compress.c: Added missing include of config.h. Needed
	for correct operation on big-endian systems.

2011-09-02  Niels Möller  <nisse@amfibolit.hack.org>

	* configure.ac: Changed version number to 2.4.

	* Released nettle-2.3.

2011-08-30  Niels Möller  <nisse@lysator.liu.se>

	* testsuite/hmac-test.c: Added tests for hmac-ripemd160.

	* hmac.h: Declare hmac-ripemd160 related functions.

	* Makefile.in (nettle_SOURCES): Added hmac-ripemd160.c.

2011-08-30  Niels Möller  <nisse@amfibolit.hack.org>

	* nettle.texinfo (Hash functions): Document ripemd-160.

	* hmac-ripemd160.c: New file.

	* hmac.h: Declare hmac-ripemd160 functions.

2011-08-29  Niels Möller  <nisse@lysator.liu.se>

	* sha256.c (sha256_update): Updated MD_UPDATE call for new
	conventions.
	(sha256_write_digest): Use MD_PAD rather than MD_FINAL, and insert
	the length manually.
	* sha512.c: Analogous changes.

	* sha1.c (COMPRESS): New macro.
	(sha1_update): Updated MD_UPDATE call for new conventions.
	(sha1_digest): Use MD_PAD rather than MD_FINAL, and insert the
	length manually.

	* ripemd160.c (ripemd160_init): Use memcpy for initializing the
	state vector.
	(COMPRESS): New macro.
	(ripemd160_update): Use MD_UPDATE.
	(ripemd160_digest): Inline ripemd160_final processing. Use MD_PAD
	and _nettle_write_le32.
	(ripemd160_final): Deleted function.

	* ripemd160.h (struct ripemd160_ctx): Use a 64-bit block count.
	Renamed digest to state.

	* md5.c (md5_init): Use memcpy for initializing the state vector.
	(COMPRESS): New macro, wrapping _nettle_md5_compress.
	(md5_update): Use MD_UPDATE.
	(md5_digest): Inline md5_final processing. Use MD_PAD and
	_nettle_write_le32.
	(md5_final): Deleted.

	* md5.h (struct md5_ctx): Renamed some fields, for consistency.

	* md4.h (struct md4_ctx): Renamed some fields, for consistency.

	* md4.c (md4_init): Use memcpy for initializing the state vector.
	(md4_update): Use MD_UPDATE.
	(md4_digest): Inline md4_final processing, using MD_PAD. Use
	_nettle_write_le32.
	(md4_block): Renamed, to...
	(md4_compress): ... new name. Take ctx pinter as argument.
	(md4_final): Deleted function.

	* md2.c (md2_update): Use MD_UPDATE.

	* macros.h (MD_UPDATE): Added incr argument. Invoke compression
	function with ctx pointer as argument, rather than ctx->state.
	(MD_FINAL): Just pad, don't store length field. Renamed to MD_PAD.
	(MD_PAD): Analogous change of compression invocations.

	* sha512.c: (COMPRESS): New macro wrapping _nettle_sha512_compress.
	(sha512_update): Use MD_UPDATE.
	(sha512_final): Deleted function.
	(sha512_write_digest): Use MD_FINAL.

	* sha256.c (COMPRESS): New macro wrapping _nettle_sha256_compress.
	(SHA256_INCR): Deleted macro.
	(sha256_update): Use MD_UPDATE.
	(sha256_final): Deleted function.
	(sha256_write_digest): New function, replacing sha256_final, and
	using MD_FINAL.
	(sha256_digest): Use sha256_write_digest.
	(sha224_digest): Likewise.

	* tools/nettle-hash.c (list_algorithms): Fixed typo in header.

	* sha1.c (SHA1_DATA_LENGTH): Deleted unused macro.
	(sha1_init): Use memcpy to initialize the state vector.
	(SHA1_INCR): Deleted macro.
	(sha1_update): Use MD_UPDATE macro, to reduce code duplication.
	(sha1_digest): Use MD_FINAL macro.
	(sha1_final): Deleted function.

	* sha.h (struct sha1_ctx): Renamed attribute digest to state.

	* macros.h (MD_UPDATE): New macro.
	(MD_FINAL): New macro.

2011-08-28  Niels Möller  <nisse@lysator.liu.se>

	* ripemd160.c (ripemd160_final): Use LE_WRITE_UINT32. Deleted byte
	swapping at the end, leaving it to ripemd160_digest.
	(ripemd160_digest): Use _nettle_write_le32.

	* Makefile.in (nettle_SOURCES): Added write-le32.c.

	* md5.c (md5_digest): Use _nettle_write_le32.

	* write-le32.c (_nettle_write_le32): New file and function.

	* ripemd160-compress.c (ROL32): Renamed macro (was "rol"). Deleted
	x86 version using inline assembly; at least gcc-4.4.5 recognizes
	shift-and-or expressions which are in fact rotations.
	(_nettle_ripemd160_compress): Use LE_READ_UINT32.

	* configure.ac (LIBNETTLE_MINOR): Bumped library version, to 4.2.

	* testsuite/meta-hash-test.c: Updated for the addition of
	ripemd-160.

	* testsuite/.test-rules.make: Added rule for ripemd160-test.

	* examples/nettle-benchmark.c (main): Benchmark ripemd-160.

2011-08-28  Niels Möller  <nisse@lysator.liu.se>

	RIPEMD-160 hash function. Ported from libgcrypt by Andres Mejia.
	* testsuite/ripemd160-test.c: New file.
	* ripemd160.h: New file.
	* nettle-meta.h: Declare nettle_ripemd160.
	* ripemd160.c: New file, ported from libgcrypt.
	* ripemd160-compress.c: Likewise.
	* ripemd160-meta.c: New file.
	* testsuite/Makefile.in (TS_NETTLE_SOURCES): Added
	ripemd160-test.c.
	* nettle-meta-hashes.c (nettle_hashes): Added nettle_ripemd160.
	* Makefile.in (nettle_SOURCES): Added ripemd160.c,
	ripemd160-compress.c, and ripemd160-meta.c.
	(HEADERS): Added ripemd160.h.

2011-08-10  Niels Möller  <nisse@amfibolit.hack.org>

	* nettle.texinfo: Fixed mis-placed const in various prototypes.
	Spotted by Tatsuhiro Tsujikawa.

2011-07-24  Niels Möller  <nisse@lysator.liu.se>

	* Makefile.in (PKGCONFIG_FILES, pkgconfigdir): New variables.
	(DISTFILES): Added nettle.pc.in and hogweed.pc.in.
	(nettle.pc, hogweed.pc): New targets (invoking config.status).
	(install-pkgconfig, uninstall-pkgconfig): New targets.
	(install-here): Depend on install-pkgconfig.
	(uninstall-here): Depend on uninstall-pkgconfig.
	(distclean-here): Delete nettle.pc and hogweed.pc.

2011-07-20  Niels Möller  <nisse@lysator.liu.se>

	* configure.ac: Generate nettle.pc and hogweed.pc.

	* nettle.pc.in, hogweed.pc.in: New files.

2011-07-17  Niels Möller  <nisse@lysator.liu.se>

	* nettle-internal.h: Added missing extern declarations.

2011-07-11  Niels Möller  <nisse@lysator.liu.se>

	* configure.ac: Changed version number to 2.3.

	* Released nettle-2.2.

	* Makefile.in (DISTFILES): Distribute COPYING.LIB, not COPYING,

2011-07-07  Niels Möller  <nisse@lysator.liu.se>

	* tools/misc.h (werror): Removed incorrect noreturn attribute from
	declaration.

	* examples/io.c (read_file): Bug fix, in dependence of initial
	size on max_size.

2011-07-01  Niels Möller  <nisse@lysator.liu.se>

	* cbc.c	(CBC_BUFFER_LIMIT): Reduced to 512 bytes.
	(cbc_decrypt): For in-place operation, use overlapping memxor3 and
	eliminate a memcpy.

	* ctr.c (ctr_crypt): Reorganized to call the encryption function
	with several blocks at a time. Handle the case of a single block
	specially.

	* x86_64/memxor.asm: Added ALIGN for shifting loop. Deleted
	obsolete ifelse.

2011-06-30  Niels Möller  <nisse@lysator.liu.se>

	* configure.ac: Link in serpent-decrypt.asm, if found.

	* x86_64/serpent-decrypt.asm: Added an SSE2 loop, doing four
	blocks at a time in parallel.

	* x86_64/serpent-encrypt.asm: Include serpent.m4. Deleted a
	redundant label.

	* x86_64/serpent.m4: New file, with serpent-related macros.

2011-06-29  Niels Möller  <nisse@lysator.liu.se>

	* x86_64/serpent-decrypt.asm: Wrote main (32-bit) loop.
	(SBOX0I, SBOX1I, SBOX7I): Fixed bugs.

	* nettle.texinfo (Copyright): Updated for license change to
	LGPLv2+. Updated copyright info on serpent.

	* NEWS: Updated information for nettle-2.2.

	* x86_64/serpent-decrypt.asm: New file.

	* x86_64/serpent-encrypt.asm: Fixed .file pseudo op.

	* testsuite/testutils.c (test_cipher_ctr): Display more info on
	failure.

	* examples/nettle-benchmark.c (bench_ctr): New function.
	(time_cipher): Also benchmark CTR mode.

	* configure.ac (LIBNETTLE_MINOR): Updated library version number
	to 4.1.
	(LIBHOGWEED_MINOR): And to 2.1.

2011-06-22  Niels Möller  <nisse@lysator.liu.se>

	* configure.ac: Use pwd -P when examining lib directories.
	Link in serpent-encrypt.asm, if found.

2011-06-21  Niels Möller  <nisse@lysator.liu.se>

	* serpent-decrypt.c (SBOX3_INVERSE): Eliminated temporaries.
	(SBOX4_INVERSE): Likewise.
	(SBOX5_INVERSE): Likewise.
	(SBOX6_INVERSE): Likewise.
	(SBOX7_INVERSE): Likewise.
	(All SBOX_INVERSE-macros): Deleted type argument, and updated users.

2011-06-20  Niels Möller  <nisse@lysator.liu.se>

	* serpent-decrypt.c: Renamed arguments in sbox macros.
	(SBOX0_INVERSE): Eliminated temporaries.
	(SBOX1_INVERSE): Likewise.
	(SBOX2_INVERSE): Likewise.

	* x86_64/serpent-encrypt.asm: Added an SSE2 loop, doing four
	blocks at a time in parallel.

	* testsuite/serpent-test.c (test_main): Added some more multiple
	block tests.

2011-06-15  Niels Möller  <nisse@lysator.liu.se>

	* configure.ac (libdir): On 64-bit Linux, we used to assume that
	libraries are installed according to the FHS. Since at least
	Fedora and Gentoo follow the FHS convention, while at least Debian
	doesn't, we have to try to figure out which convention is used.

2011-06-14  Niels Möller  <nisse@lysator.liu.se>

	* x86_64/serpent-encrypt.asm: Slight simplification of loop logic.

	* x86_64/serpent-encrypt.asm: New file.

2011-06-12  Niels Möller  <nisse@lysator.liu.se>

	* testsuite/serpent-test.c (test_main): Added tests with multiple
	blocks at a time.

	* serpent-encrypt.c (SBOX6): Renamed arguments. Eliminated
	temporaries.
	(SBOX7): Likewise.
	(All SBOX-macros): Deleted type argument, and updated users.

	* configure.ac: Display summary at the end of configure..
	(asm_path): Set only if enable_assember is yes.

2011-06-10  Niels Möller  <nisse@lysator.liu.se>

	* serpent-encrypt.c (SBOX5): Renamed arguments. Eliminated
	temporaries.

2011-06-09  Niels Möller  <nisse@lysator.liu.se>

	* serpent-encrypt.c (SBOX4): Renamed arguments. Eliminated
	temporaries.

	* configure.ac (LIBNETTLE_LINK, LIBHOGWEED_LINK): Cygwin fix, from
	Vincent Torri.

2011-06-08  Niels Möller  <nisse@lysator.liu.se>

	* examples/eratosthenes.c (find_first_one): Fixed c99-style
	declaration. Reported by Sebastian Reitenbach.
	(find_first_one): Declare the lookup table as static const, and
	use unsigned char rather than unsigned..

2011-06-07  Niels Möller  <nisse@lysator.liu.se>

	* serpent-encrypt.c (SBOX0): Renamed arguments. Eliminated
	temporaries.
	(SBOX1): Likewise.
	(SBOX2): Likewise.
	(SBOX3): Likewise.

2011-06-06  Niels Möller  <nisse@lysator.liu.se>

	* Makefile.in (DISTFILES): Added serpent-internal.h.
	(nettle_SOURCES): Replaced serpent.c by serpent-set-key.c,
	serpent-encrypt.c, and serpent-decrypt.c.

	* serpent.c: Replaced by several new files.
	* serpent-set-key.c: New file.
	* serpent-encrypt.c: New file.
	* serpent-decrypt.c: New file.
	* serpent-internal.h: New file.

	* serpent.c [HAVE_NATIVE_64_BIT]: Process two blocks at a time in
	parallel. Measured speedup of 10%--25% (higher for encryption) on
	x86_64.

2011-06-01  Niels Möller  <nisse@lysator.liu.se>

	* serpent.c (ROUNDS): Deleted macro.
	(serpent_block_t): Deleted array typedef.
	(KEYXOR): New macro, replacing BLOCK_XOR.
	(BLOCK_COPY, SBOX, SBOX_INVERSE): Deleted macros.
	(LINEAR_TRANSFORMATION): Use four separate arguments.
	(LINEAR_TRANSFORMATION_INVERSE): Likewise.
	(ROUND): Take separate arguments for all input and output words.
	(ROUND_INVERSE): Likewise.
	(ROUND_LAST, ROUND_FIRST_INVERSE): Deleted macros.
	(serpent_set_key): Moved loop termination test.
	(serpent_encrypt): Rewrote with unrolling of just eight rounds,
	and without serpent_block_t.
	(serpent_decrypt): Likewise.

	* serpent.c: Added do { ... } while (0) around block macros.
	(serpent_key_t): Deleted array typedef.
	(ROL32, ROR32): Renamed macros, were rol and ror.
	(KS_RECURRENCE, KS): New macros.
	(serpent_key_pad): Renamed, from...
	(serpent_key_prepare): ...old name.
	(serpent_subkeys_generate): Deleted function.
	(serpent_set_key): Rewrote the generation of subkeys. Reduced both
	temporary storage and code size (less unrolling)

2011-05-31  Niels Möller  <nisse@lysator.liu.se>

	* testsuite/serpent-test.c (test_main): Enabled test with short,
	40-bit, key.

	* serpent.c (byte_swap_32): Deleted macro.
	(serpent_key_prepare): Use LE_READ_UINT32. Don't require aligned
	input, and support arbitrary key sizes.

2011-05-30  Simon Josefsson  <simon@josefsson.org>

	* serpent.c: Rewrite, based on libgcrypt code.  License changed
	from GPL to LGPL.
	* serpent_sboxes.h: Removed.
	* Makefile.in: Drop serpent_sboxes.h.

2011-05-31  Niels Möller  <nisse@lysator.liu.se>

	* testsuite/serpent-test.c (test_main): Added some tests for
	padding of keys of length which is not a multiple of four bytes.

2011-05-30  Simon Josefsson  <simon@josefsson.org>

	* testsuite/serpent-test.c (test_main): Add test vectors from
	libgcrypt.

2011-05-21  Niels Möller  <nisse@lysator.liu.se>

	* dsa-keygen.c (dsa_generate_keypair): Avoid double init of mpz
	variable. Spotted by Nikos Mavrogiannopoulos.

2011-05-06  Niels Möller  <nisse@lysator.liu.se>

	* configure.ac: Fix link flags for shared libraries on Solaris,
	which needs -h to set the soname. Patch contributed by Dagobert
	Michelsen.

2011-05-06  Niels Möller  <nisse@lysator.liu.se>

	* configure.ac: New configure option --enable-gcov.

	* arcfour.h (arcfour_stream): Deleted obsolete define.

2011-04-27  Niels Möller  <nisse@lysator.liu.se>

	* tools/nettle-hash.c (find_algorithm): Require exact match.

2011-04-15  Niels Möller  <nisse@lysator.liu.se>

	Reverted broken byte-order change from 2001-06-17:
	* serpent.c (serpent_set_key): Use correct byteorder.
	(serpent_encrypt): Likewise.
	(serpent_decrypt): Likewise.

	* testsuite/serpent-test.c (decode_hex_reverse): New function.
	(RH, RHL): New macros.
	(test_main): Byte reverse inputs and outputs for the testvectors
	taken from the serpent submission package. Enable test vectors
	from http://www.cs.technion.ac.il/~biham/Reports/Serpent/.

2011-03-23  Niels Möller  <nisse@lysator.liu.se>

	* tools/sexp-conv.c (xalloc): Deleted function, now it's in misc.c
	instead.

	* configure.ac: Use LSH_FUNC_STRERROR.

	* tools/Makefile.in (TARGETS): Added nettle-hash, and related
	build rules.
	(SOURCES): Added nettle-hash.c.

	* tools/misc.c (xalloc): New function.

	* tools/pkcs1-conv.c (main): Made the OPT_* constants local, and
	fixed numerical values to start with non-ASCII 0x300.

	* tools/nettle-hash.c: New file.

2011-03-23  Niels Möller  <nisse@lysator.liu.se>

	Contributed by Daniel Kahn Gillmor:
	* testsuite/Makefile.in (TS_NETTLE_SOURCES): Added
	meta-hash-test.c, meta-cipher-test.c, and meta-armor-test.c.

	* testsuite/meta-hash-test.c: New file.
	* testsuite/meta-cipher-test.c: New file.
	* testsuite/meta-armor-test.c: New file.

	* nettle.texinfo: Document nettle_hashes and nettle_ciphers.

	* nettle-meta.h: Declare algorithm lists nettle_ciphers,
	nettle_hashes, nettle_armors.

	* Makefile.in (nettle_SOURCES): Added nettle-meta-hashes.c,
	nettle-meta-ciphers.c, and nettle-meta-armors.c.

	* nettle-meta-armors.c: New file.
	* nettle-meta-ciphers.c: New file.
	* nettle-meta-hashes.c: New file.

2011-02-18  Niels Möller  <nisse@lysator.liu.se>

	* arcfour.c (arcfour_stream): Deleted function. It's not very
	useful, and neither documented nor tested.

2011-02-16  Niels Möller  <nisse@lysator.liu.se>

	* cbc.h (CBC_ENCRYPT): Avoid using NULL; we don't ensure that it
	is defined.
	(CBC_DECRYPT): Likewise.

	* gcm-aes.c (gcm_aes_set_iv): Use GCM_SET_IV.
	(gcm_aes_set_key): Deleted cast.
	(gcm_aes_encrypt): Likewise.
	(gcm_aes_decrypt): Likewise.
	(gcm_aes_digest): Likewise.
	(gcm_aes_update): One less argument to GCM_UPDATE.

	* gcm.h (GCM_SET_KEY): Added cast to nettle_crypt_func *. Help
	compiler type checking despite this cast.
	(GCM_ENCRYPT): Likewise.
	(GCM_DECRYPT): Likewise.
	(GCM_DIGEST): Likewise.
	(GCM_SET_IV): New macro, for completeness.
	(GCM_UPDATE): Deleted unused argument encrypt.

2011-02-14  Niels Möller  <nisse@lysator.liu.se>

	* nettle.texinfo: Split node on cipher modes, and started on
	the GCM documentation.

	* testsuite/gcm-test.c (test_gcm_aes): Deleted function, replaced
	by test_aead.
	(test_main): Use test_aead.

	* testsuite/testutils.c (test_aead): New function, replacing
	test_gcm_aes and before that test_cipher_gcm.

	* nettle-internal.c (nettle_gcm_aes128): New const struct.
	(nettle_gcm_aes192): Likewise.
	(nettle_gcm_aes256): Likewise.

	* nettle-internal.h (struct nettle_aead): Tentative interface for
	authenticated encryption with associated data.

	* examples/nettle-benchmark.c (time_gcm): Renamed. Updated for
	gcm_aes_auth to gcm_aes_update renaming. Benchmark both encryption
	and hashing.
	(time_gmac): ...old name.

	* nettle-internal.c (des_set_key_hack): Don't touch the bits
	parity, since thay are now ignored.
	(des3_set_key_hack): Likewise.

	* cast128-meta.c (nettle_cast128): Don't pass keysize.
	* nettle-meta.h (_NETTLE_CIPHER_FIX): Deleted keysize parameter
	derived from the appropriate constant instead.

	* testsuite/gcm-test.c (test_gcm_aes): Updated for gcm_aes_auth to
	gcm_aes_update renaming.

2011-02-13  Niels Möller  <nisse@lysator.liu.se>

	* gcm.h (GCM_UPDATE): Renamed, from...
	(GCM_AUTH): ...old name.

	* gcm-aes.c (gcm_aes_update): Renamed, from...
	(gcm_aes_auth): ...old name.

	* gcm.c (gcm_update): Renamed, and fixed an assert. From...
	(gcm_auth): ...old name.

	* gcm.h (GCM_TABLE_BITS): Increase table size to 8 bits,
	corresponding to 4 KByte of key-dependent tables.

2011-02-10  Niels Möller  <nisse@lysator.liu.se>

	* x86_64/memxor.asm: New file. Improves performance by 22% for the
	unaligned01 case and 35% for the unaligned12 case, benchmarked on
	Intel SU1400.

	* examples/nettle-benchmark.c (cgt_works_p): New function.
	(cgt_time_start): Likewise.
	(cgt_time_end): Likewise.
	(clock_time_start): Likewise.
	(clock_time_end): Likewise.
	(time_function): Read clock via function pointers time_start and
	time_end, so we can select method at runtime.
	(xalloc): Use die function.
	(main): Choose timing function. If available, try clock_gettime,
	and fall back to clock if it doesn't exist.

	* examples/nettle-benchmark.c (die): New function.
	(TIME_END, TIME_START): Check return value from clock_gettime.

	* gcm.h (union gcm_block): Use correct length for w array.

	* testsuite/gcm-test.c (test_main): Added the rest of the
	testcases from the spec.

2011-02-09  Niels Möller  <nisse@lysator.liu.se>

	* testsuite/gcm-test.c (test_main): Enabled testcases 5 and 6,
	with different IV lengths.

	* gcm-aes.c (gcm_aes_set_iv): Updated for gcm_set_iv change.

	* gcm.c (gcm_hash_sizes): New function.
	(gcm_set_iv): Added support for IVs of arbitrary size. Needed
	another argument, for the hash subkey.
	(gcm_digest): Use gcm_hash_sizes.

	* examples/nettle-benchmark.c (time_gmac): Use gcm_aes interface.

	* testsuite/gcm-test.c (test_gcm_aes): New function, replacing
	test_cipher_gcm and using the new gcm_aes interface.
	(test_main): Updated to use test_gcm_aes.
	* testsuite/testutils.c (test_cipher_gcm): Deleted function.

	* Makefile.in (nettle_SOURCES): Added gcm-aes.c.

	* gcm.c (gcm_set_key): Replaced context argument by a struct
	gcm_key *.
	(gcm_hash): Replaced context argument by a struct gcm_key * and a
	pointer to the hashing state block.
	(gcm_auth): Added struct gcm_key * argument.
	(gcm_encrypt): Likewise.
	(gcm_decrypt): Likewise.
	(gcm_digest): Likewise.

	* gcm-aes.c: New file.
	(gcm_aes_set_key): New function.
	(gcm_aes_set_iv): Likewise.
	(gcm_aes_auth): Likewise.
	(gcm_aes_encrypt): Likewise.
	(gcm_aes_decrypt): Likewise.
	(gcm_aes_digest): Likewise.

	* gcm.h (struct gcm_key): Moved the key-dependent and
	message-independent state to its own struct.
	(struct gcm_ctx): ... and removed it here.
	(GCM_CTX): New macro.
	(GCM_SET_KEY): Likewise.
	(GCM_AUTH): Likewise.
	(GCM_ENCRYPT): Likewise.
	(GCM_DECRYPT): Likewise.
	(GCM_DIGEST): Likewise.
	(struct gcm_aes_ctx): New struct.

2011-02-08  Niels Möller  <nisse@lysator.liu.se>

	* gcm.h (struct gcm_ctx): The hash key is now always an array,
	named h, with array size depending on GCM_TABLE_BITS.
	* gcm.c (gcm_gf_shift): Added a separate result argument.
	(gcm_gf_mul): Compile bitwise version only when GCM_TABLE_BITS ==
	0. Simplified interface with just two arguments pointing to
	complete blocks.
	(gcm_gf_shift_4, gcm_gf_shift_8): Renamed table-based functions, from...
	(gcm_gf_shift_chunk): ... old name.
	(gcm_gf_mul): Renamed both table-based versions and made the
	argument types compatible with the bitwise gcm_gf_mul.
	(gcm_gf_mul_chunk): ... the old name.
	(gcm_set_key): Initialize the table using adds and shifts only.
	When GCM_TABLE_BITS > 0, this eliminates the only use of the
	bitwise multiplication.
	(gcm_hash): Simplified, now that we have the same interface for
	gcm_gf_mul, regardless of table size.

	* gcm.c	(GHASH_POLYNOMIAL): Use unsigned long for this constant.
	(gcm_gf_shift_chunk): Fixed bugs for the big endian 64-bit case,
	e.g., sparc64. For both 4-bit and 8-bit tables.

	* gcm.c: Use the new union gcm_block for all gf operations.

	* gcm.h (union gcm_block): New union, used to enforce alignment.

2011-02-07  Niels Möller  <nisse@lysator.liu.se>

	* gcm.c (gcm_gf_shift_chunk) : Bug fix for little-endian 8-bit
	tables.

	* gcm.c (gcm_gf_mul_chunk): Special case first and last iteration.
	(gcm_gf_add): New function, a special case of memxor. Use it for
	all memxor calls with word-aligned 16 byte blocks. Improves
	performance to 152 cycles/byte with no tables, 28 cycles per byte
	with 4-bit tables and 10.5 cycles per byte with 8-bit tables.

	Introduced 8-bit tables. If enabled, gives gmac performance of 19
	cycles per byte (still on intel x86_64).
	* gcm.c (gcm_gf_shift_chunk): New implementation for 8-bit tables.
	(gcm_gf_mul_chunk): Likewise.
	(gcm_set_key): Generate 8-bit tables.

	* Makefile.in (SOURCES): Added gcmdata.c.

	* gcm.h (GCM_TABLE_BITS): Set to 4.

2011-02-06  Niels Möller  <nisse@lysator.liu.se>

	* Makefile.in (TARGETS): Added gcmdata.
	(gcmdata): New rule.

	Introduced 4-bit tables. Gives gmac performance of 45 cycles per
	byte (still on intel x86_64).
	* gcm.c (gcm_gf_shift): Renamed. Tweaked little-endian masks.
	(gcm_rightshift): ... old name.
	(gcm_gf_mul): New argument for the output. Added length argument
	for one of the inputs (implicitly padding with zeros).
	(shift_table): New table (in 4-bit and 8-bit versions), generated
	by gcmdata.
	(gcm_gf_shift_chunk): New function shifting 4 bits at
	a time.
	(gcm_gf_mul_chunk): New function processing 4 bits at a time.
	(gcm_set_key): Generation of 4-bit key table.
	(gcm_hash): Use tables, when available.

	* gcmdata.c (main): New file.

	* gcm.c (gcm_rightshift): Moved the reduction of the shifted out
	bit here.
	(gcm_gf_mul): Updated for gcm_rightshift change. Improves gmac
	performance to 181 cycles/byte.

	* gcm.c (gcm_gf_mul): Rewrote. Still uses the bitwise algorithm from the
	specification, but with separate byte and bit loops. Improves gmac
	performance a bit further, to 227 cycles/byte.

	* gcm.c (gcm_rightshift): Complete rewrite, to use word rather
	than byte operations. Improves gmac performance from 830 cycles /
	byte to (still poor) 268 cycles per byte on intel x86_64.

2011-02-05  Niels Möller  <nisse@lysator.liu.se>

	* examples/nettle-benchmark.c (time_gmac): New function.
	(main): Call time_gmac.

	* testsuite/Makefile.in (TS_NETTLE_SOURCES): Added gcm-test.c.

	* testsuite/testutils.c (test_cipher_gcm): New function,
	contributed by Nikos Mavrogiannopoulos.

	* testsuite/gcm-test.c: New file, contributed by Nikos
	Mavrogiannopoulos.

	* Makefile.in (nettle_SOURCES): Added gcm.c.
	(HEADERS): Added gcm.h.

	* gcm.c: New file, contributed by Nikos Mavrogiannopoulos.
	* gcm.h: New file, contributed by Nikos Mavrogiannopoulos.

	* macros.h (INCREMENT): New macro, moved from ctr.c. Deleted third
	argument.
	* ctr.c: Use INCREMENT macro from macros.h, deleted local version.

2011-01-07  Niels Möller  <nisse@lysator.liu.se>

	* testsuite/Makefile.in (check): Add ../.lib to PATH, since that's
	where w*ndows looks for dlls.

	* testsuite/testutils.c (test_cipher_stream): More debug output on
	failure.

2010-12-14  Niels Möller  <nisse@lysator.liu.se>

	* nettle-types.h: Deleted some unnecessary parenthesis from
	function typedefs.
	(nettle_realloc_func): Moved typedef here...
	* realloc.h: ...from here.

	* buffer.c (nettle_buffer_init_realloc): Use an explicit pointer
	for realloc argument.

2010-12-07  Niels Möller  <nisse@lysator.liu.se>

	* nettle.texinfo (Copyright): Updated info on blowfish.

2010-11-26  Niels Möller  <nisse@lysator.liu.se>

	Reapplied optimizations (150% speedup on x86_32) and other fixes,
	relicensing them as LGPL.
	* blowfish.c (do_encrypt): Renamed, to...
	(encrypt): ...new name.
	(F): Added context argument. Shift input explicitly, instead of
	reading individual bytes via memory.
	(R): Added context argument.
	(encrypt): Deleted a bunch of local variables. Using the context
	pointer for everything should consume less registers.
	(decrypt): Likewise.
	(initial_ctx): Arrange constants into a struct, to simplify key
	setup.
	(blowfish_set_key): Some simplification.

2010-11-26  Simon Josefsson  <simon@josefsson.org>

	* blowfish.c: New version ported from libgcrypt. License changed
	from GPL to LGPL.

2010-11-25  Niels Möller  <nisse@lysator.liu.se>

	* Makefile.in (install-shared-nettle): Use INSTALL_DATA, which
	clears the execute permission bits.
	(install-shared-hogweed): Likewise.

2010-11-16  Niels Möller  <nisse@lysator.liu.se>

	* configure.ac: Updated gmp url.

2010-11-01  Niels Möller  <nisse@lysator.liu.se>

	* tools/misc.c (werror): Don't call exit (copy&paste-error).

2010-10-26  Niels Möller  <nisse@lysator.liu.se>

	* examples/rsa-encrypt.c (main): No extra message for bad options.

	* examples/rsa-keygen.c (main): Added long options. Deleted -?,
	and fixed handling of bad options.

	* examples/next-prime.c (main): Deleted -?, and fixed handling of
	bad options.
	* examples/random-prime.c (main): Likewise.

2010-10-22  Niels Möller  <nisse@lysator.liu.se>

	* examples/nettle-benchmark.c (main): Added long options. Deleted -?,
	and fixed handling of bad options.

	* examples/eratosthenes.c (main): Added long options. Deleted -?,
	and fixed handling of bad options. Renamed -s to -q (long option
	--quiet).

	* tools/pkcs1-conv.c (main): Deleted short alias -? for --help,
	and fixed handling of bad options.
	* tools/sexp-conv.c (parse_options): Likewise.

2010-10-06  Niels Möller  <nisse@lysator.liu.se>

	* memxor.c (memxor3): Optimized.
	(memxor3_common_alignment): New function.
	(memxor3_different_alignment_b): New function.
	(memxor3_different_alignment_ab): New function.
	(memxor3_different_alignment_all): New function.

	* examples/nettle-benchmark.c (time_function): Reorganized, to
	reduce overhead.
	(time_memxor): Also benchmark memxor3.

	* x86_64/memxor.asm: New file.

	* examples/nettle-benchmark.c (overhead): New global variable.
	(time_function): Compensate for call overhead.
	(bench_nothing, time_overhead): New functions.
	(time_memxor): Tweaked src size, making it an integral number of
	words.
	(main): Call time_overhead.

2010-10-01  Niels Möller  <nisse@lysator.liu.se>

	* x86_64/camellia-crypt-internal.asm (ROUND): Reordered sbox
	lookups.

	* testsuite/memxor-test.c: Also test memxor3.

2010-09-30  Niels Möller  <nisse@lysator.liu.se>

	* configure.ac: Link in memxor.asm, if found.

	* testsuite/testutils.c (test_cipher_cbc): Print more info when
	failing.

	* testsuite/memxor-test.c (test_xor): Added verbose printout.

	* examples/nettle-benchmark.c (time_memxor): Count size of
	unsigned long as "block size" for memxor.

2010-09-24  Niels Möller  <nisse@lysator.liu.se>

	* testsuite/.test-rules.make: Added rule for memxor-test.
	* testsuite/Makefile.in (TS_NETTLE_SOURCES): Added memxor-test.c
	* testsuite/memxor-test.c: New file.

	* memxor.c (memxor_common_alignment): New function.
	(memxor_different_alignment): New function.
	(memxor): Optimized to do word-operations rather than byte
	operations.

	* configure.ac (HAVE_NATIVE_64_BIT): New config.h define.

	Partial revert of 2010-09-20 changes.
	* camellia-set-encrypt-key.c (camellia_set_encrypt_key):
	Reintroduce CAMELLIA_F_HALF_INV, for 32-bit machines.
	* camellia-crypt-internal.c (CAMELLIA_ROUNDSM): Two variants,
	differing in where addition of the key is done.
	* x86/camellia-crypt-internal.asm: Moved addition of key.

2010-09-22  Niels Möller  <nisse@lysator.liu.se>

	* examples/nettle-benchmark.c (BENCH_INTERVAL): Changed unit to
	seconds.
	(time_function): Use clock_gettime with CLOCK_PROCESS_CPUTIME_ID,
	if available. This gives better accuracy, at least on recent
	linux.
	(BENCH_INTERVAL): Reduced to 0.1 s.
	(struct bench_memxor_info): New struct.
	(bench_memxor): New function.
	(time_memxor): New function.
	(main): Use time_memxor. Added optional argument used to limit the
	algorithms being benchmarked.
	(GET_CYCLE_COUNTER): Define also for x86_64.
	(time_memxor): Improved display.

	* examples/Makefile.in (nettle-benchmark): Link using
	$(BENCH_LIBS) rather than $(LIBS).

	* configure.ac: Check for clock_gettime, and add -lrt to
	BENCH_LIBS if needed.

2010-09-20  Niels Möller  <nisse@lysator.liu.se>

	* configure.ac: Less quoting when invoking $CC, to allow CC="gcc
	-m32".

	* x86/camellia-crypt-internal.asm (ROUND): Adapted to new key
	convention, moving key xor to the end.

	* camellia-set-encrypt-key.c (CAMELLIA_F_HALF_INV): Deleted macro.
	(camellia_set_encrypt_key): Deleted the CAMELLIA_F_HALF_INV
	operations intended for moving the key xor into the middle of the
	round.

	* camellia-crypt-internal.c (CAMELLIA_ROUNDSM): Moved addition of
	key to the end, to use a 64-bit xor operation.

	* x86_64/camellia-crypt-internal.asm: New file.

	* x86_64/machine.m4 (LREG, HREG, XREG): New macros.

2010-09-17  Niels Möller  <nisse@lysator.liu.se>

	* configure.ac: Support shared libraries (dlls) with mingw32.
	Contributed by David Hoyt.

2010-07-25  Niels Möller  <nisse@lysator.liu.se>

	* configure.ac: Changed version number to nettle-2.2.

	* Released nettle-2.1.

	* configure.ac: Use camellia-crypt-internal.asm, if available.
	Bumped soname to libnettle.so.4, and reset LIBNETTLE_MINOR to
	zero.

	* x86/machine.m4 (LREG, HREG): Moved macros here, from...
	* x86/aes.m4: ...here.

	* x86/camellia-crypt-internal.asm: New file.

	* nettle.texinfo: Updated and expanded section on DSA.
	Document aes_invert_key, and camellia. Added missing functions
	rsa_sha512_verify and rsa_sha512_verify_digest.

	* camellia.h (struct camellia_ctx): Eliminate the two unused
	subkeys, and renumber the remaining ones.
	* camellia-crypt-internal.c (_camellia_crypt): Updated for
	renumbered subkeys.
	* camellia-set-encrypt-key.c (camellia_set_encrypt_key): Likewise.
	* camellia-set-decrypt-key.c (camellia_invert_key): Likewise.

	* camellia-set-encrypt-key.c (camellia_set_encrypt_key): Inline
	the expansion of camellia_setup128 and camellia_setup256, keeping
	the unexpanded key in scalar variables.
	(camellia_setup128): Deleted.
	(camellia_setup256): Deleted.

2010-07-24  Niels Möller  <nisse@lysator.liu.se>

	* camellia-set-encrypt-key.c (camellia_set_encrypt_key): Reduced
	code size, no complete loop unroll. Use one loop for each phase of
	the post-processing.

	* testsuite/camellia-test.c: New tests for camellia_invert_key.
	* testsuite/aes-test.c: New tests for aes_invert_key.

	* aes.h (aes_invert_key): Declare it.

	* aes-set-decrypt-key.c (aes_invert_key): New function, key
	inversion code extracted from aes_set_decrypt_key.
	(aes_set_decrypt_key): Use aes_invert_key.

	* camellia-set-encrypt-key.c (camellia_setup128): Generate
	unmodified subkeys according to the spec. Moved clever combination
	of subkeys to camellia_set_encrypt_key.
	(camellia_setup256): Likewise.
	(camellia_set_encrypt_key): Moved subkey post-processing code
	here, and reduce code duplication between 128-bit keys and larger
	keys.

	* camellia.c: Deleted file, split into several new files...
	* camellia-table.c (_camellia_table): New file with the constant
	sbox tables.
	* camellia-set-encrypt-key.c: New file.
	(camellia_setup128): Generate unmodified subkeys according to the
	spec. Moved clever combination of subkeys to camellia_set_encrypt_key.
	(camellia_setup256): Likewise.

	* camellia-set-decrypt-key.c: New file.
	(camellia_invert_key): Key inversion function.
	(camellia_set_decrypt_key): New key setup function.
	* camellia-internal.h: New file.
	* camellia-crypt.c (camellia_crypt): New file, new wrapper
	function passing the sbox table to _camellia_crypt.
	* camellia-crypt-internal.c (_camellia_crypt): New file, with main
	encrypt/decrypt function.
	* Makefile.in (nettle_SOURCES): Updated list of camellia source files.
	(DISTFILES): Added camellia-internal.h.

2010-07-20  Niels Möller  <nisse@lysator.liu.se>

	* camellia-meta.c: Use _NETTLE_CIPHER_SEP_SET_KEY.

	* camellia.h (struct camellia_ctx): Replaced flag camellia128 by
	expanded key length nkeys.

	* camellia.c (camellia_set_encrypt_key): Renamed, from...
	(camellia_set_key): ... old name.
	(camellia_invert_key): New function.
	(camellia_set_decrypt_key): New function, using
	camellia_invert_key.
	(camellia_crypt): Renamed, from...
	(camellia_encrypt): ... old name.
	(camellia_decrypt): Deleted, no longer needed. camellia_crypt used
	for both encryption and decryption.

	* nettle-meta.h (_NETTLE_CIPHER_SEP_SET_KEY): New macro.

	* dsa-keygen.c: Removed unnecessary include of memxor.h.

	* camellia.c: Rewrote to use 64-bit type for subkeys and use
	64-bit operations throughout. Performance on x86_32, when compiled
	with gcc-4.4.4, is reduced by roughly 15%, this should be fixed
	later.

	* camellia.h (struct camellia_ctx): Use type uint64_t for subkeys.

2010-07-07  Niels Möller  <nisse@lysator.liu.se>

	* aes.h (aes_encrypt, aes_decrypt): Declare ctx argument as const.
	Also updated implementation.
	* blowfish.h (blowfish_encrypt, blowfish_decrypt): Likewise.
	* cast128.h (cast128_encrypt, cast128_decrypt): Likewise.
	* serpent.h (serpent_encrypt, serpent_decrypt): Likewise.
	* twofish.h (twofish_encrypt, twofish_decrypt): Likewise.

	* testsuite/Makefile.in (TS_NETTLE_SOURCES): Added
	camellia-test.c.

	* examples/nettle-benchmark.c: Added camellia ciphers.

	* Makefile.in (nettle_SOURCES): Added camellia.c and
	camellia-meta.c.
	(HEADERS): Added camellia.h.

	* nettle-meta.h (nettle_camellia128): Declare.
	(nettle_camellia192): Likewise.
	(nettle_camellia256): Likewise.

	* camellia-meta.c: New file.

	* camellia.h: Rewrote interface to match nettle conventions.

	* camellia.c: Converted to nettle conventions.
	(camellia_encrypt128, camellia_encrypt256): Unified to new
	function...
	(camellia_encrypt): ...New function, with a loop doing 6
	regular rounds, one FL round and one FLINV round per iteration,
	with iteration count depending on the key size.

	(camellia_decrypt128, camellia_decrypt256): Similarly unified
	as...
	(camellia_decrypt): ...New function, analogous to
	camellia_encrypt.

2010-07-06  Niels Möller  <nisse@lysator.liu.se>

	* camellia.c, camellia.h: New files, copied from
	http://info.isl.ntt.co.jp/crypt/eng/camellia/dl/camellia-LGPL-1.2.0.tar.gz.

	* testsuite/camellia-test.c: New file.

2010-07-05  Niels Möller  <nisse@lysator.liu.se>

	* nettle.texinfo: Document new conventions for weak key and des
	parity checks. Document des_check_parity.

	* testsuite/des-test.c (test_weak): Don't check the deleted status
	attribute.

	* des-compat.c (des_key_sched): Rewrote error checking logic for
	the case of non-zero des_check_key.

	* des3.c (des3_set_key): Changed weak key detection logic.
	Complete key setup also for weak keys, and don't set the status
	attribute.

	* des.c (des_set_key): New iteration logic, to keep key pointer
	unchanged. Moved weak key check to the end, and don't set the
	status attribute.
	(des_encrypt): Ignore status attribute.
	(des_decrypt): Likewise.

	* des.h (enum des_error): Deleted.
	(struct des_ctx): Deleted status attribute.
	(struct des3_ctx): Likewise.

	* blowfish.c (initial_ctx): Deleted status value.
	(blowfish_encrypt): Ignore status attribute.
	(blowfish_decrypt): Likewise.
	(blowfish_set_key): Return result from weak key check, without
	setting the status attribute.

	* blowfish.h (enum blowfish_error): Deleted.
	(struct blowfish_ctx): Deleted status attribute.

	* Makefile.in (des_headers): Deleted parity.h.

2010-06-30  Niels Möller  <nisse@lysator.liu.se>

	* testsuite/des-test.c (test_des): New function.
	(test_weak): New function.
	(test_main): Use test_des and test_weak. Added tests for all the
	weak keys. Added some tests with invalid (to be ignored) parity
	bits.

	* des.c (parity_16): New smaller parity table.
	(des_check_parity): New function.
	(des_fix_parity): Use parity_16.
	(des_weak_p): New weak-key detection. Ignores parity bits, and
	uses a hash table.
	(des_set_key): Deleted parity checking code. Replaced old weak-key
	detection code by a call to des_weak_p.

2010-06-04  Niels Möller  <nisse@lysator.liu.se>

	* testsuite/testutils.c (test_dsa_key): Updated for new name
	DSA_SHA1_MIN_P_BITS.

	* dsa-keygen.c (dsa_generate_keypair): Use DSA_SHA1_MIN_P_BITS and
	DSA_SHA256_MIN_P_BITS.

	* dsa.h (DSA_MIN_P_BITS, DSA_Q_OCTETS, DSA_Q_BITS): Renamed to...
	(DSA_SHA1_MIN_P_BITS, DSA_SHA1_Q_OCTETS, DSA_SHA1_Q_BITS): New
	names.

	* sexp2dsa.c (dsa_keypair_from_sexp_alist): New argument q_bits.
	Renamed parameter limit to p_max_bits.
	(dsa_sha1_keypair_from_sexp): Renamed, was dsa_keypair_from_sexp.
	Updated to call dsa_keypair_from_sexp_alist with the new argument.
	(dsa_sha256_keypair_from_sexp): New function.
	(dsa_signature_from_sexp): New argument q_bits.

	* der2dsa.c (dsa_params_from_der_iterator): Enforce 160-bit limit
	on q. Renamed parameter limit to p_max_bits.
	(dsa_openssl_private_key_from_der_iterator): Enforce 160-bit limit
	on q and x. Renamed parameter limit to p_max_bits.

2010-06-03  Niels Möller  <nisse@lysator.liu.se>

	* testsuite/dsa-test.c (test_main): Added test for dsa-sha256.

2010-06-02  Niels Möller  <nisse@lysator.liu.se>

	* testsuite/dsa-test.c (test_main): Provide expected value of the
	signature.

	* testsuite/testutils.c (test_dsa160): Added argument for expected
	signature.
	(test_dsa256): Likewise.

2010-06-01  Niels Möller  <nisse@lysator.liu.se>

	* testsuite/rsa-keygen-test.c (test_main): Updated expected
	signatures.

	* examples/random-prime.c (main): Updated for nettle_random_prime
	change.
	* testsuite/random-prime-test.c (test_main): Likewise.

	* rsa-keygen.c (bignum_random_prime): Deleted function.
	(rsa_generate_keypair): Use new nettle_random_prime. Generate
	secret factors p and q with the two most significant bits set.

	* dsa-keygen.c (dsa_generate_keypair): Updated for changes in
	nettle_random_prime and _nettle_generate_pocklington_prime. Invoke
	progress callback.

	* bignum-random-prime.c (_nettle_generate_pocklington_prime): New
	argument top_bits_set, to optionally generate primes with the two
	most significant bits set. Reordered argument list.
	(nettle_random_prime): Likewise, added top_bits_set argument.
	Invoke progress callback when a prime is generated.

2010-05-26  Niels Möller  <nisse@lysator.liu.se>

	* dsa-keygen.c (dsa_generate_keypair): Use
	_nettle_generate_pocklington_prime. Deleted old key generation
	code.

	* bignum-random-prime.c (_nettle_generate_pocklington_prime): Also
	return the used r. Updated caller.

	* examples/random-prime.c (main): Allow sizes down to 3 bits.

	* bignum-random-prime.c (_nettle_generate_pocklington_prime): New
	function. Rely on mpz_probab_prime_p (for lack of a trial division
	function) for trial division.
	(nettle_random_prime): Rewritten. Uses the prime table for the
	smallest sizes, then trial division using a new set of tables, and
	then Maurer's algorithm, calling the new
	_nettle_generate_pocklington_prime for the final search.

2010-05-25  Niels Möller  <nisse@lysator.liu.se>

	* testsuite/dsa-test.c (test_main): Updated for dsa testing
	changes.

	* testsuite/dsa-keygen-test.c (test_main): Test dsa256.

	* testsuite/testutils.h (struct nettle_mac): New struct, currently
	unused.

	* testsuite/testutils.c (test_mac): New function (currently not
	used).
	(test_dsa): Replaced by two new functions...
	(test_dsa160): New function.
	(test_dsa256): New function.
	(test_dsa_key): New argument q_size.
	(DSA_VERIFY): Generalized.

	* dsa-keygen.c (dsa_generate_keypair): Rewritten, now generating
	primes using Pocklington's theorem. Takes both p_size and q_size
	as arguments.

2010-05-20  Niels Möller  <nisse@lysator.liu.se>

	* bignum-random-prime.c (miller_rabin_pocklington): Fixed broken
	logic when Miller-rabin succeeds early.

2010-04-09  Niels Möller  <nisse@lysator.liu.se>

	* bignum-next-prime.c: Include stdlib.h, needed for alloca on
	freebsd.
	* hmac.c: Likewise.

	* examples/Makefile.in (SOURCES): Added random-prime.c.

	* examples/random-prime.c: New program.

	* testsuite/Makefile.in (TS_NETTLE_SOURCES): Moved
	knuth-lfib-test.c, cbc-test.c, ctr-test.c, hmac-test.c here, from
	TS_HOGWEED_SOURCES.
	(TS_HOGWEED_SOURCES): Added random-prime-test.c.

	* testsuite/random-prime-test.c: New test case.

	* examples/next-prime.c (main): With no command line arguments.
	exit after dislaying usage message.

	* examples/io.c (simple_random): Free buffer when done.

	* configure.ac: Changed message, say CC is the recommended
	way to configure the ABI.

	* bignum-random.c: Deleted test of HAVE_LIBGMP.
	* bignum.c: Likewise.
	* sexp2bignum.c: Likewise.

	* Makefile.in (hogweed_SOURCES): Added bignum-random-prime.c.

	* bignum-random-prime.c (nettle_random_prime): New file, new
	function.

2010-03-31  Niels Möller  <nisse@lysator.liu.se>

	* examples/nettle-benchmark.c (main): Benchmark sha224.

2010-03-30  Niels Möller  <nisse@lysator.liu.se>

	* testsuite/testutils.c (DSA_VERIFY): Updated for dsa_sha1_verify
	rename.
	(test_dsa): Check return value from dsa_sha1_sign.

	* Makefile.in (hogweed_SOURCES): Added dsa-sha1-sign.c,
	dsa-sha1-verify.c, dsa-sha256-sign.c, and dsa-sha256-verify.c.

	* dsa.h: Updated and added dsa declarations.

	* dsa-sha256-verify.c (dsa_sha256_verify_digest): New file, new
	function.
	(dsa_sha256_verify): New function.
	* dsa-sha256-sign.c (dsa_sha256_sign_digest): New file, new
	function.
	(dsa_sha256_sign): New function.

	* dsa-sha1-verify.c (dsa_sha1_verify_digest): New file. Moved and
	renamed function, from dsa_verify_digest, rewrote to use
	_dsa_verify.
	(dsa_sha1_verify): Analogous change, renamed from dsa_verify.
	* dsa-sha1-sign.c (dsa_sha1_sign_digest): New file. Moved and
	renamed function, from dsa_sign_digest, rewrote to use _dsa_sign,
	and added return value.
	(dsa_sha1_sign): Analogous change, renamed from dsa_sign.

	* dsa-verify.c (_dsa_verify): New general verification function,
	for any hash.
	* dsa-sign.c (_dsa_sign): New general signing function, for any
	hash. Returns success code, like the rsa signture functions.

2010-03-29  Niels Möller  <nisse@lysator.liu.se>

	* configure.ac (ABI): Attempt to use a better, ABI-dependant,
	default value for libdir.

	* x86/md5-compress.asm: Fixed function name in epilogue.

	* asm.m4 (EPILOGUE): Use . to refer to current address.

	* configure.ac (ABI): Detect which ABI the compiler is using.
	On x86_64, also check for __arch64__.

2010-03-28  Niels Möller  <nisse@lysator.liu.se>

	* configure.ac (asm_path): For x86_64, check if compiler is
	generating 32-bit code.

2010-03-27  Niels Möller  <nisse@lysator.liu.se>

	* testsuite/hmac-test.c (test_main): Rewrote rest of tests to use
	HMAC_TEST, and added more tests from Daniel Kahn Gillmor and from
	RFC 4231.

	* Makefile.in (nettle_SOURCES): Added hmac-sha224.c and
	hmac-sha384.c.

	* hmac.h: Added declarations of hmac-sha224 and hmac-sha384.

	* hmac-sha224.c: New file.

2010-03-26  Niels Möller  <nisse@lysator.liu.se>

	* testsuite/hmac-test.c (HMAC_TEST): New macro.
	(test_main): Use HMAC_TEST for the md5 and sha1 tests, and add
	test vectors from Daniel Kahn Gillmor.

	* testsuite/Makefile.in (TS_NETTLE_SOURCES): Added sha224-test.c.

	* Makefile.in (nettle_SOURCES): Added sha224-meta.c and
	write-be32.c.
	(DISTFILES): Added nettle-write.h.

	* sha.h: Added declarations for sha224. Some are aliases for the
	corresponding sha256 definition.

	* sha256.c (sha256_digest): Use _nettle_write_be32.
	(sha224_init): New function.
	(sha224_digest): New function.

	* sha1.c (sha1_digest): Use _nettle_write_be32.

	* nettle-internal.h (NETTLE_MAX_HASH_BLOCK_SIZE)
	(NETTLE_MAX_HASH_DIGEST_SIZE): Increased, to take sha512 into
	account.

	* nettle-write.h: New file.

	* write-be32.c (_nettle_write_be32): New file, new function.

	* sha224-meta.c: New file.

2010-03-25  Niels Möller  <nisse@lysator.liu.se>

	* hmac-sha384.c: New file.

	* testsuite/sha224-test.c: New file.

	* testsuite/md4-test.c (test_main): More test vectors, provided by
	Daniel Kahn Gillmor.
	* testsuite/md5-test.c (test_main): Likewise.
	* testsuite/sha1-test.c (test_main): Likewise.
	* testsuite/sha256-test.c (test_main): Likewise.
	* testsuite/sha384-test.c (test_main): Likewise.
	* testsuite/sha512-test.c (test_main): Likewise.

	* configure.ac: Bumped version numbers. Package version
	nettle-2.1, library versions libnettle.so.3.1, libhogweed.so.2.0.

	* examples/nettle-benchmark.c (main): Benchmark sha384.

	* testsuite/Makefile.in (TS_NETTLE_SOURCES): Added sha384-test.c.

	* testsuite/sha384-test.c: New file.

	* Makefile.in (nettle_SOURCES): Added sha384-meta.c.

	* sha384-meta.c: New file.

	* sha.h: Added declarations for sha384. Some are aliases for the
	corresponding sha512 definition.

	* sha512.c (sha512_write_digest): New function.
	(sha512_digest): Use it.
	(sha384_init): New function.
	(sha384_digest): New function.

2010-03-24  Niels Möller  <nisse@lysator.liu.se>

	* sha512.c: (sha512_digest): Simplified handling of any final
	partial word of the digest.

	* sha512.c: Reorganized to use _nettle_sha512_compress.

	* sha512-compress.c (_nettle_sha512_compress): Compression
	function extracted from sha512.c to a new file.

	* Makefile.in (nettle_SOURCES): Added sha256-compress.c and
	sha512-compress.c.

	* sha256.c: Reorganized to use _nettle_sha256_compress.

	* sha256-compress.c (_nettle_sha256_compress): Compression
	function extracted from sha256.c to a new file.

	* examples/nettle-benchmark.c (main): Benchmark sha512.

	* rsa-keygen.c (rsa_generate_keypair): Ensure that bit size of e
	is less than bit size of n, and check for the unlikely case p = q.

	* rsa.h (RSA_MINIMUM_N_OCTETS, RSA_MINIMUM_N_BITS): Reduced, to
	correspond to pkcs#1 encryption of single byte messagees.

	* pgp-encode.c (pgp_put_rsa_sha1_signature): Check return value
	from rsa_sha1_sign.
	* rsa-compat.c (R_SignFinal): Likewise.

	* rsa-md5-sign.c (rsa_md5_sign): Check and propagate return value
	from pkcs1_rsa_md5_encode.
	(rsa_md5_sign_digest): Check and propagate return value from
	pkcs1_rsa_md5_encode_digest.
	* rsa-md5-verify.c (rsa_md5_verify): Check return value from
	pkcs1_rsa_md5_encode.
	(rsa_md5_verify_digest): Check return value from
	pkcs1_rsa_md5_encode_digest.
	* rsa-sha1-sign.c: Analogous changes.
	* rsa-sha1-verify.c: Analogous changes.
	* rsa-sha256-sign.c: Analogous changes.
	* rsa-sha256-verify.c: Analogous changes.
	* rsa-sha512-sign.c: Analogous changes.
	* rsa-sha512-verify.c: Analogous changes.

	* pkcs1-rsa-md5.c (pkcs1_rsa_md5_encode)
	(pkcs1_rsa_md5_encode_digest): Added return value. Check and
	propagate return value from pkcs1_signature_prefix.
	* pkcs1-rsa-sha256.c (pkcs1_rsa_sha256_encode)
	(pkcs1_rsa_sha256_encode_digest): Likewise.
	* pkcs1-rsa-sha1.c (pkcs1_rsa_sha1_encode)
	(pkcs1_rsa_sha1_encode_digest): Likewise.
	* pkcs1-rsa-sha512.c (pkcs1_rsa_sha512_encode)
	(pkcs1_rsa_sha512_encode_digest): Likewise.

	* pkcs1.c (pkcs1_signature_prefix): Interface change, take both
	the total size and digest size as arguments, and return a status
	code to say if the size was large enough.

	* testsuite/Makefile.in: Added hogweed dependency for the test
	programs.

2010-03-23  Niels Möller  <nisse@lysator.liu.se>

	* testsuite/rsa-test.c (test_main): Test signing with sha512.

	* testsuite/testutils.c (test_rsa_sha512): New function.

	* Makefile.in (hogweed_SOURCES): Added pkcs1-rsa-sha512.c,
	rsa-sha512-sign.c and rsa-sha512-verify.c.

	* rsa.h: Added prototypes for sha512-related functions.
	(RSA_MINIMUM_N_OCTETS, RSA_MINIMUM_N_BITS): Increased.
	* pkcs1.h: Added prototypes for sha512-related functions.

	* rsa-sha512-verify.c: New file.
	* rsa-sha512-sign.c: New file.
	* pkcs1-rsa-sha512.c: New file.

2010-03-22  Niels Möller  <nisse@lysator.liu.se>

	* Makefile.in (nettle_SOURCES): Added hmac-sha512.c.

	* testsuite/hmac-test.c (test_main): Added test cases for
	hmac-sha512.

	* hmac.h: Declare functions sha512-related functions.
	* hmac-sha512.c (hmac_sha512_set_key): New file.

	Basic sha512 support.
	* testsuite/Makefile.in (TS_NETTLE_SOURCES): Added sha512-test.c.
	* testsuite/sha512-test.c: New file.

	* macros.h (READ_UINT64, WRITE_UINT64): New macros.

	* Makefile.in (nettle_SOURCES): Added sha512.c and sha512-meta.c.
	* sha.h: Added sha512-related declarations.
	* nettle-meta.h: Likewise.
	* sha512-meta.c: New file.
	* sha512.c: New file.

2010-03-06  Niels Möller  <nisse@lysator.liu.se>

	* Makefile.in (distdir): Include x86_64 assembler files.

2010-01-20  Niels Möller  <nisse@lysator.liu.se>

	* configure.ac: Check for mpz_powm_sec.

2010-01-13  Niels Möller  <nisse@lysator.liu.se>

	* Makefile.in ($(LIBHOGWEED_FORLINK)): Depend on
	$(LIBNETTLE_FORLINK).

	* configure.ac (LIBHOGWEED_LIBS): Added -lnettle -lgmp for the
	default case. Follows debian, and also makes dlopen of
	libhogweed.so work, without having to use RTLD_GLOBAL.
	(LIBHOGWEED_LINK): Added -L., to find our libnettle.so.

2009-10-21  Niels Möller  <nisse@lysator.liu.se>

	* tools/Makefile.in (pkcs1-conv$(EXEEXT)): Added dependency on
	../libhogweed.a.

2009-10-19  Niels Möller  <nisse@lysator.liu.se>

	* tools/pkcs1-conv.c: Updated for dsa/der interface change.

	* der2dsa.c (dsa_public_key_from_der_iterators): Split into two
	new functions...
	(dsa_params_from_der_iterator): New function.
	(dsa_public_key_from_der_iterator): New function.
	(dsa_openssl_private_key_from_der_iterator): Renamed, was
	dsa_private_key_from_der_iterator.
	(dsa_openssl_private_key_from_der): Likewise.
	* dsa.h: Corresponding changees to prototypes and #defines.

2009-10-12  Niels Möller  <nisse@lysator.liu.se>

	* sexp-format.c: Removed conditioning on HAVE_LIBGMP.

	* tools/pkcs1-conv.c: Support for DSA keys, contributed by Magnus
	Holmgren.

	* Makefile.in (hogweed_SOURCES): Added dsa2sexp.c and der2dsa.c.

	* der2dsa.c: New file, contributed by Magnus Holmgren.
	* dsa2sexp.c: Likewise.
	* dsa.h: Added prototypes.

	* configure.ac (LIBHOGWEED_MINOR): Bumped libhogweed minor
	version, now it's 1.1.

	* testsuite/rsa2sexp-test.c (test_main): Updated testcase for
	"rsa-pkcs1".

2009-10-11  Niels Möller  <nisse@lysator.liu.se>

	* rsa2sexp.c (rsa_keypair_to_sexp): Changed default algorithm name
	to "rsa-pkcs1".

2009-09-20  Niels Möller  <nisse@lysator.liu.se>

	* x86/sha1-compress.asm: Improved performance by 17% on AMD K7,
	by letting loopmix scramble the instruction order.

2009-09-15  Niels Möller  <nisse@lysator.liu.se>

	* x86/sha1-compress.asm: Cleanup, removing old cruft. Slight
	improvement to ROUND_F1_NOEXP. Slight reduction of
	dependency-chains.

2009-08-25  Niels Möller  <nisse@lysator.liu.se>

	* x86/sha1-compress.asm: Eliminated tmp variable for f3 rounds.

	* examples/nettle-benchmark.c (bench_sha1_compress): New function,
	for precise benchmarking of the compression function.

2009-06-08  Niels Möller  <nisse@lysator.liu.se>

	* Released nettle-2.0.

2009-06-04  Niels Möller  <nisse@lysator.liu.se>

	* configure.ac: Set version to 2.0

2009-05-30  Niels Möller  <nisse@lysator.liu.se>

	* Makefile.in (.texinfo.info): Don't use a temporary output file
	$@T, trust makeinfo to remove output file on errors.

2009-05-19  Niels Möller  <nisse@lysator.liu.se>

	* nettle.texinfo: Changed license to public domain.

2009-05-11  Niels Möller  <nisse@lysator.liu.se>

	* nettle.texinfo: Fixes from Karl Berry. Added some more index
	terms.

2009-03-06  Niels Möller  <nisse@lysator.liu.se>

	* x86_64/aes-encrypt-internal.asm: Reduced unrolling. Keep state
	in %eax--%edx only.
	* x86_64/aes-decrypt-internal.asm: Likewise.

	* x86_64/aes.m4 (MOVE_HREG): Deleted, no longer needed.
	(AES_STORE): Reduced offsets.
	(AES_ROUND): Use HREG directly, not MOVE_HREG.

	* x86_64/aes-decrypt-internal.asm: Rearrange register allocation.
	Put SA--SD in %eax--%edx, so the second byte can be accessed as
	%ah-%dh. TD is not needed, SD can be reused. Use the register that
	is saved for the outer loop counter, getting it off the stack.
	* x86_64/aes-encrypt-internal.asm: Likewise.

	* x86_64/aes.m4 (HREG, MOVE_HREG): New macros.
	(XREG): Fixed bug in handling of %r8 and %r9.
	(AES_ROUND): Use MOVE_HREG.

2009-02-10  Niels Möller  <nisse@lysator.liu.se>

	* base16-meta.c (base16_encode_update_wrapper): Mark ctx argument
	as UNUSED.

	* testsuite/sexp-conv-test: Updated testcases for improved
	handling of comments.

	* tools/sexp-conv.c (sexp_convert_item): Use sexp_put_soft_newline
	to terminate comments, and modify indentation for the case that a
	list starts with a comment.

	* tools/output.c (sexp_output_init): Initialize soft_newline.
	(sexp_put_raw_char): Clear soft_newline.
	(sexp_put_newline): Check and reset soft_newline.
	(sexp_put_soft_newline): New function.

	* tools/output.h (struct sexp_output): Removed union with single
	element, and updated all users. New attribute soft_newline.

2008-12-22  Niels Möller  <nisse@lysator.liu.se>

	* Makefile.in ($(des_headers)): Create files in $(srcdir).

2008-11-28  Niels Möller  <nisse@lysator.liu.se>

	* testsuite/cxx-test.cxx: Include <cstdio>.

2008-11-22  Niels Möller  <nisse@lysator.liu.se>

	* yarrow256.c (yarrow256_fast_reseed): Set ctx->seeded = 1, so
	that it is set if and only if the aes context has been initialized
	with aes_set_encrypt_key.
	(yarrow256_seed): No need to set ctx->seeded here.
	(yarrow256_update): Likewise.

2008-11-04  Niels Möller  <nisse@lysator.liu.se>

	* examples/next-prime.c (main): Avoid using gmp_fprintf, to stay
	compatible with gmp-3.1.

2008-11-01  Niels Möller  <nisse@lysator.liu.se>

	* nettle.texinfo: Updated for 2.0. New section on linking.

	* nettle-types.h, nettle-meta.h: Moved all typedefs for function
	types to nettle-types.h. Use non-pointer types, so that the types
	can be used to declare functions. Updated all users.

2008-10-31  Niels Möller  <nisse@lysator.liu.se>

	* testsuite/yarrow-test.c (test_main): Updated for seed file
	changes.

	* sha-example.c (display_hex): Use %02x, not %2x.

2008-10-30  Niels Möller  <nisse@lysator.liu.se>

	* tools/sexp-conv.c (main): Fixed file locking.

2008-10-25  Niels Möller  <nisse@lysator.liu.se>

	* configure.ac: Set version to 2.0rc1.

	* examples/Makefile.in (next-prime$(EXEEXT)): Added -lnettle to
	linker.

2008-10-24  Niels Möller  <nisse@lysator.liu.se>

	* sha256.c (ROUND): Simplified macro.

	* yarrow256.c (yarrow256_fast_reseed): Renamed (was
	yarrow_fast_reseed) and made non-static. Don't generate seed file
	here, let the application use yarrow256_random instead.
	(yarrow256_slow_reseed): Renamed (was yarrow_slow_reseed) and made
	non-static.
	(yarrow256_force_reseed): Deleted function, use
	yarrow256_slow_reseed instead. For backwards compatibility,
	yarrow.h defines yarrow256_force_reseed as an alias for that
	function.

	* yarrow.h (struct yarrow256_ctx): Deleted seed_file buffer.

2008-09-17  Niels Möller  <nisse@lysator.liu.se>

	* x86/arcfour-crypt.asm: Improved loop logic, and unrolled
	loop twice. Gave a modest speedup.

2008-09-15  Niels Möller  <nisse@lysator.liu.se>

	* yarrow256.c (yarrow256_seed): Disallow length == 0.

	* base64-decode.c (decode_table): Added vertical tab (VT) and form
	feed (FF) as white space characters.

	* x86_64/aes-decrypt-internal.asm: New file.

2008-09-13  Niels Möller  <nisse@lysator.liu.se>

	* x86/aes-encrypt-internal.asm: Replaced pushl and popl in the
	loop with movl.	Eliminated redundant movl.
	* x86/aes-decrypt-internal.asm: Likewise.

	* x86_64/aes.m4: New file.

	* x86/aes-encrypt-internal.asm: Updated for AES_FINAL_ROUND. Only
	three times through the substitution loop.
	* x86/aes-decrypt-internal.asm: Likewise.
	* x86_64/aes-encrypt-internal.asm: Likewise.

	* x86/aes.m4 (AES_FINAL_ROUND): Do the substitution on the least
	significant byte here.

	* x86/aes-encrypt-internal.asm: Updated use of AES_SUBST_BYTE. USe
	decl for outer loop.
	* x86/aes-decrypt-internal.asm: Likewise.

	* x86/aes.m4 (LREG, HREG): New macros.
	(AES_SUBST_BYTE): Take state registers as argument. Use LREG to
	get the corresponding byte register.
	(AES_ROUND): Use movzbl together with LREG and HREG.
	(AES_SUBST_BYTE): Likewise.

2008-09-10  Niels Möller  <nisse@lysator.liu.se>

	* x86_64/sha1-compress.asm: Avoid using registers %rbx and %rbp,
	which must be preserved.

2008-09-08  Niels Möller  <nisse@lysator.liu.se>

	* Makefile.in (stamp-h.in): Use $(AUTOHEADER).

	* x86_64/sha1-compress.asm: New x86_64 assembler, based on the x86
	version.

	* configure.ac (asm_path): Set up asm_path for x86_64.

	* x86_64/machine.m4: New file, new directory.

2008-08-28  Niels Möller  <nisse@lysator.liu.se>

	* examples/eratosthenes.c (main): Rewrote block-wise sieving to
	use less memory. New options -s and -v.

2008-08-27  Niels Möller  <nisse@lysator.liu.se>

	* testsuite/sexp-conv-test (print_raw, print_nl): Use printf.
	Updated testcases with comments; comments are now preserved.

	* tools/sexp-conv.c (sexp_convert_item): Keep comments in advanced
	output.
	(parse_options): New --lock option.
	(main): Optionally lock output file.

	* tools/parse.c (sexp_check_token): Removed check for "any" token.
	All callers specify the token they expect.
	(sexp_parse): Pass on comment tokens.

	* tools/output.c (sexp_put_data): Made non-static.

	* tools/input.c (sexp_get_comment): New function.
	(sexp_get_token): Use sexp_get_comment.

	* tools/misc.h (enum sexp_token): Start enumeration with zero, zero
	is no longer used to mean any type. New type SEXP_COMMENT.

	* configure.ac: Check for fcntl file locking.

2008-08-26  Niels Möller  <nisse@lysator.liu.se>

	* Makefile.in (tags-here): Put TAGS file in the source directory.
	* examples/Makefile.in (tags): Likewise.
	* testsuite/Makefile.in (tags): Likewise.
	* tools/Makefile.in (tags): Likewise.

2008-02-29  Niels Möller  <nisse@lysator.liu.se>

	* examples/Makefile.in (SOURCES): Added next-prime.c.

2008-01-05  Niels Möller  <nisse@lysator.liu.se>

	* examples/Makefile.in (TARGETS): Added eratosthenes and next-prime.
	(next-prime, eratosthenes): New rules.
	(nettle-benchmark): Don't rely on $@.

	* examples/eratosthenes.c (find_first_one): Optimized, using
	slightly larger table.
	(main): Use atol, rather than atoi.

	* testsuite/symbols-test: Check symbols also in libhogweed.

	* examples/next-prime.c: New file.
	Deleted code for detailed timing.

	* Makefile.in (hogweed_SOURCES): Added bignum-next-prime.c.
	(DISTFILES): Added prime-list.h.
	(hogweed_OBJS): Removed $(LIBOBJS).

	* bignum-next-prime.c (nettle_next_prime): Renamed function, for
	name space reasons. Was bignum_next_prime. Updated call in
	rsa-keygen.c.
	(primes): Use prime-list.h.
	(nettle_next_prime): Skip Fermat test. Use mpz_millerrabin
	directly, rather than mpz_probab_prime_p, when the former is
	available.

	* bignum.h (nettle_next_prime): New prototype.

	* rsa-keygen.c (bignum_next_prime): Deleted, moved to
	bignum-next-prime.c. Call with a larger prime limit, this improves
	the running time of lsh-keygen by roughly 25%.

	* prime-list.h: List of odd primes < 2^16.

	* configure.ac: Check for sizeof(long).

2008-01-03  Niels Möller  <nisse@lysator.liu.se>

	* examples/nettle-benchmark.c (main): Removed incorrect UNUSED
	from declaration.

	* bignum-next-prime.c: Moved the bignum_next_prime function to a
	separate file.

2007-09-08  Niels Möller  <nisse@lysator.liu.se>

	* sparc64/aes-encrypt-internal.asm: The directory with the aes.m4
	include file was renamed from "sparc" to "sparc32". Updated include.
	* sparc64/aes-decrypt-internal.asm: Likewise.
	* sparc32/aes-encrypt-internal.asm: Likewise.
	* sparc32/aes-decrypt-internal.asm: Likewise.

2007-09-07  Niels Möller  <nisse@lysator.liu.se>

	* examples/read_rsa_key.c: Include stdlib.h.

2007-06-02  Niels Möller  <nisse@lysator.liu.se>

	* Makefile.in: Typo fixes to install targets, spotted by Magnus
	Holmgren.

2007-05-14  Niels Möller  <niels@s3.kth.se>

	* configure.ac: Fixed copy-and-paste errors in shared library
	name setup.

	* config.make.in (LIBNETTLE_SONAME, LIBHOGWEED_SONAME): Define.

	* Makefile.in (libnettle.so, libhogweed.so): Fixed rules.

	* Makefile.in: Split nettle library into two files, libnettle.a
	and libhogweed.a, and similarly for the shared libraries.

	* configure.ac: Bumped nettle so-versions to 3.0. Set hogweed
	so-versions to 1.0. New makefile conditionals IF_SHARED and
	IF_HOGWEED. Renamed WITH_PUBLIC_KEY to WITH_HOGWEED. Deleted
	SHLIBTARGET, SHLIBINSTALL, RSA_EXAMPLES and RSA_TOOLS.

	* config.make.in: Updated for hogweed split.

	* C source files: Don't use WITH_PUBLIC_KEY / WITH_HOGWEED, the
	Makefile sorts out which files should be compiled.

	* pgp.h: Include bignum.h, don't pretend to work without bignums.

	* pgp-encode.c (pgp_put_mpi, pgp_put_public_rsa_key)
	(pgp_put_rsa_sha1_signature): Define unconditionally. Removed the
	checking of HAVE_LIBGMP and WITH_PUBLIC_KEY.

	* examples/io.h: Use WITH_HOGWEED, not WITH_PUBLIC_KEY.
	* examples/io.c (read_rsa_key): Deleted, moved to...
	* examples/read_rsa_key.c: New file, extracted from io.c.

	* examples/Makefile.in: Use IF_HOGWEED instead of RSA_EXAMPLES.
	Link appropriate programs with -lhogweed.
	(SOURCES): Added read_rsa_key.c.

	* tools/Makefile.in (pkcs1-conv): Use IF_HOGWEED, not @RSA_TOOLS@,
	for configuration. Link with -lhogweed.

	* testsuite/testutils.h: Use WITH_HOGWEED, not WITH_PUBLIC_KEY.
	* testsuite/testutils.c: Likewise.

	* testsuite/Makefile.in (TS_NETTLE_SOURCES, TS_HOGWEED_SOURCES):
	Separate test cases using nettle and those also using hogweed.

2007-04-05  Niels Möller  <nisse@lysator.liu.se>

	* Moved in CVS tree. Also renamed directory sparc to sparc32.

2007-02-24  Niels Möller  <nisse@lysator.liu.se>

	* Makefile.in (clean-here): Remove .lib directory.
	(distclean-here): Remove machine.m4.

2006-12-05  Niels Möller  <nisse@lysator.liu.se>

	* configure.ac: AC_PREREQ 2.61, for AC_PROG_MKDIR_P.

	* config.make.in (datarootdir): New directory variable (for
	autoconf-2.61).

2006-11-28  Niels Möller  <nisse@lysator.liu.se>

	* configure.ac: Bumped version to 1.16.

	* Released nettle-1.15.

2006-11-27  Niels Möller  <nisse@lysator.liu.se>

	* NEWS: New entry for nettle-1.15.

	* configure.ac (SHLIBMINOR): Bumped version. Library name is now
	libnettle.so.2.6.

	* sha256.c: Changed copyright notice to use the LGPL.

	* Makefile.in (DISTFILES): Added COPYING.LIB.

	* COPYING.LIB: New file (previously only the plain GPL was
	included in the distribution).

	* nettle.texinfo: Updated vor nettle-1.15.

	* testsuite/rsa-test.c (test_main): Use test_rsa_sha256.
	* testsuite/testutils.c (test_rsa_sha256): New function.

	* testsuite/Makefile.in (DISTFILES): Replaces rfc1750.txt by
	gold-bug.txt.

	* rsa.h (rsa_sha256_sign, rsa_sha256_verify)
	(rsa_sha256_sign_digest, rsa_sha256_verify_digest): New declarations.
	(RSA_MINIMUM_N_OCTETS, RSA_MINIMUM_N_BITS): Increased to
	62 octets and  489 bits, respectively, for supporting sha256.

	* pkcs1.h (pkcs1_rsa_sha256_encode)
	(pkcs1_rsa_sha256_encode_digest): New declarations and name
	mangling symbols.

	* Makefile.in (nettle_SOURCES): Added pkcs1-rsa-sha256.c,
	rsa-sha256-sign.c, rsa-sha256-verify.c.

	* pkcs1-rsa-sha256.c, rsa-sha256-sign.c, rsa-sha256-verify.c: New
	files.

	* COPYING, INSTALL, install-sh, texinfo.tex: Updated files, from
	automake-1.10.

2006-11-27  Niels Möller  <niels@s3.kth.se>

	* tools/Makefile.in (install): Use MKDIR_P to create installation
	directory. Install only one file at a time.

	* Makefile.in (MKDIR_P): Use MKDIR_P for creating installation
	directories.

	* configure.ac: Use AC_PROG_MKDIR_P.

2006-11-24  Niels Möller  <nisse@lysator.liu.se>

	* testsuite/yarrow-test.c (test_main): Use gold-bug.txt as input
	file, instead of rfc1750.txt.

	* testsuite/gold-bug.txt: New test input file for yarrow-test.
	The copyright on this short story by Edgar Allan Poe has expired.

	* testsuite/rfc1750.txt: Deleted file. Debian considers RFC:s
	non-free, and it was expired anyway. Replaced by gold-bug.txt.

2006-11-24  Niels Möller  <niels@s3.kth.se>

	* Almost all header files: Added C++ guards.

	* configure.ac: Test if the system has any C++ compiler.

	* config.make.in (CXX, CXXFLAGS, COMPILE_CXX, LINK_CXX): New variables.

	* testsuite/Makefile.in: New variables TS_C and TS_CXX. Setup for
	compiling the C++ file cxx-test.cxx.

	* testsuite/cxx-test.cxx: New testcase, trying to use nettle from
	a C++ program.

2006-08-28  Niels Möller  <niels@s3.kth.se>

	* index.html: Added section on language bindings.

2006-06-10  Niels Möller  <niels@s3.kth.se>

	* configure.ac: Darwin shared library support, from Grant
	Robinsson.

2006-05-18  Niels Möller  <nisse@lysator.liu.se>

	* src/nettle/x86/aes.asm: Deleted unused file.

	* aes-decrypt.c (_aes_decrypt_table): Deleted the indexing array,
	previously commented out.
	* aes-encrypt-table.c (_aes_encrypt_table): Likewise.

	* Makefile.in (.texinfo.info, .dvi.ps): Use more quotes with
	basename.
	(install-here, install-shared, install-info, install-headers): Use
	plain mkdir, not $(INSTALL) -d.

2006-05-16  Niels Möller  <niels@s3.kth.se>
	Merged from the lsh experimental branch.

2006-04-26  Niels Möller  <nisse@lysator.liu.se>

	* examples/rsa-decrypt.c: Don't include "getopt.h", since it's not used.
	* examples/nettle-benchmark.c: Include "getopt.h".

	* examples/Makefile.in (GETOPT_OBJS): New variable.
	(rsa-keygen, rsa-encrypt, nettle-benchmark): Depend on and link
	with $(GETOPT_OBJS).

	* x86/aes-decrypt-internal.asm: Use ALIGN.
	* x86/aes-encrypt-internal.asm: Likewise.
	* x86/arcfour-crypt.asm: Likewise.
	* x86/md5-compress.asm: Likewise.
	* x86/sha1-compress.asm: Likewise.

	* config.m4.in (ASM_ALIGN_LOG): Substitute.
	* configure.ac (ASM_ALIGN_LOG): Check if .align directive is
	logarithmic.
	* asm.m4 (ALIGN): New macro. Takes a logarithmic argument, and
	expands to a .align directive.

2006-04-21  Niels Möller  <nisse@lysator.liu.se>

	* nettle.texinfo (Public-key algorithms): Say that the public key
	operations are undocumented, not unsupported. Reported by Jeronimo
	Pellegrini.

2006-04-08  Niels Möller  <nisse@lysator.liu.se>

	* tools/pkcs1-conv.c (read_pem): Fixed c99-style declaration.
	Reported by Henrik Grubbström.

2006-01-31  Niels Möller  <niels@s3.kth.se>

	* examples/rsa-verify.c: Fixed typo in usage message.

2005-12-05  Niels Möller  <nisse@lysator.liu.se>

	* configure.ac: Bumped version to 1.15,

	* Released nettle-1.14.

	* NEWS: Updated for 1.14.

	* configure.ac (SHLIBMINOR): Increased minor number. Library
	version is now libnettle.so.2.5, soname still libnettle.so.2.

2005-11-28  Niels Möller  <nisse@lysator.liu.se>

	* config.make.in (INSTALL): Don't substitute INSTALL, INSTALL_DATA
	and friends here, to get a correct a relative filename for
	install-sh when used in tools/Makefile.

	* tools/Makefile.in (INSTALL): Substitute INSTALL, INSTALL_DATA
	and friends here.
	* Makefile.in (INSTALL): Likewise.

2005-11-27  Niels Möller  <nisse@lysator.liu.se>

	* Makefile.in (.texinfo.pdf): New rule. Avoid dependency on
	intermediate .dvi and .ps files.

	* testsuite/Makefile.in (clean): Delete sha1-huge-test.

	* Makefile.in (install-info, install-headers): Don't use $< and
	$?; Solaris make doesn't support them in explicit rules.

2005-11-26  Niels Möller  <nisse@lysator.liu.se>

	* testsuite/Makefile.in: Include .test-rules.make, which contains
	the rules for all the test executables.
	(test-rules): New rule, to update this file.
	(DISTFILES): Added $(EXTRA_SOURCES).

	* testsuite/.test-rules.make: Automatically generated file for
	building the test programs.

2005-11-25  Niels Möller  <nisse@lysator.liu.se>

	* configure.ac: Disable assembler when compiling with rntcl.

	* tools/Makefile.in (pkcs1_conv_SOURCES): New variable.
	(pkcs1-conv): Link with getopt.o and getopt1.o.

	* Makefile.in (aesdata, desdata, shadata): Use explicit rules for
	executables.

	* testsuite/Makefile.in: Use %-rules for building the -test
	executables, in addition to the suffix rules. Hopefully, this
	should make all of GNU make, BSD make and Solaris make happy.
	Use $(EXEEXT) and $(OBJEXT) more consistently.

	* examples/Makefile.in: Use explicit rules for all executable
	targets. Use $(EXEEXT) and $(OBJEXT) more consistently.

2005-11-25  Niels Möller  <niels@s3.kth.se>

	* testsuite/Makefile.in: Avoid using single-suffix rule to build
	executables.

2005-11-24  Niels Möller  <niels@s3.kth.se>

	* Makefile.in (distdir): Use [ -f, not [ -e, since the latter
	is less portable, and not supported by Solaris /bin/sh.

2005-11-23  Niels Möller  <niels@s3.kth.se>

	* testsuite/Makefile.in (DISTFILES): Added teardown-env.
	* testsuite/teardown-env: New file. Delete files created by the
	testsuite.

2005-11-21  Niels Möller  <nisse@lysator.liu.se>

	* testsuite/testutils.c (main): Fixed check for -v option. Spotted
	by Goran K.

2005-11-21  Niels Möller  <niels@s3.kth.se>

	* ctr.h (CTR_CTX, CTR_CRYPT): Fixed bugs, spotted by Goran K.

2005-11-20  Niels Möller  <nisse@lysator.liu.se>

	* Makefile.in (nettle_SOURCES): Added der2rsa.c.

	* testsuite/Makefile.in (TS_SH): Added pkcs1-conv-test.

	* tools/Makefile.in (TARGETS): Added @RSA_TOOLS@.
	(SOURCES): Added pkcs1-conv.c.
	(pkcs1-conv): New rule.

	* tools/pkcs1-conv.c: New program.

	* testsuite/pkcs1-conv-test: New file.

	* examples/rsa-verify-test: Use rsa-sign to create signature.

	* examples/io.c (read_file): Fixed spelling in error message.

	* rsa.h (rsa_public_key_from_der_iterator)
	(rsa_private_key_from_der_iterator, rsa_keypair_from_der): Declare
	functions.

	* der2rsa.c: New file.

	* der-iterator.c (asn1_der_iterator_init): Initialize length and
	data.
	(asn1_der_iterator_next): Support for lengths >= 0x80.
	(asn1_der_decode_constructed_last, asn1_der_decode_bitstring)
	(asn1_der_decode_bitstring_last): New functions.
	(asn1_der_get_bignum): Check for non-mininal encodings.

	* configure.ac (RSA_TOOLS): New substituted variable. Includes
	pkcs1-conv, when public-key support is enabled.

	* bignum.h (nettle_asn1_der_get_bignum): Include nettle_-prefix in
	declaration.

	* asn1.h: Added name mangling defines, and a few new declarations.

2005-11-13  Niels Möller  <nisse@lysator.liu.se>

	* Makefile.in (nettle_SOURCES): Added der-iterator.c.
	(HEADERS): Added asn1.h.

	* bignum.h (asn1_der_get_bignum): Declare function.

	* der-iterator.c: New file.
	* asn1.h: New file.

2005-11-07  Niels Möller  <nisse@lysator.liu.se>

	* examples/nettle-benchmark.c: Check HAVE_UNISTD_H.

	* examples/Makefile.in (TARGETS): Use $(EXEEXT).
	* tools/Makefile.in (TARGETS, sexp-conv, nettle-lfib-stream): Likewise.

	* configure.ac: Use $host_cpu, not $host, when setting up the
	assembler path. Use $host_os, not uname, when setting up shared
	library flags.

	* Makefile.in (des.$(OBJEXT)): Use OBJEXT.

	* config.guess, config.sub: In the CVS tree, moved files to the
	lsh top-level directory.

2005-10-23  Niels Möller  <nisse@lysator.liu.se>

	* sparc64/arcfour-crypt.asm: New file, almost the same as
	sparc/arcfour-crypt.asm.

	* examples/nettle-benchmark.c (display): Use two decimal places.

	* sparc/arcfour-crypt.asm: Reorganized. Main loop unrolled four
	times. Uses aligned 32-bit write accesses at DST. Still uses 8-bit
	read accesses at SRC; could be improved int he case that SRC and
	DST have compatible alignment.

2005-10-19  Niels Möller  <niels@s3.kth.se>

	* testsuite/arcfour-test.c (test_main): New testcase with 512
	bytes of data.

2005-10-19  Niels Möller  <nisse@lysator.liu.se>

	* sparc/arcfour-crypt.asm: Fixed bug, spotted by Mikael Kalms. We
	must order the store at [CTX+I] before the load of [CTX+SI+SJ].

2005-10-18  Niels Möller  <nisse@lysator.liu.se>

	* sparc/arcfour-crypt.asm: Special unrolled code if SRC and DST
	have compatible alignment. Improves performance by 20%, but I'm
	not sure it's worth the extra complexity.

	* bignum.c (nettle_mpz_from_octets): Removed sign argument. If
	mpz_import is available, define nettle_mpz_from_octets as a macro
	calling mpz_import.
	(nettle_mpz_from_octets): Start by setting x to zero; callers no
	longer need to do that.
	(nettle_mpz_set_str_256_s): New logic for the handling of negative
	numbers. Convert in the same way as for positive numbers, and then
	subtract the appropriate power of two.

2005-10-17  Niels Möller  <nisse@lysator.liu.se>

	* bignum.c (nettle_mpz_from_octets): Improved loop. Removed the
	digit temporary (suggested by Torbjörn Granlund).

	* sparc/arcfour-crypt.asm: Improved instruction scheduling.

	* sparc/arcfour-crypt.asm: Bugfix, use lduh and stuh.

	* sparc/arcfour-crypt.asm: New file.

	* sparc64/aes.asm: Deleted unused file.

	* x86/arcfour-crypt.asm: Use ARCFOUR_I and ARCFOUR_J
	* asm.m4 (ARCFOUR): New struct.

2005-10-17  Niels Möller  <niels@s3.kth.se>

	* aes-internal.h (struct aes_table): Deleted idx and sparc_idx
	arrays.
	* aes-encrypt-table.c (_aes_encrypt_table): Likewise.
	* aes-decrypt.c (_aes_decrypt_table): Likewise.
	* asm.m4 (AES): Likewise

2005-10-16  Niels Möller  <nisse@lysator.liu.se>

	* tools/input.c (sexp_get_char): Use unsigned for the done flag.

	* sparc64/aes-encrypt-internal.asm: Include sparc/aes.m4.
	* sparc64/aes-decrypt-internal.asm: Likewise.

	* sparc64/machine.m4: Use .register pseudo op to say that we use
	%g2 and %g3 as scratch registers.

	* sparc/aes-encrypt-internal.asm: Explicitly include sparc/aes.m4.
	* sparc/aes-decrypt-internal.asm: Likewise.

	* sparc/aes.m4: New file. Moved aes-related macros here...
	* sparc/machine.m4: ... removed aes macros.

	* x86/aes-encrypt-internal.asm: Explicitly include x86/aes.m4.
	* x86/aes-decrypt-internal.asm: Likewise.

	* x86/aes.m4: New file. Moved aes-related macros here, from...
	* x86/machine.m4: ... removed aes macros.

	* sparc64/aes-encrypt-internal.asm: New file.
	* sparc64/aes-decrypt-internal.asm: New file.

	* sparc64/machine.m4: Include the same aes macros used for
	sparc32.
	(BIAS): Define magic stack bias constant.

	* sparc/aes-encrypt-internal.asm, sparc/aes-decrypt-internal.asm:
	Reduced frame size to 104 bytes, since we no longer need wtxt and
	tmp on the stack.

	* sparc/aes.asm: Deleted old aes implementation.

	* sparc/aes-decrypt-internal.asm: New file.

	* sparc/machine.m4: Don't use m4 eval, instead rely on the
	assembler's arithmetic.

	* sparc/machine.m4 (AES_FINAL_ROUND): Better scheduling, by
	interleaving independent operations.

	* sparc/machine.m4 (TMP3): A third temporary register.
	(AES_FINAL_ROUND): Prepared for scheduling.

	* sparc/machine.m4 (AES_ROUND): Deleted unused argument T. Updated
	all calls in aes-encrypt-internal.asm.

	* sparc/machine.m4 (AES_ROUND): New loop invariants T0-T3, to
	avoid the additions of the AES_TABLEx constants in the inner loop.

	* sparc/machine.m4 (AES_ROUND): Better scheduling, by
	interleaving independent operations.

	* sparc/machine.m4 (AES_ROUND): Alternate between using TMP1 and
	TMP2, to prepare for scheduling.

	* sparc/aes-encrypt-internal.asm: Renamed Ti -> Xi.

	* sparc/aes-encrypt-internal.asm: Fixed bugs. Now passes the
	testsuite.

	* sparc/machine.m4 (AES_ROUND, AES_FINAL_ROUND): Bugfixes. Put
	NOPs in the load dely slots.

	* sparc/aes-encrypt-internal.asm: Implemented. Not yet working,
	and not optimized.

	* sparc/machine.m4: Use TMP1 and TMP2, so we don't need to pass
	them as arguments.
	(AES_FINAL_ROUND): New macro.

2005-10-15  Niels Möller  <nisse@lysator.liu.se>

	* configure.ac (OBJDUMP): Substitute the program false if objdump
	is not found.

	* asm.m4 (PROLOGUE): Use TYPE_FUNCTION.

	* config.m4.in: Substitute ASM_TYPE_FUNCTION as TYPE_FUNCTION.

	* configure.ac (ASM_ELF_STYLE): Check for %function and #function,
	but not for @function.
	(ASM_TYPE_FUNCTION): New substituted variable.

	* configure.ac (ASM_ELF_STYLE): Fixed .type foo,@function statement
	used when checking for pseudo operations.

	* sparc/machine.m4 (AES_LOAD, AES_ROUND): Started writing new AES
	macros.

	* sparc/aes-encrypt-internal.asm: New file.

2005-10-14  Niels Möller  <nisse@lysator.liu.se>

	* x86/aes-decrypt.asm, x86/aes-encrypt.asm: Deleted files.

	* x86/aes-decrypt-internal.asm: New file.

	* x86/machine.m4: Changed AES macros, to handle a table register.
	Also take more of the used registers as argument.

	* x86/aes-encrypt-internal.asm: Rewritten to match new interface,
	with the table pointer as an argument. Unlike the old code, this
	should really be position independent.

	* configure.ac: When looking for assembler files, link in
	aes-encrypt-internal.asm and aes-decrypt-internal.asm. Don't look
	for aes.asm, aes-encrypt.asm and aes-decrypt.asm.

	* configure.ac (OBJDUMP): Use AC_CHECK_TOOL to check for objdump.
	(ASM_MARK_NOEXEC_STACK): Use $OBJDUMP when examining the object file.

	* Makefile.in (nettle_SOURCES): Removed aes.c,
	aes-decrypt-table.c. Added aes-decrypt-internal.c and aes-encrypt-internal.c.

	* aes.c, aes-decrypt-table.c: Deleted files.

	* aes-decrypt.c (_aes_decrypt_table): Moved table here, and made
	static.

	* aes-internal.h (_aes_decrypt_table): Don't declare, it's no
	longer globally visible.

	* aes-decrypt-internal.c (_nettle_aes_decrypt): New AES decryption
	function, analogous to _nettle_aes_encrypt.

2005-10-14  Niels Möller  <niels@s3.kth.se>

	* aes-internal.h (AES_ROUND, AES_FINAL_ROUND): New macros.

	* aes-encrypt-internal.c (_nettle_aes_encrypt): New AES encryption
	function, avoiding the table-based indexing.

	* sha1-compress.c: Added debugging code.
	* md5-compress.c: Likewise.

2005-10-13  Niels Möller  <niels@s3.kth.se>

	* config.m4.in (ASM_MARK_NOEXEC_STACK): Use a diversion, to
	substitute the value of ASM_MARK_NOEXEC_STACK at the end of each
	assembler file.

	* configure.ac (ASM_MARK_NOEXEC_STACK): Check if the C compiler
	generates a .note.GNU-stack section. If so, we should do the same
	in our assembler files.

	* sparc64/aes.asm: New file. Copy of sparc/aes.asm, with minor
	changes to the stack frame layout. Patch contributed by Henrik
	Grubbström. Not yet tested.

	* x86/md5-compress.asm: Skip copying of input to the stack, and
	don't allocate space for it.
	(F1): Fixed bug.

	* testsuite/md5-test.c: Document intermediate values for first
	test case.

	* configure.ac (asm_path): Check for sparc64, and use sparc64
	subdirectory. Link in md5-compress.asm, if it exists.

2005-10-13  Niels Möller  <nisse@lysator.liu.se>

	* x86/md5-compress.asm (REF): Fixed calculation of offset.

2005-10-12  Niels Möller  <nisse@lysator.liu.se>

	* x86/machine.m4 (OFFSET): Moved macro, used to be in...
	* x86/sha1-compress.asm (OFFSET): ... removed macro.

	* x86/md5-compress.asm: New file, with first attempt at md5
	assembler. Not yet working.

2005-10-11  Niels Möller  <nisse@lysator.liu.se>

	* Makefile.in (nettle_SOURCES): Added md5-compress.c.

	* md5.c: Reorganized to use _nettle_md5_compress, in analogy with
	sha1.c.

	* md5-compress.c (_nettle_md5_compress): New file and new function.

2005-10-10  Niels Möller  <niels@s3.kth.se>

	* testsuite/Makefile.in (EXTRA_SOURCES, EXTRA_TARGETS): New
	variables, for test cases that are not run by default.

	* testsuite/sha1-huge-test.c (test_main): New test case, with a
	very large sha1 input.

	* testsuite/testutils.c (test_hash_large): New function.

	* sha1.c (sha1_block): Deleted function; inlined where used.
	(SHA1_INCR): New macro for incrementing the block count.

2005-10-06  Niels Möller  <nisse@lysator.liu.se>

	* configure.ac: Bumped version to 1.14.

	* Released nettle-1.13.

	* configure.ac: Check for openssl/aes.h.

	* Makefile.in (distdir): Use a loop to pick up the contents of
	$(DISTFILES) from source and build directories. For some reason,
	$? failed to find stamp-h.in in the source directory.

2005-10-05  Niels Möller  <nisse@lysator.liu.se>

	* x86/aes-decrypt.asm: Use C_NAME(_nettle_aes_decrypt_table) when
	using the AES_SUBST_BYTE macro. Use PROLOGUE and EPILOGUE.
	* x86/sha1-compress.asm: Use PROLOGUE and EPILOGUE.
	* x86/arcfour-crypt.asm: Likewise.
	* x86/aes-encrypt.asm: Likewise.

	* config.m4.in (ELF_STYLE): Substitute configure's ASM_ELF_STYLE.

	* asm.m4 (PROLOGUE, EPILOGUE): New macros, checking the value of
	ELF_STYLE. So far, used and tested only for the x86 assembler
	files, and needed to make the assembler happy both with ELF
	(linux, solaris) and COFF (windows).

	* configure.ac (NM): Use AC_CHECK_TOOL to check for nm.
	(ASM_SYMBOL_PREFIX): Use $NM when examining the object file.
	(ASM_ELF_STYLE): New variable. Set to 'yes' if assembling a file
	with ELF-style .type and .size pseudo ops works.

	* Makefile.in (TARGETS, DISTFILES): Added nettle.pdf.
	(.texinfo.dvi, .dvi.ps, .ps.pdf): New targets, to build nettle.pdf.
	(DOCTARGETS): New variable with targets that shouldn't be deleted
	by make clean.
	(maintainer-clean-here): New target. Deletes generated
	documentation files.

	* nettle.texinfo: Define AUTHOR with accents, when running in TeX
	mode, which doesn't handle latin-1 properly. Set UPDATED-FOR to
	1.13. Updated copyright years, and introduced a COPYRIGHT-YEARS
	symbol. Updated copyright section, to mention assembler
	implementations.
	(Cipher modes): Transformed the Cipher Block Chaining to a section
	Cipher modes, describing both CBC and the new CTR mode.

	* src/nettle/x86/aes_tables.asm: Deleted unused file.

	* x86/aes.asm: Deleted contents. This file is needed just to
	override aes.c, which isn't needed for the x86 implementation.

	* configure.ac (SHLIBMINOR): Increased minor number. Library
	version is now libnettle.so.2.4, soname still libnettle.so.2.

	* examples/nettle-benchmark.c (main): Reordered hash benchmarks.

	* x86/sha1-compress.asm (EXPAND): Use % 16 instead of & 15 to
	compute offsets mod 16, since m4 on FreeBSD 49.RELEASE and NetBSD
	doesn't implement & correctly in eval.

2005-10-03  Niels Möller  <nisse@lysator.liu.se>

	* x86/sha1-compress.asm (OFFSET): New macro.
	(F3): Eliminated a movl.
	(ROUND): New argument, for k. When using F3, it's TMP3, on the
	stack, otherwise, it is kept in TMP2, a register.

2005-10-03  Niels Möller  <niels@s3.kth.se>

	* examples/nettle-openssl.c: Use correct block sizes for openssl
	ciphers.

	* examples/nettle-benchmark.c: Also display cycles per block.

2005-10-02  Niels Möller  <nisse@lysator.liu.se>

	* sha1-compress.c (_nettle_sha1_compress): Updated to new
	interface. Now responsible for byte conversion.

	* x86/sha1-compress.asm (_nettle_sha1_compress): Do byte order
	conversion, and store the input data on the stack. This leaves one
	more register free for other uses.

	* examples/nettle-benchmark.c: Now display cycles/byte, if the -f
	option is used to say what the clock frequency is.

	* sha1.c (sha1_block): Don't convert data from uint8_t to
	uint32_t, that's now the responsibility of _nettle_sha1_compress.

	* sha.h (_nettle_sha1_compress): Changed interface. Second
	argument is now a pointer to the input data in unaligned,
	big-endian form.

2005-09-28  Niels Möller  <niels@s3.kth.se>

	* sha1.c (sha1_final): Call sha1_block, don't call the compression
	function _nettle_sha1_compress directly.

	* nettle-internal.h (nettle_openssl_md5)
	(nettle_openssl_sha1): Declare.

	* examples/nettle-benchmark.c (main): Benchmark openssl md5 and
	sha1.

	* examples/nettle-openssl.c (nettle_openssl_md5)
	(nettle_openssl_sha1): Added glue for openssl hash functions.

	* nettle-internal.h (nettle_openssl_aes128, nettle_openssl_aes192)
	(nettle_openssl_aes256, nettle_openssl_arcfour128): Declare.

	* examples/nettle-benchmark.c: Check WITH_OPENSSL, not
	HAVE_LIBCRYPTO. Benchmark openssl's aes and arcfour code.

	* examples/nettle-openssl.c: Updated openssl des glue to use the
	new openssl des interface. Added glue for arcfour and aes.

2005-09-27  Niels Möller  <nisse@lysator.liu.se>

	* nettle.texinfo (RSA): Improved text about the RSA patent.
	Use @documentencoding ISO-8859-1.

2005-09-07  Niels Möller  <niels@s3.kth.se>

	* tools/sexp-conv.c (parse_options): New option --raw-hash, for
	compatibility with lsh-1.x. Equivalent to --hash.

2005-09-06  Niels Möller  <niels@s3.kth.se>

	* tools/sexp-conv.c (main): With --hash, output a newline after
	each hash.

2005-07-02  Niels Möller  <nisse@lysator.liu.se>

	* testsuite/Makefile.in (TS_SOURCES): Added ctr-test.c.

	* testsuite/testutils.c (test_cipher_ctr): New function.

	* testsuite/ctr-test.c: New file.

	* testsuite/cbc-test.c (test_main): Use static const for msg.

	* Makefile.in (nettle_SOURCES): Added ctr.c.
	(HEADERS): Added ctr.h.
	(HEADERS): Added nettle-types.h.
	(INSTALL_HEADERS): Install nettle-stdint.h.
	(distclean-here): Delete nettle-stdint.h, not nettle-types.h.

	* ctr.c (ctr_crypt): New file, new function.

	* memxor.c (memxor3): New function, suggested by Adam Langley.

	* nettle-internal.h (NETTLE_MAX_CIPHER_BLOCK_SIZE): New constant.

	* nettle.texinfo (Cipher functions): Fixed typo in prototype for
	arctwo_encrypt (noticed by Adam Langley).

	* nettle-meta.h: No longer needs to include cbc.h.

	* cbc.h (nettle_crypt_func): Moved typedef to nettle-types.h.
	(CBC_ENCRYPT, CBC_DECRYPT): Deleted older #if:ed out versions.

	* configure.ac (AX_CREATE_STDINT_H): Use the file name
	nettle-stdint.h, not nettle-types.h.

	* nettle-types.h: New file. Automatically generated declarations
	are now in nettle-stdint.h.

2005-03-17  Niels Möller  <niels@s3.kth.se>

	* config.guess: Support Solaris on x86_64. Fix by Henrik
	Grubbström.

2005-01-03  Niels Möller  <niels@s3.kth.se>

	* examples/io.h: Include RSA declarations only when public key
	algorithms are enabled. Problem reported by Meilof Veeningen
	<meilof@gmail.com>.

2004-12-07  Niels Möller  <nisse@lysator.liu.se>

	* Makefile.in: Install directories, using $(INSTALL) -d, only if
	they don't exist already.

2004-12-05  Niels Möller  <nisse@lysator.liu.se>

	* config.make.in (.PRECIOUS): Reverted earlier change. We need
	.PRECIOUS to stop GNU make from deleting object files for the test
	programs.

2004-12-02  Niels Möller  <nisse@lysator.liu.se>

	* Makefile.in (.SUFFIXES): Moved from Makefile.in to...
	* config.make.in (.SUFFIXES): ... here.	This helps compilation
	with BSD make.
	* testsuite/Makefile.in (.SUFFIXES): Deleted target.

	* config.make.in (.c): Disable default rule for BSD-make.

	* Makefile.in (all check install uninstall)
	(clean distclean mostlyclean maintainer-clean): Don't use the -C
	flag when invoking make, for compatibility with Solaris make.

2004-12-02  Niels Möller  <niels@s3.kth.se>

	* Makefile.in (aesdata, desdata): Commented out the explicit
	targets.
	(shadata): Avoid using $< in non-pattern rule.

2004-12-01  Niels Möller  <nisse@lysator.liu.se>

	* config.make.in: Added a default target.

2004-11-29  Niels Möller  <nisse@lysator.liu.se>

	* testsuite/Makefile.in: Use .$(OBJEXT). Explicitly set .SUFFIXES.

	* Makefile.in: Use .$(OBJEXT).

2004-11-28  Niels Möller  <nisse@lysator.liu.se>

	* tools/Makefile.in (nettle-lfib-stream): Avoid using $< in
	non-suffix rule.

	* Makefile.in (distdir): Handle absolute $distdir.
	Avoid using the GNU extension $^.

	* examples/Makefile.in: Avoid using the GNU extension $^.
	* tools/Makefile.in: Likewise.
	* testsuite/Makefile.in: Likewise.

2004-11-24  Niels Möller  <niels@s3.kth.se>

	* configure.ac: Fixed typo, preventing the creation of dependency
	files.

2004-11-23  Niels Möller  <nisse@lysator.liu.se>

	* Makefile.in: Use DEP_INCLUDE.
	* tools/Makefile.in: Likewise.
	* testsuite/Makefile.in: Likewise.
	* examples/Makefile.in: Likewise.

	* configure.ac (dummy-dep-files): Generate only of dependency
	tracking is enabled.

2004-11-18  Niels Möller  <nisse@lysator.liu.se>

	* Makefile.in (clean-here): The clean target should not delete the
	dependency files. Moved to the distclean target.
	* examples/Makefile.in: Likewise.
	* testsuite/Makefile.in: Likewise.
	* tools/Makefile.in: Likewise.

	* configure.ac (ASM_SYMBOL_PREFIX): Fixed test.
	(dummy-dep-files): Added quotes to sed command.

2004-11-17  Niels Möller  <nisse@lysator.liu.se>

	* testsuite/symbols-test: Try plain nm if nm -g doesn't work.

	* x86/sha1-compress.asm: Use C_NAME for global symbols.
	* x86/aes-encrypt.asm: Likewise.
	* x86/aes-decrypt.asm: Likewise.
	* x86/arcfour-crypt.asm: Likewise.

	* Makefile.in (config.m4): New rule.

	* config.m4.in (C_NAME): New macro.

	* configure.ac (ASM_SYMBOL_PREFIX): Check if global symbols have a
	leading underscore.

2004-11-16  Niels Möller  <nisse@lysator.liu.se>

	* Deleted getopt.c, getopt.h and getopt1.c from the CVS tree. Link
	them from shared copies in lsh/misc instead.

2004-11-14  Niels Möller  <nisse@lysator.liu.se>

	* Makefile.in (DEP_FILES): Try include with only one macro
	argument to be expanted.

	* configure.ac (dummy-dep-files): Create dummy dependency files,
	so that they can be included by the makefiles.

2004-11-13  Niels Möller  <nisse@lysator.liu.se>

	* Makefile.in: Don't use -include, as it's GNU make specific.
	* examples/Makefile.in, tools/Makefile.in, testsuite/Makefile.in:
	Likewise.

	* examples/nettle-openssl.c: Check WITH_OPENSSL, not HAVE_LIBCRYPTO.

	* configure.ac: Check for individual openssl headers blowfish.h,
	cast.h, des.h. Renamed symbol HAVE_LIBCRYPTO to WITH_OPENSSL. New
	configure option --disable-openssl.

2004-11-04  Niels Möller  <nisse@lysator.liu.se>

	* configure.ac: Bumped version to 1.13.

	* Released nettle-1.12.

2004-11-04  Niels Möller  <niels@s3.kth.se>

	* nettle.texinfo (UPDATED-FOR): Bumped to 1.12.

2004-11-02  Niels Möller  <nisse@lysator.liu.se>

	* nettle.texinfo (Cipher functions): Updated AES documentation,
	for aes_set_encrypt_key and aes_set_decrypt_key.
	(UPDATED-FOR): Set to 1.11. I think the manual should be updated
	with all user-visible changes.

	* aclocal.m4 (LSH_DEPENDENCY_TRACKING): Need extra quoting in case
	pattern. (This file really lives in the lsh tree, as
	lsh/acinclude.m4. For a complete ChangeLog, see lsh/Changelog).

2004-10-26  Niels Möller  <nisse@lysator.liu.se>

	* configure.ac: Bumped version to 1.12.

	* Released nettle-1.11.

	* Makefile.in (clean-here): Delete *.s files.
	(PRE_CPPFLAGS): Use this variable, not INCLUDES. Removed
	-I$(srcdir).

	* x86/arcfour-crypt.asm: Use movzbl when extending %cl to 32 bits.

2004-10-24  Niels Möller  <nisse@lysator.liu.se>

	* x86/arcfour-crypt.asm: Reverted the latest two changes; update
	bost src and dst pointers in the loop, and use plain addb when
	updating j. These two previous changes slowed the code down on AMD
	Duron.

2004-10-21  Niels Möller  <nisse@lysator.liu.se>

	* Makefile.in (install-shared): Use $(INSTALL_PROGRAM).

	* configure.ac (SHLIBMINOR): Updated, shared library version is
	now libnettle.so.2.3, soname still libnettle.so.2.

	* Makefile.in (DISTFILES): Added asm.m4.

2004-10-21  Niels Möller  <niels@s3.kth.se>

	* examples/Makefile.in: Deleted all configure-related rules,
	except the one rebuilding this Makefile. One should run make at
	top level if other configure related files change.
	* tools/Makefile.in: Likewise.
	* testsuite/Makefile.in: Likewise.

	* configure.ac: Replaced AC_OUTPUT(list...) with an AC_OUTPUT
	without arguments, and AC_CONFIG_FILES listing the files.

	* Makefile.in: Changed the assembler rules as suffix rules.
	Rewrote the configure-related rules, mostly based on the example
	in the autoconf manual.

2004-10-20  Niels Möller  <nisse@lysator.liu.se>

	* examples/nettle-openssl.c (NCOMPAT): Disable openssl backwards
	compatibility.

	* config.make.in: Insert $(PRE_CPPFLAGS) and $(PRE_LDFLAGS) before
	$(CPPFLAGS) and $(LDFLAGS). This mechanism replaces $(INCLUDES).

	* examples/Makefile.in (PRE_CPPFLAGS, PRE_LDFLAGS): Use these
	flags to get -I.. and -L.. early on the command line.
	* testsuite/Makefile.in: Likewise
	* tools/Makefile.in: Likewise.

2004-10-20  Niels Möller  <niels@s3.kth.se>

	* Makefile.in: In the assembler rules, there's no need to look in
	$(srcdir) for the input file.

	* x86/arcfour-crypt.asm: Reduced inner loop by one instruction, by
	precomputing the offset between src and dst.

	* tools/Makefile.in (.c.$(OBJEXT)): Removed redundant -I.. flag.

	* x86/arcfour-crypt.asm (nettle_arcfour_crypt): Replaced addb ->
	addl + andl $0xff, improving speed on PPro by another 15%.

2004-10-20  Niels Möller  <nisse@lysator.liu.se>

	* tools/Makefile.in (install): Support DESTDIR.
	(uninstall): New target.

	* testsuite/Makefile.in (uninstall): New dummy target.

	* config.sub: Copied from automake-1.8.5.

	* examples/Makefile.in (SOURCES): Added rsa-sign.c and rsa-verify.c.
	(DISTFILES): Added getopt.h.
	(install uninstall): New dummy targets.

	* config.make.in (.PHONY): Added more targets.

	* Makefile.in (.texinfo.info, .texinfo.html): New targets. Added
	support for uninstall and DESTDIR. Various fixes to install and
	distcheck.

	* examples/Makefile.in (INCLUDES): Added -I flags.
	(distdir): Use $^ to refer to the files.
	(distclean): New target.
	* testsuite/Makefile.in: Likewise.
	* tools/Makefile.in: Likewise.

	* Makefile.in (INCLUDES): Need -I flags for VPATH build.
	(clean distclean mostlyclean maintainer-clean): Clean
	subdirectories first.
	(DISTFILES): Added a bunch of files.
	(des_headers): Added desCore rules.
	(install-here): Split off target install-headers, which uses $^ to
	refer to the files.
	(distdir): Use $^ to refer to the files.
	distcheck): Fixes.

	* config.make.in (COMPILE): Add $(INCLUDE) to the line.

2004-10-19  Niels Möller  <nisse@lysator.liu.se>

	Stop using automake. Replaced each Makefile.am with a hand-written
	Makefile.in.
	* configure.ac: New output variable CCPIC_MAYBE. New output file
	config.make. Replaced automake constructions.
	* .bootstrap: Don't run aclocal and automake.
	* config.make.in: New file, with shared Makefile variables and rules.

2004-10-18  Niels Möller  <nisse@lysator.liu.se>

	* x86/arcfour-crypt.asm (nettle_arcfour_crypt): Replace incb ->
	incl + andl, to improve speed on PPro and PII. Suggested by
	Fredrik Olsson.

2004-10-08  Niels Möller  <niels@s3.kth.se>

	* examples/rsa-encrypt-test: Avoid reading and executing a file at
	the same time.
	* examples/setup-env: Likewise.

2004-10-06  Niels Möller  <niels@s3.kth.se>

	* testsuite/symbols-test: Ignore __i686.get_pc_thunk.bx and
	similar symbols.

2004-10-05  Niels Möller  <nisse@lysator.liu.se>

	* twofish.c (q_table): Use a const pointer array.

	* sexp2dsa.c (dsa_keypair_from_sexp_alist): Use a const pointer
	array for the keywords.
	(dsa_signature_from_sexp): Likewise.
	* sexp2rsa.c (rsa_keypair_from_sexp_alist): Likewise.
	(rsa_keypair_from_sexp): Likewise.

	* sexp.c (sexp_iterator_check_types): Use an argument of type
	"const uint8_t * const *" for the types list.
	(sexp_iterator_assoc): Likewise, for the keys list.

	* list-obj-sizes.awk: Fixes to handle multiple .data and .rodata
	sections. Also fixed to handle the last file correctly.

2004-09-23  Niels Möller  <nisse@lysator.liu.se>

	* configure.ac (SHLIBLINK, SHLIBLIBS): On cygwin, linking needs
	-Wl,--whole-archive $(OBJECTS) -Wl,--no-whole-archive $(LIBS).

2004-09-22  Niels Möller  <niels@s3.kth.se>

	* configure.ac: Setup SHLIBFORLINK and friends for cygwin.

	* list-obj-sizes.awk: Strip *_a-prefix from all file names.

	* Makefile.am (libnettle_a_SOURCES): List only .c files. Headers
	moved to noinst_HEADERS.
	(SHLIBOBJECTS): Substitute from libnettle_a_SOURCES, not
	am_libnettle_a_OBJECTS, since the latter includes
	libnettle_a-prefixes with some automake versions.
	(SHLIBSONAME): Check if this name is empty, which is the case on
	cygwin, before using it.

2004-08-31  Niels Möller  <nisse@lysator.liu.se>

	* configure.ac: New command line option --disable-pic. Use
	LSH_CCPIC.

	* Makefile.am (libnettle_a_CFLAGS): Added $(CCPIC), to attempt to
	build also the static library as position independent code.

2004-08-24  Niels Möller  <nisse@lysator.liu.se>

	* des-compat.c (des_cbc_cksum): Pad input with NUL's, if it's not
	an integral number of blocks.

2004-08-24  Niels Möller  <niels@s3.kth.se>

	* testsuite/arctwo-test.c, arctwo.h, arctwo.c
	(arctwo_set_key_ekb): Fixed typo; it should be "ekb", not "ebk".

	Integrated arctwo patch from Simon Josefsson.
	* testsuite/Makefile.am (noinst_PROGRAMS): Added arctwo-test.

	* Makefile.am (libnettleinclude_HEADERS): Added arctwo.h.
	(libnettle_a_SOURCES): Added arctwo.c, arctwo.h and arctwo-meta.c.

	* nettle-meta.h (nettle_arctwo40, nettle_arctwo64)
	(nettle_arctwo64, nettle_arctwo_gutmann128): Declare ciphers.

	* arctwo-meta.c, arctwo.c, arctwo.h, testsuite/arctwo-test.c: New
	files.

	* macros.h (LE_READ_UINT16, LE_WRITE_UINT16): New macros.

2004-08-23  Niels Möller  <nisse@lysator.liu.se>

	* testsuite/md5-test.c (test_main): Added collision, found in 2004.
	(test_main): Added second collision.

2004-08-23  Niels Möller  <niels@s3.kth.se>

	* testsuite/md5-test.c (test_main): Added first half of a
	collision test case.

	* des-compat.c (des_cbc_cksum): Changed input argument to be of
	type const uint8_t * (was const des_cblock *).

	* des-compat.h (const_des_cblock): New bogus type. Disabled use of
	const, for compatibility with openssl.

2004-06-08  Niels Möller  <niels@s3.kth.se>

	* aesdata.c: Renamed log and ilog to gf2_log and gf2_exp.

2004-04-07  Niels Möller  <nisse@lysator.liu.se>

	* aes-set-encrypt-key.c (log, ilog): Deleted unused tables.

	* aes-set-decrypt-key.c (gf2_log, gf2_exp, mult): Renamed tables,
	were log and ilog.

2004-03-20  Niels Möller  <nisse@lysator.liu.se>

	* configure.ac: Use AC_CONFIG_AUX_DIR([.]).

2004-03-18  Niels Möller  <niels@s3.kth.se>

	* examples/io.c (read_file): Display a message if fopen fails.

2004-03-05  Niels Möller  <nisse@lysator.liu.se>

	* Released nettle-1.10.

	* configure.ac (SHLIBMINOR): Shared library version is now 2.2.

2004-03-04  Niels Möller  <nisse@lysator.liu.se>

	* testsuite/symbols-test: Pass -g flag to nm.

2004-03-02  Niels Möller  <nisse@lysator.liu.se>

	* configure.ac: Fixed EXEEXT workaround.

2004-03-02  Niels Möller  <niels@s3.kth.se>

	* configure.ac: Added workaround to get the correct $(EXEEXT)=''
	when compiling with rntcl.

2004-03-02  Niels Möller  <nisse@lysator.liu.se>

	* testsuite/Makefile.am (noinst_PROGRAMS): Put test program list
	here, to let automake add $(EXEEXT).

	* configure.ac (RSA_EXAMPLES): Append $(EXEEXT) to the filenames.

2004-03-01  Niels Möller  <nisse@lysator.liu.se>

	* examples/rsa-keygen.c, examples/rsa-encrypt.c,
	examples/rsa-decrypt.c: Include "getopt.h" instead of <unistd.h>.

	* examples/Makefile.am (rsa_encrypt_SOURCES, rsa_decrypt_SOURCES)
	(rsa_keygen_SOURCES): Added getopt.h, getopt.c and getopt1.c.

	* examples/getopt.h, examples/getopt.c, examples/getopt1.c: New
	files.

	* testsuite/des-compat-test.c: Don't include <unistd.h>.

	* testsuite/testutils.c (main): Don't use getopt. Then we don't
	need to include <unistd.h>.

2004-03-01  Niels Möller  <niels@s3.kth.se>

	* config.guess: Copied from automake-1.8.2. Hacked to recognize
	Windows_NT (and Windows_95 and Windows_98) running on "x86" and
	"686".

	* install-sh: Removed from CVS repository. Let automake supply it.

2004-02-26  Niels Möller  <nisse@lysator.liu.se>

	* nettle-meta.h (nettle_crypt_func): Typedef moved to cbc.h.
	Include cbc.h instead.

	* des-compat.c: Reverted const change, now all the des_key_sched
	arguments are not const. This is also what openssl's interface
	looks like.
	(cbc_crypt_func): Deleted typedef, use nettle_crypt_func instead.

	* cbc.h (nettle_crypt_func): Moved typedef here.
	* cbc.c (cbc_encrypt, cbc_decrypt_internal, cbc_decrypt): Use it
	for typing the f argument. Reverted the const change, for
	compatibility with nettle_crypt_func.

2004-02-25  Niels Möller  <nisse@lysator.liu.se>

	* testsuite/des-compat-test.c: Use des_cblock for typing more of
	the variables. Use const. Got rid of most of the explicit casts.
	Disabled the input/output alignment tests.

	* des.c (des_encrypt, des_decrypt): Use a const context pointer.
	* des3.c (des3_encrypt, des3_decrypt): Likewise.

	* cbc.c (cbc_encrypt, cbc_decrypt): Use a _const_ void *ctx argument.

	* des-compat.c: Use const for all unchanged arguments.
	(des_key_sched): Use a copy of the key if we need to fix the
	parity.

	* testsuite/des-compat-test.c (C_Block, Key_schedule): Deleted
	defines. Deleted some of the explicit casts.

	* des-compat.c (des_cbc_cksum): Dereference DST pointer.

2004-02-25  Niels Möller  <niels@s3.kth.se>

	* pgp.h: Include nettle-types.h.

2004-02-24  Niels Möller  <nisse@lysator.liu.se>

	* testsuite/symbols-test: Allow symbols starting with double
	underscores, like on darwin.

2004-02-17  Niels Möller  <niels@s3.kth.se>

	* Makefile.am: Protected %-rules used for building pure objects,
	and for assembler files, by automake conditionals. Needed for
	makes such as tru64's, which tries to understand %-patterns, but
	doesn't get it right.
	(SUFFIXES): Added .html.
	(.texinfo.html): Rewrote rule to use a traditional suffix target.

	* configure.ac (enable_assembler): Explicitly set
	enable_assembler=no, on architectures where we have no assembler
	files.
	(ENABLE_ASSEMBLER, ENABLE_SHARED): New automake conditionals.

	* testsuite/testutils.c (xalloc): xalloc(0) should work also on
	systems where malloc(0) returns NULL.

2004-02-16  Niels Möller  <niels@s3.kth.se>

	* Makefile.am (%.o: %.asm): Added comment about OSF1 make problem.

2004-02-15  Niels Möller  <nisse@lysator.liu.se>

	* testsuite/testutils.h: #include nettle-types.h instead of
	inttypes.h.

2004-02-12  Niels Möller  <nisse@lysator.liu.se>

	* examples/rsa-encrypt-test: Use -r option when invoking
	rsa-encrypt. Needed for the test to work on systems with no
	/dev/urandom.

2004-02-12  Niels Möller  <niels@s3.kth.se>

	* configure.ac (CPPFLAGS, LDFLAGS): No spaces after -I and -L, as
	some C compilers, in particular True64 cc, don't like that.

2004-02-08  Niels Möller  <nisse@lysator.liu.se>

	* configure.ac: Bumped version number to 1.10.

2004-02-07  Niels Möller  <nisse@lysator.liu.se>

	* Released nettle-1.9.

	* configure.ac (SHLIBMINOR): Bumped, library version is now 2.1.

	* testsuite/sexp-format-test.c: Include bignum.h only if HAVE_LIBGMP.
	* testsuite/rsa-encrypt-test.c: Include rsa.h only if WITH_PUBLIC_KEY.
	* testsuite/pkcs1-test.c: Include pkcs1.h only if WITH_PUBLIC_KEY.

	* pgp-encode.c [!HAVE_LIBGMP]: Kludge around the pgp.h's
	dependency on gmp.h.
	(pgp_put_mpi): Condition on HAVE_LIBGMP.

	* pgp.h: Don't include bignum.h, to make it possible to compile
	the non-bignum parts of pgp-encode.c without bignum support. Needs
	to be fixed properly before the pgp interface is advertised.

	* tools/sexp-conv.c (xalloc): New function.
	(main): Use xalloc.

	* tools/output.c (sexp_put_digest): Use TMP_DECL instead of alloca.

	* testsuite/testutils.c (xalloc): New function. Made all other
	functions use xalloc instead of alloca.

	* examples/rsa-keygen.c (main): Use xalloc for allocation.
	* examples/rsa-encrypt.c (write_bignum): Likewise.
	* examples/rsa-decrypt.c (read_bignum): Likewise.
	* testsuite/yarrow-test.c (open_file): Likewise.
	* testsuite/rsa-encrypt-test.c (test_main): Likewise.
	* testsuite/bignum-test.c (test_bignum): Likewise.

	* examples/nettle-openssl.c: When calling des_key_sched and
	des_ecb_encrypt, cst arguments to (void *). Openssl's typedefs
	des_cblock and const_des_cblock are too broken.

	* examples/nettle-benchmark.c (xalloc): New function. Use instead
	of alloca, for better portability.

	* examples/io.c (xalloc): New function.

	* Makefile.am (nodist_libnettleinclude_HEADERS): nettle-types.h
	should not be distributed.

2004-02-06  Niels Möller  <niels@s3.kth.se>

	* x86/sha1-compress.asm: Rename round -> ROUND.

	* x86/sha1-compress.asm: Store the magic constants on stack.
	Accessing them via %esp should be a little faster than using large
	immediate operands.

	* Makefile.am (EXTRA_DIST, DISTCLEANFILES): Handle
	sha1-compress.asm.

	* configure.ac: Use assembler file sha1-compress.asm if available.

	* x86/sha1-compress.asm (EXPAND): Fixed the rotation part of the
	data expansion.

2004-02-06  Niels Möller  <nisse@lysator.liu.se>

	* x86/sha1-compress.asm: Assembler implementation of
	sha1_compress. (Not yet working).

	* Makefile.am (libnettle_a_SOURCES): Added sha1-compress.c.

	* sha1.c (sha1_transform): Function renamed to sha1_compress, and
	moved to...
	* sha1-compress.c: ... New file.

2004-02-05  Niels Möller  <nisse@lysator.liu.se>

	* examples/rsa-encrypt.c (process_file): Copy the leftover to the
	start of the buffer, when preparing for the final processing.

	* examples/nettle-benchmark.c (bench_hash, time_hash): New functions.
	(main): Benchmark hash functions too.
	(BENCH_BLOCK): Increased 10K.
	(BENCH_INTERVAL): Decreased to 0.25s.

	* examples/nettle-benchmark.c (time_function): Loop around calling
	f, until 1s has elapsed. Returns seconds per call. Updated bench
	functions to not loop themselves.
	(display): Updated MB/s calculation.

	* testsuite/arcfour-test.c (test_main): Use test_cipher_stream.

	* testsuite/testutils.c (test_cipher_stream): New function, that
	tries dividing the input into varying size blocks before
	processing.

	* x86/arcfour-crypt.asm (nettle_arcfour_crypt): Bug fix, half of
	the S array swap was forgotten.
	* arcfour.c (arcfour_stream): Likewise.
	* arcfour-crypt.c (arcfour_crypt): Likewise.

2004-02-05  Niels Möller  <niels@s3.kth.se>

	* x86/arcfour-crypt.asm (nettle_arcfour_crypt): Must store the new
	i, j at the end of the loop.

	* Makefile.am (EXTRA_DIST): Make sure x86 assembler files are
	distributed.
	(DISTCLEANFILES): And that the symlinks and .s files are deleted.

	* x86/aes-encrypt.asm, x86/aes-decrypt.asm, x86/arcfour-crypt.asm:
	Fixed debug information.

	* x86/arcfour-crypt.asm: New file. About three times faster than
	the optimized C code.

	* configure.ac: Use assembler file arcfour-crypt.asm if available.

	* arcfour.c (arcfour_crypt): Moved function too...
	* arcfour-crypt.c (arcfour_crypt): New file.

	* arcfour.c (arcfour_crypt): Optimization suggested by Jonas
	Walldén. Makes arcfour up to 50% faster on x86 and ppc, and
	probably on other architectures as well.

2004-01-31  Niels Möller  <nisse@lysator.liu.se>

	* configure.ac (AX_CREATE_STDINT_H): Also look for uint32_t and
	friends in sys/types.h.

2004-01-11  Niels Möller  <nisse@harpo.hack.org>

	* Makefile.am (libnettleinclude_HEADERS): Added bignum.h,
	memxor.h, pkcs1.h and rsa-compat.h.

	* configure.ac: Bumped version to 1.9.

2004-01-10  Niels Möller  <nisse@harpo.hack.org>

	* Released nettle-1.8.

	* examples/teardown-env: Delete more test files.

	* nettle.texinfo (Hash functions): Documented md2 and md4.

	* configure.ac (SHLIBMAJOR): Bumped to 2.

2004-01-09  Niels Möller  <nisse@harpo.hack.org>

	* examples/rsa-encrypt-test: New testcase.

	* examples/rsa-encrypt.c, examples/rsa-session.h: Expanded the
	comment describing the file format, and moved to rsa-session.h.

	* examples/rsa-decrypt.c (process_file): Finished this function.
	(main): Initialize x. Check the size of the session key after rsa
	decryption.

	* examples/io.c (write_string): Treat short item count as an error.

2004-01-08  Niels Möller  <niels@s3.kth.se>

	* index.html: Added instructions for CVS access.

	* dsa-keygen.c (dsa_nist_gen): Fixed declaration/statement order.

	* rsa-keygen.c (bignum_next_prime): Fixed off-by-one error when
	comparing input to the largest listed prime. General cleanup, as
	prime_limit > 0 always. Use TMP_DECL and TMP_ALLOC.

	* nettle-internal.h (TMP_DECL, TMP_ALLOC): New macros. When alloca
	is unavailable, they work by allocating a fix amount of stack and
	imposing a hard limit on what can be allocated. Updated all users
	of alloca.

2004-01-07  Niels Möller  <nisse@harpo.hack.org>

	* nettle-types.h: New (generated) file, to be used instead of
	including <inttypes.h> directly. Updated all users of inttypes.h.

	* Makefile.am (DISTCLEANFILES, libnettleinclude_HEADERS): Added
	nettle-types.h.

	* configure.ac (AX_CREATE_STDINT_H): Create nettle-types.h.

2003-11-16  Niels Möller  <nisse@harpo.hack.org>

	* yarrow256.c (yarrow256_seed): Use const for the seed_file input.

2003-11-12  Niels Möller  <niels@s3.kth.se>

	* list-obj-sizes.awk: New function for decoding hex values, with a
	new function hex2int. Also implemented calculation of total
	storage, removed the dependence on the .comment section, and use
	the $FILTER environment variable as a regexp for restricting the
	object files that are considered.

2003-09-21  Niels Möller  <nisse@cuckoo.hack.org>

	* testsuite/rsa-encrypt-test.c (test_main): Don't use gmp_printf,
	as it seems it's only available with the newer gmp. Use
	mpz_out_str instead.

2003-09-19  Niels Möller  <niels@s3.kth.se>

	* examples/Makefile.am (EXTRA_DIST): Added rsa-session.h.

	* tools/nettle-lfib-stream.c: New tool, which outputs a sequence
	of pseudorandom (non-cryptographic) bytes, using Knuth's lagged
	fibonacci generator.

	* examples/rsa-decrypt.c: Fixes to get the file to compile. It
	won't work yet.

	* examples/Makefile.am (EXTRA_PROGRAMS): Added rsa-encrypt and
	rsa-decrypt.

	* examples/io.c (write_file): New function.
	(write_string): Simplified error check, it's no real point in
	calling ferror unless we also call fflush.

	* examples/rsa-keygen.c (main): Check return value from
	simple_random.

	* examples/rsa-decrypt.c, examples/rsa-encrypt.c,
	examples/rsa-session.h: New files, demonstrating rsa encryption
	and decryption.

	* configure.ac (RSA_EXAMPLES): Added rsa-encrypt and rsa-decrypt.

2003-09-01  Niels Möller  <nisse@cuckoo.hack.org>

	* testsuite/testutils.c (print_hex): Use const.

2003-08-30  Niels Möller  <niels@s3.kth.se>

	* md2.c, md2.h: Added reference to RFC 1319.
	* md4.c, md4.h: Added reference to RFC 1320

2003-08-26  Niels Möller  <niels@s3.kth.se>

	* Makefile.am: Added md2 and md5 files. Deleted the print-path
	hack.

	* configure.ac: Bumped version to 1.8.

	* testsuite/testutils.c (test_rsa_set_key_1): New function.
	* testsuite/rsa-test.c (test_main): Use it.

	* testsuite/dsa-keygen-test.c: Deleted definition of UNUSED, it's
	now in config.h.
	* testsuite/rsa-keygen-test.c: Likewise.

	* testsuite/Makefile.am (TS_PROGS): Added rsa-encrypt-test,
	md4-test, and md2-test.

	* testsuite/rsa-encrypt-test.c, testsuite/md4-test.c,
	testsuite/md2-test.c: New test cases.

	* nettle-meta.h: Declare nettle_md2 and nettle_md4.

	* md5.c: Reorderd functions, putting md5_final at the end.

	* md2.c, md2.h, md2-meta.c: New files, implemented md2.
	* md4.c, md4.h, md4-meta.c: New files, implemented md4.

2003-08-17  Niels Möller  <nisse@cuckoo.hack.org>

	* desCode.h (des_keymap, des_bigmap): Deleted extern declarations,
	they conficted with the static definition in des.c. Reported by
	Simon Josefsson.

	* des.c (DesSmallFipsEncrypt, DesSmallFipsDecrypt): Moved
	definitions after the definition of the des_kemap array.

2003-08-11  Niels Möller  <nisse@cuckoo.hack.org>

	* rsa-encrypt.c (rsa_encrypt): Bugfix contributed by
	leg@terra.com.br.

2003-06-10  Niels Möller  <niels@s3.kth.se>

	* Makefile.am (EXTRA_DIST): Distribute sha-example.c.

2003-06-05  Niels Möller  <nisse@lysator.liu.se>

	* Makefile.am (DISTCLEANFILES): Delete .s files.

2003-05-27  Niels Möller  <nisse@cuckoo.hack.org>

	* testsuite/symbols-test: And allow symbols that start at the
	beginning of the line, as output by AIX nm.

2003-05-26  Niels Möller  <nisse@cuckoo.hack.org>

	* testsuite/symbols-test: Allow symbols to start with a dot.

2003-05-14  Niels Möller  <niels@s3.kth.se>

	* pgp.h (enum pgp_subpacket_tag): Copied values from RFC 2440.
	Renamed PGP_SUBPACKET_ISSUER to PGP_SUBPACKET_ISSUER_KEY_ID.

2003-05-13  Niels Möller  <nisse@cuckoo.hack.org>

	* pgp.h: Do proper namemangling for pgp_put_public_rsa_key and
	pgp_put_rsa_sha1_signature.

	* pgp-encode.c (pgp_put_mpi): Fixed nettle_mpz_get_str_256 call.

2003-05-12  Niels Möller  <nisse@cuckoo.hack.org>

	* rsa2openpgp.c (rsa_keypair_to_openpgp): Some bugfixes.

	* pgp.h (enum pgp_subpacket_tag): New enum. Definition is bogus
	and needs to be fixed.
	Added forward declarations of structs, and prototypes for
	pgp_put_public_rsa_key and pgp_put_rsa_sha1_signature.

	* pgp-encode.c (pgp_put_mpi): Take a const mpz_t argument. Gugfix,
	use nettle_mpz_get_str_256.
	(pgp_put_public_rsa_key, pgp_put_rsa_sha1_signature):
	Constification. Some bugfixes.

	* Use "config.h", not <config.h>.

	* Reordered includes in most or all .c-files. All should now
	include config.h.

2003-05-12  Niels Möller  <niels@s3.kth.se>

	* configure.ac: Use LSH_FUNC_ALLOCA.

2003-04-25  Niels Möller  <niels@s3.kth.se>

	* Makefile.am (libnettle_a_SOURCES): Added hmac-sha256.c.

	* testsuite/hmac-test.c (test_main): Added tests for hmac-sha256,
	from draft-ietf-ipsec-ciph-sha-256-01.txt.

	* hmac-sha256.c (hmac_sha256_digest): New file.

2003-04-22  Niels Möller  <nisse@cuckoo.hack.org>

	* sha-example.c (display_hex): Simplified by using printf better.

	* nettle.texinfo (Example): Use @verbatiminclude to include the
	example program.

	* sha-example.c: Example program, for inclusion in the manual.
	Fixed bugs reported by Mark Arking.

2003-04-14  Niels Möller  <niels@s3.kth.se>

	* x86/aes-encrypt.asm (nettle_aes_encrypt): Fixed references to
	_nettle_aes_encrypt_table.
	* x86/aes-decrypt.asm (nettle_aes_decrypt): Fixed references to
	_nettle_aes_decrypt_table.

2003-04-12  Niels Möller  <nisse@cuckoo.hack.org>

	* testsuite/Makefile.am (TS_SH): New test case symbols-test.
	(EXTRA_PROGRAMS): Added testutils, as a kludge to
	get automake to track dependencies for testutils.o.

	* x86/aes-encrypt.asm (nettle_aes_encrypt): Renamed function to
	use the nettle_ prefix.
	* x86/aes-decrypt.asm (nettle_aes_decrypt): Likewise.
	* sparc/aes.asm (_nettle_aes_crypt): Likewise.

	* examples/Makefile.am (EXTRA_PROGRAMS): Add "io", as a kludge to
	get automake to track dependencies for io.o.
	(LDADD): Added ../libnettle.a, for the dependency.

	* des-compat.c: Use names with the nettle_ prefix when using
	Nettle's des functions.

	* base16-meta.c (base16_encode_update): Need to undef before
	redefining.

	* New name mangling, to reduce the risk of link collisions. All
	functions (except memxor) now use a nettle_ or _nettle prefix when
	seen by the linker. For most functions, the header file that
	declares a function also use #define to provide a shorter more
	readable name without the prefix.

2003-03-11  Niels Möller  <nisse@cuckoo.hack.org>

	* Released nettle-1.7.

	* configure.ac: Bumped version to 1.7.

	* nettle.texinfo (DSA): New section.
	(RSA): Updated documentation.

2003-03-02  Niels Möller  <nisse@cuckoo.hack.org>

	* examples/nettle-benchmark.c (time_cipher): Don't use GNU C
	non-constant initializers.

2003-02-23  Niels Moller  <nisse@carduelis>

	* configure.ac: Use LSH_GCC_ATTRIBUTES.

2003-02-19  Niels Möller  <nisse@cuckoo.hack.org>

	* acinclude.m4: Deleted file from cvs, use a link to lsh's
	acinclude.m4 instead.

2003-02-16  Niels Möller  <nisse@cuckoo.hack.org>

	* Makefile.am (libnettleinclude_HEADERS): Added macros.h.

	* tools/Makefile.am (EXTRA_DIST): Added getopt.h.

2003-02-14  Niels Möller  <niels@s3.kth.se>

	* Makefile.am (print_path): Added target to print the used PATH,
	for debugging.
	(print-path): Moved dependency to all-local.

2003-02-11  Niels Möller  <niels@s3.kth.se>

	* buffer.c (nettle_buffer_copy): Bug fix, it didn't return any
	value.

2003-02-11  Niels Möller  <nisse@cuckoo.hack.org>

	* testsuite/sexp-format-test.c (test_main): Added test for %( and
	%).

	* sexp-format.c (sexp_vformat): Handle %( and %).

	* realloc.c (nettle_xrealloc): Fixed out-of-memory check.

	* configure.ac (SHLIBMAJOR): Bumped version number to 1.

	* buffer.c (nettle_buffer_init_realloc): New function.
	* buffer-init.c (nettle_buffer_init): Use nettle_buffer_init_realloc.

2003-02-10  Niels Möller  <nisse@cuckoo.hack.org>

	* testsuite/sexp-format-test.c (test_main): New test with tokens
	in the format string.
	(test_main): Test space-searated literals too.

	* rsa2sexp.c (rsa_keypair_to_sexp): New argument ALGORITHM_NAME.
	* examples/rsa-keygen.c (main): Updated call to rsa_keypair_to_sexp.
	* testsuite/rsa2sexp-test.c (test_main): Likewise.

	* sexp-format.c (sexp_vformat): Allow whitespace in format string.

	* rsa2sexp.c (rsa_keypair_to_sexp): Use literals with sexp_format.

	* sexp-format.c (format_string): New function.
	(sexp_vformat): Implemented support for literals in the format
	string.

2003-02-06  Niels Möller  <nisse@lysator.liu.se>

	* testsuite/sexp-conv-test (print_raw, print_nl): New functions.
	The testfunctions use these instead of using echo directly.
	Use the test input '3:"\x' instead of '2:"\', to be friendlier to
	sysv echo.

2003-02-05  Niels Möller  <nisse@lysator.liu.se>

	* des-compat.h (des_set_key): Different name mangling, if this
	file is included, des_set_key should refer to a function that
	behaves like openssl's.

	* des-compat.c (des_key_sched, des_is_weak_key): Use the name
	nettle_des_set_key for referring to Nettle's function.

	* des.h (des_set_key): Name mangling, linker symbols should use a
	"nettle_" prefix, and this one collided with openssl. Perhaps all
	symbols should be mangled in a similar way, but that's for later.

	* configure.ac (LDFLAGS): --with-lib-path should add to LDFLAGS,
	not replace it.

2003-01-30  Niels Möller  <nisse@cuckoo.hack.org>

	* tools/output.c (sexp_put_string): Fixed handling of escapable
	characters. The code generated random escape sequences for
	characters in the 0x10-0x1f range.

	* testsuite/sexp-conv-test: More tests for hex and base64 input
	and output.

2003-01-30  Niels Möller  <niels@s3.kth.se>

	* sexp2bignum.c (nettle_mpz_set_sexp): Call sexp_iterator_next on
	success. That means the iterator argument can't be const.

2003-01-29  Niels Möller  <niels@s3.kth.se>

	* tools/Makefile.am (LDADD): Add libnettle.a, for the dependency.

2003-01-27  Niels Möller  <nisse@cuckoo.hack.org>

	* sexp2dsa.c (dsa_signature_from_sexp): New function.

	RSA renaming. Updated all callers.
	* rsa-sign.c (rsa_private_key_init, rsa_private_key_clear)
	(rsa_private_key_prepare): Renamed functions.
	* rsa.c (rsa_public_key_init, rsa_public_key_clear)
	(rsa_public_key_prepare): Renamed functions.

2003-01-23  Niels Möller  <nisse@cuckoo.hack.org>

	* Makefile.am (libnettle_a_SOURCES): Added new rsa and pkcs1
	files. Removed old rsa_md5.c and rsa_sha1.c.

	* testsuite/Makefile.am (TS_PROGS): Added pkcs1-test.

	* dsa-verify.c (dsa_verify_digest): New function.
	(dsa_verify): Most of the code moved to dsa_verify_digest, which
	is used here.
	* dsa-sign.c (dsa_sign_digest): New function.
	(dsa_sign): Most of the code moved to dsa_sign_digest, which is
	used here.
	* dsa.c (_dsa_hash): Deleted function.

	* rsa_md5.c, rsa_sha1.c: Deleted files, contents spread over
	several files for signing and verification.
	* rsa-sign.c, rsa-sha1-verify.c, rsa-sha1-sign.c,
	rsa-md5-verify.c, rsa-md5-sign.c:  New files.

	* rsa-sha1-verify.c (rsa_sha1_verify_digest): New function.
	* rsa-sha1-sign.c (rsa_sha1_sign_digest):  New function.
	* rsa-md5-verify.c (rsa_md5_verify_digest):  New function.
	* rsa-md5-sign.c (rsa_md5_sign_digest):  New function.
	* rsa-verify.c (_rsa_verify): New file, new function.

	* rsa.c (_rsa_check_size): Renamed from rsa_check_size, and made
	non-static. Private key functions moved to rsa-sign.c.

	* pkcs1.c, pkcs1.h, pkcs1-rsa-md5.c, pkcs1-rsa-sha1.c: New files.
	(pkcs1_signature_prefix): New function.

	* testsuite/pkcs1-test.c: New test.

2003-01-22  Niels Möller  <niels@s3.kth.se>

	* examples/Makefile.am (nettle_benchmark_LDADD): Use
	OPENSSL_LIBFLAGS.

	* configure.ac (OPENSSL_LIBFLAGS): If libcrypto is found, add
	-lcrypto to OPENSSL_LIBFLAGS, not the plain LDFLAGS.

2003-01-20  Niels Möller  <nisse@cuckoo.hack.org>

	* testsuite/Makefile.am (CLEANFILES): Delete test.in, test1.out
	and test2.out.

2003-01-17  Niels Möller  <niels@s3.kth.se>

	* examples/Makefile.am (AM_CPPFLAGS): Use AM_CPPFLAGS instead of
	AM_CFLAGS.
	* testsuite/Makefile.am (AM_CPPFLAGS): Likewise.

2003-01-16  Niels Möller  <niels@s3.kth.se>

	* testsuite/Makefile.am (check): Can't use quotes around
	$(srcdir).

2003-01-14  Niels Möller  <nisse@lysator.liu.se>

	* testsuite/Makefile.am (check): Don't use "run-tests" as a
	target, as it's confused with the file with the same name.

	* .bootstrap: Added missing #! /bin/sh.

2003-01-12  Niels Möller  <nisse@cuckoo.hack.org>

	* buffer.c (nettle_buffer_reset): New function.
	(nettle_buffer_copy): New function.

	* tools/input.c, tools/input.h, tools/output.c, tools/output.h,
	tools/parse.c, tools/parse.h, tools/misc.c, tools/misc.h: Moved
	parts ov sexp-conv.c to separate files

	* tools/sexp-conv.c (sexp_convert_list): Inlined into
	sexp_convert_item.

	* tools/sexp-conv.c (struct sexp_input): Deleted string attribute.
	Changed all related functions to take a struct nettle_buffer *
	argument instead.
	(struct sexp_compound_token): New struct.
	(sexp_compound_token_init, sexp_compound_token_clear): New
	functions.
	(struct sexp_parser): Added a struct sexp_compound_token
	attribute, as a temporary measure.
	(sexp_parse): Take a struct sexp_compound_token * as argument.
	Updated all callers. Simplified handling of display types and
	transport encoding.

	* tools/sexp-conv.c (struct sexp_parser): Renamed struct (was
	struct sexp_parse_state). Added input pointer. Updated users to
	not pass around both parser and input.
	(sexp_check_token): handle token == 0.
	(sexp_parse): Simplified a little by calling sexp_check_token
	unconditionally.

	* tools/sexp-conv.c (sexp_convert_string): Deleted function.
	(sexp_skip_token): Likewise.

	* tools/sexp-conv.c (enum sexp_token): New constant SEXP_DISPLAY.
	Start constants from 1, to keep 0 free for special uses.
	(struct sexp_parse_state): New struct for keeping track of parser
	state.
	(sexp_parse_init): New function.
	(sexp_check_token): New function, replacing sexp_skip_token.
	(sexp_parse): New function.
	(sexp_convert_item): Simplified by using sexp_parse.
	(sexp_convert_list): Use sexp_parse.
	(main): Likewise.

2003-01-08  Niels Möller  <niels@s3.kth.se>

	* tools/sexp-conv.c (parse_options): Initialize prefer_hex.

2003-01-07  Niels Möller  <nisse@cuckoo.hack.org>

	* Makefile.am (des_headers): Refer to the desdata binary using
	$(EXEEXT).

2003-01-01  Niels Möller  <nisse@cuckoo.hack.org>

	* testsuite/sexp-conv-test: New tests for hex and base64 literal
	output.

	* tools/sexp-conv.c (sexp_put_string): Print binary strings using
	either hex or base 64 (in advanced mode).
	(parse_options): Implemented -s hex, for output using hex rather
	than base64.

2002-12-30  Niels Möller  <nisse@cuckoo.hack.org>

	* testsuite/rsa2sexp-test.c: Don't include rsa.h (done by
	testutils.h, if enabled).
	* testsuite/sexp2rsa-test.c: Likewise.

	* rsa-decrypt.c: Make compilation conditional on WITH_PUBLIC_KEY.
	* rsa-encrypt.c: Likewise.
	* rsa-compat.c: Likewise.

2002-12-04  Niels Möller  <niels@s3.kth.se>

	* testsuite/Makefile.am (LDADD): Added path to ../libnettle.a,
	which is redundant except for the dependency.

2002-12-04  Niels Möller  <nisse@cuckoo.hack.org>

	* testsuite/sexp-format-test.c (test_main): Use %0s instead of %z.
	New test for %t.

	* sexp-format.c (format_length_string): Deleted function.
	(format_string): Deleted function.
	(sexp_vformat): New %t specifier, formatting an optional display
	type. Deleted %z specifier. Instead, introduced a new modifier "0"
	that can be used with %s, %l and %t, which says that the data is
	NUL-terminated.

	* rsa2sexp.c (rsa_keypair_to_sexp): Use %0s rather than %z, when
	formatting s-expressions.

	* buffer.c (nettle_buffer_grow): Fixed assertion.

2002-11-22  Niels Möller  <niels@s3.kth.se>

	* buffer.c: Include assert.h.

2002-11-21  Niels Möller  <nisse@cuckoo.hack.org>

	* testsuite/testutils.c (print_hex): Add line breaks.

	* Makefile.am (libnettleinclude_HEADERS): Added realloc.h.
	(libnettle_a_SOURCES): Added buffer-init.c and realloc.c.

	* sexp.c (sexp_iterator_exit_lists): New function, #if:ed out for
	now.

	* desdata.c: Include config.h, to get definition of UNUSED.
	* shadata.c: Likewise.

	* buffer.c (nettle_buffer_grow): New function, replacing
	grow_realloc.
	(nettle_buffer_clear): Rewritten to use buffer->realloc.

	* buffer.h (struct nettle_buffer): Replaced the GROW function
	pointer with a nettle_realloc_func pointer and a
	void *realloc_ctx.
	(NETTLE_BUFFER_GROW): Deleted macro, use function instead.

	* buffer-init.c (nettle_buffer_init): Moved to a separate file.

	* realloc.c (nettle_realloc): New function.
	(nettle_xrealloc): New function.

	* realloc.h (nettle_realloc_func): New typedef.

	* configure.ac: Check for gcc:s __attribute__.

2002-11-16  Niels Möller  <nisse@cuckoo.hack.org>

	* sexp2dsa.c, sexp2rsa.c: (macro GET): Check sign of parsed
	numbers.

	* sexp2bignum.c (nettle_mpz_set_sexp): In the first check against
	limit, added some margin to allow for sign octets.

2002-11-15  Niels Möller  <nisse@cuckoo.hack.org>

	* testsuite/testutils.h (LDATA): Use sizeof instead of strlen. Now
	handles strings including NUL-characters. But works only with
	literals and character arrays, no char pointers.
	(LLENGTH): New macro, computing length the same way as LDATA.

	* testsuite/sexp-test.c (test_main): Test sexp_iterator_get_uint32.

	* testsuite/sexp-format-test.c (test_main): Check that %i and %b
	generate leading zeroes when needed. Check that %b handles
	negative numbers.

	* testsuite/rsa2sexp-test.c (test_main): Updated test, one leading
	zero is needed in the private key expression. In verbose mode,
	print the generated keys.

	* testsuite/sexp2rsa-test.c (test_main): Added a leading zero in
	the private key expression.

	* testsuite/bignum-test.c (test_bignum): Use
	nettle_mpz_init_set_str_256_s.
	(test_size): New function.
	(test_main): Test size computation and formatting of negative
	numbers.

	* sexp2bignum.c (nettle_mpz_set_sexp): Use
	nettle_mpz_set_str_256_s, to handle negative numbers correctly.

	* sexp-format.c (sexp_vformat): For %i, output a leading zero when
	needed to get a correct, positive, sign. For %b, use
	nettle_mpz_sizeinbase_256_s, to handle negative numbers properly.

	* bignum.c (nettle_mpz_sizeinbase_256_s): New function.
	(nettle_mpz_sizeinbase_256_u): New name, was
	nettle_mpz_sizeinbase_256. Updated all callers.
	(nettle_mpz_to_octets): New function.
	(nettle_mpz_get_str_256): Handle negative numbers.
	(nettle_mpz_from_octets): New function.
	(nettle_mpz_set_str_256_u): New name, was nettle_mpz_set_str_256.
	(nettle_mpz_init_set_str_256_u): New name, was
	nettle_mpz_init_set_str_256.
	(nettle_mpz_set_str_256_s): New function, handling negative two's
	complement numbers.
	(nettle_mpz_init_set_str_256_s): And an init variant.

	* sexp.c (sexp_iterator_get_uint32): New function.

2002-11-10  Niels Möller  <nisse@cuckoo.hack.org>

	* testsuite/sexp-conv-test: Use input files without any trailing
	newline character, in order to stress the end of file handling.

	* tools/sexp-conv.c (sexp_get_token_string): Fixed end of file
	handling.
	(sexp_get_string): Fixed end of encoding/end of file handling.
	(parse_options): Check for negative width and complain.

	* tools/sexp-conv.c: Use supplied getopt.
	(werror): New function.
	(sexp_output_hash_init): New function.
	(sexp_put_char): Made base64 linebreaking configurable.
	Implemented hashing.
	(sexp_put_code_start, sexp_put_code_end): Don't output any
	delimiters here.
	(sexp_put_string): Output base64 delimiters.
	(sexp_put_digest): New function.
	(sexp_convert_item): Output transport delimiters.
	(sexp_convert_file): Deleted function, folded with main.
	(parse_options): New function.
	(main): Implemented --hash and --once, needed by lsh-authorize.

	* sexp.h (struct sexp_iterator): New field start.

	* sexp.c (sexp_iterator_subexpr): New function.
	(sexp_iterator_parse): Initialize ITERATOR->start.

	* sexp-format.c (sexp_vformat): Abort if format string contains
	unhandled characters.

2002-11-08  Niels Möller  <niels@s3.kth.se>

	* des-compat.c (des_ecb3_encrypt): Don't use struct initialization
	(c89 doesn't allow non-constant initializers). Reported by James
	Ralston.
	(des_ede3_cbc_encrypt): Likewise.

	* examples/nettle-openssl.c: Moved from the top-level directory.
	Should *not* be included in the nettle library.

2002-11-08  Niels Möller  <nisse@cuckoo.hack.org>

	* testsuite/testutils.c (test_dsa_key): Bugfix for renamed DSA
	constant (noted by James Ralston).

2002-11-07  Niels Möller  <niels@s3.kth.se>

	* testsuite/run-tests: Copied new version rom lsh/src/testsuite.
	This version handles test scripts located in $srcdir.

	* examples/Makefile.am (AM_CFLAGS): We need -I$(top_srcdir).
	* tools/Makefile.am (AM_CFLAGS): Likewise.
	* testsuite/Makefile.am (AM_CFLAGS): Likewise.

2002-11-07  Niels Möller  <nisse@cuckoo.hack.org>

	* Makefile.am (SUBDIRS): Added tools.
	(libnettle_a_SOURCES): Added sexp-transport-format.c,
	sexp2bignum.c, sexp2dsa.c.

	* sexp2dsa.c (dsa_keypair_from_sexp_alist, dsa_keypair_from_sexp):
	New file, new functions.

	* rsa2sexp.c (rsa_keypair_to_sexp): %s -> %z renaming.

	* sexp-transport.c (sexp_transport_iterator_first): Fixed bug,
	length was mishandled.

	* sexp-transport-format.c (sexp_transport_format,
	sexp_transport_vformat): New file, new functions.

	* sexp-format.c (sexp_format): Return length of output. Allow
	buffer == NULL, and only compute the needed length in this case.
	Renamed %s to %z. New format specifiers %s, %i, and %l.
	(sexp_vformat): New function.
	(format_prefix): Rewrote to not use snprintf.

	* sexp2rsa.c (rsa_keypair_from_sexp): New limit argument. Use
	nettle_mpz_set_sexp.

	* dsa-keygen.c (dsa_generate_keypair): Added some newlines to
	progress display. Use DSA_P_MIN_BITS.

	* dsa.h (DSA_MIN_P_BITS): New constant (was DSA_MINIMUM_BITS).
	(DSA_Q_OCTETS, DSA_Q_BITS): New constants.
	(dsa_keypair_from_sexp_alist, dsa_keypair_from_sexp): New
	prototypes.

	* configure.ac: Output tools/Makefile.

	* sexp2bignum.c (nettle_mpz_set_sexp): New file, and new function.
	Moved from sexp2rsa.c:get_value.

	* examples/io.c (read_rsa_key): New limit argument in
	call of rsa_keypair_from_sexp_alist.

	* examples/Makefile.am (noinst_PROGRAMS): Removed sexp-conv.

	* tools/sexp-conv.c: Moved file from examples directory.

	* testsuite/Makefile.am (TS_SH): New variable. Added
	sexp-conv-test.

	* testsuite/testutils.h (LDUP): New macro.

	* testsuite/sexp2rsa-test.c (test_main): New limit argument in
	call of rsa_keypair_from_sexp_alist.

	* testsuite/sexp-test.c (test_main): Added test for lengths with
	more than one digit. Added tests for transport mode decoding.

	* testsuite/sexp-format-test.c (test_main): Added tests for %i and
	%l.

	* testsuite/sexp-conv-test: Moved test from examples directory.
	Updated path to sexp-conv, now in ../tools/sexp-conv.

2002-11-03  Niels Möller  <nisse@cuckoo.hack.org>

	* sexp-format.c, sexp_format.c: Renamed sexp_format.c to
	sexp-format.c.
	* Makefile.am (libnettle_a_SOURCES): Renamed sexp_format.c to
	sexp-format.c.

	* examples/Makefile.am: Don't set CFLAGS or CPPFLAGS explicitly,
	let automake handle that.
	* testsuite/Makefile.am: Likewise.

	* sexp2rsa.c (rsa_keypair_from_sexp_alist): New function.
	(rsa_keypair_from_sexp): Use it.

2002-11-01  Niels Möller  <niels@s3.kth.se>

	* examples/Makefile.am (LDADD): Use -lnettle, instead of an
	explicit filename libnettle.a, so that we will use the shared
	library, if it exists.
	(AM_LDFLAGS): Added -L.., so we can find -lnettle.
	(run-tests): Set LD_LIBRARY_PATH to ../.lib, when running the
	testsuite.
	* testsuite/Makefile.am: Similar changes.

	* Makefile.am (LIBOBJS): Put @LIBOBJS@ into the make variable
	LIBOBJS.
	(CLEANFILES): Delete libnettle.so.
	(clean-local): Delete the .lib linkfarm.
	($(SHLIBFORLINK)): When building libnettle.so, create a link from
	.lib/$SHLIBSONAME. Needed at runtime, for the testsuite.

2002-11-01  Niels Möller  <nisse@lysator.liu.se>

	* configure.ac: Fixed definitions using SHLIBMAJOR and SHLIBMINOR.
	Also AC_SUBST SHLIBMAJOR and SHLIBMINOR. Reported by James
	Ralston.

2002-10-31  Niels Möller  <niels@s3.kth.se>

	* examples/sexp-conv.c(sexp_put_list_start): Deleted function.
	(sexp_put_list_end): Likewise.
	(sexp_put_display_start): Likewise.
	(sexp_put_display_end): Likewise.
	(sexp_puts): Likewise.

	* examples/sexp-conv.c (sexp_get_quoted_string): Deleted function.
	Merged with sexp_get_String.
	(sexp_get_hex_string): Likewise.
	(sexp_get_base64_string): Likewise.
	(sexp_get_string): Do hex and base64 decoding.

	* examples/sexp-conv.c (enum sexp_char_type): New enum, for end
	markers in the input strem.
	(struct sexp_input): Deleted LEVEL attribute. Deleted all usage of
	it.
	(sexp_get_raw_char): Use INPUT->c and INPUT->ctype to store
	results. Deleted OUT argument.
	(sexp_get_char): Likewise. Also removed the
	INPUT->coding->decode_final call, for symmetry.
	(sexp_input_end_coding): Call INPUT->coding->decode_final.
	(sexp_next_char): New function.
	(sexp_push_char): New function.
	(sexp_get_token_char): Deleted function.
	(sexp_get_quoted_char): Simplified. Deleted output argument.
	(sexp_get_quoted_string): Simplified.
	(sexp_get_base64_string): Likewise.
	(sexp_get_token_string): Likewise.
	(sexp_get_string_length): Skip the character that terminates the
	string.
	(sexp_get_token): Cleared upp calling conventions. Always consume
	the final character of the token.
	(sexp_convert_list): Take responsibility for converting the start
	and end of the list.
	(sexp_convert_file): Call sexp_get_char first, to get the token
	reading started.
	(sexp_convert_item): Cleared up calling conventions. Should be
	called with INPUT->token being the first token of the expression,
	and returns with INPUT->token being the final token of the
	expression. Return value changed to void..

	* examples/sexp-conv-test: Added test for transport mode input.

	* examples/sexp-conv.c (sexp_get_char): Use the nettle_armor
	interface for decoding.
	(sexp_input_start_coding): New function.
	(sexp_input_end_coding): New function.
	(sexp_get_base64_string): Rewrote to use sexp_input_start_coding
	and sexp_input_end_coding.
	(sexp_get_token): Generate SEXP_TRANSPORT_START tokens.
	(sexp_convert_list): Lists are ended only by SEXP_LIST_END.
	(sexp_convert_item): Implemented transport mode, using
	sexp_input_start_coding and sexp_input_end_coding.

2002-10-30  Niels Möller  <nisse@cuckoo.hack.org>

	* Makefile.am: Added base16 files.

	* examples/sexp-conv-test: New tests for transport output.

	* examples/sexp-conv.c: Deleted hex functions, moved to Nettle's
	base16 files.
	(struct sexp_output): Represent the current encoding as a
	nettle_armor pointer and a state struct.
	(sexp_output_init): Deleted MODE argument. Now passed to functions
	that need it.
	(sexp_get_char): Updated to new base64 conventions.
	(sexp_get_base64_string): Likewise.
	(sexp_put_raw_char): New function.
	(sexp_put_newline): Use sexp_put_raw_char.
	(sexp_put_char): Use nettle_armor interface for encoding data.
	Use OUTPUT->coding_indent for line breaking, so the INDENT
	argument was deleted.
	(sexp_put_code_start): New function, replacing sexp_put_base64_start.
	(sexp_put_code_end): New function, replacing sexp_put_base64_end.
	(sexp_put_data): Deleted argument INDENT.
	(sexp_puts): Likewise.
	(sexp_put_length): Likewise.
	(sexp_put_list_start): Likewise.
	(sexp_put_list_end): Likewise.
	(sexp_put_display_start): Likewise.
	(sexp_put_display_end): Likewise.
	(sexp_put_string): Likewise. Also changed base64 handling.
	(sexp_convert_string): Deleted argument INDENT. New argument
	MODE_OUT.
	(sexp_convert_list): New argument MODE_OUT.
	(sexp_convert_file): Likewise.
	(sexp_convert_item): Likewise. Also handle output in transport
	mode.
	(match_argument): Simple string comparison.
	(main): Adapted to above changes.

	* testsuite/testutils.c (test_armor): Allocate a larger buffer
	CHECK, to make decode_update happy. Updated to new base64
	conventions.

	* testsuite/base64-test.c (test_main): Fixed overlap test to not
	change the base64 before decoding. Updated to new base64
	conventions.

	* testsuite/Makefile.am (TS_PROGS): Added base16-test.

	* testsuite/base16-test.c: New test.

	* sexp-transport.c (sexp_transport_iterator_first): Updated to new
	conventions for base64_decode_update and base64_decode_final.

	* nettle-meta.h: Updated ascii armor declarations. New declaration
	for nettle_base16.

	* base64-decode.c (base64_decode_single): Return -1 on error.
	Also keep track of the number of padding characters ('=') seen.
	(base64_decode_update): New argument dst_length. Return -1 on error.
	(base64_decode_status):  Renamed function...
	(base64_decode_final): ... to this.

	* base64.h (struct base64_decode_ctx): Deleted STATUS attribute.
	Added PADDING attribute.

	* base16.h, base16-encode.c, base16-decode.c, base16-meta.c: New
	files.

2002-10-28  Niels Möller  <nisse@cuckoo.hack.org>

	* examples/sexp-conv.c (struct hex_decode_ctx): New hex decoding
	functions.
	(sexp_get_raw_char): New function.
	(sexp_get_char): Use sexp_get_raw_char.

2002-10-26  Niels Möller  <nisse@cuckoo.hack.org>

	* examples/sexp-conv.c (sexp_put_length): Bugfix, don't output any
	leading zero.
	(main): Implemented -s option.

	* examples/sexp-conv-test: Test for echo -n vs echo '\c'. Added a
	few tests for canonical output.

2002-10-25  Niels Möller  <niels@s3.kth.se>

	* examples/sexp-conv.c (struct sexp_input): Deleted the mode from
	the state, that should be passed as argument to relevant
	functions. Instead, introduces enum sexp_coding, to say if base64
	coding is in effect.
	(struct sexp_output): Added coding attribute.
	(sexp_put_char): Use output->coding.
	(sexp_put_base64_start): Likewise.
	(sexp_put_base64_end): Likewise.

	* base64-decode.c (base64_decode_single): Simplified, got rid of
	the done variable.

2002-10-25  Niels Möller  <nisse@cuckoo.hack.org>

	* examples/sexp-conv.c (sexp_put_newline): Return void, die on
	error.
	(sexp_put_char, sexp_put_data, sexp_puts, sexp_put_length,
	sexp_put_base64_start, sexp_put_base64_end, sexp_put_string,
	sexp_put_list_start, sexp_put_list_end, sexp_put_display_start,
	sexp_put_display_end, sexp_convert_string, sexp_convert_list,
	sexp_skip_token): Likewise.
	(sexp_convert_item): Die on error.

2002-10-24  Niels Möller  <nisse@cuckoo.hack.org>

	* examples/sexp-conv-test: Doesn't need echo -n anymore.

	* examples/sexp-conv.c (die): New function.
	(struct sexp_input): Deleted field ITEM.
	(sexp_get_char): Die on failure, never return -1.
	(sexp_get_quoted_char): Likewise.
	(sexp_get_quoted_string): Die on failure, no returned value.
	(sexp_get_base64_string): Likewise.
	(sexp_get_token_string): Likewise.
	(sexp_get_string): Likewise.
	(sexp_get_string_length): Likewise.
	(sexp_get_token): Likewise.
	(sexp_convert_string): Adapted to sexp_get_token.
	(sexp_convert_list): Likewise.
	(sexp_convert_file): New function.
	(main): Use sexp_convert_file.

2002-10-23  Niels Möller  <nisse@cuckoo.hack.org>

	* examples/Makefile.am (TS_PROGS): Added sexp-conv-test.

	* examples/sexp-conv.c (sexp_input_init): Initialize input->string
	properly.
	(sexp_get_char): Fixed non-transport case.
	(sexp_get_quoted_char): Fixed default case.
	(sexp_get_token): Loop over sexp_get_char (needed for handling of
	white space). Don't modify input->level. Fixed the code that skips
	comments.
	(sexp_put_char): Fixed off-by-one bug in assertion.
	(sexp_put_string): Fixed escape handling for output of quoted
	strings.
	(sexp_convert_list): Prettier output, hanging indent after the
	first list element.
	(sexp_skip_token): New function.
	(sexp_convert_item): Use sexp_skip_token to skip the end of a
	"[display-type]".

2002-10-22  Niels Möller  <nisse@cuckoo.hack.org>

	* examples/sexp-conv-test: New test program.

	* examples/Makefile.am (noinst_PROGRAMS): Added sexp-conv.

	* examples/sexp-conv.c (sexp_convert_list): New function.
	(sexp_convert_item): New function.
	(main): New function. Compiles and runs now, but doesn't work.

	* base64-decode.c (base64_decode_single): New function.
	(base64_decode_update): Use base64_decode_single.

	* examples/sexp-conv.c: Added output functions.

2002-10-21  Pontus Sköld  <pont@soua.net>

	* base64-encode.c (base64_encode_raw): Fixed null statement
	amongst variable declarations, broke compilation for non C99
	compilers.

2002-10-21  Niels Möller  <nisse@lysator.liu.se>

	* examples/sexp-conv.c: New sexp conversion program.

2002-10-21  Niels Möller  <niels@s3.kth.se>

	* Makefile.am (libnettle_a_SOURCES): Added
	sexp-format-transport.c.

	* sexp-transport.c (sexp_transport_iterator_first): New file and
	function.
	* sexp.h (sexp_transport_iterator_first): Added protoype.

	* sexp.c (sexp_iterator_next): Abort if iterator type is boogus.

2002-10-19  Niels Möller  <nisse@cuckoo.hack.org>

	* testsuite/testutils.c (test_armor): Updated to new armor
	conventions.

	* testsuite/base64-test.c (test_main): Test BASE64_ENCODE_LENGTH
	and BASE64_DECODE_LENGTH. Updated test of base64_encode_raw (used
	to be base64_encode).

	* base64.h (BASE64_ENCODE_LENGTH, BASE64_DECODE_LENGTH): Fixed and
	documented macros.

	* base64-meta.c (base64_encode_length, base64_decode_length): New
	functions, corresponding to the macros with the same name.

	* Makefile.am (libnettle_a_SOURCES): base64.c replaced by
	base64-encode.c and base64-decode.c.

	* pgp-encode.c (pgp_armor): Use new base64 conventions.

	* nettle-meta.h: Updated nettle_armor definitions.

	* base64.h: Major reorganization.

	* base64.c: Deleted file, contents moved to base64-encode.c or
	base64-decode.c.

	* base64-encode.c: New file. New supporting both encode-at-once
	and streamed operation.

	* base64-decode.c: New file.

2002-10-09  Niels Möller  <nisse@cuckoo.hack.org>

	* testsuite/Makefile.am (TS_PROGS): Added dsa-keygen-test.

	* dsa-keygen.c: Call the progress callback only if it's non-NULL.

	* Makefile.am (libnettle_a_SOURCES): Added bignum-random.c and
	dsa-keygen.c.

	* testsuite/testutils.c (test_dsa_key): New function to sanity
	check a dsa keypair.

	* testsuite/dsa-test.c (test_main): Call dsa_test_key.

	* testsuite/dsa-keygen-test.c: New test case.

	* dsa.h (DSA_MINIMUM_BITS): New constant.

	* bignum.h (nettle_mpz_random, nettle_mpz_random_size): Added
	prototypes.

	* dsa-keygen.c: New file.

	* bignum-random.c: New file.
	(nettle_mpz_random): New function, moved from...
	* dsa-sign.c (nettle_mpz_random): ... here. Also changed argument
	ordering and updated callers.

	* bignum-random.c: (nettle_mpz_random_size): New function, renamed
	and moved here from...
	* rsa-keygen.c (bignum_random_size): ... here. Updated all
	callers.

	* testsuite/testutils.c (test_dsa): Needs both public and private
	key as arguments.

	* testsuite/dsa-test.c (test_main): Updated to changes of the
	private key struct.

	* testsuite/Makefile.am (TS_PROGS): Added dsa-test.

	* rsa-decrypt.c (rsa_decrypt): Constification.
	* rsa-encrypt.c (rsa_encrypt): Likewise.
	* rsa.c (rsa_compute_root): Likewise.
	* rsa_md5.c (rsa_md5_sign): Likewise.
	(rsa_md5_verify): Likewise.
	* rsa_sha1.c (rsa_sha1_sign): Likewise.
	(rsa_sha1_verify): Likewise.

	* dsa-verify.c (dsa_verify): Use const for the public key
	argument.

	* dsa-sign.c (dsa_sign): Needs the public key as argument, in
	addition to the private key. Use const.

	* dsa.h (struct dsa_private_key): Don't include the public
	information here.
	* dsa.c (dsa_private_key_init, dsa_private_key_clear): Updated to
	new struct dsa_private_key.

	* dsa-sign.c (dsa_sign): Bugfix, added missing mpz_init call.

	* Makefile.am (libnettle_a_SOURCES): Added dsa files.
	(libnettleinclude_HEADERS): Added dsa.h.

	* testsuite/testutils.c (test_dsa): New function.

	* testsuite/dsa-test.c: New test.

	* dsa.h, dsa.c, dsa-sign.c, dsa-verify.c: New files.

	* nettle-meta.h: Moved the nettle_random_func and
	nettle_progress_func typedefs here...
	* rsa.h: ... from here.

2002-10-07  Niels Möller  <nisse@cuckoo.hack.org>

	* sexp.h (enum sexp_type): Deleted SEXP_START.

	* sexp.c (sexp_iterator_parse): New function, similar to the old
	sexp_iterator_next, but independent of the previous value of the
	iterator->type.
	(sexp_iterator_first): Use sexp_iterator_parse.
	(sexp_iterator_next): Likewise.
	(sexp_iterator_enter_list): Use sexp_iterator_parse. SEXP_START
	not needed anymore.
	(sexp_iterator_exit_list): Likewise.

2002-10-06  Niels Möller  <nisse@cuckoo.hack.org>

	* sexp2rsa.c (get_value): No need to call sexp_iterator_next
	anymore.

	* sexp.c (sexp_iterator_assoc): Advance the iterator to the
	element after a matching tag, before recording it.
	* testsuite/sexp-test.c (test_main): Updated test.

	* testsuite/sexp-test.c (test_main): No need to call
	sexp_iterator_next after sexp_iterator_exit_list.

	* sexp2rsa.c (rsa_keypair_from_sexp): No need to call
	sexp_iterator_next anymore.

	* sexp.c (sexp_iterator_next): Updated to new sexp_iterator_exit_list.
	(sexp_iterator_exit_list): Return with iterator pointing to the
	element after the list.
	(sexp_iterator_check_type): Call sexp_iterator_next before
	returning.
	(sexp_iterator_check_types): Likewise.
	(sexp_iterator_assoc): Rearranged calls of sexp_iterator_next.

	* sexp.c (sexp_iterator_enter_list): Call sexp_iterator_next to
	get to the first element of the list. Updated callers.

	* base64.c (base64_encode_group): New function, used by openpgp
	armoring code.

	* Makefile.am: Added openpgp files.

	* sexp2rsa.c (rsa_keypair_from_sexp): Use sexp_iterator_first.
	* testsuite/sexp-test.c (test_main): Likewise.

	* sexp.c (sexp_iterator_init): Made this function static.
	(sexp_iterator_first): New, friendlier, initialization function.

	* pgp-encode.c: New file. Functions for writing openpgp data
	packets.

	* pgp.h: New file, with pgp related declarations.

	* rsa2openpgp.c (rsa_keypair_to_openpgp): New file, new function.

2002-10-04  Niels Möller  <niels@s3.kth.se>

	* examples/rsa-keygen.c: Use malloc, instead of asprintf.

2002-10-03  Niels Möller  <nisse@cuckoo.hack.org>

	* Released nettle-1.6.

	* NEWS: Note the aes api change.

	* examples/Makefile.am (EXTRA_DIST): Distribute setup-env and
	teardown-env.

2002-10-02  Niels Möller  <nisse@cuckoo.hack.org>

	* examples/rsa-keygen.c (main): Comment on the lax security of the
	private key file.

	* index.html: Added link to mailing list.

2002-10-02  Niels Möller  <niels@s3.kth.se>

	* Makefile.am: Fixed assembler rules, and shared libraries.

	* configure.ac: Fixed the enable-shared option.

2002-10-01  Niels Möller  <nisse@cuckoo.hack.org>

	* configure.ac: New option --enable-shared, and a first attempt at
	building a shared library (*without* using libtool).

	* Makefile.am: A first attempt at rules for building a shared
	libnettle.so.

2002-10-01  Niels Möller  <niels@s3.kth.se>

	* examples/run-tests (test_program): Use basename.

	* examples/teardown-env: Delete some more files.

	* examples/run-tests (test_program): Strip directory part of
	displayed name.

	* examples/Makefile.am (TS_PROGS): New variable. Run tests.

	* examples/io.c (read_file): Bug fix, used to overwrite pointer.

	* examples/rsa-keygen.c (main): Bug fix, private key wasn't
	written properly.

	* testsuite/Makefile.am: Some cleanup of make check.

	* examples/setup-env, examples/teardown-env: Test environment scripts.
	* examples/rsa-verify-test, examples/rsa-sign-test: New test cases.

	* examples/run-tests: New file (copied from lsh testsuite).

	* examples/Makefile.am: Use EXTRA_PROGRAMS and @RSA_EXAMPLES@.

	* examples/rsa-sign.c: No need to include config.h. Use werror
	instead of fprintf.
	* examples/rsa-verify.c: Likewise.
	* examples/rsa-keygen.c: Likewise.

	* examples/io.h: Forward declare struct rsa_public_key and struct
	rsa_private_key, to avoid dependences on config.h.

	* configure.ac (RSA_EXAMPLES): New substituted variable,
	controlling which example programs to build.

	* examples/rsa-verify.c: New example program.

	* examples/rsa-keygen.c: Use functions from io.c.
	* examples/rsa-sign.c: Likewise.

	* examples/Makefile.am (noinst_PROGRAMS): Added rsa-verify.
	(LDADD): Added io.o.

	* configure.ac: New define WITH_PUBLIC_KEY, and new configure flag
	--disable-public-key. Updated rsa-files to check for that, rather
	than for HAVE_LIBGMP.

	* examples/io.c, examples/io.c: New files. Miscellaneous functions
	used by the example programs.

	* base64.h (BASE64_DECODE_LENGTH): Comment fix.

2002-09-30  Niels Möller  <nisse@cuckoo.hack.org>

	* sexp2rsa.c (rsa_keypair_from_sexp): Bugfix: Call
	rsa_prepare_public_key and rsa_prepare_private_key.

	* examples/Makefile.am (noinst_PROGRAMS): Added rsa-sign.

	* examples/rsa-sign.c: New example program.

	* testsuite/base64-test.c (test_main): Test encoding and decoding
	in place.

	* base64.c (base64_encode): Encode from the end of the data
	towards the start, in order to support overlapping areas.
	(base64_encode): Broke out some common code from the switch..

2002-09-30  Niels Möller  <niels@s3.kth.se>

	* sexp_format.c (sexp_format): Don't mix code and declarations.

2002-09-29  Niels Möller  <nisse@cuckoo.hack.org>

	* testsuite/Makefile.am (TS_PROGS): Added buffer-test
	sexp-format-test rsa2sexp-test sexp2rsa-test.


	* testsuite/sexp-test.c (test_main): Updated calls to
	sexp_iterator_assoc.

	* testsuite/testutils.h (MEMEQH): New macro.

	* testsuite/sexp2rsa-test.c: New test.
	* testsuite/sexp-format-test.c: New test.
	* testsuite/rsa2sexp-test.c: New test.
	* testsuite/buffer-test.c: New test.

	* testsuite/testutils.c (test_rsa_key): Copied this function
	from...
	testsuite/rsa-keygen-test.c: ... here.

	* examples/rsa-keygen.c: New file.

	* Makefile.am: Added new source files and headers buffer.h,
	buffer.c, sexp_format.c, sexp2rsa.c, rsa2sexp.c.

	* rsa.h (rsa_keypair_to_sexp, rsa_keypair_from_sexp): New
	prototypes.

	* rsa2sexp.c, sexp2rsa.c: New files.

	* sexp.c (sexp_iterator_assoc): Don't enter the list, associate
	keys within the current list. Still exit the list when done.
	(sexp_iterator_assoc): Represent keys as plain NUL-terminated
	strings.
	(sexp_iterator_check_type, sexp_iterator_check_types): New
	functions.

	* sexp_format.c: New file, implementing an sexp canonical syntax
	formatter.

	* buffer.c, buffer.h: New files, implementing a bare-bones string
	stream.

	* bignum.c (nettle_mpz_sizeinbase_256): New function.

2002-09-28  Niels Möller  <nisse@cuckoo.hack.org>

	* sexp.c (sexp_iterator_assoc): Return 0 for missing or duplicate
	keys. Now passes all the tests.

	* sexp.c (sexp_iterator_simple): Bugfixes. Check earlier that
	length doesn't grow too large.
	(sexp_iterator_next): Skip the current list only if type is
	SEXP_LIST. Handle ')'.
	(sexp_iterator_enter_list): Set type to SEXP_START.
	(sexp_iterator_exit_list): Likewise. Don't skip the ')' here.
	(sexp_iterator_assoc): Bug fix.

	* testsuite/sexp-test.c (test_main): Reordered sexp_iterator_assoc
	tests.

	* nettle.texinfo (Randomness): Documented that yarrow256_init can
	be called with a zero number of sources.

	* testsuite/testutils.h (ASSERT): New macro.

	* testsuite/sexp-test.c: Test sexp parser.

	* Makefile.am (SUBDIRS): Added sexp files.

	* sexp.c, sexp.h: New files, implementing an sexp-parser.

2002-08-27  Niels Möller  <niels@s3.kth.se>

	* Makefile.am (DISTCLEANFILES): make distclean should delete the
	assembler-related symlinks.

2002-08-26  Niels Möller  <nisse@cuckoo.hack.org>

	* Makefile.am (%.o: %.asm): Create an empty (and unused)
	dependency file, to make the make/automake dependency tracking
	happier.

2002-07-18  Niels Möller  <niels@s3.kth.se>

	* examples/nettle-benchmark.c (main): Try openssl's ciphers as
	well, if available.

	* Makefile.am (libnettle_a_SOURCES): Added nettle-openssl.c.

	* nettle-openssl.c: New file.

	* nettle-internal.h: Declare openssl glue ciphers.

	* des-compat.h: Extra name-mangling, to avoid collisions in case a
	program links with both nettle and libcrypto (the nettle-benchmark
	program does).

	* configure.ac: Don't use -ggdb3 with gcc-2.96.
	Check for openssl's libcrypto (for benchmarking).

2002-05-16  Niels Möller  <nisse@cuckoo.hack.org>

	* sparc/aes.asm: Deleted registers i and t3.
	(_aes_crypt): Moved some registers around. We now use input
	registers only for arguments, local registers for loop invariants,
	output registers for temporaries and loop variables, and no global
	registers at all.

	* sparc/aes.asm (AES_FINAL_ROUND): New macro.
	(_aes_crypt): Use AES_FINAL_ROUND for the first word of the final
	round.
	(_aes_crypt): And for the rest of the final round.
	(AES_FINAL_ROUND): Don't update dst, just access it offseted by i.
	(_aes_crypt): Add 16 to dst at the end of the final round.
	(AES_ROUND): Use ldub, not ld + and, to get the third byte
	of wtxt.
	(AES_ROUND): Use ldub, not lduh + and, to get the second
	byte of a word.
	(AES_ROUND): Reordered instructions, so that we can save one
	register.
	(AES_ROUND): Eliminated use of t3.
	(AES_FINAL_ROUND): Eliminated ands.
	(AES_FINAL_ROUND): Reordered, so that we can save one register.
	(AES_FINAL_ROUND): Eliminated t3.
	(AES_LOAD): New macro.
	(_aes_crypt): Unrolled source loop.
	(_aes_crypt): Use AES_LOAD macro.
	(_aes_crypt): Deleted cruft from the old source loop.
	(AES_LOAD): Eliminated t3.

2002-05-15  Niels Möller  <nisse@cuckoo.hack.org>

	* sparc/aes.asm (AES_ROUND): New macro.
	(_aes_crypt): Use AES_ROUND for first word of the
	round function.
	(_aes_crypt): And for the rest of the round function.

	* sparc/aes.asm (_aes_crypt): Deleted a bunch of additions,
	after accessing IDX1.

	* aes-internal.h (struct aes_table): sparc_idx[0] should now
	contain index values shifted by the size of a word, and with 2
	added. This saves some additions in the sparc assembler code.
	Updates aes-encrypt-table.c and aes-decrypt-table.c.

	* sparc/aes.asm (_aes_crypt): Unrolled final loop, preparing for
	optimizations.
	(_aes_crypt): Eliminated i from forst copy of the loop. Some
	cleanup.
	(_aes_crypt): And from second copy.
	(_aes_crypt): And from third.
	(_aes_crypt): And fourth.
	(_aes_crypt): Eliminated updates of i from the loop.
	(_aes_crypt): Access IDX1 and IDX3 through the T pointer, saving
	two registers.

	* aes-internal.h (struct aes_table): Renamed the shift_idx field
	to sparc_idx, as it will be tweaked to improve the sparc code.
	Also reduced its size to [2][4].
	(IDX_FACTOR): Deleted constant.
	* aes-encrypt-table.c (_aes_encrypt_table): Adapted initializer of
	sparc_idx.
	* aes-decrypt-table.c (_aes_decrypt_table): Likewise.
	* asm.m4: Deleted AES_SIDX2, to match struct aes_table.

	* sparc/aes.asm (_aes_crypt): Unrolled the inner loop, preparing
	for optimizations suggested by Marcus Comstedt.
	(_aes_crypt): Eliminated i from the first copy of the inner loop.
	(_aes_crypt): And from the second copy.
	(_aes_crypt): And from the third copy.
	(_aes_crypt): And from the fourth copy.
	(_aes_crypt): Renamed .Linner_loop to .Lround_loop.
	(_aes_crypt): Eliminated the loop variable i from the unrolled
	loop.
	(_aes_crypt): Deleted moves of constants into t2.

2002-05-15  Niels Möller  <niels@s3.kth.se>

	* x86/aes-encrypt.asm (aes_encrypt): Use AES_SUBST_BYTE.
	* x86/aes-decrypt.asm (aes_decrypt): Likewise.
	(aes_decrypt): Use AES_STORE.
	(aes_decrypt): Deleted first xchgl instruction into, permuting the
	AES_ROUND calls instead.
	(aes_decrypt): Likewise for the final round.
	(aes_decrypt): Got rid if the xchgl instruction after the final
	round, folding it into the final round.

	* x86/machine.m4: Renamed AES_LAST_ROUND to AES_FINAL_ROUND.
	Updated users.

	* x86/aes-decrypt.asm (aes_decrypt): Use the AES_LOAD macro.
	(aes_decrypt): Start using AES_ROUND.
	(aes_decrypt): Use AES_LAST_ROUND.

	* x86/aes-decrypt.asm (aes_decrypt): Moved function to a separate
	file...
	* x86/aes.asm: ... from here.

	* x86/aes.asm (aes_decrypt): Use _aes_decrypt_table instead of
	itbl1-4. Commented out the inclusion of aes_tables.asm.
	(aes_decrypt): Use _aes_decrypt_table instead of isbox.


	* x86/aes-decrypt.asm: New file, empty at the start.

	* Makefile.am (libnettle_a_SOURCES): Added aes-decrypt-table.c.

	* aes-decrypt.c (_aes_decrypt_table): Moved from this file...
	* aes-decrypt-table.c (_aes_decrypt_table): ... to a new file.

	* testsuite/aes-test.out: New file, with the output of
	testsuite/aes-test, when aes.c has been compiled with debugging
	printouts of intermediate state.

2002-05-15  Niels Möller  <nisse@cuckoo.hack.org>

	* sparc/aes.asm: (_aes_crypt): Restore %fp at end of function, to
	make %fp available for other uses.

	* sparc/aes.asm: The frame setup was broken. Tried to fix it.
	Reverted to revision 1.70 + minor changes from the head revision.

	* x86/aes-encrypt.asm (aes_encrypt): Use test instead of cmpl $0,.

	* x86/machine.m4 (AES_SUBST_BYTE): New macro.

	* sparc/aes.asm: wtxt needs no register of it's own, as its
	pointed to by %sp. %g5 moved to %l0, the register previously
	allocated for wtxt, so that we stay clean of the reserved %g
	registers.

2002-05-14  Niels Möller  <nisse@cuckoo.hack.org>

	* sparc/aes.asm: Avoid using %g6 and %g7, as they are reserved for
	operating sytem use. Use %i5 and %o7 instead. Also moved %g4 to %g1.
	(_aes_crypt): Allocate only 32 bytes local storage on the stack.
	Calculate wtxt and tmp using offsets from %sp, not %fp.

2002-05-14  Niels Möller  <niels@s3.kth.se>

	* x86/aes-encrypt.asm (aes_encrypt): Replaced first quarter of the
	round function with an invocation of AES_ROUND.
	(aes_encrypt): Similarly for the second column.
	(aes_encrypt): Similarly for the rest of the round function.

	* x86/machine.m4 (AES_ROUND): New macro.

	* x86/aes-encrypt.asm (aes_encrypt): Use AES_LOAD macro.

	* x86/machine.m4 (AES_LOAD): New macro.

	* x86/aes-encrypt.asm (aes_encrypt): Use AES_STORE.

	* x86/machine.m4 (AES_STORE): New macro.

	* x86/aes-encrypt.asm (aes_encrypt): Use the AES_LAST_ROUND macro
	for the first column of the final round.
	(aes_encrypt): Similarly for the second column.
	(aes_encrypt): Similarly for the third and fourth column.

	(aes_encrypt): Deleted xchgl instruction in final round, by
	reordering the second and fourth round.

	* x86/machine.m4 (AES_LAST_ROUND): New macro.

	* x86/aes-encrypt.asm (aes_encrypt): Move code here...
	* x86/aes.asm: ...from here.

	* x86/aes.asm: Use addl and subl, not add and sub. Replaced
	references to dtbl1-4 with references to _aes_encrypt_table.

	* configure.ac (asm_path): Enable x86 assembler.

	* x86/aes.asm (aes_decrypt): Adapted to the current interface.
	Notably, the order of the subkeys was reversed. Single block
	encrypt/decrypt works now.
	(aes_encrypt, aes_decrypt): Added an outer loop, so that we can
	encrypt more than one block at a time.

2002-05-07  Niels Möller  <niels@s3.kth.se>

	* configure.ac: Generate config.m4.

	* x86/aes.asm: Use C for comments, include the tables using
	include_src, and commented out the key setup functions.
	Fixed the processing of the first handling of the round function.
	Now, encryption of a single block works! Multiple blocks, and
	decryption, is still broken.

	* x86/machine.m4: New file (empty).

	* x86/aes-encrypt.asm: New file, empty for now.

	* Makefile.am (%.asm): Added asm.m4, machine.m4 and config.m4 to
	the m4 command line.
	(libnettle_a_SOURCES): Added aes-encrypt-table.c.

	* sparc/aes.asm: No need to include asm.m4, that is taken care of
	by the Makefile.

	* config.m4.in: New file, configuration for asm.m4.

	* asm.m4 (C, include_src): New macros.

	* aes-encrypt-table.c: New file, table moved out from
	aes-encrypt.c.

2002-05-06  Niels Möller  <niels@s3.kth.se>

	* configure.ac (CFLAGS): Don't enable -Waggregate-return.

2002-05-05  Niels Möller  <nisse@lysator.liu.se>

	* configure.ac: Pass no arguments to AM_INIT_AUTOMAKE.

2002-05-05  Niels Möller  <nisse@cuckoo.hack.org>

	* configure.ac: Update for automake-1.6.

	* configure.ac: Renamed file, used to be configure.in.

2002-03-20  Niels Möller  <nisse@cuckoo.hack.org>

	* testsuite/run-tests (test_program): Added missing single quote.

2002-03-20  Niels Möller  <nisse@lysator.liu.se>

	* testsuite/run-tests (test_program): Test the exit status of the
	right process.

2002-03-19  Pontus Sköld  <pont@it.uu.se>

	* testsuite/run-tests: Removed /bin/bashisms to use with /bin/sh.

2002-03-18  Niels Möller  <nisse@cuckoo.hack.org>

	* rsa-keygen.c (rsa_generate_keypair): Output a newline after a
	non-empty line of 'e':s (bad e was chosen, try again).

2002-03-16  Niels Möller  <nisse@cuckoo.hack.org>

	* configure.in (asm_path): AC_CONFIG_LINKS adds $srcdir
	automatically.

2002-03-14  Niels Möller  <nisse@cuckoo.hack.org>

	* sparc/aes.asm, x86/aes.asm: Added copyright notice.

	* Makefile.am (libnettle_a_SOURCES): Added aes-internal.h.
	(EXTRA_DIST): Added assembler files.

	* configure.in (asm_path): Use $srcdir when looking for the files.
	* configure.in (asm_path): For now, disable x86 assembler code.
	Bumped version to 1.6.

2002-02-25  Niels Möller  <nisse@cuckoo.hack.org>

	* sparc/aes.asm (_aes_crypt): Moved increment of src into the
	source_loop. Also fixed stop condition, the loop was run 5 times,
	not 4, as it should.
	(_aes_crypt): Use src directly when accessing the source data,
	don't use %o5.
	(_aes_crypt): Renamed variables in source_loop.
	(_aes_crypt): Changed stop condition in source_loop to not depend
	on i. Finally reduced the source_loop to 16 instructions. Also
	increased the alignment of the code to 16.
	(_aes_crypt): In final_loop, use preshifted indices.
	(_aes_crypt): In final_loop, construct the result in t0. Use t0-t3
	for intermediate values.
	(_aes_crypt): In final_loop, use the register idx.
	(_aes_crypt): In final_loop, keep i multiplied by 4. Use key to
	get to the current roundkey.
	(_aes_crypt): In final_loop, use i for indexing.
	(_aes_crypt): Update dst in the output loop. This yields a delay
	slot that isn't filled yet.
	(_aes_crypt): Decrement round when looping, saving yet some
	instructions.
	(_aes_crypt): Reformatted code as blocks of four instructions
	each.
	(_aes_crypt): Copy the addresses of the indexing tables into
	registers at the start. No more need for the idx register.
	(_aes_crypt): Deleted idx register.
	(_aes_crypt): Some peep hole optimizations, duplicating some
	instructions to fill nop:s, and put branch instructions on even
	word addresses.

2002-02-22  Niels Möller  <nisse@cuckoo.hack.org>

	* sparc/aes.asm (_aes_crypt): Moved some more additions out of the
	inner loop, using additional registers.
	(_aes_crypt): Deleted one more addition from the inner loop, by
	using the subkey pointer.

2002-02-19  Niels Möller  <nisse@cuckoo.hack.org>

	* configure.in (asm_path): Renamed "path" to "asm_path". Also look
	for a machine.m4.

2002-02-16  Niels Möller  <nisse@cuckoo.hack.org>

	* sparc/aes.asm: Use that IDX2(j) == j ^ 2

	* Makefile.am (libnettle_a_SOURCES): Reordered aes-decrypt.c and
	aes-encrypt.c. For some strange reason it makes the benchmark go
	faster...

	* sparc/aes.asm (_aes_crypt): Use double-buffering, and no
	separate loop for adding the round key.
	(round): Keep round index muliplied by 16, so it can be used
	directly for indexing the subkeys.
	(_aes_crypt): In the final loop, use ctx+round to access the
	subkeys, no need for an extra register.

2002-02-15  Niels Möller  <nisse@cuckoo.hack.org>

	* sparc/aes.asm (_aes_crypt): Renaming variables, allocating
	locals starting from %l0.
	(_aes_crypt): Consistently use %l4, aka i, as the variable for the
	innermost loops.
	(_aes_crypt): Moved reading of ctx->nrounds out of the loop.
	(_aes_crypt): In final_loop, deleted a redundant mov, and use i as
	loop variable.
	(_aes_crypt): Started renumbering registers in the inner loop. The
	computation for the table[j] sub-expression should be kept in
	register %o[j].
	(_aes_crypt): Renamed more variables in the inner loop. Now the
	primary variables are t0, t1, t2, t3.

	* sparc/aes.asm (_aes_crypt): Swapped register %i0 and %o5, %i1
	and %o0, %i2 and %o4, %i3 and %o3, %i4 and %o2.
	(_aes_crypt): wtxt was stored in both %l1 and %l2 for the entire
	function. Freed %l2 for other uses.
	(_aes_crypt): Likewise for tmp, freeing register %o1.

	* sparc/machine.m4: New file, for sparc-specific macros.

	* sparc/aes.asm (_aes_crypt): Hacked the source_loop, to get rid
	of yet another redundant loop variable, and one instruction.
	(_aes_crypt): Strength reduce loop variable in the
	inner loop, getting rid of one register.
	(_aes_crypt): Use pre-shifted indices (aes_table.idx_shift), to
	avoid some shifts in the inner loop.
	(_aes_crypt): Don't check for nrounds==0 at the start of the loop.

	* asm.m4: Define and use structure-defining macros.

	* Makefile.am (%.asm): Use a GNU pattern rule, to make %.o depend
	on both %.asm and asm.m4.

	* aes-internal.h (struct aes_table): New subtable idx_shift.
	Updated tables in aes_encrypt.c and aes_decrypt.c.

	* asm.m4: Use eval to compute values.

	* sparc/aes.asm (_aes_crypt): Deleted commented out old version of
	the code.

	* asm.m4: Added constants for individual rows of the aes table.

	* aes.c (IDX0, IDX1, IDX2, IDX3): New macros, encapsualting the
	structure of the idx table.

	* asm.m4: Define various aes struct offsets.

	* testsuite/cbc-test.c (test_cbc_bulk): Use aes_set_encrypt_key
	and aes_set_decrypt_key.

	* sparc/aes.asm (_aes_crypt): Use symbolic names for the fucntion
	arguments.

2002-02-14  Niels Möller  <nisse@cuckoo.hack.org>

	* sparc/aes.asm: Copied gcc assembler code for _aes_crypt.

	* aesdata.c: New program for generating AES-related tables.

	* testsuite/testutils.c (print_hex): New function (moved from
	yarrow-test.c).

	* testsuite/rsa-keygen-test.c (progress): Declare the ctx argument
	as UNUSED.

	* testsuite/cbc-test.c (test_cbc_bulk): New function, testing CBC
	with larger blocks.

	* yarrow256.c: Replaced uses of aes_set_key with
	aes_set_encrypt_key.

	* nettle-meta.h (_NETTLE_CIPHER_SEP): New macro, useful for
	algorithms with separate encyption and decryption key setup.

	* aes-internal.h (struct aes_table): New structure, including all
	constant tables needed by the unified encryption or decryption
	function _aes_crypt.

	* aes.c (_aes_crypt): New function, which unifies encryption and
	decryption.

	AES key setup now uses two separate functions for setting
	encryption and decryption keys. Applications that don't do
	decryption need no inverted subkeys and no code to generate them.
	Similarly, the tables (about 4K each for encryption and
	decryption), are put into separate files.

	* aes.h (struct aes_ctx): Deleted space for inverse subkeys. For
	decryption, the inverse subkeys replace the normal subkeys, and
	they are stored _in the order they are used_.

	* aes-set-key.c (aes_set_key): Deleted file, code moved...
	* aes-set-decrypt-key.c, aes-set-encrypt-key.c: New files,
	separated normal and inverse key setup.

	* aes-tables.c: Deleted, tables moved elsewhere...
	* aes-encrypt.c, aes-decrypt.c: New files; moved encryption and
	decryption funktions, and needed tables, into separate files.

2002-02-13  Niels Möller  <nisse@cuckoo.hack.org>

	* aes.c (aes_encrypt): Don't unroll the innerloop.
	(aes_encrypt): Don't unroll the loop for the final round.
	(aes_decrypt): Likewise, no loop unrolling.

	* aes-set-key.c (aes_set_key): Reversed the order of the inverted
	subkeys. They are now stored in the same order as they are used.

	* aes-tables.c (itable): New bigger table, generated by aesdata.c.

	* aes.c (aes_decrypt): Rewrote to use the bigger tables.

2002-02-12  Niels Möller  <nisse@cuckoo.hack.org>

	* aes.c (aes_encrypt): Interleave computation and output in the
	final round.

	* aes-internal.h (AES_SMALL): New macro.

	* aes.c (aes_encrypt): Optionally use smaller rotating inner loop.

	* aes-tables.c (dtbl): Replaced with table generated by aesdata.

	* aes.c (aes_encrypt): Rewrite, now uses larger tables in order to
	avoid rotates.

	* sparc/aes.asm (aes_encrypt): Strength reduced on j, getting rid
	of one register and one instruction in the inner loop.

	* sparc/aes.asm (idx, aes_encrypt): Multiplied tabled values by 4,
	making it possible to get rid of some shifts in the inner loop.

	* configure.in: Fixed spelling of --enable-assembler. Commented
	out debug echo:s.

	* asm.m4: New file. For now, only doing changequote and changecom.

	* sparc/aes.asm (aes_encrypt): Added comments.
	(aes_encrypt): Cut off redundant instruction per block, also
	saving one redundant register pointing to idx.
	(idx_row): New macro. Include asm.m4.

2002-02-11  Niels Möller  <nisse@cuckoo.hack.org>

	* sparc/aes.asm (key_addition_8to32): Cleaned up.
	Deleted gcc-generated debugging information.

	* sparc/aes.asm (key_addition32): First attempt at optimization.
	Made it slower ;-)

	* sparc/aes.asm (key_addition32): Unrolled loop, gained 4%
	speed, payed four instructions compared to gcc
	generated code.

	* Makefile.am (.asm.o): New rule for assembling via m4.
	(libnettle_a_SOURCES): Added new rsa and aes files.

	* configure.in: New command line option --enable-assembler.
	Selects assembler code depending on the host system.

	* rsa-decrypt.c, rsa-encrypt.c: New files for rsa pkcs#1
	encryption.

	* aes-set-key.c, aes-tables.c: New files, split off from aes.c.
	Tables are now not static, but use a _aes_ prefix on their names.

	* aes-internal.h: New file.

	* cast128-meta.c (_NETTLE_CIPHER_FIX): Use _NETTLE_CIPHER_FIX.

	* cbc.c (cbc_decrypt_internal): New function, doing the real CBC
	procesing and requiring that src != dst.
	(cbc_decrypt): Use cbc_decrypt_internal. If src == dst, use a
	buffer of limited size to copy the ciphertext.

	* nettle-internal.c (nettle_blowfish128): Fixed definition, with
	key size in bits.

	* nettle-meta.h (_NETTLE_CIPHER_FIX): New macro, suitable for
	ciphers with a fixed key size.

	* examples/nettle-benchmark.c (display): New function for
	displaying the results, including MB/s figures.

	* sparc/aes.asm: New file. Not yet tuned in any way (it's just the
	code generated by gcc).

2002-02-11  Niels Möller  <nisse@lysator.liu.se>

	* x86/aes.asm, x86/aes_tables.asm: New assembler implementation by
	Rafael Sevilla.

2002-02-06  Niels Möller  <nisse@cuckoo.hack.org>

	Applied patch from Dan Egnor improving the base64 code.
	* base64.h (BASE64_ENCODE_LENGTH): New macro.
	(struct base64_ctx): New context struct, for decoding.
	(BASE64_DECODE_LENGTH): New macro.
	* base64.c (base64_decode_init): New function.
	(base64_decode_update): New function, replacing base64_decode.
	Takes a struct base64_ctx argument.
	* nettle-meta.h: Updated nettle_armor, and related typedefs and
	macros.
	* testsuite/testutils.c (test_armor): Updated.
	* configure.in: Use AC_PREREQ(2.50).

2002-02-01  Niels Möller  <nisse@cuckoo.hack.org>

	* Released nettle-1.5.

2002-01-31  Niels Möller  <nisse@cuckoo.hack.org>

	* acinclude.m4: Commented out gmp-related macros, they're probably
	not needed anymore.

2002-01-31  Niels Möller  <nisse@lysator.liu.se>

	* configure.in: Added command line options --with-lib-path and
	--with-include-path. Use the RPATH-macros to get correct flags for
	linking the test programs with gmp.

	* acinclude.m4: New file.

2002-01-31  Niels Möller  <nisse@cuckoo.hack.org>

	* nettle.texinfo (Randomness): New subsection on Yarrow.

2002-01-30  Niels Möller  <nisse@cuckoo.hack.org>

	* nettle.texinfo (Randomness): New chapter.
	Spell checking and ispell configuration.

	* md5.c: Added reference to RFC 1321.

2002-01-24  Niels Möller  <nisse@cuckoo.hack.org>

	* nettle.texinfo (Public-key algorithms): Minor fixes.

2002-01-22  Niels Möller  <nisse@cuckoo.hack.org>

	* nettle.texinfo (Nettle soup): New chapter.
	(Hash functions): New subsection on struct nettle_hash.
	(Hash functions): New subsection on struct nettle_cipher.
	(Keyed hash functions): New section, describing MAC:s and HMAC.
	(Public-key algorithms): New chapter.

	* testsuite/testutils.c (test_armor): New function.

	* testsuite/base64-test.c: New testcase.

	* testsuite/Makefile.am (TS_PROGS): Added base64-test.

	* nettle-meta.h (struct nettle_armor): New struct.

	* configure.in: Bumped version to 1.5.

	* Makefile.am (libnettle_a_SOURCES): Added base64 files, and some
	missing header files.

	* base64.c, base64.h, base64-meta.c: New files, hacked by Dan
	Egnor.

2002-01-16  Niels Möller  <nisse@cuckoo.hack.org>

	* testsuite/yarrow-test.c: Deleted ran_array code, use
	knuth-lfib.h instead.

	* testsuite/testutils.c (test_rsa_md5, test_rsa_sha1): Moved
	functions here...
	* testsuite/rsa-test.c: ...from here.

	* testsuite/rsa-keygen-test.c: New file.

	* testsuite/knuth-lfib-test.c: New file.

	* Makefile.am (libnettle_a_SOURCES): Added knuth-lfib.c and
	rsa-keygen.c.

	* rsa-keygen.c: New file.

	* rsa.h (RSA_MINIMUM_N_OCTETS): New constant.
	(RSA_MINIMUM_N_BITS): New constant.
	(nettle_random_func, nettle_progress_func): New typedefs. Perhaps
	they don't really belong in this file.
	(rsa_generate_keypair): Added progress-callback argument.

	* macros.h (READ_UINT24, WRITE_UINT24, READ_UINT16, WRITE_UINT16):
	New macros.

	* knuth-lfib.c, knuth-lfib.h: New files, implementing a
	non-cryptographic prng.

2002-01-15  Niels Möller  <nisse@cuckoo.hack.org>

	* hmac-sha1.c: New file.

2002-01-14  Niels Möller  <nisse@cuckoo.hack.org>

	* configure.in: Bumped version to 1.1.

	* testsuite/hmac-test.c (test_main): Added hmac-sha1 test cases.

	* rsa.c (rsa_init_private_key, rsa_clear_private_key): Handle d.

	* rsa.h (struct rsa_private_key): Reintroduced d attribute, to be
	used only for key generation output.
	(rsa_generate_keypair): Wrote a prototype.

	* Makefile.am (libnettle_a_SOURCES): Added hmac-sha1.c and
	nettle-internal.h.

	* des.c: Use static const for all tables.
	(des_set_key): Use a new const * variable for the parity
	procesing, for constness reasons.

	* list-obj-sizes.awk: New file.

	* nettle-internal.c, nettle-internal.h: New files.

	* testsuite/Makefile.am (TS_PROGS): Added hmac-test. Deleted old
	m4-stuff.

	* testsuite/testutils.h (LDATA): Moved this macro here,...
	* testsuite/rsa-test.c: ... from here.

	* testsuite/hmac-test.c: New file.

	* hmac.h: General cleanup. Added declarations of hmac-md5,
	hmac-sha1 and hmac-sha256.

	* hmac.c: Bug fixes.

	* hmac-md5.c: First working version.

	* Makefile.am (libnettle_a_SOURCES): Added hmac.c and hmac-md5.c.
	(libnettleinclude_HEADERS): Added hmac.h.

	* testsuite/rsa-test.c: Also test a 777-bit key.

	* rsa.c (rsa_check_size): Changed argument to an mpz_t. Updated
	callers.
	(rsa_prepare_private_key): Compute the size of the key by
	computing n = p * q.

	* rsa-compat.c: Adapted to new private key struct.
	* rsa_md5.c: Likewise.
	* rsa_sha1.c: Likewise.

	* rsa.c (rsa_check_size): New function, for computing and checking
	the size of the modulo in octets.
	(rsa_prepare_public_key): Usa rsa_check_size.
	(rsa_init_private_key): Removed code handling n, e and d.
	(rsa_clear_private_key): Likewise.
	(rsa_compute_root): Always use CRT.

	* rsa.h (struct rsa_private_key): Deleted public key and d from
	the struct, as they are not needed. Added size attribute.

2002-01-12  Niels Möller  <nisse@cuckoo.hack.org>

	* Makefile.am: Added *-meta files.

	* rsa.c (rsa_init_public_key): New function.
	(rsa_clear_public_key): Likewise.
	(rsa_init_private_key): Likewise.
	(rsa_clear_private_key): Likewise.

	* aes-meta.c: New file.
	* arcfour-meta.c: New file.
	* cast128-meta.c: New file.
	* serpent-meta.c: New file.
	* twofish-meta.c: New file.

	* examples/nettle-benchmark.c: Use the interface in nettle-meta.h.

2002-01-11  Niels Möller  <nisse@cuckoo.hack.org>

	Don't use m4 for generating test programs, it's way overkill. Use
	the C preprocessor instead.
	* testsuite/*-test.c: New file.

	* hmac.c, hmac.h, hmac-md5.c: New files.

	Defined structures describing the algoriths. Useful for code that
	wants to treat an algorithm as a black box.
	* nettle-meta.h, md5-meta.c, sha1-meta.c, sha256-meta.c: New
	files.

2002-01-09  Niels Möller  <nisse@cuckoo.hack.org>

	* rsa-compat.c: Updated for new md5 and rsa conventions.

	* rsa_md5.c: Represent a signature as an mpz_t, not a string.
	Updated calls of md5 functions.
	* rsa_sha1.c: Likewise.

	* rsa.c (rsa_prepare_public_key): Renamed function, was
	rsa_init_public_key.
	(rsa_prepare_private_key): Renamed function, was
	rsa_init_private_key.

	* nettle.texinfo (Hash functions): Update for the changed
	interface without *_final. Document sha256.

	* testsuite/md5-test.m4, testsuite/sha1-test.m4,
	testsuite/sha256-test.m4, testsuite/yarrow-test.c: Updated for new
	hash function interface.

	* yarrow256.c: Removed calls of sha256_final and and some calls of
	sha256_init.

	* md5-compat.c (MD5Final): Call only md5_digest.

	* md5.c (md5_digest): Call md5_final and md5_init.
	(md5_final): Declared static.
	sha1.c, sha256.c: Analogous changes.

	* bignum.c (nettle_mpz_get_str_256): Declare the input argument
	const.

2001-12-14  Niels Möller  <nisse@cuckoo.hack.org>

	* Makefile.am (EXTRA_DIST): Added $(des_headers). Changed
	dependencies for $(des_headers) to depend only on the source file
	desdata.c, not on the executable.

2001-12-12  Niels Möller  <nisse@cuckoo.hack.org>

	* testsuite/yarrow-test.c (main): Updated testcase to match fixed
	generator. Send verbose output to stdout, not stderr.

	* yarrow256.c (yarrow_slow_reseed): Bug fix, update the fast pool
	with the digest of the slow pool.
	(yarrow256_init): Initialize seed_file and counter to zero, to
	ease debugging.

2001-12-07  Niels Möller  <nisse@cuckoo.hack.org>

	* bignum.c (nettle_mpz_get_str_256): Fixed handling of leading
	zeroes.

2001-12-05  Niels Möller  <nisse@cuckoo.hack.org>

	* testsuite/yarrow-test.c (main): Updated test to match the fixed
	key event estimator.

	* yarrow_key_event.c (yarrow_key_event_estimate): Fixed handling
	of timing info.

	* nettle.texinfo (Copyright): Say that under certain
	circumstances, Nettle can be used as if under the LGPL.

	* README: Added a paragraph on copyright.

2001-11-15  Niels Möller  <nisse@cuckoo.hack.org>

	* yarrow256.c (yarrow256_force_reseed): New function.

2001-11-14  Niels Möller  <nisse@ehand.com>

	* testsuite/yarrow-test.c (main): Use yarrow256_is_seeded.

	* yarrow256.c (yarrow256_needed_sources): New function.
	(yarrow256_is_seeded): New function.
	(yarrow256_update): Use yarrow256_needed_sources.

2001-11-14  Niels Möller  <nisse@cuckoo.hack.org>

	* testsuite/yarrow-test.out: Updated, to match the seed-file aware
	generator.

	* testsuite/yarrow-test.c: Updated expected_output. Check the seed
	file contents at the end.

	* yarrow256.c (yarrow256_seed): New function.
	(yarrow_fast_reseed): Create new seed file contents.

2001-11-13  Niels Möller  <nisse@cuckoo.hack.org>

	* yarrow.h: Deleted yarrow160 declarations.

2001-11-02  Niels Möller  <nisse@ehand.com>

	* yarrow256.c (yarrow256_init): Fixed order of code and
	declarations.

2001-10-30  Niels Möller  <nisse@ehand.com>

	* rsa-compat.h: Added real prototypes and declarations.

	* Makefile.am (libnettle_a_SOURCES): Added rsa-compat.h and
	rsa-compat.c.

	* rsa-compat.c: New file, implementing RSA ref signature and
	verification functions.

	* configure.in: Check for libgmp. Deleted tests for SIZEOF_INT and
	friends.

	* rsa_sha1.c: New file, PKCS#1 rsa-sha1 signatures.
	* rsa_md5.c: New file, PKCS#1 rsa-md5 signatures.

	* rsa.c: New file with general rsa functions.

	* Makefile.am (libnettle_a_SOURCES): Added rsa and bignum files.

	* bignum.c, bignum.h: New file, with base256 functions missing in
	gmp.

	* testsuite/Makefile.am: Added bignum-test.

	* testsuite/run-tests (test_program): Check the exit code more
	carefully, and treat 77 as skip. This convention was borrowed from
	autotest.

	* testsuite/macros.m4: New macro SKIP which exits with code 77.

	* testsuite/bignum-test.m4: New file.

2001-10-15  Niels Möller  <nisse@ehand.com>

	* testsuite/Makefile.am (EXTRA_DIST): Include rfc1750.txt in the
	distribution.

2001-10-14  Niels Möller  <nisse@cuckoo.hack.org>

	* testsuite/des-test.m4: Added testcase taken from applied
	cryptography.

	* testsuite/yarrow-test.c: Use sha256 instead of sha1 for checking
	input and output. Updated the expected values.

	* yarrow256.c (YARROW_RESEED_ITERATIONS): New constant.
	(yarrow_iterate): New function.
	(yarrow_fast_reseed): Call yarrow_iterate.

	* testsuite/yarrow-test.c: Added verbose flag, disabled by
	default.

2001-10-12  Niels Möller  <nisse@ehand.com>

	* examples/nettle-benchmark.c: Added more ciphers.

	* Makefile.am (SUBDIRS): Added the examples subdir.

	* configure.in: Output examples/Makefile.

2001-10-12  Niels Möller  <nisse@cuckoo.hack.org>

	* examples/nettle-benchmark.c: New benchmarking program.

2001-10-10  Niels Möller  <nisse@ehand.com>

	* testsuite/yarrow-test.c: Open rfc1750.txt. Hash input and
	output, and compare to expected values.

	* testsuite/Makefile.am (CFLAGS): Don't disable optimization.
	(run-tests): Set srcdir in the environment when running run-tests.

	* testsuite/rfc1750.txt: Added this rfc as test input for yarrow.

	* yarrow_key_event.c (yarrow_key_event_estimate): Check if
	previous is zero.
	(yarrow_key_event_init): Initialize previous to zero.

	* yarrow256.c: Added debug some output.

	* testsuite/yarrow-test.c (main): Better output of entropy
	estimates at the end.

2001-10-09  Niels Möller  <nisse@ehand.com>

	* testsuite/Makefile.am (TS_PROGS): Added yarrow-test.

	* testsuite/yarrow-test.c: New file.

	* yarrow256.c (yarrow256_init): Initialize the sources.
	(yarrow256_random): Fixed loop condition.

	* yarrow.h (YARROW_KEY_EVENT_BUFFER): New constant.

	* yarrow_key_event.c: New file.

	* Makefile.am (libnettle_a_SOURCES): Added yarrow_key_event.c.

2001-10-08  Niels Möller  <nisse@cuckoo.hack.org>

	* yarrow.h (struct yarrow_key_event_ctx): New struct.

	* yarrow256.c (yarrow_fast_reseed): Generate two block of output
	using the old key and feed into the pool.

	* yarrow.h (struct yarrow256_ctx): Deleted buffer, index and
	block_count.

	* yarrow256.c (yarrow_fast_reseed): New function.
	(yarrow_slow_reseed): New function.
	(yarrow256_update): Check seed/reseed thresholds.
	(yarrow_gate): New function, extracted from
	yarrow_generate_block_with_gate which was deleted.
	(yarrow_generate_block_with_gate): Deleted function.
	(yarrow256_random): Don't buffer any output, instead gate after
	each request.
	(YARROW_GATE_THRESHOLD): Deleted constant.

2001-10-07  Niels Möller  <nisse@cuckoo.hack.org>

	* Makefile.am: Added yarrow files.

	* yarrow256.c: New file, implementing Yarrow. Work in progress.

	* sha256.c: New file, implementing sha256.

	* testsuite/Makefile.am (CFLAGS): Added sha256-test.

	* testsuite/sha256-test.m4: New testcases for sha256.

	* shadata.c: New file, for generating sha256 constants.

	* sha.h: Renamed sha1.h to sha.h, and added declarations for
	sha256.

2001-10-05  Niels Möller  <nisse@ehand.com>

	* testsuite/aes-test.m4: Added a comment with NIST test vectors.

2001-10-04  Niels Möller  <nisse@ehand.com>

	* rsa.h, rsa-compat.h, yarrow.h: New files.

2001-09-25  Niels Möller  <nisse@cuckoo.hack.org>

	* Released version 1.0.

2001-09-25  Niels Möller  <nisse@ehand.com>

	* sha1.c: Include stdlib.h, for abort.

	* md5.c: Include string.h, for memcpy.

	* testsuite/Makefile.am (M4_FILES): New variable. Explicitly list
	those C source files that should be generated by m4.

	* configure.in: Changed package name from "libnettle" to "nettle".

	* Makefile.am (EXTRA_DIST): Added .bootstrap.

	* AUTHORS: Added a reference to the manual.

2001-09-25  Niels Möller  <nisse@lysator.liu.se>

	* des-compat.c (des_cbc_cksum): Bug fix, local variable was
	declared in the middle of a block.

2001-09-19  Niels Möller  <nisse@cuckoo.hack.org>

	* nettle.texinfo (Compatibility functions): New section,
	mentioning md5-compat.h and des-compat.h.

2001-09-18  Niels Möller  <nisse@ehand.com>

	* index.html: New file.

2001-09-16  Niels Möller  <nisse@cuckoo.hack.org>

	* nettle.texinfo: Added description of des3. Minor fixes.

	* testsuite/des-compat-test.c (cbc_data): Shorten to 32 bytes (4
	blocks), the last block of zeroes wasn't used anyway.

	* des-compat.c (des_compat_des3_decrypt): Decrypt in the right
	order.
	(des_ncbc_encrypt): Bug fixed.
	(des_cbc_encrypt): Rewritten as a wrapper around des_ncbc_encrypt.

2001-09-14  Niels Möller  <nisse@ehand.com>

	* testsuite/des-compat-test.c: New file, copied from libdes
	(freeswan). All implemented functions but des_cbc_cksum seems to
	work now.

	* testsuite/Makefile.am (TS_PROGS): Added des-compat-test.

	* des-compat.c: Added libdes typedef:s. Had to remove all use of
	const in the process.
	(des_check_key): New global variable, checked by des_set_key.

	* des.c (des_set_key): Go on and expand the key even if it is
	weak.

	* des-compat.c (des_cbc_cksum): Implemented.
	(des_key_sched): Fixed return values.

2001-09-11  Niels Möller  <nisse@cuckoo.hack.org>

	* Makefile.am: Added des-compat.c and des-compat.h

	* des-compat.c: Bugfixes, more functions implemented.

	* des-compat.h: Define DES_ENCRYPT and DES_DECRYPT. Bugfixes.

2001-09-10  Niels Möller  <nisse@ehand.com>

	* nettle.texinfo (Copyright): Added copyright information for
	serpent.
	(Miscellaneous functions): Started writing documentation on the CBC
	functions.
	(Cipher Block Chaining): This section more or less complete now.

2001-09-09  Niels Möller  <nisse@cuckoo.hack.org>

	* testsuite/cbc-test.m4: Record intermediate values in a comment.
	* testsuite/des3-test.m4: Likewise.

	* testsuite/aes-test.m4: Added test case that appeared broken in
	the cbc test.

	* cbc.c (cbc_encrypt): Bug fix, encrypt block *after* XOR:ing the
	iv.

	* Makefile.am (libnettleinclude_HEADERS): Added cbc.h. Deleted
	des3.h.
	(libnettle_a_SOURCES): Added des3.c.

	* testsuite/Makefile.am (TS_PROGS): Added des3-test and cbc-test.

	* testsuite/cbc-test.m4: New testcase.

	* testsuite/des3-test.m4: New testcase.

	* cbc.h (CBC_CTX): New macro.
	(CBC_ENCRYPT): New macro.
	(CBC_DECRYPT): New macro.

	* des.c (des_fix_parity): New function.

	* des3.c: New file, implementing triple des.

2001-09-06  Niels Möller  <nisse@cuckoo.hack.org>

	* cbc.c, cbc.h: New files, for general CBC encryption.

	* des-compat.h: Added some prototypes.

2001-09-05  Niels Möller  <nisse@ehand.com>

	* testsuite/Makefile.am (TS_PROGS): Added md5-compat-test.

	* README: Copied introduction from the manual.

	* configure.in: Bumped version to 1.0.

	* Makefile.am (libnettleinclude_HEADERS): Added missing includes.
	(libnettle_a_SOURCES): Added md5-compat.c and md5-compat.h.

	* md5-compat.c, md5-compat.h: New files, implementing an RFC
	1321-style interface.

2001-09-02  Niels Möller  <nisse@cuckoo.hack.org>

	* twofish.c (twofish_decrypt): Fixed for();-bug in the block-loop.
	Spotted by Jean-Pierre.
	(twofish_encrypt): Likewise.

2001-07-03  Niels Möller  <nisse@ehand.com>

	* testsuite/testutils.c: Include string.h.

	* twofish.c: Include string.h.

2001-06-17  Niels Möller  <nisse@lysator.liu.se>

	* Makefile.am (des_headers): Dont use $(srcdir)/-prefixes as that
	seems to break with GNU make 3.79.1.

	* testsuite/testutils.c, testsuite/testutils.h: Use <inttypes.h>,
	not <stdint.h>.
	Include <stdlib.h>.

2001-06-17  Niels Möller  <nisse@cuckoo.hack.org>

	* Use <inttypes.h>, not <stdint.h>.

	* blowfish.h (BLOWFISH_MAX_KEY_SIZE): Fixed, should be 56.

	* Fixed copyright notices.

	* Makefile.am (libnettle_a_SOURCES): Added desinfo.h and
	desCode.h.
	(info_TEXINFOS): Added manual.
	(EXTRA_DIST): Added nettle.html.
	(%.html): Added rule for building nettle.html.

	* nettle.texinfo: New manual.

	* configure.in: Bumped version to 0.2.

	* testsuite/Makefile.am (TS_PROGS): Added cast128 test.

	* Added CAST128.

	* testsuite/serpent-test.m4: Added a few rudimentary tests
	extracted from the serpent package.

	* twofish.c: Adapted to nettle. Made constant tables const.
	Deleted bytes_to_word and word_to_bytes; use LE_READ_UINT32 and
	LE_WRITE_UINT32 instead.
	(twofish_selftest): Deleted. Moved the tests to the external
	testsuite.
	(twofish_set_key): Don't silently truncate too large keys.

	* sha1.c (sha1_update): Use unsigned for length.

	* serpent.c (serpent_set_key): Read the key backwards. Fixed
	padding (but there are no test vectors for key_size not a multiple
	of 4).
	(serpent_encrypt): Read and write data in the strange order used
	by the reference implementation.
	(serpent_decrypt): Likewise.

	* macros.h (FOR_BLOCKS): New macro, taken from lsh.

	* blowfish.h (struct blowfish_ctx): Use a two-dimensional array
	for s.

	* blowfish.c (initial_ctx): Arrange constants into a struct, to
	simplify key setup.
	(F): Deleted all but one definitions of the F function/macro.
	Added a context argument, and use that to find the subkeys.
	(R): Added context argument, and use that to find the subkeys.
	(blowfish_set_key): Some simplification.

	(encrypt): Deleted code for non-standard number of rounds. Deleted
	a bunch of local variables. Using the context pointer for
	everything should consume less registers.
	(decrypt): Likewise.

	* Makefile.am (libnettle_a_SOURCES): Added twofish.

2001-06-16  Niels Möller  <nisse@cuckoo.hack.org>

	* testsuite/blowfish-test.m4: Fixed test.

	* Added twofish implementation.

	* blowfish.h (struct blowfish_ctx): Use the correct size for the p
	array.

2001-06-15  Niels Möller  <nisse@ehand.com>

	* testsuite/blowfish-test.m4: Fixed testcase, use correct key
	length.

	* Makefile.am (libnettle_a_SOURCES): Added blowfish files.
	($(des_headers)): Strip directory part when passing file name to
	desdata.

	* testsuite/blowfish-test.m4: Added one test, from GNUPG.

	* Created blowfish.c and blowfish.h (from GNUPG via LSH). Needs
	more work.

	* aes.h: Fixed copyright notice to not mention GNU MP. XXX: Review
	all nettle copyrights.

	* testsuite/Makefile.am (TS_PROGS): Added tests for twofish and
	blowfish.

2001-06-13  Niels Möller  <nisse@ehand.com>

	* Makefile.am (libnettle_a_SOURCES): Added serpent files.

2001-06-12  Niels Möller  <nisse@cuckoo.hack.org>

	* des.c (des_encrypt, des_decrypt): Assert that the key setup was
	successful.

	* testsuite/Makefile.am (TS_PROGS): Added tests for des and sha1.

	* testsuite/sha1-test.m4: New file.

	* testsuite/des-test.m4: New file.

	* Added sha1 files.

	* Added desCore files.

	* Makefile.am: Added desCore and sha1.

2001-04-17  Niels Möller  <nisse@cuckoo.hack.org>

	* install-sh: Copied the standard install script.

	* testsuite/Makefile.am (CFLAGS): Disable optimization. Add
	$(top_srcdir) to the include path.
	(EXTRA_DIST): Added testutils.h, testutils.c and run-tests.
	(run-tests): Fixed path to run-tests.

	* Makefile.am (EXTRA_DIST): Added memxor.h.
	(libnettleinclude_HEADERS): Install headers in
	$(libnettleincludedir).

2001-04-13  Niels Möller  <nisse@cuckoo.hack.org>

	* Initial checkin.<|MERGE_RESOLUTION|>--- conflicted
+++ resolved
@@ -1,25 +1,6 @@
-<<<<<<< HEAD
-2019-06-26  Niels Möller  <nisse@lysator.liu.se>
-
-	* Released nettle-3.5.1.
-
-	* configure.ac: Update version number to 3.5.1.
-
-	* Makefile.in (distdir): Add x86_64/sha_ni to list of distributed
-	directories.
-
-	* Released nettle-3.5.
-
-2019-06-25  Niels Möller  <nisse@lysator.liu.se>
-
-	* config.sub: Update to 2019-05-23 version, from savannah's
-	config.git.
-	* config.guess: Update to 2019-06-10 version, from savannah's
-	config.git. Adds recognition of mips R6 and riscv.
-=======
 2019-06-06  Niels Möller  <nisse@lysator.liu.se>
 
-	Update for cmac changes, enabling const for the _message fucntions.
+	Update for cmac changes, enabling const for the _message functions.
 	* siv-cmac.c (_siv_s2v): Take a const struct cmac128_key as argument,
 	and use a local struct cmac128_ctx for message-specific state.
 	(siv_cmac_set_key): Take a struct cmac128_key as argument. Updated
@@ -74,7 +55,24 @@
 	(block_mulx): ... from old name.
 	* cmac-internal.h (_cmac128_block_mulx): New file, declare function.
 	* Makefile.in (DISTFILES): Added cmac-internal.h.
->>>>>>> 83296eb6
+
+2019-06-26  Niels Möller  <nisse@lysator.liu.se>
+
+	* Released nettle-3.5.1.
+
+	* configure.ac: Update version number to 3.5.1.
+
+	* Makefile.in (distdir): Add x86_64/sha_ni to list of distributed
+	directories.
+
+	* Released nettle-3.5.
+
+2019-06-25  Niels Möller  <nisse@lysator.liu.se>
+
+	* config.sub: Update to 2019-05-23 version, from savannah's
+	config.git.
+	* config.guess: Update to 2019-06-10 version, from savannah's
+	config.git. Adds recognition of mips R6 and riscv.
 
 2019-06-05  Niels Möller  <nisse@lysator.liu.se>
 
