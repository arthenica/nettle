--- conflicted
+++ resolved
@@ -1,4 +1,3 @@
-<<<<<<< HEAD
 2018-03-25  Niels Möller  <nisse@lysator.liu.se>
 
 	From Michael Weiser.
@@ -13,7 +12,7 @@
 	* arm/v6/sha1-compress.asm: Likewise.
 	* arm/v6/sha256-compress.asm: Likewise.
 	* arm/README: Document big-endian considerations.
-=======
+
 2018-03-17  Niels Möller  <nisse@lysator.liu.se>
 
 	Discourage direct access to data symbols with non-public size.
@@ -28,7 +27,6 @@
 	Update all internal use. Macros without leading underscore remain,
 	and expand to access via accessor functions nettle_get_ciphers and
 	similar.
->>>>>>> 8bf4747d
 
 2018-03-10  Niels Möller  <nisse@lysator.liu.se>
 
