--- conflicted
+++ resolved
@@ -1,20 +1,3 @@
-<<<<<<< HEAD
-2020-06-30  Niels Möller  <nisse@lysator.liu.se>
-
-	* nettle.texinfo (Miscellaneous hash functions): New section, with
-	Streebog documentation, contributed by Dmitry Baryshkov.
-	(Top): Added some missing entries to the detailed node listing
-
-2020-06-29  Niels Möller  <nisse@lysator.liu.se>
-
-	* .gitlab-ci.yml: Add cross tests for powerpc64le, based on patch
-	by Maamoun TK.
-
-2020-06-25  Niels Möller  <nisse@lysator.liu.se>
-
-	* x86_64/chacha-core-internal.asm (QROUND): Fix use of macro
-	arguments. Spotted by Torbjörn Granlund.
-=======
 2020-07-01  Niels Möller  <nisse@lysator.liu.se>
 
 	* testsuite/bcrypt-test.c: New file. Moved bcrypt tests here.
@@ -26,7 +9,22 @@
 	for bcrypt.
 	* testsuite/blowfish-test.c: Add bcrypt tests.
 	* nettle.texinfo (Cipher functions): Document bcrypt.
->>>>>>> 2b0d2b16
+
+2020-06-30  Niels Möller  <nisse@lysator.liu.se>
+
+	* nettle.texinfo (Miscellaneous hash functions): New section, with
+	Streebog documentation, contributed by Dmitry Baryshkov.
+	(Top): Added some missing entries to the detailed node listing
+
+2020-06-29  Niels Möller  <nisse@lysator.liu.se>
+
+	* .gitlab-ci.yml: Add cross tests for powerpc64le, based on patch
+	by Maamoun TK.
+
+2020-06-25  Niels Möller  <nisse@lysator.liu.se>
+
+	* x86_64/chacha-core-internal.asm (QROUND): Fix use of macro
+	arguments. Spotted by Torbjörn Granlund.
 
 2020-06-02  Niels Möller  <nisse@lysator.liu.se>
 
