--- conflicted
+++ resolved
@@ -1,4 +1,60 @@
-<<<<<<< HEAD
+2014-01-21  Niels Möller  <nisse@lysator.liu.se>
+
+	Merged camellia-reorg changes (starting at 2013-10-07).
+
+2013-10-10  Niels Möller  <nisse@lysator.liu.se>
+
+	* Makefile.in (nettle_SOURCES): Updated list of camellia files.
+
+	* testsuite/camellia-test.c (test_invert): Updated for new
+	camellia interface.
+
+	* camellia.h: Reorganized camellia interface, with distinct
+	context structs and functions for camellia128 and camellia256.
+
+	* camellia-meta.c: Deleted file.
+	* camellia256-meta.c: New file.
+	* camellia192-meta.c: New file.
+	* camellia128-meta.c: New file.
+
+	* camellia-set-decrypt-key.c: Deleted file, code moved to:
+	* camellia128-set-decrypt-key.c: New file.
+	(camellia128_invert_key, camellia128_set_decrypt_key): New
+	functions.
+	* camellia256-set-decrypt-key.c: New file.
+	(camellia256_invert_key, camellia256_set_decrypt_key)
+	(camellia192_set_decrypt_key): New functions.
+	* camellia-invert-key.c (_camellia_invert_key): New file and
+	function.
+
+	* camellia-set-encrypt-key.c: Deleted file, code moved to:
+	* camellia128-set-encrypt-key.c: New file.
+	(camellia128_set_encrypt_key): New function.
+	* camellia256-set-encrypt-key.c: New file.
+	(_camellia256_set_encrypt_key, camellia256_set_encrypt_key)
+	(camellia192_set_encrypt_key): New functions.
+	* camellia-absorb.c (_camellia_absorb): New file and function.
+	* camellia-internal.h: Moved key schedule macros here.
+
+	* camellia-crypt.c: Deleted file, code moved to:
+	* camellia128-crypt.c (camellia128_crypt): New file and function.
+	* camellia256-crypt.c (camellia256_crypt): New file and function.
+
+2013-10-07  Niels Möller  <nisse@lysator.liu.se>
+
+	* configure.ac: Delete check for ALIGNOF_UINT64_T, no longer
+	needed.
+	* config.m4.in: Likewise delete ALIGNOF_UINT64_T.
+
+	* camellia-crypt.c (camellia_crypt): Updated call to
+	_camellia_crypt.
+	* camellia-internal.h (_camellia_crypt): Updated prototype.
+	* camellia-crypt-internal.c (_camellia_crypt): Take separate
+	arguments for rounds and subkey array.
+	* x86_64/camellia-crypt-internal.asm: Likewise.	Also corrected
+	.file pseudo-ops.
+	* x86/camellia-crypt-internal.asm: Likewise.
+
 2014-01-20  Niels Möller  <nisse@lysator.liu.se>
 
 	* poly1305-internal.c (poly1305_digest): Use union nettle_block16
@@ -266,60 +322,6 @@
 2013-11-23  Niels Möller  <nisse@lysator.liu.se>
 
 	* configure.ac: Check also for openssl/ecdsa.h.
-=======
-2013-10-10  Niels Möller  <nisse@lysator.liu.se>
-
-	* Makefile.in (nettle_SOURCES): Updated list of camellia files.
-
-	* testsuite/camellia-test.c (test_invert): Updated for new
-	camellia interface.
-
-	* camellia.h: Reorganized camellia interface, with distinct
-	context structs and functions for camellia128 and camellia256.
-
-	* camellia-meta.c: Deleted file.
-	* camellia256-meta.c: New file.
-	* camellia192-meta.c: New file.
-	* camellia128-meta.c: New file.
-
-	* camellia-set-decrypt-key.c: Deleted file, code moved to:
-	* camellia128-set-decrypt-key.c: New file.
-	(camellia128_invert_key, camellia128_set_decrypt_key): New
-	functions.
-	* camellia256-set-decrypt-key.c: New file.
-	(camellia256_invert_key, camellia256_set_decrypt_key)
-	(camellia192_set_decrypt_key): New functions.
-	* camellia-invert-key.c (_camellia_invert_key): New file and
-	function.
-
-	* camellia-set-encrypt-key.c: Deleted file, code moved to:
-	* camellia128-set-encrypt-key.c: New file.
-	(camellia128_set_encrypt_key): New function.
-	* camellia256-set-encrypt-key.c: New file.
-	(_camellia256_set_encrypt_key, camellia256_set_encrypt_key)
-	(camellia192_set_encrypt_key): New functions.
-	* camellia-absorb.c (_camellia_absorb): New file and function.
-	* camellia-internal.h: Moved key schedule macros here.
-
-	* camellia-crypt.c: Deleted file, code moved to:
-	* camellia128-crypt.c (camellia128_crypt): New file and function.
-	* camellia256-crypt.c (camellia256_crypt): New file and function.
-
-2013-10-07  Niels Möller  <nisse@lysator.liu.se>
-
-	* configure.ac: Delete check for ALIGNOF_UINT64_T, no longer
-	needed.
-	* config.m4.in: Likewise delete ALIGNOF_UINT64_T.
-
-	* camellia-crypt.c (camellia_crypt): Updated call to
-	_camellia_crypt.
-	* camellia-internal.h (_camellia_crypt): Updated prototype.
-	* camellia-crypt-internal.c (_camellia_crypt): Take separate
-	arguments for rounds and subkey array.
-	* x86_64/camellia-crypt-internal.asm: Likewise.	Also corrected
-	.file pseudo-ops.
-	* x86/camellia-crypt-internal.asm: Likewise.
->>>>>>> 98277556
 
 2013-10-05  Niels Möller  <nisse@lysator.liu.se>
 
