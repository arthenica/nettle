--- conflicted
+++ resolved
@@ -1,9 +1,9 @@
+2021-09-12  Niels Möller  <nisse@lysator.liu.se>
+
+	* Merged CBC-AES changes into master branch.
+
 2021-09-09  Niels Möller  <nisse@lysator.liu.se>
 
-<<<<<<< HEAD
-	* x86_64/fat/cpuid.asm: Fix usage of W64_ENTRY and W64_EXIT, to
-	make fat builds work on 64-bit windows.
-=======
 	Implementation of CBC-AES for x86_64 aesni. Roughly 40%-50%
 	speedup benchmarked on Ryzen 5.
 	* x86_64/aesni/cbc-aes128-encrypt.asm: New file.
@@ -36,7 +36,11 @@
 	functions.
 	* examples/nettle-benchmark.c (time_aead): Skip decrypt benchmark,
 	if corresponding function pointer is NULL.
->>>>>>> 686fd559
+
+2021-09-09  Niels Möller  <nisse@lysator.liu.se>
+
+	* x86_64/fat/cpuid.asm: Fix usage of W64_ENTRY and W64_EXIT, to
+	make fat builds work on 64-bit windows.
 
 2021-08-16  Niels Möller  <nisse@lysator.liu.se>
 
