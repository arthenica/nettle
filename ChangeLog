<<<<<<< HEAD
2020-10-29  Niels Möller  <nisse@lysator.liu.se>

	* blowfish.c (blowfish_set_key): Add casts to uint32_t. Avoids
	undefined behavior, since shifting an 8-bit value left by 24 bits
	overflows the range of signed int. Reported by Guido Vranken.

2020-10-28  Niels Möller  <nisse@lysator.liu.se>

	* gmp-glue.h (cnd_add_n, cnd_sub_n, cnd_swap): Deleted, use
	corresponding functions mpn_cnd_add_n, mpn_cnd_sub_n,
	mpn_cnd_swap, available from GMP version 6.1.0. Update all
	callers, in particular, mpn_cnd_add_n and mpn_cnd_sub_n has one
	more argument than the old functions.

	* gmp-glue.c (mpn_cnd_add_n, mpn_cnd_sub_n, mpn_cnd_swap)
	[NETTLE_USE_MINI_GMP]: Fallback definitions or mini-gmp builds.

2020-10-14  Niels Möller  <nisse@lysator.liu.se>

	* ecc-mod-arith.c (ecc_mod_pow_2k, ecc_mod_pow_2k_mul): Moved
	functions here.
	* ecc-internal.h (ecc_mod_pow_2kp1): New macro, calling the more
	general ecc_mod_pow_2k_mul.
	* ecc-curve25519.c (ecc_mod_pow_2kp1): Deleted static function.
	* ecc-curve448.c (ecc_mod_pow_2k, ecc_mod_pow_2kp1): Deleted
	static functions.

2020-10-13  Niels Möller  <nisse@lysator.liu.se>

	* ecc-mod-inv.c (ecc_mod_inv_destructive): New helper function,
	not preserving input argument. Extracted from old ecc_mod_inv.
	(ecc_mod_inv): Call ecc_mod_inv_destructive.
	(ecc_mod_inv_redc): New inversion function, with input and output
	in redc form.

	* ecc-secp224r1.c: Select between ecc_mod_inv and ecc_mod_inv_redc.
	* ecc-secp256r1.c: Likewise.

	* ecc-j-to-a.c (ecc_j_to_a): Simplify redc-related logic, taking
	advantage of ecc->p.invert handling redc, when appropriate. Reduce
	scratch need from 5n to 4n in the process (assuming inversion
	needs 2n).

	* testsuite/ecc-modinv-test.c (ref_modinv): Updated to do redc, if
	appropriate.
=======
2020-11-07  Niels Möller  <nisse@lysator.liu.se>

	* configure.ac: New command line option --enable-power-altivec.
	Update asm_path logic, and add altivec to FAT_TEST_LIST.
	* fat-ppc.c (get_ppc_features): Add logic to check for altivec and
	vsx support, and select aither C or altivec implementation of
	chacha_core.
	* powerpc64/fat/chacha-core-internal-2.asm: New file.
>>>>>>> 19ba206d

2020-09-25  Niels Möller  <nisse@lysator.liu.se>

	* powerpc64/p7/chacha-core-internal.asm: New file.
	* Makefile.in (distdir): Add powerpc64/p7.

	* gcm.c (gcm_fill): Added separate implementations for big- and
	little-endian, to use uint64_t stores and less overhead.

2020-09-24  Niels Möller  <nisse@lysator.liu.se>

	* aclocal.m4 (GMP_ASM_POWERPC_R_REGISTERS): Prefer to use register
	names. Can be tested by configuring with CC='gcc -Wa,-mregnames'.

2020-09-21  Niels Möller  <nisse@lysator.liu.se>

	* m4-utils.m4: New file with m4 utilities, copied from GMP's
	mpn/asm-defs.m4.
	* Makefile.in (DISTFILES): Add m4-utils.m4.
	(%.asm): Include m4-utils.m4 for preprocessing of .asm files, and
	include config.m4 before machine.m4.

	* aclocal.m4 (GMP_ASM_POWERPC_R_REGISTERS): New configure test,
	adapted from corresponding test in GMP's acinlude.m4.
	* configure.ac (ASM_PPC_WANT_R_REGISTERS): New substituted
	variable. Set using GMP_ASM_POWERPC_R_REGISTERS, when powerpc64
	assembly code is enabled.
	* config.m4.in: Substituted here.
	* powerpc64/machine.m4: Check ASM_PPC_WANT_R_REGISTERS, and
	if needed, replace register names like r0, r1, ... with integers.

2020-09-15  Niels Möller  <nisse@lysator.liu.se>

	* Makefile.in (DISTFILES): Add missing file blowfish-internal.h.

2020-09-14  Niels Möller  <nisse@lysator.liu.se>

	* asm.m4: Delete use of changequote, stick to the m4 default
	quoting characters `'. Updated all assembly and m4 files.
	* x86_64/machine.m4 (W64_ENTRY, W64_EXIT): Delete quoting workaround.

2020-09-12  Niels Möller  <nisse@lysator.liu.se>

	* x86_64/salsa20-2core.asm: Fix incorrect W64_EXIT.

2020-08-29  Niels Möller  <nisse@lysator.liu.se>

	Initial powerpc64 assembly support, contributed by Mamone Tarsha:
	* configure.ac: New configure option --enable-power-crypto-ext.
	(asm_path): Setup this and related variables for powerpc64.
	* powerpc64/machine.m4: New file.
	* powerpc64/README: New file.
	* powerpc64/p8/aes-encrypt-internal.asm: New file.
	* powerpc64/p8/aes-decrypt-internal.asm: New file.
	* powerpc64/fat/aes-encrypt-internal-2.asm: New file.
	* powerpc64/fat/aes-decrypt-internal-2.asm: New file.
	* fat-ppc.c: New file.
	* Makefile.in (OPT_SOURCES): Add fat-ppc.c.
	(distdir): Add powerpc64 directories.
	* aes-decrypt-internal.c (_nettle_aes_decrypt_c): Alternative
	name, for fat builds.
	* aes-encrypt-internal.c (_nettle_aes_encrypt_c): Likewise.

2020-07-28  Niels Möller  <nisse@lysator.liu.se>

	* configure.ac (FAT_TEST_LIST): New substituted variable. Set for
	fat builds, otherwise empty.
	* Makefile.in (check-fat): New target, using $(FAT_TEST_LIST).

2020-07-13  Niels Möller  <nisse@lysator.liu.se>

	* chacha-crypt.c (chacha_crypt) [HAVE_NATIVE_chacha_3core]: Use
	_chacha_3core.

	* arm/neon/chacha-3core.asm: New file, 3-way interleaving of
	chacha.

2020-07-11  Niels Möller  <nisse@lysator.liu.se>

	* testsuite/chacha-test.c (test_main): Delete obsolete tests for
	chacha with 128-bit keys. #if:ed out since 2014-03-04, see below.
	(test_chacha_core): New function, test chacha with simple input
	structure.

2020-07-10  Niels Möller  <nisse@lysator.liu.se>

	* x86_64/salsa20-2core.asm: New file.
	* x86_64/salsa20-crypt.asm: Deleted, siince the 2core assembly is
	faster.

2020-07-08  Niels Möller  <nisse@lysator.liu.se>

	Rearrange salsa20, enabling ARM fat builds to use sala20_2core.
	* salsa20-crypt-internal.c (_salsa20_crypt_2core)
	(_salsa20_crypt_1core): New file, new functions. One or the other
	is used for implementing salsa20_crypt and salsa20r12_crypt,
	depending on availability of salsa20_2core.
	* salsa20-crypt.c (salsa20_crypt): Call _salsa20_crypt.
	* salsa20r12-crypt.c (salsa20r12_crypt): Likewise.
	* salsa20-internal.h: Declare new internal functions.
	* Makefile.in (nettle_SOURCES): Add salsa20-crypt-internal.c.
	* fat-setup.h (salsa20_crypt_func): New typedef.
	* fat-arm.c (_salsa20_crypt): Select _salsa20_crypt
	implementation, use 2core version when Neon instructions are
	available.
	* arm/fat/salsa20-2core.asm: New file, including Neon
	implementation. Trigger configure's HAVE_NATIVE_fat_salsa20_2core,
	* configure.ac: Add HAVE_NATIVE_fat_salsa20_2core, to identify the
	case that salsa20_2core is defined, but runtime checks are needed
	to determine if it is usable.

2020-07-06  Niels Möller  <nisse@lysator.liu.se>

	* testsuite/salsa20-test.c (test_salsa20_core): New function, test
	salsa20 with simple input structure.

	* configure.ac: Obey --enable-arm-neon=yes, even if not explicitly
	targetting ARM v6 or later.

2020-07-01  Niels Möller  <nisse@lysator.liu.se>

	* testsuite/bcrypt-test.c: New file. Moved bcrypt tests here.

	Support for bcrypt, contributed by Stephen R. van den Berg.
	* blowfish-bcrypt.c (blowfish_bcrypt_hash)
	(blowfish_bcrypt_verify): New file, new functions.
	* blowfish-internal.h: New header file, declaring internals needed
	for bcrypt.
	* testsuite/blowfish-test.c: Add bcrypt tests.
	* nettle.texinfo (Cipher functions): Document bcrypt.

2020-06-30  Niels Möller  <nisse@lysator.liu.se>

	* nettle.texinfo (Miscellaneous hash functions): New section, with
	Streebog documentation, contributed by Dmitry Baryshkov.
	(Top): Added some missing entries to the detailed node listing

2020-06-29  Niels Möller  <nisse@lysator.liu.se>

	* .gitlab-ci.yml: Add cross tests for powerpc64le, based on patch
	by Maamoun TK.

2020-06-25  Niels Möller  <nisse@lysator.liu.se>

	* x86_64/chacha-core-internal.asm (QROUND): Fix use of macro
	arguments. Spotted by Torbjörn Granlund.

2020-06-02  Niels Möller  <nisse@lysator.liu.se>

	* examples/nettle-benchmark.c (main): Delete call to
	time_overhead. The attempt to measure function call overhead is
	not very useful or accurate. The benchmarking loop is optimized
	away by gcc-10, making the benchmark program hang.
	(bench_nothing, time_overhead): Deleted.

2020-04-29  Niels Möller  <nisse@lysator.liu.se>

	* Released Nettle-3.6.

2020-04-27  Niels Möller  <nisse@lysator.liu.se>

	* configure.ac: Tweak gcc command line options. Delete checks for
	older gcc versions. Add -Wno-sign-compare, since warnings for
	signed/unsigned comparisons adds a lot of noise, in particular
	when building mini-gmp.

	* mini-gmp.c: Updated mini-gmp from the gmp repository, latest
	change from 2020-04-20.
	* mini-gmp.h: Likewise.

2020-04-25  Niels Möller  <nisse@lysator.liu.se>

	* gmp-glue.c (mpz_limbs_read, mpz_limbs_write, mpz_limbs_modify)
	(mpz_limbs_finish, mpz_roinit_n): Delete compatibility
	definitions. These functions available in GMP since version 6.0.0.
	* gmp-glue.h: Delete corresponding declarations, and preprocessor
	conditions.

	* configure.ac: Update required version of GMP to 6.1.0, needed
	for mpn_zero_p.
	* ecc-ecdsa-verify.c (zero_p): Deleted static function, usage
	replaced with mpn_zero_p.
	* testsuite/testutils.c (mpn_zero_p): Delete conditional
	definition.
	* testsuite/testutils.h: Delete corresponding declarations.

	* Makefile.in (DISTFILES): Add poly1305-internal.h.
	* testsuite/Makefile.in (DISTFILES): Delete setup-env.

2020-04-23  Niels Möller  <nisse@lysator.liu.se>

	* run-tests: Set WINEPATH, since it appears wine doesn't search
	for dlls in the unix PATH.
	* examples/setup-env: Delete creation of extra dll symlinks.
	* examples/teardown-env: Delete corresponding cleanup.
	* testsuite/setup-env: Deleted file (same symlink creation).
	* testsuite/teardown-env: Delete corresponding cleanup.

	* testsuite/ecc-add-test.c (test_main): Delete ASSERTs with
	functions pointer comparisons. They provide little value, and fail
	when linking with hogweed.dll on windows.
	* testsuite/ecc-dup-test.c (test_main): Likewise.

2020-04-22  Niels Möller  <nisse@lysator.liu.se>

	* testsuite/Makefile.in: Use pattern rules for test executables,
	replacing...
	(test-rules): ...deleted rule.
	* testsuite/.test-rules.make: Deleted file.

2020-04-21  Niels Möller  <nisse@lysator.liu.se>

	From Dmitry Baryshkov:
	* gostdsa-vko.c (gostdsa_vko): New file and function.
	* testsuite/gostdsa-vko-test.c (test_vko): New test.
	* nettle.texinfo (GOSTDSA): Document it.

2020-04-19  Niels Möller  <nisse@lysator.liu.se>

	From Dmitry Baryshkov:
	* gosthash94.h (struct gosthash94_ctx): Rearrange struct to enable
	use of MD_UPDATE macro, in particular, replacing byte count with
	block count and index. Also move buffer last, for consistency with
	other hash functions.
	* gosthash94.c (gosthash94_update_int): Use MD_UPDATE macro.
	(gosthash94_write_digest): Update for block count rather than byte
	count.

2020-04-17  Niels Möller  <nisse@lysator.liu.se>

	* configure.ac (LIBNETTLE_MAJOR): Increase libnettle version
	number to 8.0, for move of internal poly1305 functions.
	(LIBNETTLE_MINOR): Reset to zero.

2020-04-15  Niels Möller  <nisse@lysator.liu.se>

	From Dmitry Baryshkov:
	* poly1305.h (poly1305_set_key, poly1305_digest, _poly1305_block):
	Removed declarations from this public header file.
	* poly1305-internal.h: New file, with declarations of internal
	poly1305 functions.
	(_poly1305_set_key, _poly1305_digest): Renamed, with leading
	underscore. Updated definitions and all uses.

2020-04-12  Niels Möller  <nisse@lysator.liu.se>

	* Makefile.in (DISTFILES): Reorder to ensure that generated des
	headers can't be older than desdata.stamp.

	* testsuite/ed448-test.c: Define _GNU_SOURCE, for getline with gcc
	-std=c89.

2020-04-06  Niels Möller  <nisse@lysator.liu.se>

	* configure.ac (LIBHOGWEED_MAJOR): Increase libhogweed version
	number to 6.0, at request of Gnutls team.
	(LIBHOGWEED_MINOR): Reset to zero.

2020-04-01  Niels Möller  <nisse@lysator.liu.se>

	* config.guess: Update to 2020-01-01 version, from savannah's
	config.git.
	* config.sub: Likewise.

2020-03-31  Niels Möller  <nisse@lysator.liu.se>

	* aclocal.m4 (LSH_TYPE_SOCKLEN_T, LSH_CHECK_KRB_LIB, LSH_LIB_ARGP)
	(LSH_MAKE_CONDITIONAL): Delete unused macros.

	* config.make.in (abs_top_builddir, TEST_SHLIB_DIR): New variables.

	* run-tests: Check TEST_SHLIB_DIR, and set up LD_LIBRARY_PATH and
	related member variables.

	* testsuite/Makefile.in (check): Pass only TEST_SHLIB_DIR
	to the run-tests script, and leave setting of LD_LIBRARY_PATH and
	related variables to that script.
	* examples/Makefile.in (check): Likewise.

2020-03-26  Niels Möller  <nisse@lysator.liu.se>

	* configure.ac: Bump package version to 3.6.
	(LIBNETTLE_MINOR): Bump minor number, now 7.1.
	(LIBHOGWEED_MINOR): Bump minor numbers, now 5.1

2020-03-14  Niels Möller  <nisse@lysator.liu.se>

	From H.J. Lu:
	* configure.ac (ASM_X86_ENDBR)
	(ASM_X86_MARK_CETASM_X86_MARK_CET_ALIGN): New substituted
	variables.
	* config.m4.in: Substituted here. Add ASM_X86_MARK_CET to
	diversion inserted at end of assembly files.
	* asm.m4 (PROLOGUE): Add ASM_X86_ENDBR at entry point.

2020-03-09  Niels Möller  <nisse@lysator.liu.se>

	From Daiki Ueno:
	* chacha-crypt.c (chacha_crypt32): New function.
	* chacha-set-nonce.c (chacha_set_counter, chacha_set_counter32):
	New functions.
	* chacha.h (CHACHA_COUNTER_SIZE, CHACHA_COUNTER32_SIZE): New constants.
	* chacha-poly1305.c (chacha_poly1305_encrypt)
	(chacha_poly1305_decrypt): Use chacha_crypt32.
	* testsuite/chacha-test.c: Update tests to use new functions.
	* nettle.texinfo: Document new chacha functions, and update
	out-of-date chacha-poly1305 documentation.

2020-03-08  Niels Möller  <nisse@lysator.liu.se>

	From Dmitry Baryshkov:
	* cmac-des3-meta.c (nettle_cmac_des): New file, moving definition
	from...
	* testsuite/cmac-test.c: ... old location.
	* nettle-meta.h (nettle_cmac_des): Declare it.

2020-02-15  Niels Möller  <nisse@lysator.liu.se>

	From Dmitry Baryshkov:
	* ecc-internal.h (ecc_modq_add, ecc_modq_mul, ecc_modp_sqr)
	(ecc_modp_mul, ecc_mod_submul_1, ecc_modp_mul_1, ecc_modp_add)
	(ecc_modp_sub): Deleted macros. Updated callers to use respective
	functions instead.
	(ecc_modp_addmul_1): Delete unused macro.

2020-02-09  Niels Möller  <nisse@lysator.liu.se>

	Addition of struct nettle_mac based on patches by Daiki Ueno.
	* nettle-meta-macs.c (nettle_get_macs): New file, new function.
	* testsuite/meta-mac-test.c: New test.

	* nettle-meta.h (_NETTLE_HMAC): New macro.
	(nettle_hmac_md5, nettle_hmac_ripemd160, nettle_hmac_sha1)
	(nettle_hmac_sha224, nettle_hmac_sha256, nettle_hmac_sha384)
	(nettle_hmac_sha512): Declare.
	(struct nettle_mac): New public struct,
	* testsuite/testutils.h: ...moved from this file.

	* hmac-md5-meta.c: New file.
	* hmac-ripemd160-meta.c: Likewise.
	* hmac-sha1-meta.c: Likewise.
	* hmac-sha224-meta.c: Likewise.
	* hmac-sha256-meta.c: Likewise.
	* hmac-sha384-meta.c: Likewise.
	* hmac-sha512-meta.c: Likewise.

	* Makefile.in (nettle_SOURCES): Add new files.

	* testsuite/testutils.h (_NETTLE_HMAC): Delete unused version of
	this macro.
	* testsuite/testutils.c (test_mac): Allow testing with smaller
	digest size.
	* testsuite/hmac-test.c (test_main): Use test_mac for tests using
	key size == digest size.

	* testsuite/cmac-test.c (nettle_cmac_aes128, nettle_cmac_aes256):
	Moved to...
	* cmac-aes128-meta.c: New file.
	* cmac-aes256-meta.c: New file.

	* nettle-meta.h (struct nettle_mac): New public struct,
	* testsuite/testutils.h: ...moved from this file.

2020-02-06  Niels Möller  <nisse@lysator.liu.se>

	From Dmitry Baryshkov:
	* gost28147.h: Deleted, move declarations to gost28147-internal.h.

2020-02-05  Niels Möller  <nisse@lysator.liu.se>

	* configure.ac: On Solaris, link shared libraries with --shared
	rather than -G. For gcc, --shared is the proper way. For Solaris'
	proprietary cc, according to docs, it accepts --shared as an alias
	for -G since Oracle Solaris Studio 12.4, and it was made more gcc
	compatible in later versions. Since 12.4 was released in 2014,
	don't attempt to cater for older versions.

2020-01-26  Niels Möller  <nisse@lysator.liu.se>

	* ecc-internal.h (struct ecc_curve): Delete g, the curve
	generator, since it was used only by tests. Update all curve
	instances.

	* eccdata.c (output_curve): Delete output of ecc_g.
	(output_point): Delete name argument, and update callers.

	* testsuite/testutils.c (ecc_ref): Table of reference points moved
	out of test_ecc_mul_a. Add generator to the list of points.
	(test_ecc_mul_a): Use ecc_ref table also for the n == 1 case.
	(test_ecc_ga, test_ecc_get_g, test_ecc_get_ga): New functions,
	using the tabulated generator.

	* testsuite/ecc-add-test.c: Use test_ecc_get_g, instead of
	accessing ecc->g.
	* testsuite/ecc-dup-test.c: Likewise.
	* testsuite/ecc-mul-a-test.c: Use test_ecc_get_ga and test_ecc_ga.
	Delete special case for n == 1.
	* testsuite/ecc-mul-g-test.c: Use test_ecc_ga.

	Support for GOST DSA, contributed by Dmitry Baryshkov.
	* gostdsa-verify.c (gostdsa_verify): New file and function.
	* gostdsa-sign.c (gostdsa_sign): New file and function.
	* ecc-gostdsa-verify.c (ecdsa_in_range, ecc_gostdsa_verify_itch)
	(ecc_gostdsa_verify): New file and functions.
	* ecc-gostdsa-sign.c (ecc_gostdsa_sign_itch, ecc_gostdsa_sign):
	New file and functions.
	* ecc-internal.h (ECC_GOSTDSA_SIGN_ITCH): New macro.
	* ecc-hash.c (gost_hash): New function.
	* testsuite/gostdsa-verify-test.c: New test.
	* testsuite/gostdsa-sign-test.c: New test.
	* testsuite/gostdsa-keygen-test.c: New test.
	* testsuite/Makefile.in (TS_HOGWEED_SOURCES): Add new tests.

	Support for GOST gc256b and gc512a curves, contributed by Dmitry
	Baryshkov.
	* eccdata.c (ecc_curve_init): Add parameters for gost_gc256b and
	gost_gc512a.
	* ecc-gost-gc256b.c: New file, define _nettle_gost_gc256b.
	* ecc-gost-gc512a.c: New file, define _nettle_gost_gc512a.
	* Makefile.in: Add rules to generate ecc-gost-gc256b.h and
	ecc-gost-gc512a.h.
	(hogweed_SOURCES): Add ecc-gost-gc256b.c ecc-gost-gc512a.c.
	* examples/ecc-benchmark.c (curves): Add to list.
	* testsuite/testutils.c (ecc_curves): Add to list.
	(test_ecc_mul_a): Reference points for new curves.

	* NEWS: Started on entries for Nettle-3.6.

2020-01-25  Niels Möller  <nisse@lysator.liu.se>

	* examples/hogweed-benchmark.c (bench_curve_init): Pass correct
	sizes to knuth_lfib_random. Patch contributed by Dmitry Baryshkov.

2020-01-15  Niels Möller  <nisse@lysator.liu.se>

	* Makefile.in: Replace suffix rules by pattern rules. Move .asm
	rule above .c rule, since now the order of rules in the Makefile
	matters, rather than the order in the .SUFFIXES list.
	(aesdata, desdata, twofishdata, shadata, gcmdata, eccparams):
	Individual rules replaced by a pattern rule.
	(eccdata): Add explicit dependencies, to complement the pattern
	rule.
	* examples/Makefile.in: Replace suffix rules by pattern rules.
	* testsuite/Makefile.in: Likewise.
	* tools/Makefile.in: Likewise.

	* config.make.in: Empty .SUFFIXES, to not accidentally use any
	suffix rules.

	* aclocal.m4 (DEP_INCLUDE): Delete substituted variable.

	* Makefile.in: Use the GNU make directive -include to include
	dependency .d files. Delete dependency files on make clean.
	* examples/Makefile.in: Likewise.
	* testsuite/Makefile.in: Likewise. Also use $(OBJEXT) properly.
	* tools/Makefile.in: Likewise.

	* configure.ac (dummy-dep-files): Delete these config commands.

2020-01-10  Niels Möller  <nisse@lysator.liu.se>

	From Dmitry Eremin-Solenikov: Consistently rename ecc files and
	internal functions to include curve name rather than just number
	of bits. E.g.,
	* ecc-256.c (nettle_ecc_256_redc): File and function renamed to...
	* ecc-secp256r1.c (_nettle_ecc_256_redc): ... new names.
	* eccdata.c (ecc_curve_init, main): Take curve name as input, not
	bit size.

2020-01-03  Niels Möller  <nisse@lysator.liu.se>

	Add benchmarking of ed25519, ed448 and curve448.
	* examples/hogweed-benchmark.c: (struct eddsa_ctx): New struct.
	(bench_eddsa_init, bench_eddsa_sign, bench_eddsa_verify)
	(bench_eddsa_clear): New functions.
	(struct curve_ctx): New struct, generalizing struct curve25519_ctx.
	(bench_curve_init, bench_curve_mul_g, bench_curve_mul)
	(bench_curve_clear): New functions.
	(struct curve25519_ctx, bench_curve25519_mul_g)
	(bench_curve25519_mul, bench_curve25519): Deleted.
	(alg_list): Add eddsa and curve entries.
	(main): Delete call to bench_curve25519.

2020-01-02  Niels Möller  <nisse@lysator.liu.se>

	* eddsa-internal.h (nettle_eddsa_dom_func): New typedef.
	(struct ecc_eddsa): Use function pointer to represent eddsa dom
	string. To avoid calling sha512_update with empty input for
	ed25519.
	* ed448-shake256.c (ed448_dom): New function, calling
	sha3_256_update with the magic dom prefix.
	(_nettle_ed448_shake256): Point to it.
	* ed25519-sha512.c (_nettle_ed25519_sha512): Add do-nothing dom function.

	* eddsa-sign.c (_eddsa_sign): Update to use dom function pointer.
	* eddsa-verify.c (_eddsa_verify): Likewise.

	* eddsa-internal.h (struct ecc_eddsa): Add magic dom string,
	needed for ed448.
	* ed25519-sha512.c (_nettle_ed25519_sha512): Empty dom string.
	* ed448-shake256.c (_nettle_ed448_shake256): New file and
	parameter struct.

	* eddsa-hash.c (_eddsa_hash): Add digest_size as input argument.
	Handle ed448 digests with two extra bytes. Update callers.
	* eddsa-verify.c (_eddsa_verify): Hash dom string.
	* eddsa-sign.c (_eddsa_sign_itch): Assert that
	_eddsa_compress_itch isn't too large.
	(_eddsa_sign): New argument k1, with the hash prefix. Add hashing
	of this prefix and the dom string. Update callers. Fix final
	reduction, it's different for ed25519, with q slightly larger than
	a power of two, and ed448, with q slightly smaller.
	* eddsa-pubkey.c (_eddsa_public_key_itch): Assert that
	_eddsa_compress_itch isn't too large.

	Implementation of ed448-shake256, based on patch by Daiki Ueno.
	* ed448-shake256-pubkey.c (ed448_shake256_public_key): New file
	and function.
	* ed448-shake256-sign.c (ed448_shake256_sign): New file and function.
	* ed448-shake256-verify.c (ed448_shake256_verify): New file and function.

	* Makefile.in (hogweed_SOURCES): Add new ed448 files.

	* testsuite/eddsa-verify-test.c (test_ed448): New function.
	(test_main): New ed448 tests.
	* testsuite/eddsa-sign-test.c (test_ed448_sign): New function.
	(test_main): New ed448 tests.
	* testsuite/ed448-test.c: New tests.
	* testsuite/Makefile.in (TS_HOGWEED_SOURCES): Add ed448-test.c.

	* nettle.texinfo (Curve 25519 and Curve 448): Document ed448.

2020-01-01  Niels Möller  <nisse@lysator.liu.se>

	* ecc-448.c (ecc_mod_pow_2kp1): New function.
	(ecc_mod_pow_446m224m1): Reduce scratch usage from 6*n to 5*n, at
	the cost of one copy operation. Also use ecc_mod_pow_2kp1 where
	applicable.
	(ECC_448_INV_ITCH): Reduce to 5*ECC_LIMB_SIZE.
	(ECC_448_SQRT_ITCH): Reduce to 9*ECC_LIMB_SIZE.

	* testsuite/eddsa-compress-test.c: Test also with curve448.

2019-12-30  Niels Möller  <nisse@lysator.liu.se>

	Preparation for ed448, based on patch by Daiki Ueno.
	* eddsa-internal.h (struct ecc_eddsa): New struct for eddsa
	parameters.
	* ed25519-sha512.c (_nettle_ed25519_sha512): New parameter struct.
	* eddsa-expand.c (_eddsa_expand_key): Replace input
	struct nettle_hash with struct ecc_eddsa, and generalize for
	ed448. Update all callers.
	* eddsa-sign.c (_eddsa_sign): Likewise.
	* eddsa-verify.c (_eddsa_verify): Likewise.
	* eddsa-compress.c (_eddsa_compress): Store sign bit in most
	significant bit of last byte, as specified by RFC 8032.
	* eddsa-decompress.c (_eddsa_decompress): Corresponding update.
	Also generalize to support ed448, and make validity checks
	stricter.
	* testsuite/eddsa-sign-test.c (test_ed25519_sign): New function.
	(test_main): Use it.
	* testsuite/eddsa-verify-test.c (test_ed25519): New function.
	(test_main): Use it.

2019-12-28  Niels Möller  <nisse@lysator.liu.se>

	* bignum.h: Drop unrelated include of nettle-meta.h.
	* pss.h: Include nettle-meta.h explicitly.
	* eddsa-internal.h: Likewise.

2019-12-25  Niels Möller  <nisse@lysator.liu.se>

	Support for SHAKE256, based on patch by Daiki Ueno.
	* shake256.c (sha3_256_shake): New file and function.
	* Makefile.in (nettle_SOURCES): Add shake256.c.
	* testsuite/testutils.c (test_hash): Allow arbitrary digest size,
	if hash->digest_size == 0.
	* testsuite/shake.awk: New script to extract test vectors.
	* testsuite/Makefile.in (TS_NETTLE_SOURCES): Add shake256-test.c.
	(DISTFILES): Add shake.awk.
	* nettle.texinfo (Recommended hash functions): Document SHAKE-256.

	* sha3.c (_sha3_pad): Generalized with an argument for the magic
	suffix defining the sha3 instance.
	* sha3-internal.h (_sha3_pad_hash): New macro, for SHA3 hashes.
	Updated all callers of _sha3_pad.
	(_sha3_pad_shake): New macro, using the SHAKE magic byte 0x1f.

2019-12-19  Niels Möller  <nisse@lysator.liu.se>

	* ecc-mul-a-eh.c (ecc_mul_a_eh) [ECC_MUL_A_EH_WBITS == 0]: Use
	add_hh rather than add_hhh.
	(table_init) [[ECC_MUL_A_EH_WBITS > 0]: Likewise.
	* ecc-internal.h (ECC_MUL_A_EH_ITCH) [ECC_MUL_A_EH_WBITS == 0]:
	Reduced from 13*n to 12*n.

2019-12-18  Niels Möller  <nisse@lysator.liu.se>

	Rename add and dup functions for Edwards curves.
	* ecc-dup-th.c (ecc_dup_th): New file, move and rename ecc_dup_eh.
	* ecc-add-th.c (ecc_add_th): New file, move and rename ecc_add_eh.
	* ecc-add-thh.c (ecc_add_thh): New file, move and rename
	ecc_add_ehh.
	* ecc-dup-eh.c (ecc_dup_eh_untwisted): Rename to just ecc_dup_eh.
	* ecc-add-eh.c (ecc_add_ehh_untwisted): Rename to just ecc_add_eh.
	* ecc-add-ehh.c (ecc_add_ehh_untwisted): Rename to just ecc_add_ehh.
	* ecc-internal.h (ecc_dup_th, ecc_add_th, ecc_add_thh): Declare
	new functions, delete declarations of ecc_*_untwisted variants.
	(ECC_DUP_TH_ITCH, ECC_ADD_TH_ITCH, ECC_ADD_THH_ITCH): New macros.
	* ecc-25519.c (_nettle_curve25519): Update, use ecc_dup_th and
	friends.
	* ecc-448.c (_nettle_curve448): Update for rename, without
	_untwisted suffix.
	* Makefile.in (hogweed_SOURCES): Added ecc-dup-th.c, ecc-add-th.c,
	and ecc-add-thh.c
	* testsuite/ecc-dup-test.c (test_main): Update asserts.
	* testsuite/ecc-add-test.c (test_main): Likewise.

	* eddsa-verify.c (_eddsa_verify): Use function pointer rather than
	calling ecc_add_eh directly. Preparation for eddsa over curve448.

2019-12-17  Niels Möller  <nisse@lysator.liu.se>

	* examples/ecc-benchmark.c (bench_dup_hh): Rename, and use
	ecc->dup pointer.
	(bench_dup_jj): ... old name.
	(bench_add_hh): Rename, and use ecc->addd_hh pointer.
	(bench_add_jja): ... old name.
	(bench_dup_eh, bench_add_eh): Deleted.
	(bench_curve): Update, and delete curve25519 special case.
	(main): Update table headers accordingly.

2019-12-15  Niels Möller  <nisse@lysator.liu.se>

	* ecc-dup-eh.c (ecc_dup_eh): Eliminate one unneeded ecc_modp_add.

2019-12-14  Niels Möller  <nisse@lysator.liu.se>

	* ecc-mul-m.c (ecc_mul_m): New file and function. Implements
	multipliction for curves in Montgomery representation, as used for
	curve25519 and curve448. Extracted from curve25519_mul.
	* ecc-internal.h (ecc_mul_m): Declare.
	(ECC_MUL_M_ITCH): New macro.
	* Makefile.in (hogweed_SOURCES): Add ecc-mul-m.c.

	* curve25519-mul.c (curve25519_mul): Use ecc_mul_m.
	* curve448-mul.c (curve448_mul): Likewise.

2019-12-13  Niels Möller  <nisse@lysator.liu.se>

	* Merge curve448 implementation.

2019-12-09  Niels Möller  <nisse@lysator.liu.se>

	* ecc-internal.h: Revert itch macro changes. We now have
	h_to_a_itch <= mul_itch, mul_g_itch. Add asserts at a few places
	relying on this.
	(ECC_ECDSA_KEYGEN_ITCH, ECC_MAX): Delete macros.
	(ECC_ECDSA_SIGN_ITCH): Revert previous change.

	* ecc-448.c (ecc_mod_pow_446m224m1): Reduce scratch space from 9*n
	to 6*n.
	(ECC_448_INV_ITCH, ECC_448_SQRT_ITCH): Reduce accordingly.
	* curve448-mul.c (curve448_mul): Reduce allocation from 14*n to 12*n.

2019-12-08  Niels Möller  <nisse@lysator.liu.se>

	* x86_64/ecc-curve448-modp.asm (nettle_ecc_curve448_modp): New
	assembly function.
	* ecc-448.c (ecc_448_modp) [HAVE_NATIVE_ecc_curve448_modp]: Use
	native nettle_ecc_curve448_modp if available.
	* configure.ac (asm_hogweed_optional_list): Add ecc-curve448-modp.asm.
	(HAVE_NATIVE_ecc_curve448_modp): New config.h define.

2019-12-03  Niels Möller  <nisse@lysator.liu.se>

	* ecc-448.c (ecc_448_modp) [GMP_NUMB_BITS == 64]: New function.

2019-12-01  Niels Möller  <nisse@lysator.liu.se>

	Curve 448 support contributed by Daiki Ueno.
	* eccdata.c (enum ecc_type): Add ECC_TYPE_EDWARDS.
	(ecc_add): Support untwisted edwards curves.
	(ecc_curve_init): Add curve448 parameters.
	* ecc-internal.h (ECC_ECDSA_KEYGEN_ITCH): New macro.
	(ECC_ECDSA_SIGN_ITCH): Increased from 12*size to 13*size.
	(ECC_MAX): New macro.
	* ecc-448.c: New file.
	(ecc_mod_pow_2k, ecc_mod_pow_446m224m1, ecc_448_inv)
	(ecc_448_zero_p, ecc_448_sqrt): New functions.
	(_nettle_curve448): New curve definition.
	* curve448.h (CURVE448_SIZE): New constant.
	(curve448_mul_g, curve448_mul): Declare new public functions.
	* ecc-eh-to-a.c (ecc_eh_to_a): Update assert to allow the curve448
	Edwards curve.
	* curve448-mul.c (curve448_mul): New file and function.
	* curve448-mul-g.c (curve448_mul_g): New file and function.
	* curve448-eh-to-x.c (curve448_eh_to_x): New file and function.
	* ecc-dup-eh.c (ecc_dup_eh_untwisted): New function.
	* ecc-add-ehh.c (ecc_add_ehh_untwisted): New function.
	* ecc-add-eh.c (ecc_add_eh_untwisted): New function.
	* ecc-point.c (ecc_point_set): Add point validation for curve448.
	* ecc-point-mul.c (ecc_point_mul): Allow h_to_a_itch larger than
	mul_itch.
	* ecc-point-mul-g.c (ecc_point_mul_g): Allow h_to_a_itch
	larger than mul_g_itch. Switch from TMP_DECL/_ALLOC/_FREE to
	gmp_alloc_limbs/gmp_free_limbs.
	* ecdsa-keygen.c (ecdsa_generate_keypair): Use
	ECC_ECDSA_KEYGEN_ITCH.
	* Makefile.in (hogweed_SOURCES): Add ecc-448.c, curve448-mul-g.c,
	curve448-mul.c, and curve448-eh-to-x.c.
	(HEADERS): Add curve448.h.
	(ecc-448.h): New generated file.

	* testsuite/testutils.c (ecc_curves): Add _nettle_curve448 to list
	of tested curves.
	(test_ecc_mul_a): Add curve448.
	* testsuite/ecdsa-keygen-test.c (ecc_valid_p): Add curve448 support.
	* testsuite/ecdh-test.c (test_main): Add tests for (non-standard)
	curve448 diffie-hellman.
	* testsuite/ecc-add-test.c (test_main): Update for testing of curve448.
	* testsuite/ecc-dup-test.c (test_main): Likewise.
	* testsuite/ecc-mul-a-test.c (test_main): Likewise. Also increase
	scratch allocation for h_to_a_itch.
	* testsuite/ecc-mul-g-test.c (test_main): Likewise.
	* testsuite/curve448-dh-test.c: Test for curve448.
	* testsuite/Makefile.in (TS_HOGWEED_SOURCES): Add curve448-dh-test.c.

	* examples/ecc-benchmark.c: Add curve448 to list of benchmarked
	curves.

	* nettle.texinfo (Curve 25519 and Curve 448): Add docs.

2019-12-07  Niels Möller  <nisse@lysator.liu.se>

	* ecc-eh-to-a.c (ecc_eh_to_a): Require op == 0, delete code only
	used for non-standard ecdsa over curve25519.
	* testsuite/ecdsa-sign-test.c (test_main): Delete test of ecdsa
	over curve25519.
	* testsuite/ecdsa-verify-test.c (test_main): Likewise.
	* testsuite/ecdsa-keygen-test.c (test_main): Exclude curve25519
	from test.

2019-12-05  Niels Möller  <nisse@lysator.liu.se>

	* configure.ac: Use AC_TRY_LINK rather than AC_TRY_COMPILE to
	check for __builtin_bswap64. Since calling an non-existing
	function typically results in a warning only at compile time, but
	fails at link time. Patch contributed by by George Koehler.

2019-12-04  Niels Möller  <nisse@lysator.liu.se>

	* testsuite/testutils.c (test_cipher_cfb8): Add cast of size_t to
	unsigned long for argument to fprintf.

2019-11-21  Niels Möller  <nisse@lysator.liu.se>

	* eccdata.c (ecc_curve_init_str): Delete unused t and d arguments.
	Related to the the edwards_root member of struct ecc_curve, which
	was used by ecc_a_to_eh before it was deleted, see 2014-09-17
	entry below.
	(ecc_curve_init): Delete corresponding curve25519 constants, and
	NULL arguments passed for the other curves.

	* Merge curve448 preparations, from September 2017.

2017-09-23  Niels Möller  <nisse@lysator.liu.se>

	* eccdata.c: Reorganize curve25519 precomputation to work directly
	with the twisted Edwards curve, with new point addition based on a
	patch from Daiki Ueno.
	* ecc-25519.c (_nettle_curve25519): Update for removed Montgomery
	curve constant.

	* ecc-internal.h (struct ecc_curve): Delete unused pointer
	edwards_root. Update all instances.
	* eccdata.c (output_curve): Don't output it.

	* testsuite/ecc-add-test.c (test_main): Reduce test duplication.
	Use ecc->add_hhh_itch.
	* testsuite/ecc-dup-test.c (test_main): Reduce test duplication.
	Use ecc->dup_itch.

2017-09-23  Daiki Ueno  <dueno@redhat.com>

	* ecc-eh-to-a.c (ecc_eh_to_a): Use ecc->q.bit_size, instead of
	hard-coded value for curve25519.
	* eddsa-sign.c (_eddsa_sign): Likewise.

	* ecc-internal.h (ecc_dup_func): New typedef.
	(struct ecc_curve): New constants add_hh_itch and dup_itch, new
	function pointers add_hh and dup.
	* ecc-192.c, ecc-224.c, ecc-256.c, ecc-384.c, ecc-521.c,
	ecc-25519.c: Update accordingly.
	* ecc-mul-g-eh.c (ecc_mul_g_eh): Use new function pointers.
	* ecc-mul-a-eh.c (ecc_mul_a_eh, table_init, ecc_mul_a_eh):
	Likewise.
	* testsuite/ecc-dup-test.c (test_main): Likewise.
	* testsuite/ecc-add-test.c (test_main): Likewise.

2019-10-01  Niels Möller  <nisse@lysator.liu.se>

	* testsuite/testutils.c (test_cipher_cfb8): Reset destination area
	between tests. Encrypt/decrypt final partial block.

	From Daiki Ueno, fixing bug reported by Stephan Mueller:
	* cfb.c (cfb8_decrypt): Don't truncate output IV if input is
	shorter than block size.
	* testsuite/testutils.c (test_cipher_cfb8): Test splitting input
	into multiple calls to cfb8_encrypt and cfb8_decrypt.

2019-09-30  Niels Möller  <nisse@lysator.liu.se>

	* testsuite/siv-test.c (test_cipher_siv): Fix out-of-bounds read.
	Trim allocation size for de_data, drop some uses of
	SIV_DIGEST_SIZE, call FAIL for unexpected returned values.
	(test_compare_results): Delete digest argument.

2019-09-15  Niels Möller  <nisse@lysator.liu.se>

	From Dmitry Eremin-Solenikov:
	* gost28147.c (_gost28147_encrypt_block): New file, encrypt
	function and sbox tables moved here.
	* gosthash94.c: Update functions to take sbox array as argument.
	(gost_block_compress): Use _gost28147_encrypt_block.
	(gosthash94cp_update,gosthash94cp_digest): New functions.
	* gost28147-internal.h: New file.
	* gost28147.h: New file.
	* gosthash94-meta.c (nettle_gosthash94cp): New hash algorithm.
	* nettle-meta-hashes.c (_nettle_hashes): Add nettle_gosthash94 and
	nettle_gosthash94cp.
	* hmac-gosthash94.c (hmac_gosthash94_set_key)
	(hmac_gosthash94_update, hmac_gosthash94_digest)
	(hmac_gosthash94cp_set_key, hmac_gosthash94cp_update)
	(hmac_gosthash94cp_digest): New file and functions.
	* pbkdf2-hmac-gosthash94.c (pbkdf2_hmac_gosthash94cp): New file
	and function.
	* testsuite/pbkdf2-test.c (test_main): Add
	pbkdf2-hmac-gosthash94cp tests.
	* testsuite/hmac-test.c (test_main): Add hmac-gosthash94 tests.
	* testsuite/gosthash94-test.c (test_main): Add gosthash94cp tests.
	* nettle.texinfo (Legacy hash functions): Document gosthash94cp.

	* testsuite/dlopen-test.c (main): Use libnettle.dylib on MacOS.

2019-07-08  Niels Möller  <nisse@lysator.liu.se>

	* nettle-types.h (union nettle_block16): Mark w member as deprecated.
	* eax.c (block16_xor): Use uint64_t member of nettle_block16.
	* gcm.c (gcm_gf_add, gcm_gf_shift, gcm_gf_shift_8): Likewise.

2019-07-10  Niels Möller  <nisse@lysator.liu.se>

	From Dmitry Eremin-Solenikov:
	* cmac64.c (_cmac64_block_mulx, cmac64_set_key, cmac64_init)
	(cmac64_update, cmac64_digest): New file, new functions.
	* cmac-des3.c (cmac_des3_set_key, cmac_des3_update)
	(cmac_des3_digest): New file, new functions.
	* cmac.h: Add cmac64 and cmac_des3 declarations.
	* Makefile.in (nettle_SOURCES): Add cmac64.c and cmac-des3.c.
	* testsuite/cmac-test.c (test_main): Add tests for cmac_des3.

2019-07-02  Niels Möller  <nisse@lysator.liu.se>

	From Dmitry Eremin-Solenikov:
	* testsuite/testutils.c (test_mac): New function.
	* testsuite/cmac-test.c (nettle_cmac_aes128, nettle_cmac_aes256):
	New algorithm structs.
	(test_cmac_aes128, test_cmac_aes256): Use test_mac.

2019-06-06  Niels Möller  <nisse@lysator.liu.se>

	Update for cmac changes, enabling const for the _message functions.
	* siv-cmac.c (_siv_s2v): Take a const struct cmac128_key as argument,
	and use a local struct cmac128_ctx for message-specific state.
	(siv_cmac_set_key): Take a struct cmac128_key as argument. Updated
	callers.
	(siv_cmac_encrypt_message, siv_cmac_decrypt_message): Take a const
	struct cmac128_key as argument. Updated callers.

	* siv-cmac.h (SIV_CMAC_CTX): Changed to use struct cmac128_key
	rather than struct cmac128_ctx.

	* siv-cmac-aes256.c (siv_cmac_aes256_encrypt_message)
	(siv_cmac_aes256_decrypt_message): Likewise.
	* siv-cmac-aes128.c (siv_cmac_aes128_encrypt_message)
	(siv_cmac_aes128_decrypt_message): The ctx argument made const.

2019-05-15  Niels Möller  <nisse@lysator.liu.se>

	* siv-cmac.h (SIV_CMAC_AES128_KEY_SIZE, SIV_CMAC_AES256_KEY_SIZE):
	New constants.
	* testsuite/siv-test.c: Simplify tests a little.

	* siv-cmac.h (SIV_MIN_NONCE_SIZE): New constant, 1.
	* siv-cmac.c (_siv_s2v): Require non-empty nonce.
	* nettle.texinfo (SIV-CMAC): Update documentation.

2019-05-06  Niels Möller  <nisse@lysator.liu.se>

	SIV-CMAC mode, based on patch by Nikos Mavrogiannopoulos:
	* siv-cmac.h (SIV_BLOCK_SIZE, SIV_DIGEST_SIZE): New constants.
	(SIV_CMAC_CTX): New macro.
	(struct siv_cmac_aes128_ctx, struct siv_cmac_aes256_ctx): New
	context structs.
	* siv-cmac.c (_siv_s2v, siv_cmac_set_key)
	(siv_cmac_encrypt_message)
	(siv_cmac_decrypt_message): New file, new functions.
	* siv-cmac-aes128.c (siv_cmac_aes128_set_key)
	(siv_cmac_aes128_encrypt_message)
	(siv_cmac_aes128_decrypt_message): New file, new functions.
	* siv-cmac-aes256.c (siv_cmac_aes256_set_key)
	(siv_cmac_aes256_encrypt_message)
	(siv_cmac_aes256_decrypt_message): New file, new functions.
	* Makefile.in (nettle_SOURCES): Add siv-cmac source files.
	(HEADERS): Add siv-cmac.h.
	* testsuite/siv-test.c: New file.
	* testsuite/Makefile.in (TS_NETTLE_SOURCES): Added siv-test.c
	* nettle.texinfo (SIV-CMAC): Documentation.

2019-04-30  Niels Möller  <nisse@lysator.liu.se>

	Based on a patch contributed by Nikos Mavrogiannopoulos.
	* cmac.c (_cmac128_block_mulx): Renamed function...
	(block_mulx): ... from old name.
	* cmac-internal.h (_cmac128_block_mulx): New file, declare function.
	* Makefile.in (DISTFILES): Added cmac-internal.h.

2019-06-26  Niels Möller  <nisse@lysator.liu.se>

	* Released nettle-3.5.1.

	* configure.ac: Update version number to 3.5.1.

	* Makefile.in (distdir): Add x86_64/sha_ni to list of distributed
	directories.

	* Released nettle-3.5.

2019-06-25  Niels Möller  <nisse@lysator.liu.se>

	* config.sub: Update to 2019-05-23 version, from savannah's
	config.git.
	* config.guess: Update to 2019-06-10 version, from savannah's
	config.git. Adds recognition of mips R6 and riscv.

2019-06-05  Niels Möller  <nisse@lysator.liu.se>

	Further separation of CMAC per-message state from the
	message-independent subkeys, analogous to the gcm implementation.
	* cmac.h (struct cmac128_ctx): Remove key, instead a struct
	cmac128_key should be passed separately to functions that need it.
	(CMAC128_CTX): Include both a struct cmac128_key and a struct
	cmac128_ctx.
	(CMAC128_SET_KEY, CMAC128_DIGEST): Updated accordingly.

	* cmac.c (cmac128_set_key): Change argument type from cmac128_ctx
	to cmac128_key. Use a nettle_block16 for the constant zero block.
	(cmac128_init): New function, to initialize a cmac128_ctx.
	(cmac128_digest): Add cmac128_key argument. Move padding memset
	into the block handling a partial block. Call cmac128_init to
	reset state.

2019-06-01  Niels Möller  <nisse@lysator.liu.se>

	* cmac.h (struct cmac128_key): New struct.
	* cmac.h (struct cmac128_ctx): Use struct cmac128_key.
	* cmac.c (cmac128_set_key, cmac128_digest): Update accordingly.

2019-05-12  Niels Möller  <nisse@lysator.liu.se>

	Delete old libdes/openssl compatibility interface.
	* des-compat.c: Delete file.
	* des-compat.h: Delete file.
	* testsuite/des-compat-test.c: Delete file.
	* nettle.texinfo (Compatibility functions): Delete mention in documentation.

2019-05-11  Niels Möller  <nisse@lysator.liu.se>

	* NEWS: More updates for Nettle-3.5.

2019-04-27  Niels Möller  <nisse@lysator.liu.se>

	From Simo Sorce:
	* x86_64/poly1305-internal.asm: Add missing EPILOGUE.
	* x86_64/serpent-decrypt.asm: Likewise.
	* x86_64/serpent-encrypt.asm: Likewise.

2019-04-14  Niels Möller  <nisse@lysator.liu.se>

	* tools/nettle-pbkdf2.c (main): Check strdup return value.

2019-03-29  Niels Möller  <nisse@lysator.liu.se>

	* aes.h (struct aes_ctx): Redefine using a union of key-size
	specific contexts.
	* aes-decrypt.c (aes_decrypt): Use switch on key_size.
	* aes-encrypt.c (aes_encrypt): Likewise.
	* aes-set-decrypt-key.c (aes_invert_key): Likewise.
	* aes-set-encrypt-key.c (aes_set_encrypt_key): Likewise.

2019-03-27  Niels Möller  <nisse@lysator.liu.se>

	* xts.c (xts_shift): Arrange with a single write to u64[1].
	* cmac.c (block_mulx): Rewrite to work in the same way as
	xts_shift, with 64-bit operations. XTS and CMAC use opposite
	endianness, but otherwise, these two functions are identical.

2019-03-24  Niels Möller  <nisse@lysator.liu.se>

	From Simo Sorce:
	* xts.h: New file.
	* xts.c: New file.
	(BE_SHIFT): New macro.
	(xts_shift, check_length, xts_encrypt_message)
	(xts_decrypt_message): New functions.
	* xts-aes128.c (xts_aes128_set_encrypt_key)
	(xts_aes128_set_decrypt_key, xts_aes128_encrypt_message)
	(xts_aes128_decrypt_message): New file, new functions.
	* xts-aes256.c (xts_aes256_set_encrypt_key)
	(xts_aes256_set_decrypt_key, xts_aes256_encrypt_message)
	(xts_aes256_decrypt_message): New file, new functions.
	* nettle.texinfo (XTS): Document XTS mode.
	* Makefile.in (nettle_SOURCES): Add xts sourcce files.
	(HEADERS): New installed header xts.h.
	* testsuite/xts-test.c: New file.
	* testsuite/Makefile.in (TS_NETTLE_SOURCES): Add xts-test.c.

2019-02-06  Niels Möller  <nisse@lysator.liu.se>

	* gosthash94.h (struct gosthash94_ctx): Move block buffer last in
	struct.
	* md2.h (struct md2_ctx): Likewise.
	* md4.h (struct md4_ctx): Likewise.
	* md5.h (struct md5_ctx): Likewise.
	* ripemd160.h (struct ripemd160_ctx): Likewise.
	* sha1.h (struct sha1_ctx): Likewise.
	* sha2.h (struct sha256_ctx, struct sha512_ctx): Likewise.

2019-01-19  Niels Möller  <nisse@lysator.liu.se>

	* examples/Makefile.in (TARGETS): Delete eratosthenes, left over
	from earlier change.

	* fat-arm.c: Fix declarations of chacha_core functions.

	From Yuriy M. Kaminskiy:
	* fat-setup.h (chacha_core_func): New typedef.
	* fat-arm.c (fat_init): Enable choice between
	_nettle_chacha_core_c and _nettle_chacha_core_neon.
	* configure.ac (asm_nettle_optional_list): Add
	chacha-core-internal-2.asm.
	* chacha-core-internal.c: Enable fat build with C and asm version.
	* arm/fat/chacha-core-internal-2.asm: New file.

2019-01-12  Niels Möller  <nisse@lysator.liu.se>

	* examples/eratosthenes.c: Deleted program.
	* examples/Makefile.in: Delete rule to build and distribute it.

2019-01-10  Niels Möller  <nisse@lysator.liu.se>

	* testsuite/rsa-compute-root-test.c (test_one): Use %u and
	corresponding cast, when printing bit sizes.

2019-01-09  Niels Möller  <nisse@lysator.liu.se>

	* examples/nettle-benchmark.c (GET_CYCLE_COUNTER): Add volatile to
	inline asm.

2019-01-08  Niels Möller  <nisse@lysator.liu.se>

	* sha512-compress.c: Add missing include of sha2-internal.h.

2019-01-06  Niels Möller  <nisse@lysator.liu.se>

	* testsuite/rsa-compute-root-test.c (generate_keypair): Fix assert
	call with side-effects.

2019-01-06  Niels Möller  <nisse@lysator.liu.se>

	* nettle-types.h: Don't use nettle-stdint.h, include <stdint.h>
	directly.
	* nettle-write.h: Likewise.
	* configure.ac: Delete use of AX_CREATE_STDINT_H.
	* aclocal.m4 (AX_CREATE_STDINT_H): Delete.
	* Makefile.in (INSTALL_HEADERS, distclean-here): Delete mention of
	nettle-stdint.h.

2018-12-26  Niels Möller  <nisse@lysator.liu.se>

	* examples/hogweed-benchmark.c (make_openssl_rsa_ctx): New helper
	function. Call openssl's RSA_generate_key_ex rather then the
	deprecated RSA_generate_key.
	(bench_openssl_rsa_init, bench_openssl_rsa_tr_init): Use it.

	* eccdata.c (ecc_pippenger_precompute): Check that table size is
	at least 2. Intended to silence warning from the clang static
	analyzer.

	* configure.ac: Bump package version to 3.5.
	(LIBNETTLE_MAJOR): Bump major number, now 7.
	(LIBHOGWEED_MAJOR): Bump major number, now 5.
	(LIBNETTLE_MINOR, LIBHOGWEED_MINOR): Reset to zero.

	* pkcs1-internal.h: New header file, moved declarations of
	_pkcs1_sec_decrypt and _pkcs1_sec_decrypt_variable here.
	* rsa-internal.h: ... old location.
	* Makefile.in (DISTFILES): Added pkcs1-internal.h.
	* pkcs1-decrypt.c: Include new file.
	* pkcs1-sec-decrypt.c: Likewise.
	* rsa-decrypt-tr.c: Likewise.
	* rsa-sec-decrypt.c: Likewise.
	* testsuite/pkcs1-sec-decrypt-test.c: Likewise.

	* tools/nettle-pbkdf2.c: Add #define _GNU_SOURCE, needed for
	strdup with gcc -std=c89.
	* testsuite/ed25519-test.c: Add #define _GNU_SOURCE, needed for
	getline with gcc -std=c89.

	* rsa-sign-tr.c (sec_equal): Fix accidental use of C99 for loop.
	Reported by Andreas Gustafsson.
	* testsuite/rsa-sec-decrypt-test.c (test_main): Likewise.

2018-12-04  Niels Möller  <nisse@lysator.liu.se>

	* Released nettle-3.4.1.

2018-11-28  Niels Möller  <nisse@lysator.liu.se>

	* configure.ac: Update GMP check. Check for the function
	mpn_sec_div_r, available since GMP-6.0.0.

	* testsuite/rsa-encrypt-test.c (test_main): Fix allocation of
	decrypted storage. Update test of rsa_decrypt, to allow clobbering
	of all of the passed in message area.

	* pkcs1-decrypt.c (pkcs1_decrypt): Rewrite as a wrapper around
	_pkcs1_sec_decrypt_variable. Improves side-channel silence of the
	only caller, rsa_decrypt.

	* Makefile.in (DISTFILES): Add rsa-internal.h, needed for make
	dist. Patch from Simo Sorce.

	* rsa-internal.h: Add include of rsa.h.

2018-11-27  Niels Möller  <nisse@lysator.liu.se>

	* rsa-sec-compute-root.c (sec_mul, sec_mod_mul, sec_powm): New
	local helper functions, with their own itch functions.
	(_rsa_sec_compute_root_itch, _rsa_sec_compute_root): Rewrote to
	use helpers, for clarity.

2018-11-26  Niels Möller  <nisse@lysator.liu.se>

	* testsuite/rsa-compute-root-test.c (generate_keypair): Simplify
	selection of psize and qsize, and fix so that qsize is used.
	(test_main): Add outer loop, to test with more than one key.
	Deallocate storage before exiting.

2018-11-25  Niels Möller  <nisse@lysator.liu.se>

	* testsuite/rsa-compute-root-test.c: Renamed, from ...
	* testsuite/rsa-sec-compute-root-test.c: ... old name.

	* rsa.h (rsa_sec_compute_root_tr): Deleted declaration, moved to ...
	* rsa-internal.h (_rsa_sec_compute_root_tr): ... new location.
	* rsa-sign-tr.c (_rsa_sec_compute_root_tr): Renamed, from...
	(rsa_sec_compute_root_tr): ... old name. Updated callers.
	(cnd_mpn_zero): Use a volatile-declared mask variable.

	* testsuite/testutils.c (mpz_urandomb) [NETTLE_USE_MINI_GMP]: Fix
	masking of most significant bits.

	* rsa-decrypt-tr.c (rsa_decrypt_tr): Use
	NETTLE_OCTET_SIZE_TO_LIMB_SIZE.

	* testsuite/rsa-sec-decrypt-test.c (rsa_decrypt_for_test): Tweak
	valgrind marking, and document potential leakage of lowest and
	highest bits of p and q.

	* rsa-sec-compute-root.c (_rsa_sec_compute_root): Avoid calls to
	mpz_sizeinbase, since that potentially leaks most significant bits
	of private key parameters a and b.

	* testsuite/pkcs1-sec-decrypt-test.c (pkcs1_decrypt_for_test): Fix
	valgrind marking of return value.

	Merged below changes from Simo Sorce, to make RSA private key
	operations side-channel silent.

2018-11-08  Simo Sorce  <simo@redhat.com>

	* rsa-sign.c (rsa_compute_root) [!NETTLE_USE_MINI_GMP]: Use
	_rsa_sec_compute_root.

	* testsuite/rsa-sec-compute-root-test.c: Add more tests for new
	side-channel silent functions.

	* rsa-sign.c (rsa_private_key_prepare): Check that qn + cn >= pn,
	since that is required for one of the GMP calls in
	_rsa_sec_compute_root.

	* rsa-decrypt-tr.c: Switch to use side-channel silent functions.

	* pkcs1-sec-decrypt.c (_pkcs1_sec_decrypt_variable): New private
	function. Variable size version for backwards compatibility.

	* testsuite/rsa-sec-decrypt-test.c: Adds more tests.

	* rsa-sec-decrypt.c (rsa_sec_decrypt): New function.
	Fixed length side-channel silent version of rsa-decrypt.
	* testsuite/rsa-encrypt-test.c: add tests for the new fucntion.

	* testsuite/pkcs1-sec-decrypt-test.c: Adds tests for
	_pkcs1_sec_decrypt.

	* gmp-glue.c (mpn_get_base256): New function.

	* pkcs1-sec-decrypt.c (_pkcs1_sec_decrypt): New private function.
	Fixed length side-channel silent version of pkcs1-decrypt.

	* cnd-memcpy.c (cnd_memcpy): New function.
	* memops.h: Declare it.
	* testsuite/cnd-memcpy-test.c: New test case.

	* rsa-sign-tr.c (rsa_sec_compute_root_tr): New function that uses
	_rsa_sec_compute_root, as well as side-channel silent RSA
	blinding.
	(rsa_compute_root_tr) Rewritten as a wrapper around
	rsa_sec_compute_root_tr.
	(rsa_sec_blind, rsa_sec_unblind, sec_equal, rsa_sec_check_root)
	(cnd_mpn_zero): New helper functions.
	(rsa_sec_compute_root_tr) [NETTLE_USE_MINI_GMP]: Defined as a not
	side-channel silent wrapper around rsa_compute_root_tr, and the
	latter function left unchanged.

	* rsa-sec-compute-root.c (_rsa_sec_compute_root_itch)
	(_rsa_sec_compute_root): New file, new private functions.
	Side-channel silent version of rsa_compute_root.
	* rsa-internal.h: New header file with declarations.

	* gmp-glue.h (NETTLE_OCTET_SIZE_TO_LIMB_SIZE): New macro.

2018-11-24  Niels Möller  <nisse@lysator.liu.se>

	* configure.ac: Bump package version to 3.4.1.
	(LIBNETTLE_MINOR): Bump library version to 6.5.
	(LIBHOGWEED_MINOR): Bump library version to 4.5.

2018-11-17  Niels Möller  <nisse@lysator.liu.se>

	* examples/hogweed-benchmark.c (bench_rsa_verify)
	(bench_openssl_rsa_tr_init): New functions.
	(alg_list): Benchmark timing-resistant RSA functions, i.e.,
	including RSA blinding.
	(main): Increase width of first column, here and in other
	printouts.

2018-10-10  Dmitry Eremin-Solenikov  <dbaryshkov@gmail.com>

	* ctr16.c (_ctr_crypt16): Bugfix for the src == dst case, when
	processing more than on full block of size CTR_BUFFER_LIMIT, src
	and dst arguments to memxor3 were not properly updated.

2018-10-10  Niels Möller  <nisse@lysator.liu.se>

	* aes-set-encrypt-key.c: Add missing include of stdlib.h.
	* des-compat.c: Likewise.

2018-09-13  Niels Möller  <nisse@lysator.liu.se>

	* rsa-keygen.c (rsa_generate_keypair): Delete unlikely and
	redundant check for p == q.

2018-08-09  Niels Möller  <nisse@lysator.liu.se>

	* rsa-internal.h (_rsa_blind, _rsa_unblind): Mark with
	_NETTLE_ATTRIBUTE_DEPRECATED.

	* nettle-types.h (_NETTLE_ATTRIBUTE_PURE)
	(_NETTLE_ATTRIBUTE_DEPRECATED): New macros, for gcc and
	lookalikes.
	* ecc-curve.h: Include nettle-types.h, and use
	_NETTLE_ATTRIBUTE_PURE instead of local definition.
	* nettle-meta.h: Use _NETTLE_ATTRIBUTE_PURE, instead of explicit
	#ifdefs.

	* aes.h: Mark functions using struct aes_ctx interface as
	deprecated. Add #undef _NETTLE_ATTRIBUTE_DEPRECATED in files where
	the functions are implemented or tested.
	* gcm.h: Similarly mark functions using gcm_aes_ctx as deprecated.

	* nettle-internal.c (des_set_key_wrapper, des3_set_key_wrapper)
	(blowfish128_set_key_wrapper): Wrapper functions, to avoid cast
	between incompatible function types (which gcc-8 warns about).
	Wrappers are expected to compile to a single jmp instruction.

	* des-compat.c (des_compat_des3_encrypt)
	(des_compat_des3_decrypt): Change length argument type to size_t.

2018-08-08  Niels Möller  <nisse@lysator.liu.se>

	* nettle.texinfo (Compatibility): New section on ABI and API
	compatibility.

2018-07-25  Dmitry Eremin-Solenikov  <dbaryshkov@gmail.com>

	* examples/nettle-benchmark.c: Add benchmarking for HMAC functions.

2018-07-13  Niels Möller  <nisse@lysator.liu.se>

	* examples/eratosthenes.c (vector_alloc): Add assert related to
	overflow in the size calculation. Fixes a corner case identified
	by static analysis.
	(vector_init): Analogous assert.

2018-07-12  Niels Möller  <nisse@lysator.liu.se>

	* examples/eratosthenes.c (main): Don't allocate bitmap storage
	for limit == 2 (early exit), closing memory leak at exit.
	(main): Fix handling of short -q option.

	* eccdata.c (output_curve): Replace mpz_init_set_ui by mpz_set_ui,
	to fix memory leak.
	(ecc_curve_clear): New function.
	(main): Call it, to deallocate storage before exit.

2018-07-08  Niels Möller  <nisse@lysator.liu.se>

	* fat-x86_64.c (fat_init): Fix setup for nettle_sha1_compress.
	* x86_64/fat/sha1-compress.asm: Add leading underscore to symbol name.
	* x86_64/fat/sha1-compress-2.asm: Likewise.

2018-07-07  Niels Möller  <nisse@lysator.liu.se>

	From Nikos Mavrogiannopoulos.
	* sha1-compress.c (nettle_sha1_compress): Renamed, and promoted to
	public function, since there's known appliation usage (filezilla).
	* sha1.h (_nettle_sha1_compress): Old name, now a preprocessor
	alias for the new name.
	* md5-compress.c (nettle_md5_compress): Similarly renamed (used by
	sogo).
	* md5.h (_nettle_md5_compress): Old name,, now a preprocessor
	alias for the new name.

	* chacha-internal.h, dsa-internal.h, eddsa-internal.h:
	* hogweed-internal.h, ripemd160-internal.h, rsa-internal.h:
	* salsa20-internal.h, sha2-internal.h, sha3-internal.h:
	* umac-internal.h: Internal declarations moved to new header
	files, which are not installed..
	* Makefile.in (DISTFILES): Added above files.

	* libnettle.map.in: Use a different symbol version for _nettle_*
	symbols, depending on the minor release. This marks these symbols
	explicitly not part of the public Nettle ABI.
	* libhogweed.map.in: Analogous change.

2018-06-17  Niels Möller  <nisse@lysator.liu.se>

	* aclocal.m4 (NETTLE_CHECK_IFUNC): Fix quoting. Patch contributed
	by Dmitry Eremin-Solenikov.

	* testsuite/symbols-test: Exclude ____chkstk_darwin symbols,
	produced by Apple's Xcode 10 compiler. Patch contributed by
	Dominyk Tiller.

2018-03-25  Niels Möller  <nisse@lysator.liu.se>

	From Michael Weiser.
	* configure.ac (ASM_WORDS_BIGENDIAN): New substution, set from AC_C_BIGENDIAN.
	* config.m4.in: Use it to set WORDS_BIGENDIAN.
	* asm.m4 (IF_BE, IF_LE): New macros.
	* arm/memxor.asm: Support big-endian ARM.
	* arm/memxor3.asm: Likewise.
	* arm/neon/chacha-core-internal.asm: Likewise.
	* arm/neon/salsa20-core-internal.asm: Likewise.
	* arm/neon/umac-nh.asm: Likewise.
	* arm/v6/sha1-compress.asm: Likewise.
	* arm/v6/sha256-compress.asm: Likewise.
	* arm/README: Document big-endian considerations.

2018-03-17  Niels Möller  <nisse@lysator.liu.se>

	Discourage direct access to data symbols with non-public size.
	Direct references to these symbols may result in copy-relocations
	like R_X86_64_COPY, which make the symbol size leak into the ABI.
	* ecc-curve.h (_nettle_secp_192r1, _nettle_secp_224r1)
	(_nettle_secp_256r1, _nettle_secp_384r1, _nettle_secp_521r1): Add
	leading underscore on these data symbols.

	* nettle-meta.h (_nettle_ciphers, _nettle_hashes, _nettle_aeads)
	(_nettle_armors): Add leading underscore on these data symbols.
	Update all internal use. Macros without leading underscore remain,
	and expand to access via accessor functions nettle_get_ciphers and
	similar.

2018-03-10  Niels Möller  <nisse@lysator.liu.se>

	* eccdata.c (ecc_table_size): New helper function.
	(ecc_pippenger_precompute): Display warning for poor parameters.

	* eccparams.c (main): New program, to list parameter alternatives
	for Pippenger's algorithm.

	* Makefile.in: Tweak parameters for ecc tables.
	(ecc-192.h): Change parameters from k = 7, c = 6 to k = 8, c = 6.
	Reduces table size from 15 KB to 12 KB. Modest speedup, appr. 3%
	for ecdsa signatures.
	(ecc-224.h): Change parameters from k = 12, c = 6 to k = 16, c =
	7. Table size unchanged (14 KB in 32-bit platforms, 18 KB on
	64-bit platforms. Minor speedup, appr. 1% for ecdsa signatures.
	(ecc-256.h): Change parameters from k = 14, c = 6 to k = 11, c =
	6. Table size unchanged, 16 KB. 14% speedup for ecdsa signatures.
	(ecc-384.h): Changed parameters from k = 41, c = 6 to k = 32, c =
	6. Table size unchanged. 12% speedup for ecdsa signatures.
	(ecc-521.h): Changed parameters from k = 56, c = 6 to k 44, c = 6.
	Table size unchanged (17 KB on 32-bit platforms, 18 KB on 64-bit
	platforms). 15% speedup for ecdsa signatures.
	(ecc-255.h): Change parameters from k = 14, c = 6 to k = 11, c =
	6. Table size unchanged, 16 KB. 24% speedup for eddsa signatures.

2018-03-14  Niels Möller  <nisse@lysator.liu.se>

	Merge sha256 code using the x86_64 sha_ni instructions, starting
	2018-02-21.

2018-03-11  Niels Möller  <nisse@lysator.liu.se>

	* x86_64/fat/sha256-compress.asm: New file.
	* x86_64/fat/sha256-compress-2.asm: New file.
	* fat-x86_64.c (fat_init): Select plain x86_64 assembly version or
	sha_ni version for sha256_compress.

2018-02-21  Niels Möller  <nisse@lysator.liu.se>

	* x86_64/sha_ni/sha256-compress.asm: New implementation using sha_ni
	instructions.

2018-02-20  Niels Möller  <nisse@lysator.liu.se>

	* testsuite/cmac-test.c (test_cmac_hash): Deallocate ctx properly.

2018-02-19  Niels Möller  <nisse@lysator.liu.se>

	Mostly aesthetic changes. Besides indentation:
	* cmac.h (struct cmac128): Rename, to cmac128_ctx.
	(CMAC128_CTX): Rename first member from data to ctx.

	* cmac.c: Use const void * as the type for cipher arguments.
	(block_mulx): Un-inline.
	(cmac128_set_key): Make a constant function local.

	* testsuite/cmac-test.c: Delete local typedefs.

2018-02-19  Nikos Mavrogiannopoulos  <nmav@redhat.com>

	Add support for CMAC.
	* cmac.h: New file.
	(struct cmac128): New struct.
	* cmac.c (block_mulx, cmac128_set_key, cmac128_update)
	(cmac128_digest): New file, new functions.
	* cmac-aes128.c (cmac_aes128_set_key, cmac_aes128_update)
	(cmac_aes128_digest): New file, new functions.
	* cmac-aes256.c (cmac_aes256_set_key, cmac_aes256_update)
	(cmac_aes256_digest): New file, new functions.
	* Makefile.in (nettle_SOURCES): Added cmac.c cmac-aes128.c cmac-aes256.c.
	(HEADERS): Added cmac.h.

	* testsuite/cmac-test.c: New tests.
	* testsuite/Makefile.in (TS_NETTLE_SOURCES): Add cmac-test.c.

	* examples/nettle-benchmark.c (time_cmac): New function.
	(main): Use it.

	* nettle.texinfo: Document CMAC.

2018-02-20  Niels Möller  <nisse@lysator.liu.se>

	* testsuite/cbc-test.c (test_cbc_bulk): Use struct
	aes256_ctx, instead of the deprecated struct aes_ctx.
	* testsuite/cfb-test.c (test_cfb_bulk): Likewise.
	* examples/rsa-session.h (struct rsa_session): Likewise.
	* examples/rsa-encrypt.c (rsa_session_set_encrypt_key)
	(process_file): Use aes256_* functions.
	* examples/rsa-decrypt.c (rsa_session_set_decrypt_key)
	(process_file): Likewise.

2018-02-19  Niels Möller  <nisse@lysator.liu.se>

	* nettle-internal.h: Include sha3.h, needed for the definition of
	NETTLE_MAX_HASH_CONTEXT_SIZE.
	(TMP_DECL_ALIGN, TMP_ALLOC_ALIGN): New macros, to support
	allocation of context structs with alignment requirements.
	[!HAVE_ALLOCA]: Also use assert, rather than calling abort
	directly.

	* pss.c (pss_encode_mgf1, pss_verify_mgf1): Use new macros.
	* pss-mgf1.c (pss_mgf1): Likewise.

2018-02-18  Niels Möller  <nisse@lysator.liu.se>

	* testsuite/Makefile.in (TS_NETTLE_SOURCES): Moved pss-mgf1-test.c...
	(TS_HOGWEED_SOURCES): ...to here. Fixes link failure in builds
	without public-key support.

2018-02-18  Dmitry Eremin-Solenikov  <dbaryshkov@gmail.com>

	* examples/nettle-openssl.c): Move expressions with side effects
	out of asserts.

2018-02-17  Dmitry Eremin-Solenikov  <dbaryshkov@gmail.com>

	(openssl_evp_set_encrypt_key, openssl_evp_set_decrypt_key): Use
	EVP_CipherInit_ex.
	* examples/nettle-openssl.c (nettle_openssl_gcm_aes128)
	(nettle_openssl_gcm_aes192, nettle_openssl_gcm_aes256): New aead
	algorithms, for benchmarking purposes, and supporting wrapper functions.
	* nettle-internal.h: Corresponding declarations.
	* examples/nettle-benchmark.c (main): Include openssl's gcm aes in
	benchmark.

2018-02-16  Niels Möller  <nisse@lysator.liu.se>

	* nettle.texinfo: Improved index entries.
	(Cipher functions): Update CAST128/CAST5 docs. Inconsistencies
	spotted by Henrik Rindlöw.

2018-02-10  Niels Möller  <nisse@lysator.liu.se>

	* configure.ac: New configure option --enable-x86-sha-ni.

2018-02-07  Niels Möller  <nisse@lysator.liu.se>

	* x86_64/fat/sha1-compress.asm: New file.
	* x86_64/fat/sha1-compress-2.asm: New file.
	* fat-x86_64.c (fat_init): Select plain x86_64 assembly version or
	sha_ni version for sha1_compress.

2018-02-05  Niels Möller  <nisse@lysator.liu.se>

	* x86_64/sha_ni/sha1-compress.asm: New implementation using sha_ni
	instructions.

	* fat-x86_64.c (get_x86_features): Check for sha_ni extension.

	* x86_64/fat/cpuid.asm: Clear %ecx input to cpuid instruction.

2018-02-01  Nikos Mavrogiannopoulos  <nmav@redhat.com>

	* gcm.c (gcm_fill): New function, for use with _ctr_crypt16.
	(gcm_encrypt, gcm_decrypt): Use _ctr_crypt16. 50% speedup of
	gcm_aes128, benchmarked on x86_64 with aesni instructions.

2018-02-01  Niels Möller  <nisse@lysator.liu.se>

	Based on a patch contributed by Nikos Mavrogiannopoulos.
	* ctr16.c (_ctr_crypt16): New file, renamed and generalized
	function. New function pointer argument, used to fill a block with
	counter values. Use nettle_block16 * as the type for the buffer to
	be filled. Always process any final and partial block, and return
	no value.
	* ctr.c (ctr_crypt): ... previous, replaced, function.
	(ctr_fill16): Updated to new argument type.
	(ctr_crypt): Return immediately after using _ctr_crypt16.

	* ctr-internal.h: New file, declaring _ctr_crypt16.
	(nettle_fill16_func): New function typedef.

	* Makefile.in (nettle_SOURCES): Added ctr16.c.
	(DISTFILES): Added ctr-internal.h.

2018-01-30  Niels Möller  <nisse@lysator.liu.se>

	* Makefile.in (clean-here): Don't delete desdata.stamp.

2018-01-24  Jay Foad  <jay.foad@gmail.com>

	* Makefile.in (TARGETS): Delete dependencies on aesdata, desdata,
	twofishdata, shadata and gcmdata. They are not needed for a normal
	build.
	(clean-here): Explicitly delete of above files.
	(desdata.stamp): New stamp target, to avoid building desdata twice
	in a parallell build.

2018-01-23  Niels Möller  <nisse@lysator.liu.se>

	* configure.ac (asm_path): Recognize "x86", in addition to "i?86",
	for 32-bit x86 processors. Reportedly needed for x86 android builds.

2018-01-20  Niels Möller  <nisse@lysator.liu.se>

	CFB8 support, contributed by Dmitry Eremin-Solenikov.
	* cfb.c (cfb8_encrypt, cfb8_decrypt): New functions.
	* cfb.h: Declare them.
	(CFB8_ENCRYPT, CFB8_DECRYPT): New macros.
	* testsuite/cfb-test.c: New tests for CFB8.
	* nettle.texinfo (CFB and CFB8): Documentation.

2018-01-16  Niels Möller  <nisse@lysator.liu.se>

	* tools/pkcs1-conv.c (convert_file): Add missing break statements.

2018-01-09  Niels Möller  <nisse@lysator.liu.se>

	* testsuite/testutils.c (test_cipher_ctr): Test operations with
	shorter sizes.

	* testsuite/ctr-test.c: Additional unofficial test vectors, to
	exercise carry propagation in the counter, and block size
	different from 16.

2018-01-08  Niels Möller  <nisse@lysator.liu.se>

	* ctr.c (ctr_crypt16): New function, with optimizations specific
	to 16-byte block size.
	(ctr_fill16): New helper function, definition depending on
	WORDS_BIGENDIAN, and little endian version requiring
	HAVE_BUILTIN_BSWAP64.
	(ctr_crypt): Use ctr_crypt16, when appropriate.

	* nettle-types.h (union nettle_block16): Add uint64_t field.

	* configure.ac: Check for __builtin_bswap64, define
	HAVE_BUILTIN_BSWAP64 if available.

	* ctr.c (ctr_fill): New function. Use in ctr_crypt.

	* ctr.c (ctr_crypt): For in-place operation, increase max buffer
	size from 4 blocks to 512 bytes, similarly to CBC and CFB.
	Improves in-place aes128 CTR performance by 25% on x86_64.

	* examples/nettle-benchmark.c (time_cipher): Benchmark in-place
	operation separately, for cbc_decrypt and ctr_crypt.

	* cbc.c (cbc_decrypt): For in-place operation (src == dst case),
	eliminate use of src variable.
	* cfb.c (cfb_decrypt): Likewise.
	* gcm.c (gcm_crypt): Likewise, and replace one memxor3 by memxor.

2018-01-03  Niels Möller  <nisse@lysator.liu.se>

	* x86_64/aesni/aes-encrypt-internal.asm: Read subkeys into xmm
	registers before the block loop, and completely unroll the round
	loop.
	* x86_64/aesni/aes-decrypt-internal.asm: Likewise.

2017-11-19  Niels Möller  <nisse@lysator.liu.se>

	* Released nettle-3.4.

2017-11-12  Niels Möller  <nisse@lysator.liu.se>

	* configure.ac: Update check of GMP_NUMB_BITS declaration in
	assembly files. Was broken by rename of configure variable
	GMP_NUMB_BITS --> NUMB_BITS.

2017-11-11  Niels Möller  <nisse@lysator.liu.se>

	* nettle.texinfo: Document nettle_get_hashes, nettle_get_ciphers
	and nettle_get_aeads, and replace nettle_secp_256r1 by
	nettle_get_secp_256r1. Update version numbers. Delete ancient
	setting of ispell-skip-region-alist as an emacs file-local
	variable.

2017-11-08  Niels Möller  <nisse@lysator.liu.se>

	* ecc-curve.h (nettle_secp_192r1, nettle_secp_224r1)
	(nettle_secp_256r1, nettle_secp_384r1, nettle_secp_521r1): Delete
	macro wrappers, partially reverting below 2017-04-09 change. They
	didn't work at all for applications that only see a forward
	declaration of struct ecc_curve. Instead, we will have to make an
	ABI and API break and delete these symbols, when the size of
	struct ecc_curve is increased.

2017-11-05  Niels Möller  <nisse@lysator.liu.se>

	* configure.ac Bump package version to 3.4.
	(LIBNETTLE_MINOR): Bump library version to 6.4.
	(LIBHOGWEED_MINOR): Bump library version to 4.4.

2017-10-23  Niels Möller  <nisse@lysator.liu.se>

	* examples/Makefile.in (check): Also set DYLD_LIBRARY_PATH in the
	environment, to support Mac OSX shared libraries.
	* testsuite/Makefile.in (LD_LIBRARY_PATH): Likewise.

2017-10-23  Niels Möller  <nisse@lysator.liu.se>

	Merge API fixes, starting at 2017-01-12.

2017-04-09  Niels Möller  <nisse@lysator.liu.se>

	* ecc-curve.h (nettle_get_secp_192r1, nettle_get_secp_224r1)
	(nettle_get_secp_256r1, nettle_get_secp_384r1)
	(nettle_get_secp_521r1): New functions, returning a pointer to
	corresponding structure.
	(nettle_secp_192r1, nettle_secp_224r1, nettle_secp_256r1)
	(nettle_secp_384r1, nettle_secp_521r1): Redefined as macros,
	calling the corresponding function.

	* nettle-meta.h (nettle_ciphers, nettle_aeads, nettle_armors): New
	macros, analogous to below change to nettle_hashes.

	* nettle-meta-ciphers.c (nettle_get_ciphers): New function.

	* nettle-meta-aeads.c (nettle_get_aeads): New function.

	* nettle-meta-armors.c (nettle_get_armors): New function.

2017-01-12  Niels Möller  <nisse@lysator.liu.se>

	* tools/nettle-hash.c (find_algorithm): Deleted function.
	(main): Replaced by call to nettle_lookup_hash.

	* testsuite/meta-hash-test.c (test_main): Use nettle_lookup_hash.

	* nettle-meta.h (nettle_hashes): New macro, expanding to a call to
	nettle_get_hashes. Direct access to the array causes the array
	size to leak into the ABI, since a plain un-relocatable executable
	linking with libnettle.so gets copy relocations for any referenced
	data items in the shared library.

	* nettle-meta-hashes.c (nettle_get_hashes): New function.

2017-10-16  Niels Möller  <nisse@lysator.liu.se>

	CFB support, contributed by Dmitry Eremin-Solenikov.
	* cfb.c (cfb_encrypt, cfb_decrypt): New file, new functions.
	* cfb.h: New header file.
	(CFB_CTX, CFB_SET_IV, CFB_ENCRYPT, CFB_DECRYPT): New macros.
	* Makefile.in (nettle_SOURCES): Add cfb.c.
	(HEADERS): Add cfb.h.
	* testsuite/cfb-test.c: New test case.
	* testsuite/testutils.c (test_cipher_cfb): New function.
	* nettle.texinfo (CFB): Documentation.

2017-10-16  Niels Möller  <nisse@lysator.liu.se>

	* aclocal.m4 (GMP_PROG_CC_FOR_BUILD): Add -g when compiling with
	gcc.

2017-09-27  Niels Möller  <nisse@lysator.liu.se>

	Merged armor-signedness branch, starting 2017-08-27.

2017-09-24  Niels Möller  <nisse@lysator.liu.se>

	* tools/pkcs1-conv.c (base64_decode_in_place): New helper
	function.
	(decode_base64): Use it.

	* sexp-transport-format.c (base64_encode_in_place): New helper
	function.
	(sexp_transport_vformat): Use it.

	* testsuite/base64-test.c (test_fuzz_once): Update to use char
	type where appropriate.
	(test_main): Use helper functions base64_encode_in_place and
	base64_decode_in_place (copied to this file).

	* testsuite/testutils.c (tstring_data): Use uint8_t for data
	argument.
	* testsuite/testutils.h (SDATA): Use US macro to cast data
	argument.

2017-08-27  Niels Möller  <nisse@lysator.liu.se>

	* base64-encode.c (base64_encode_raw, base64_encode_group)
	(base64_encode_single, base64_encode_update)
	(base64_encode_final): Change type of destination to char *.
	* base16-encode.c (base16_encode_single, base16_encode_update):
	Likewise.
	* base64-decode.c (base64_decode_single, base64_decode_update):
	Change type of source argument to const char *. Update (almost)
	all callers.
	* base16-decode.c (base16_decode_single, base16_decode_update):
	Likewise.
	* nettle-types.h (nettle_armor_encode_update_func)
	(nettle_armor_encode_final_func, nettle_armor_decode_update_func):
	Corresponding updates to typedefs.

2017-09-14  Niels Möller  <nisse@lysator.liu.se>

	* hkdf.c: Delete unneeded includes. Use Nettle licensing notice.
	* hkdf.h: Include only nettle-types.h, not nettle-meta.h.

	* ecc-mod.c (ecc_mod): Workaround to silence a false positive from
	the clang static analyzer.

2017-09-12  Niels Möller  <nisse@lysator.liu.se>

	* testsuite/testutils.h (mpn_zero_p): Avoid redefining mpn_zero_p
	when building with mini-gmp. Since the mini-gmp update, this
	function is defined by mini-gmp, causing link errors if nettle is
	configured with --enable-mini-gmp --disable-shared. Reported by
	Tim Rühsen.

2017-09-09  Daiki Ueno  <dueno@redhat.com>

	* testsuite/ecc-mul-g-test.c (test_main): Fixed mpn_cmp call.
	* testsuite/ecc-mul-a-test.c (test_main): Likewise.
	* eccdata.c (ecc_point_out): Write to given stream, instead of
	stderr.
	* eccdata.c (output_curve): In curve448, the bit size of the order
	is slightly smaller than the one of p's. Adjust ecc_Bmodq_shifted
	accordingly.

2017-09-09  Niels Möller  <nisse@lysator.liu.se>

	* mini-gmp.c: Updated mini-gmp from the gmp repository, latest
	change from 2017-07-23.
	* mini-gmp.h: Likewise.

2017-09-06  Niels Möller  <nisse@lysator.liu.se>

	* hkdf.c (hkdf_expand): Eliminate a (signed) ssize_t variable, use
	break rather than return at loop termination.

2017-09-06  Niels Möller  <nisse@lysator.liu.se>

	HKDF implementation, contributed by Nikos Mavrogiannopoulos.
	* hkdf.c (hkdf_extract, hkdf_expand): New file, new functions.
	* hkdf.h: New file.
	* Makefile.in (nettle_SOURCES): Add hkdf.c.
	(HEADERS): Add hkdf.h.
	* testsuite/hkdf-test.c: Tests for hkdf-sha256 and hkdf-sha1.
	* testsuite/Makefile.in (TS_NETTLE_SOURCES): Added hkdf-test.c.
	* nettle.texinfo (Key derivation functions): Document HKDF.

2017-09-04  Andreas Schneider  <asn@samba.org>

	* fat-arm.c: Add missing define for _GNU_SOURCE.

2017-08-27  Niels Möller  <nisse@lysator.liu.se>

	* configure.ac (GMP_NUMB_BITS): Set to dummy value "n/a" in
	mini-gmp builds.
	(NUMB_BITS): New substituted variable which always holds the
	configured value.
	* Makefile.in (GMP_NUMB_BITS): Renamed variable...
	(NUMB_BITS): ...new name
	* config.make.in: Update corresponding substitution.

2017-08-26  Niels Möller  <nisse@lysator.liu.se>

	* ecc-mod-inv.c (ecc_mod_inv): Add missing assert. Fixes a
	"dead increment" warning from the clang static analyzer.

2017-08-26  Niels Möller  <nisse@lysator.liu.se>

	* examples/nettle-openssl.c (struct openssl_cipher_ctx): New
	struct. Use everywhere, instead of typing EVP_CIPHER_CTX pointers
	directly.

	* configure.ac: Update openssl-related tests. Checks for
	cipher-specific headers are replaced by a check for openssl/evp.h,
	and the check for the BF_ecb_encrypt function is replaced by a
	check for EVP_CIPHER_CTX_new.

2017-08-03  Daniel P. Berrange  <berrange@redhat.com>

	* examples/nettle-openssl.c: Rewritten to use openssl's EVP APIs.
	The older cipher-specific functions always use openssl's generic
	software implementation, while the EVP functions enables
	platform-specific code, e.g., using the x86 AES-NI instructions.
	(nettle_openssl_init): New function.

2017-07-18  Niels Möller  <nisse@lysator.liu.se>

	* ecc-add-eh.c (ecc_add_eh): Fix in-place operation by reordering
	two multiplies. Previously, in-place operation resulted in an
	invalid call to mpn_mul with overlapping operands. Reported by
	Sergei Trofimovich.

2017-06-09  Niels Möller  <nisse@lysator.liu.se>

	* pss.c (pss_verify_mgf1): Check for m being too large, fixing an
	assertion failure for certain invalid signatures. Based on a patch
	contributed by Daiki Ueno.

	* testsuite/rsa-pss-sign-tr-test.c (test_main): Add test case
	contributed by Daiki Ueno. Problem originally found by oss-fuzz,
	see https://bugs.chromium.org/p/oss-fuzz/issues/detail?id=2132.
	That problem report is currently embargoed, but will hopefully be
	public in a month or two.

2017-05-23  Niels Möller  <nisse@lysator.liu.se>

	Rework the previous change, which had the unintended effect of
	always regenerating .test-rules.make after ./configure is run.
	* testsuite/Makefile.in (test-rules.stamp): New stamp file target,
	depend on Makefile.in, and run $(MAKE) test-rules.
	(.test-rules.make): Add a level of indirection, by depending on
	test-rules.stamp.

2017-05-20  Niels Möller  <nisse@lysator.liu.se>

	* testsuite/Makefile.in (test-rules): Use $(srddir)/-prefix for
	.test-rules.make target, and change dependency from Makefile.in to
	Makefile.

2017-05-17  Nikos Mavrogiannopoulos  <nmav@redhat.com>

	* testsuite/Makefile.in: Ensure .test-rules.make is regenerated
	when Makefile.in is modified.

2017-04-09  Niels Möller  <nisse@lysator.liu.se>

	* testsuite/dlopen-test.c (main): Call dlclose, to fix memory leak
	on success.

	* testsuite/pss-test.c: Delete magic to let valgrind to check if
	pss_encode_mgf1 is side-channel silent with respect to the salt
	and digest inputs. It turns out that the most significant bits of
	the padded bignum, and hence its size, depends on these inputs.
	Which results in a data-dependent branch in the normalization code
	of at the end of gmp's mpz_import.

2017-04-04  Niels Möller  <nisse@lysator.liu.se>

	* pss.c (pss_verify_mgf1): Use const for input mpz_t argument.
	(pss_encode_mgf1): Avoid unnecessary memset and xor operations.

	Merged RSA-PSS support, contributed by Daiki Ueno.
	* pss-mgf1.h, pss.h: New header files.
	* pss-mgf1.c (pss_mgf1): New file and function.
	* pss.c (pss_encode_mgf1, pss_verify_mgf1): New file and
	functions.
	* rsa-verify.c (_rsa_verify_recover): New function.
	* rsa-pss-sha256-sign-tr.c: (rsa_pss_sha256_sign_digest_tr): New
	file and function.
	* rsa-pss-sha256-verify.c (rsa_pss_sha256_verify_digest): New
	file and function.
	* rsa-pss-sha512-sign-tr.c (rsa_pss_sha384_sign_digest_tr)
	(rsa_pss_sha512_sign_digest_tr): New file and functions.
	* rsa-pss-sha512-verify.c (rsa_pss_sha384_verify_digest)
	(rsa_pss_sha512_verify_digest): New file and functions.
	* rsa.h: Prototypes for new functions.
	* testsuite/rsa-pss-sign-tr-test.c: New test case.
	* testsuite/pss-test.c: New test case.
	* testsuite/pss-mgf1-test.c: New test case.
	* Makefile.in, testsuite/Makefile.in: Added new files.
	* nettle.texinfo: Documentation of rsa-pss functions.

2017-03-20  Niels Möller  <nisse@lysator.liu.se>

	* nettle-internal.h (NETTLE_MAX_HASH_CONTEXT_SIZE): New constant.
	* testsuite/meta-hash-test.c (test_main): Add sanity check for
	NETTLE_MAX_HASH_CONTEXT_SIZE.

	* tools/nettle-hash.c (list_algorithms): Also display the internal
	context size.

2017-01-03  Nikos Mavrogiannopoulos <nmav@redhat.com>

	* ecdsa-verify.c (ecdsa_verify): Eliminated memory leak on error
	path.

2016-10-10  Niels Möller  <nisse@lysator.liu.se>

	* write-be32.c (_nettle_write_be32): Use const for source argument.
	* write-le32.c (_nettle_write_le32): Likewise.
	* write-le64.c (_nettle_write_le64): Likewise.
	* nettle-write.h: Update prototypes.

2016-10-01  Niels Möller  <nisse@lysator.liu.se>

	* Released nettle-3.3.

2016-09-13  Niels Möller  <nisse@lysator.liu.se>

	* nettle-meta-hashes.c (nettle_hashes): Added SHA3 hashes.
	Reported missing by Thomas Walter.
	* testsuite/meta-hash-test.c: Update test accordingly.

2016-09-07  Niels Möller  <nisse@lysator.liu.se>

	* nettle.texinfo (Elliptic curves): Split into sub-nodes.
	(Miscellaneous functions): Document memeql_sec.
	* NEWS: Mention memeql_sec.

2016-09-06  Niels Möller  <nisse@lysator.liu.se>

	* NEWS: Update for 3.3.

	* configure.ac: Bump package version to 3.3.
	(LIBNETTLE_MINOR): Bump library version to 6.3.
	(LIBHOGWEED_MINOR): Bump library version to 4.3.

2016-09-05  Niels Möller  <nisse@lysator.liu.se>

	* curve25519.h (NETTLE_CURVE25519_RFC7748): New preprocessor
	constant.
	* nettle.texinfo: Document it.

2016-09-03  Niels Möller  <nisse@lysator.liu.se>

	* config.make.in (.SUFFIXES): Delete no longer used .p$(OBJEXT).

	* sexp.h (TOKEN_CHAR): Delete macro and declaration of
	sexp_token_chars. They belong in tools/misc.h, not here.

	* examples/ecc-benchmark.c (die): Deleted unused function.

	* testsuite/testutils.h (US): New macro, for unsigned string
	literals.
	(LDATA): Use the US macro, to eliminate pointer signedness
	warnings.

	* testsuite/eddsa-verify-test.c (test_eddsa): Use LDATA.
	* testsuite/pbkdf2-test.c (test_main): Likewise.
	* testsuite/pkcs1-test.c (test_main): Likewise.

	* testsuite/md5-compat-test.c (test_main): Use US macro.

	* testsuite/sexp-test.c (test_main): Use const char * for assoc
	keys. Overlooked in 2016-08-16 change.

	* testsuite/yarrow-test.c (test_main): Fix pointer
	signednesss warnings.
	* testsuite/sexp-format-test.c (test_main): Likewise.
	* testsuite/rsa-encrypt-test.c (test_main): Likewise.
	* tools/nettle-lfib-stream.c (main): Likewise.
	* tools/output.c (sexp_put_string): Likewise.

	* testsuite/testutils.c (test_armor): Change ascii argument to
	const char *.
	* testsuite/base16-test.c (test_main): Use LDATA for the non-ascii
	argument to test_armor.
	* testsuite/base64-test.c (test_main): Likewise.

	* tools/nettle-pbkdf2.c (main): Fix some pointer signedness warning.
	* tools/nettle-hash.c (hash_file): Likewise.

	* examples/rsa-decrypt.c (process_file): Use memeql_sec to check
	the digest.

	* memeql-sec.c (memeql_sec): New public function, moved from...
	* ccm.c (memeql_sec): ... previous location.

	* memops.h: New header file, generalizing memxor.h.

	* testsuite/memeql-test.c (test_main): New test case.
	(memeql_sec_for_test): Wrapper to get valgrind to check for
	side-channel silence.

2016-08-29  Niels Möller  <nisse@lysator.liu.se>

	* sexp-format.c (strlen_u8): New helper function.
	(sexp_vformat): Use uint8_t * for strings instead of char *.

2016-08-16  Niels Möller  <nisse@lysator.liu.se>

	* examples/io.c (hash_file): Use uint8_t for buffer.

	* sexp.c (sexp_iterator_check_type, sexp_iterator_check_types)
	(sexp_iterator_assoc): Use const char * for caller's expression
	types. Updated all callers.

	* rsa2openpgp.c (rsa_keypair_to_openpgp): Added cast to const
	uint8_t *.

	* pgp-encode.c (write_string): New helper function, replacing...
	(WRITE): ... deleted macro.

	* examples/io.c (write_data): Renamed, and use const void * for
	the input data. Updated all callers.
	(write_string): ... old name.
	(write_file): Use const void * for the input data.

2016-08-05  Niels Möller  <nisse@lysator.liu.se>

	* examples/hogweed-benchmark.c: Use uint8_t for curve25519 values.
	(bench_rsa_init): Use unsigned char for sexp strings.
	(bench_dsa_init): Likewise.
	(hash_string): Delete length argument, calling strlen instead.
	Cast string to const uint8_t *. Updated callers.

	* examples/io.c (read_file): Use size_t for sizes, and uint8_t for
	the contents.

2016-08-04  Niels Möller  <nisse@lysator.liu.se>

	* dsa-sign.c (dsa_sign): Return failure if p is even, so that an
	invalid key doesn't result in a crash inside mpz_powm_sec.

	* rsa-sign-tr.c (rsa_compute_root_tr): Return failure if any of p,
	q or n is even, to avoid crashing inside mpz_powm_sec. Invalid
	keys with even modulo are rejected by rsa_public_key_prepare and
	rsa_private_key_prepare, but some applications, notably gnutls,
	don't use them.

2016-07-31  Niels Möller  <nisse@lysator.liu.se>

	* rsa.c (_rsa_check_size): Check that n is odd. Otherwise, using
	an invalid key may crash in mpz_powm_sec. Problem reported by
	Hanno Böck.

2016-07-13  Niels Möller  <nisse@lysator.liu.se>

	* bignum.c (nettle_mpz_from_octets): Unconditionally use
	mpz_import.
	* gmp-glue.c (mpn_copyd, mpn_copyi, mpn_zero): Deleted
	compatibility definitions for older versions of GMP.
	* gmp-glue.h (mpn_sqr): Deleted compatibility definition.
	* testsuite/testutils.c (mpz_combit): Deleted compatibility
	definition.

2016-07-12  Niels Möller  <nisse@lysator.liu.se>

	* configure.ac: Check for mpz_powm_sec, and require GMP-5.0 or
	later.
	* bignum.h (mpz_powm_sec): Fall back to plain mpz_powm for
	mini-gmp build.
	* dsa-sign.c (dsa_sign): Use mpz_powm_sec.
	* rsa-sign.c (rsa_compute_root): Likewise.
	* rsa-sign-tr.c (rsa_blind, rsa_compute_root_tr): Likewise.
	* rsa-blind.c (_rsa_blind): Likewise.

2016-05-02  Niels Möller  <nisse@lysator.liu.se>

	* nettle.texinfo: Update Curve25519 documentation.

	* testsuite/curve25519-dh-test.c: Test that inputs bits which must
	be ignored really are ignored.

2016-04-25  Niels Möller  <nisse@lysator.liu.se>

	* curve25519-mul.c (curve25519_mul): Ignore top bit of the input x
	coordinate, as required by RFC 7748.

2016-03-30  Niels Möller  <nisse@lysator.liu.se>

	From Nikos Mavrogiannopoulos.
	* configure.ac: Change dll names to follow the libtool convention
	with only major version number in the name.

2016-03-15  Niels Möller  <nisse@lysator.liu.se>

	* twofish.c (gf_multiply): Change return value to uint32_t, to
	make shifting of the return value well defined, without any type
	casts. Fixes an undefined shift in compute_s, reported by Nikos
	Mavrogiannopoulos.
	(h_byte): Deleted type casts.

	* blowfish.c (blowfish_encrypt, blowfish_decrypt): Use READ_UINT32
	macro. Fixes an undefined shift, reported by Nikos
	Mavrogiannopoulos.

	From Nikos Mavrogiannopoulos.
	* configure.ac (HOGWEED_EXTRA_SYMBOLS): Add "mp_*", when building
	with mini-gmp.
	* des.c (des_weak_p): Check that the hash value is in the proper
	range before using it. Fixes an out-of-bounds read.

2016-03-14  Niels Möller  <nisse@lysator.liu.se>

	* getopt.c (_getopt_internal_r): Fix c99-ism, move declarations to
	top of block. Reported by Henrik Grubbström.

2016-02-16  Niels Möller  <nisse@lysator.liu.se>

	* tools/input.c (sexp_get_string_length): Process advanced string
	syntax only when in advanced mode. Fixes an assertion failure
	reported by Hanno Böck, for input where advanced syntax is
	improperly wrapped inside transport syntax.

	* tools/parse.c (sexp_parse): Fail with an error message for
	unexpected ']' characters. Fixes crash reported by Hanno Böck.
	Also handle SEXP_DISPLAY (internal error) explicitly, without a
	default clause.

2016-01-28  Niels Möller  <nisse@lysator.liu.se>

	* Released nettle-3.2.

2016-01-26  Niels Möller  <nisse@lysator.liu.se>

	* tools/nettle-pbkdf2.c (main): Fix handling of unrecognized
	options. Bug reported by Dongsheng Zhang. Display usage message
	and exit non-zero. Also added "Usage: "-prefix to the message.
	* tools/nettle-hash.c (usage): New function, extracted from main.
	(main): Analogous fix for unrecognized options.

2016-01-23  Niels Möller  <nisse@lysator.liu.se>

	* nettle.texinfo: Set UPDATED-FOR to 3.2.

2016-01-21  Niels Möller  <nisse@lysator.liu.se>

	* .gitlab-ci.yml: New file. Configuration for gitlab's continuous
	integration system.

2016-01-20  Niels Möller  <nisse@lysator.liu.se>

	* testsuite/dlopen-test.c (main): Mark arguments as UNUSED.

	* testsuite/Makefile.in (clean): Delete dlopen-test.

	* configure.ac: Bump package version, to nettle-3.2.
	(LIBNETTLE_MINOR, LIBHOGWEED_MINOR): Bump minor versions, to
	libnettle.so.6.2 and and libhogweed.so.4.2.

2016-01-10  Niels Möller  <nisse@lysator.liu.se>

	* base64-encode.c (encode_raw): Use const uint8_t * for the
	alphabet argument.

	* nettle.texinfo (RSA): Document the rsa_pkcs1_verify and
	rsa_pkcs1_sign functions, and the new rsa_*_tr functions.

2015-12-18  Niels Möller  <nisse@lysator.liu.se>

	* testsuite/testutils.h: Fix include order, system headers before
	nettle headers. Always include version.h, needed by
	version-test.c. It was included indirectly via bignum.h, but only
	if configured with publickey support.

	* configure.ac (IF_DLOPEN_TEST): Fixed shell conditional.

	* testsuite/ecc-mod-test.c (test_main): Handle random seeding if
	NETTLE_TEST_SEED is set in the environment.

2015-12-15  Niels Möller  <nisse@lysator.liu.se>

	* x86_64/ecc-384-modp.asm: Fixed carry propagation bug. Problem
	reported by Hanno Böck. Simplified the folding to always use
	non-negative carry, the old code attempted to add in a carry which
	could be either positive or negative, but didn't get that case
	right.

2015-12-10  Niels Möller  <nisse@lysator.liu.se>

	* ecc-256.c (ecc_256_modp): Fixed carry propagation bug. Problem
	reported by Hanno Böck.
	(ecc_256_modq): Fixed another carry propagation bug.

2015-11-23  Niels Möller  <nisse@lysator.liu.se>

	* nettle.texinfo: Document rsa_encrypt, rsa_decrypt and
	rsa_decrypt_tr. Text contributed by Andy Lawrence.

2015-11-15  Niels Möller  <nisse@lysator.liu.se>

	* rsa.h (_rsa_blind, _rsa_unblind): Mark as deprecated.

2015-09-17  Niels Möller  <nisse@lysator.liu.se>

	* rsa-md5-sign-tr.c (rsa_md5_sign_tr, rsa_md5_sign_digest_tr): New
	file, new functions.
	* rsa-sha1-sign-tr.c (rsa_sha1_sign_tr, rsa_sha1_sign_digest_tr):
	Likewise.
	* rsa-sha256-sign-tr.c (rsa_sha256_sign_tr)
	(rsa_sha256_sign_digest_tr): Likewise.
	* rsa-sha512-sign-tr.c (rsa_sha512_sign_tr)
	(rsa_sha512_sign_digest_tr): Likewise.
	* rsa.h: Added corresponding prototypes.
	* Makefile.in (hogweed_SOURCES): Added new files.

	* testsuite/testutils.c (SIGN): Extend macro to test new
	functions, and the rsa_*_sign_digest functions. Updated callers.

2015-09-14  Niels Möller  <nisse@lysator.liu.se>

	* rsa-decrypt-tr.c (rsa_decrypt_tr): Use rsa_compute_root_tr.
	Mainly for simplicity and consistency, I'm not aware of any CRT
	fault attacks on RSA decryption.

	* testsuite/rsa-encrypt-test.c (test_main): Added test with
	invalid private key.

	* rsa-sign-tr.c (rsa_compute_root_tr): New file and function.
	* rsa.h: Declare it.
	* rsa-pkcs1-sign-tr.c (rsa_pkcs1_sign_tr): Use rsa_compute_root_tr.
	(rsa_verify_res): Deleted, replaced by rsa_compute_root_tr.
	* testsuite/rsa-sign-tr-test.c (test_rsa_sign_tr): Check that
	signature argument is unchanged on failure.
	* Makefile.in (hogweed_SOURCES): Added rsa-sign-tr.c.

2015-09-07  Niels Möller  <nisse@lysator.liu.se>

	* testsuite/rsa-sign-tr-test.c: Drop include of nettle-internal.h.
	(test_main): Fix incorrect use of sizeof, and use LDATA macro.

	From Nikos Mavrogiannopoulos.
	* rsa-pkcs1-sign-tr.c (rsa_verify_res): New function.
	(rsa_pkcs1_sign_tr): Check result of private key operation, to
	protect against hardware or software errors leaking the private
	key.
	* testsuite/rsa-sign-tr-test.c: New testcase.

2015-09-06  Niels Möller  <nisse@lysator.liu.se>

	* nettle.texinfo: Updated SHA3 documentation.

2015-09-02  Niels Möller  <nisse@lysator.liu.se>

	* testsuite/dlopen-test.c: New test program, exposing the problem
	with ifunc and RTLD_NOW.

	* testsuite/Makefile.in (TS_ALL): Conditionally add dlopen-test.
	(SOURCES): Added dlopen-test.c.
	(dlopen-test): New target, unlike other test programs, *not*
	linked with -lnettle.

	* configure.ac: Check for dlfcn.h and the dlopen function.
	(IF_DLOPEN_TEST): New substituted variable, true if dlopen is
	available and we are building a shared library.

	* fat-setup.h: Disable use of ifunc, since it breaks dlopen with
	RTLD_NOW.

2015-08-25  Niels Möller  <nisse@lysator.liu.se>

	* NEWS: Started on entries for Nettle-3.2.

	* sha3.h (NETTLE_SHA3_FIPS202): New preprocessor constant.

2015-08-24  Niels Möller  <nisse@lysator.liu.se>

	* testsuite/sha3.awk: Document origin of test vectors.

	From Nikos Mavrogiannopoulos.
	* sha3.c (_sha3_pad): Update for NIST version.
	* testsuite/sha3-224-test.c: Updated test vectors.
	* testsuite/sha3-256-test.c: Likewise.
	* testsuite/sha3-384-test.c: Likewise.
	* testsuite/sha3-512-test.c: Likewise.

2015-06-03  Niels Möller  <nisse@lysator.liu.se>

	* arm/neon/chacha-core-internal.asm: New file. 55% speedup over C
	version on Cortex-A9.

2015-05-19  Niels Möller  <nisse@lysator.liu.se>

	* configure.ac: ABI detection (n32 or n64) on Irix, and
	appropriate default for libdir. Patch from Klaus Ziegler.

2015-05-12  Niels Möller  <nisse@lysator.liu.se>

	* version.c (nettle_version_major, nettle_version_minor): New
	file. New functions, returning the value of the corresponding
	preprocessor constant.
	* Makefile.in (nettle_SOURCES): Added version.c.
	* testsuite/version-test.c: New testcase.
	* testsuite/Makefile.in (TS_NETTLE_SOURCES): Added version-test.c.

2015-04-29  Niels Möller  <nisse@lysator.liu.se>

	* arm/v6/sha256-compress.asm: Fix syntax error in offset
	addressing. Spotted by Jukka Ukkonen.
	* arm/v6/aes-decrypt-internal.asm: Drop %-prefix on r12 register.
	* arm/v6/aes-encrypt-internal.asm: Likewise.

2015-04-24  Niels Möller  <nisse@lysator.liu.se>

	* Released nettle-3.1.1.

	* configure.ac: Bump package version, to nettle-3.1.1.
	(LIBNETTLE_MINOR, LIBHOGWEED_MINOR): Bump minor versions, to
	libnettle.so.6.1 and and libhogweed.so.4.1.

2015-04-22  Niels Möller  <nisse@lysator.liu.se>

	* x86_64/gcm-hash8.asm: Use ".value" instead of ".short", since
	the latter is not supported by the Sun/Oracle assembler.

2015-04-13  Niels Möller  <nisse@lysator.liu.se>

	* configure.ac: Fix shell quoting in test of GMP_NUMB_BITS asm
	compatibility. Reported by Edward Sheldrake.

2015-04-07  Niels Möller  <nisse@lysator.liu.se>

	* Released nettle-3.1.

2015-03-31  Niels Möller  <nisse@lysator.liu.se>

	* x86_64/ecc-224-modp.asm: Require that GMP_NUMB_BITS == 64.
	* x86_64/ecc-521-modp.asm: Likewise. Note that the other
	ecc-*-modp.asm files happen to work fine on x86_64, with either 32
	or 64 bits.

	* asm.m4 (GMP_NUMB_BITS): New macro, expanding to nothing.

	* configure.ac: Move tests for compiler characteristics,
	libraries, and GMP_NUMB_BITS, before assembler-related tests.
	For files in $asm_hogweed_optional_list, check if they declare
	a GMP_NUMB_BITS requirement, and skip files which are incompatible
	with the configuration. Needed for --enable-mini-gmp om w64.

	* Makefile.in (clean-here): Unconditionally delete *.a (including
	stub libraries like *.dll.a).

2015-03-30  Niels Möller  <nisse@lysator.liu.se>

	* version.h.in (GMP_NUMB_BITS) [NETTLE_USE_MINI_GMP]: Move
	definition here (uses configure substitution).
	* bignum.h (GMP_NUMB_BITS): ...old location.

	* nettle.texinfo: Updated version number.
	(Installation): Document some more configure options.

	* testsuite/symbols-test: Look for NETTLE_USE_MINI_GMP in
	version.h, not bignum.h. Allow leading underscore on mini-gmp
	symbols.

2015-03-26  Niels Möller  <nisse@lysator.liu.se>

	* Makefile.in (PRE_CPPFLAGS): Drop -I$(srcdir), no longer needed.
	(HEADERS): Added bignum.h. Removed version.h.
	(INSTALL_HEADERS): Added version.h.
	(DISTFILES): Removed bignum.h.in.
	(bignum.h): Deleted make target.
	(distclean-here): Don't delete bignum.h.

	* configure.ac: No longer generate bignum.h.

	* bignum.h: Renamed. Removed substitution of NETTLE_USE_MINI_GMP,
	and include version.h instead.
	* bignum.h.in: ... old name.

	* version.h.in (NETTLE_USE_MINI_GMP): Substitute here.

2015-03-25  Niels Möller  <nisse@lysator.liu.se>

	* configure.ac (MAJOR_VERSION, MINOR_VERSION): Tweak sed
	expressions, to tolerate version suffixes.

	* Makefile.in (distdir): Include assembly files from the new
	x86_64/aesni, x86_64/fat, and arm/fat directories.

	* ed25519-sha512-pubkey.c: Fix stack overwrite. The digest array
	must have room for a complete sha512 digest.

2015-03-19  Niels Möller  <nisse@lysator.liu.se>

	* Makefile.in (OPT_HOGWEED_SOURCES): Deleted make variable.
	(nettle_SOURCES, hogweed_SOURCES): Don't include optional sources
	here.
	(OPT_SOURCES): New variable.
	(SOURCES): Include OPT_SOURCES.
	(DISTFILES): Drop mini-gmp.c here, included via OPT_SOURCES.
	(nettle_OBJS, hogweed_OBJS): Add the object files corresponding to
	the optional source files included in the build.

	* ecc-curve.h (nettle_curve25519): Removed public declaration.
	* ecc-internal.h (_nettle_curve25519): New location, new name.
	Updated all users.

	* nettle.texinfo: Updated EdDSA documentation.

	* Makefile.in (DISTFILES): Added version.h.in, libnettle.map.in,
	and libhogweed.map.in (latter two patch by Nikos).
	(version.h): New make target.
	(distclean-here): Added version.h, libnettle.map, and
	libhogweed.map.

	From Nikos Mavrogiannopoulos.
	* configure.ac (MAJOR_VERSION, MINOR_VERSION): New substituted
	variables.
	* version.h.in: New file, defining version numbers.

2015-03-18  Niels Möller  <nisse@lysator.liu.se>

	EdDSA interface change, use plain strings to represent keys.
	* eddsa.h (_ED25519_LIMB_SIZE): Deleted constant.
	(struct ed25519_private_key, ed25519_public_key): Deleted.
	* eddsa-expand.c (_eddsa_expand_key): Don't compute the public
	key.
	(_eddsa_expand_key_itch): Deleted function.
	* eddsa-pubkey.c (_eddsa_public_key, _eddsa_public_key_itch): New
	file, new functions.
	* ed25519-sha512-pubkey.c (ed25519_sha512_public_key): New file
	and function.
	* ed25519-sha512-verify.c (ed25519_sha512_set_public_key): Deleted
	function.
	(ed25519_sha512_verify): Use a string to represent the public key.
	* ed25519-sha512-sign.c (ed25519_sha512_set_private_key): Deleted
	function.
	(ed25519_sha512_sign): Use strings for the input key pair.
	* Makefile.in (hogweed_SOURCES): Added eddsa-pubkey.c and
	ed25519-sha512-pubkey.c.
	* testsuite/eddsa-sign-test.c (test_eddsa_sign): Adapt to
	_eddsa_expand_key changes, and use _eddsa_public_key.
	* testsuite/ed25519-test.c (test_one): Test
	ed25519_sha512_public_key, and adapt to new ed25519 interface.

2015-03-14  Niels Möller  <nisse@lysator.liu.se>

	* ccm.c (memeql_sec): New function, more side-channel silent than
	memcmp.
	(ccm_decrypt_message): Use it.

2015-03-12  Niels Möller  <nisse@lysator.liu.se>

	* base64.h (struct base64_encode_ctx): Micro optimization of
	struct layout, saving a few bytes.
	(struct base64_decode_ctx): Likewise.
	* base16.h (struct base16_decode_ctx): Likewise.

	* nettle.texinfo (ASCII encoding): Document base64url functions.

2015-03-10  Niels Möller  <nisse@lysator.liu.se>

	* nettle.texinfo: Update documentation of curve25519_mul. Say that
	the output is undefined for points belonging to the twist rather
	than the proper curve.

	* curve25519-mul.c (curve25519_mul): Changed return type to void.
	* curve25519.h (curve25519_mul): Updated prototype.
	* examples/hogweed-benchmark.c (bench_curve25519_mul): Drop check
	of curve25519_mul return value.
	* testsuite/curve25519-dh-test.c (test_a): Likewise.

2015-02-26  Niels Möller  <nisse@lysator.liu.se>

	* nettle.texinfo: Document curve25519 and eddsa.

2015-02-10  Niels Möller  <nisse@lysator.liu.se>

	* base64url-meta.c (nettle_base64url): New file.
	* nettle-meta.h (nettle_base64url): Declare it.
	* nettle-meta-armors.c (nettle_armors): Added nettle_base64url.
	* testsuite/meta-armor-test.c: Updated testcase.
	* testsuite/base64-test.c (test_main): Additional tests, using
	nettle_base64url.
	* Makefile.in (nettle_SOURCES): Added base64url-meta.c.

	Base-64 generalization to support RFC4648 URL safe alphabet,
	contributed by Amos Jeffries.
	* base64url-decode.c (base64url_decode_init): New file and
	function.
	* base64url-encode.c (base64url_encode_init): New file and
	function.
	* Makefile.in (nettle_SOURCES): Added base64url-encode.c and
	base64url-decode.c.
	* base64.h: Declare new functions.
	* testsuite/base64-test.c (test_fuzz): Test base64url encoding and
	decoding.

	* base64.h (struct base64_encode_ctx): Added pointer to alphabet.
	(struct base64_decode_ctx): Added pointer to decoding table.
	* base64-decode.c (base64_decode_init): Initialize table pointer.
	Moved definition of table to local scope.
	(base64_decode_single): Use the context's decoding table.
	* base64-encode.c (ENCODE): Added alphabet argument. Updated all
	uses.
	(encode_raw): New static function, like base64_encode_raw
	but with an alphabet argument.
	(base64_encode_raw): Call encode_raw.
	(base64_encode_init): Initialize alphabet pointer.
	(base64_encode_single, base64_encode_update, base64_encode_final):
	Use the context's alphabet.

2015-02-09  Niels Möller  <nisse@lysator.liu.se>

	* base64-encode.c (base64_encode): Deleted old #if:ed out
	function.

	* testsuite/base64-test.c (test_fuzz_once, test_fuzz): Additional
	tests, based on contribution by Amos Jeffries.

2015-02-05  Niels Möller  <nisse@lysator.liu.se>

	* configure.ac (LIBHOGWEED_MAJOR): Undo latest bump, 4 should be
	enough (previous release, nettle-3.0, used 3).

2015-01-30  Niels Möller  <nisse@lysator.liu.se>

	Update chacha-poly1305 for draft-irtf-cfrg-chacha20-poly1305-08.
	* chacha-poly1305.h (CHACHA_POLY1305_NONCE_SIZE): Increase to 12
	bytes, i.e., CHACHA_NONCE96_SIZE.
	* chacha-poly1305.c (chacha_poly1305_set_nonce): Use
	chacha_set_nonce96.
	(poly1305_pad): New function.
	(chacha_poly1305_encrypt): Use poly1305_pad.
	(chacha_poly1305_digest): Call poly1305_pad, and format length
	fields as a single poly1305 block.

	* chacha-set-nonce.c (chacha_set_nonce96): New function.
	* chacha.h (CHACHA_NONCE96_SIZE): New constant.
	* testsuite/chacha-test.c: Add test for chacha with 96-bit nonce.

2015-01-27  Niels Möller  <nisse@lysator.liu.se>

	* ecc.h: Deleted declarations of unused itch functions. Moved
	declarations of internal functions to...
	* ecc-internal.h: ...new location. Also added a leading under
	score on the symbols.
	(ecc_a_to_j, ecc_j_to_a, ecc_eh_to_a, ecc_dup_jj, ecc_add_jja)
	(ecc_add_jjj, ecc_dup_eh, ecc_add_eh, ecc_add_ehh, ecc_mul_g)
	(ecc_mul_a, ecc_mul_g_eh, ecc_mul_a_eh): Affected functions.

2015-01-26  Niels Möller  <nisse@lysator.liu.se>

	* ecc-add-eh.c (ecc_add_eh_itch): Deleted.
	* ecc-add-ehh.c (ecc_add_ehh_itch): Deleted.
	* ecc-add-jja.c (ecc_add_jja_itch): Deleted.
	* ecc-add-jjj.c (ecc_add_jjj_itch): Deleted.
	* ecc-dup-eh.c (ecc_dup_eh_itch): Deleted.
	* ecc-dup-jj.c (ecc_dup_jj_itch): Deleted.
	* ecc-eh-to-a.c (ecc_eh_to_a_itch): Deleted.
	* ecc-j-to-a.c (ecc_j_to_a_itch): Deleted.
	* ecc-mul-a-eh.c (ecc_mul_a_eh_itch): Deleted.
	* ecc-mul-a.c (ecc_mul_a_itch): Deleted.
	* ecc-mul-g-eh.c (ecc_mul_g_eh_itch): Deleted.
	* ecc-mul-g.c (ecc_mul_g_itch): Deleted.

2015-01-25  Niels Möller  <nisse@lysator.liu.se>

	* arm/fat/sha1-compress-2.asm: New file.
	* arm/fat/sha256-compress-2.asm: Likewise.
	* fat-arm.c (fat_init): Setup for use of additional v6 assembly
	functions.

	* sha1-compress.c: Prepare for fat build with C and assembly
	implementations.
	* sha256-compress.c: Likewise.

	* fat-setup.h (sha1_compress_func, sha256_compress_func): New typedefs.

	* configure.ac (asm_nettle_optional_list): Added
	sha1-compress-2.asm and sha256-compress-2.asm, and corresponding
	HAVE_NATIVE_*.

	From Martin Storsjö:
	* arm: Add .arch directives for armv6. This allows building these
	files as part of a fat build, even if the assembler by default
	targets a lower architecture version.

2015-01-23  Niels Möller  <nisse@lysator.liu.se>

	* fat-setup.h (DEFINE_FAT_FUNC): Check value of function pointer,
	before calling fat_init. Should be correct even without memory
	barrier.
	* fat-x86_64.c (fat_init): Deleted static variable initialized.
	The checks of the relevant pointer in DEFINE_FAT_FUNC is more
	robust.
	* fat-arm.c (fat_init): Likewise.

2015-01-21  Niels Möller  <nisse@lysator.liu.se>

	* fat-arm.c (fat_init): Setup for use of neon assembly functions.

	* arm/fat/salsa20-core-internal-2.asm: New file.
	* arm/fat/sha3-permute-2.asm: New file.
	* arm/fat/sha512-compress-2.asm: New file.
	* arm/fat/umac-nh-2.asm: New file.
	* arm/fat/umac-nh-n-2.asm: New file.

	* salsa20-core-internal.c: Prepare for fat build with C and
	assembly implementations.
	* sha512-compress.c: Likewise.
	* sha3-permute.c: Likewise.
	* umac-nh.c: Likewise.
	* umac-nh-n.c: Likewise.

	* configure.ac (asm_nettle_optional_list): Added more *-2.asm
	files, and corresponding HAVE_NATIVE_* defines. Recognize PROLOGUE
	macro in asm files, also when not at the start of the line.

2015-01-20  Niels Möller  <nisse@lysator.liu.se>

	* fat-arm.c (get_arm_features): Check NETTLE_FAT_OVERRIDE
	environment variable.

	* fat-x86_64.c (get_x86_features): New function. Check
	NETTLE_FAT_OVERRIDE environment variable.
	(fat_init): Use it.

	* fat-setup.h (secure_getenv) [!HAVE_SECURE_GETENV]: Dummy
	definition, returning NULL.
	(ENV_OVERRIDE): New constant.

	* configure.ac: Check for secure_getenv function.

2015-01-19  Niels Möller  <nisse@lysator.liu.se>

	* configure.ac: Fat library setup for arm.
	* fat-arm.c: New file.
	* arm/fat/aes-encrypt-internal.asm: New files.
	* arm/fat/aes-encrypt-internal-2.asm: New file.
	* arm/fat/aes-decrypt-internal.asm: New file.
	* arm/fat/aes-decrypt-internal-2.asm: New file.

	* Makefile.in (DISTFILES): Added fat-setup.h.

	* fat-setup.h: New file, declarations moved from...
	* fat-x86_64.c: ... old location

2015-01-17  Niels Möller  <nisse@lysator.liu.se>

	* fat-x86_64.c (DECLARE_FAT_FUNC, DEFINE_FAT_FUNC)
	(DECLARE_FAT_FUNC_VAR): New macros, to define needed resolver and
	wrapper functions.

	* config.m4.in (SYMBOL_PREFIX): Define from from autoconf
	ASM_SYMBOL_PREFIX.
	(C_NAMS): move definition to...
	* asm.m4 (C_NAME): Define here, also take fat_transform.
	(fat_suffix): Replaced by...
	(fat_transform): New macro, taking symbol name as argument.
	Updated all uses of fat_suffix.
	* fat-x86_64.c: Updated for internal "_nettle" prefix on
	cpu-specific memxor functions.

	* fat-x86_64.c: Set up for sse2 vs non-sse2 memxor. Patch by Nikos
	Mavrogiannopoulos.
	* configure.ac (asm_nettle_optional_list): Added memxor-2.asm.
	* x86_64/fat/memxor-2.asm: New file.
	* x86_64/fat/memxor.asm: New file.

	* x86_64/memxor.asm: Use ifdef, not ifelse, for testing USE_SSE2.

2015-01-16  Niels Möller  <nisse@lysator.liu.se>

	* configure.ac (OPT_NETTLE_SOURCES): New substituted variable.
	(asm_path): Fixed x86_64 fat setup. Include only x86_64 and
	x86_64/fat in the asm_path. Put fat-x86_64.c in
	OPT_NETTLE_SOURCES, with no symlinking.

	* fat-x86_64.c: Renamed,...
	* x86_64/fat/fat.c: ... from old name.

2015-01-13  Niels Möller  <nisse@lysator.liu.se>

	* x86_64/fat/fat.c: For constructor hack, check
	HAVE_GCC_ATTRIBUTE, not __GNUC__. Also support sun compilers, as
	suggested by Nikos Mavrogiannopoulos, and attch the constructor
	attribute directly to fat_init.
	(fat_constructor): Deleted wrapper function.

	* x86_64/fat/fat.c: New file, initialization for x86_64 fat
	library.

	* x86_64/fat/cpuid.asm (_nettle_cpuid): New file and function.

	* x86_64/fat/aes-encrypt-internal.asm: New file, including
	x86_64/aes-encrypt-internal.asm, after setting fat_suffix to
	_x86_64.
	* x86_64/fat/aes-decrypt-internal.asm: New file, analogous setup.
	* x86_64/fat/aes-encrypt-internal-2.asm: New file, including
	x86_64/aesni/aes-encrypt-internal.asm, after setting fat_suffix to
	_aesni.
	* x86_64/fat/aes-decrypt-internal.asm-2: New file, analogous
	setup.

	* configure.ac: New command line option --enable-fat.
	(asm_nettle_optional_list): Added cpuid.asm, fat.c,
	aes-encrypt-internal-2.asm, and aes-decrypt-internal-2.asm.

	* asm.m4 (fat_suffix): New suffix added to symbol names.

	* x86_64/aesni/aes-encrypt-internal.asm: Use explicit .byte
	sequences for aes instructions, don't rely on assembler support.
	* x86_64/aesni/aes-decrypt-internal.asm: Likewise.

	* aclocal.m4 (NETTLE_CHECK_IFUNC): New macro, checking for ifunc
	and settting HAVE_LINK_IFUNC if working.
	* configure.ac: Use it.

2015-01-12  Niels Möller  <nisse@lysator.liu.se>

	* asm.m4 (DECLARE_FUNC): New macro, extracted from PROLOGUE.
	(PROLOGUE): Use it.

	* configure.ac (OPT_NETTLE_OBJS, OPT_HOGWEED_OBJS): Renamed
	substituted variables, and list the object files rather than
	source files.
	(OPT_ASM_NETTLE_SOURCES, OPT_ASM_HOGWEED_SOURCES): ...Old names.
	* Makefile.in (OPT_NETTLE_OBJS, OPT_HOGWEED_OBJS): Use new
	variables.

2015-01-11  Niels Möller  <nisse@lysator.liu.se>

	* x86_64/aesni/aes-decrypt-internal.asm: New file.
	* x86_64/aesni/aes-encrypt-internal.asm: New file.
	* configure.ac: New configure flag --enable-x86-aesni.

	* aclocal.m4 (LSH_RPATH_INIT): Handle freebsd, in the same way as
	gnu/linux, with -Wl,-rpath,.

	Merged memxor-reorg changes, starting at 2014-10-23.

2015-01-10  Niels Möller  <nisse@lysator.liu.se>

	* arm/memxor.asm (memxor3): Moved to new file.
	* arm/memxor3.asm: New file.

2014-11-24  Niels Möller  <nisse@lysator.liu.se>

	* x86_64/memxor3.asm (memxor3): New file, code moved from old
	memxor.asm.
	* x86_64/memxor.asm (memxor): Rewritten, no longer jumps into
	memxor3.

	* configure.ac (asm_replace_list): Added memxor.asm and
	memxor3.asm.

2014-10-23  Niels Möller  <nisse@lysator.liu.se>

	* configure.ac (IF_ASM): New substituted variable.
	* testsuite/Makefile.in (VALGRIND): Allow partial loads only when
	build includes assembly files.

	* memxor-internal.h (READ_PARTIAL): New macro.
	* memxor.c (memxor_different_alignment): Avoid out-of-bounds
	reads, corresponding to valgrind's --partial-loads-ok. Use
	READ_PARTIAL.
	* memxor3.c: Analogous changes for unaligned operations.

	* configure.ac (asm_replace_list): Deleted memxor.asm, now
	incompatible with the memxor/memxor3 split.

	* memxor3.c: New file, split off from memxor.c.
	* memxor-internal.h: New file, declarations shared by memxor.c and
	memxor3.c.
	* memxor.c: memxor3 functions moved out from this file.
	* Makefile.in (nettle_SOURCES): Added memxor3.c.
	(DISTFILES): Added memxor-internal.h.

	* memxor.c (memxor_common_alignment, memxor_different_alignment)
	(memxor): Change loop order, iterate from the end.
	(memxor3_common_alignment): Unroll twice.
	(word_t): On x86_64, unconditionally define as uint64_t, to get 64
	bits also in M$ windows. Replaced all uses of SIZEOF_LONG.

2014-12-12  Niels Möller  <nisse@lysator.liu.se>

	* cbc.h (CBC_ENCRYPT, CBC_DECRYPT): Make type-checking hack
	stricter, warn if type of length argument is smaller than size_t.
	* ctr.h (CTR_CRYPT): Likewise.
	* eax.h (EAX_SET_KEY, EAX_SET_NONCE, EAX_UPDATE, EAX_ENCRYPT)
	(EAX_DECRYPT, EAX_DIGEST): Likewise.
	* gcm.h (GCM_SET_KEY, GCM_ENCRYPT, GCM_DECRYPT, GCM_DIGEST):
	Likewise.

2014-12-08  Niels Möller  <nisse@lysator.liu.se>

	* aclocal.m4 (LD_VERSION_SCRIPT): Linker scripts no longer located
	in the source tree.

	* configure.ac (LIBNETTLE_MAJOR): Bump major number, now 6.
	(LIBHOGWEED_MAJOR): Bump major number, now 5.

	From Nikos Mavrogiannopoulos. Support for versioned symbols.
	* aclocal.m4 (LD_VERSION_SCRIPT): New macro. Substitute
	EXTRA_LINKER_FLAGS and EXTRA_HOGWEED_LINKER_FLAGS.
	* configure.ac: Use LD_VERSION_SCRIPT. Generate libnettle.map
	and libhogweed.map.
	(HOGWEED_EXTRA_SYMBOLS): New substituted variable.
	* libnettle.map.in: New file, libnettle.so linker script
	* libhogweed.map.in: New file, libhogweed.so linker script.
	* Makefile.in ($(LIBNETTLE_FORLINK)): Use EXTRA_LINKER_FLAGS.
	($(LIBHOGWEED_FORLINK)): Use EXTRA_HOGWEED_LINKER_FLAGS.

2014-11-24  Niels Möller  <nisse@lysator.liu.se>

	* gcm.h (GCM_SET_KEY): Rename macro argument KEY to avoid
	collision with a struct tag. Spotted by Nikos Mavrogiannopoulos.

	* testsuite/eddsa-verify-test.c (test_eddsa): Fixed test case bug,
	showing up as use of uninitialized data with valgrind.

2014-10-23  Niels Möller  <nisse@lysator.liu.se>

	* examples/nettle-benchmark.c (time_memxor): Allocate buffers as
	arrays of unsigned long, for more reliable alignment.

2014-10-22  Niels Möller  <nisse@lysator.liu.se>

	* configure.ac: Check for getline function.
	* testsuite/ed25519-test.c (getline) [!HAVE_GETLINE]: Fallback
	definition.

	* Makefile.in (clean-here): Unconditionally delete .so and .dll
	files.
	(IMPLICIT_TARGETS): Deleted variable.

2014-10-21  Niels Möller  <nisse@lysator.liu.se>

	* testsuite/ed25519-test.c: New test case. Optionally reads the
	file pointed to by $ED25519_SIGN_INPUT.

	* testsuite/testutils.c (tstring_hex): Rewrite, using Nettle's
	base16 functions.
	(decode_hex, decode_hex_length): Deleted functions.

2014-10-20  Niels Möller  <nisse@lysator.liu.se>

	* eddsa.h (ED25519_KEY_SIZE): New constant.
	(ED25519_SIGNATURE_SIZE): New constant.
	(struct ed25519_private_key): New struct.
	(struct ed25519_public_key): New struct.

	* ed25519-sha512-sign.c (ed25519_sha512_set_private_key)
	(ed25519_sha512_sign): New file and functions.
	* ed25519-sha512-verify.c (ed25519_sha512_set_public_key)
	(ed25519_sha512_verify): New file and functions.
	* Makefile.in (hogweed_SOURCES): Added ed25519-sha512-sign.c and
	ed25519-sha512-verify.c.


2014-10-18  Niels Möller  <nisse@lysator.liu.se>

	* eddsa-verify.c (_eddsa_verify): Change argument order, putting A
	before ctx.
	* eddsa.h: Updated prototype.
	* testsuite/eddsa-verify-test.c (test_eddsa): Updated
	_eddsa_verify calls.

2014-10-14  Niels Möller  <nisse@lysator.liu.se>

	* eddsa-verify.c (equal_h): New function.
	(_eddsa_verify): Use it for a proper point compare, replacing an
	ecc_add_ehh.

	* testsuite/eddsa-verify-test.c: New testcase.
	* testsuite/Makefile.in (TS_HOGWEED_SOURCES): Added
	eddsa-verify-test.c.

	* eddsa-verify.c (_eddsa_verify, eddsa_verify_itch): New file, new
	functions.
	* eddsa.h: Declare new functions.
	* Makefile.in (hogweed_SOURCES): Added eddsa-verify.c.

2014-10-08  Niels Möller  <nisse@lysator.liu.se>

	* testsuite/eddsa-sign-test.c (test_eddsa_sign): Use
	_eddsa_expand_key, and check its public key output.

	* eddsa-expand.c (_eddsa_expand_key): New file, new function.
	* eddsa.h (_eddsa_expand_key): Declare it.
	* Makefile.in (hogweed_SOURCES): Added eddsa-expand.c.

	* eddsa-sign.c: Drop unneeded include of nettle-internal.h.

2014-10-04  Niels Möller  <nisse@lysator.liu.se>

	* testsuite/eddsa-sign-test.c: New testcase.
	* testsuite/Makefile.in (TS_HOGWEED_SOURCES): Added
	eddsa-sign-test.c.

	* eddsa-sign.c (_eddsa_sign, _eddsa_sign_itch): New file, new
	functions.
	* eddsa-hash.c (_eddsa_hash): New file and function.
	* eddsa.h: Declare new functions.
	* Makefile.in (hogweed_SOURCES): Added eddsa-hash.c and
	eddsa-sign.c.

2014-10-03  Niels Möller  <nisse@lysator.liu.se>

	* testsuite/ecc-redc-test.c [NETTLE_USE_MINI_GMP]: Enable test.
	(test_main): Replace gmp_fprintf calls.
	* testsuite/ecc-mul-a-test.c: Likewise.
	* testsuite/ecc-mul-g-test.c: Likewise.

	* testsuite/ecc-modinv-test.c [NETTLE_USE_MINI_GMP]: Enable test.
	(ref_modinv): Use mpz_gcdext, instead of mpn_gcdext.
	(test_modulo): Replace gmp_fprintf calls.

	* testsuite/ecc-mod-test.c [NETTLE_USE_MINI_GMP]: Enable test.
	(ref_mod): Use mpz_mod and mpz_limbs_copy, instead of mpn_tdiv_qr.
	(test_modulo): Replace gmp_fprintf calls by plain fprintf and
	mpn_out_str.

	* testsuite/testutils.c (mpn_out_str): New function, needed to
	replace uses of gmp_fprintf.

	* testsuite/ecc-sqrt-test.c (mpz_ui_kronecker)
	[NETTLE_USE_MINI_GMP]: New fallback definition when building with
	mini-gmp.
	* testsuite/testutils.c (gmp_randinit_default)
	[NETTLE_USE_MINI_GMP]: Likewise.
	(mpz_urandomb): Likewise.
	* testsuite/testutils.h (gmp_randstate_t) [NETTLE_USE_MINI_GMP]:
	Fallback typedef, using knuth_lfib_ctx.

2014-10-02  Niels Möller  <nisse@lysator.liu.se>

	* testsuite/eddsa-compress-test.c: New testcase.
	* testsuite/Makefile.in (TS_HOGWEED_SOURCES): Added
	eddsa-compress-test.c.

	* eddsa-decompress.c (_eddsa_decompress): New file, new function.
	* eddsa-compress.c (_eddsa_compress): New file, new function.
	* eddsa.h: New file.
	* Makefile.in (HEADERS): Added eddsa.h.
	(hogweed_SOURCES): Added eddsa-compress.c and eddsa-decompress.c.

	* testsuite/ecc-sqrt-test.c: New test case.
	* testsuite/Makefile.in (TS_HOGWEED_SOURCES): Added
	ecc-sqrt-test.c.

	* ecc-25519.c (PHIGH_BITS): Always define this constant.
	(ecc_25519_zero_p): New function.
	(ecc_25519_sqrt): Take a ratio u/v as input. Added scratch
	argument. Made static.
	* ecc-internal.h (ecc_mod_sqrt_func): New typedef.
	(struct ecc_modulo): Added sqrt_itch and sqrt function pointer.
	Updated all instances.
	(ecc_25519_sqrt): Deleted declaration, function now static.

2014-09-24  Niels Möller  <nisse@lysator.liu.se>

	* curve25519.h [__cplusplus]: Fixed extern "C" block.

2014-09-23  Niels Möller  <nisse@lysator.liu.se>

	* ecc-hash.c (ecc_hash): Changed argument type from struct
	ecc_curve to struct ecc_modulo. Updated callers.
	* testsuite/ecdsa-sign-test.c (test_main): Updated curve25519
	signature s. Changed since the hash value is truncated a few bits
	more, to match the size of q.
	* testsuite/ecdsa-verify-test.c (test_main): Likewise.

	* testsuite/ecc-modinv-test.c (zero_p): New function, checking for
	zero modulo p.
	(test_modulo): Use zero_p. Switch to dynamic allocation. Updated
	for larger modinv result area, and use invert_itch.

	* ecc-25519.c (ecc_mod_pow_2kp1): Renamed, and take a struct
	ecc_modulo * as argument.
	(ecc_modp_powm_2kp1): ... old name.
	(ecc_mod_pow_252m3): New function, extracted from ecc_25519_sqrt.
	(ecc_25519_inv): New modp invert function, about 5.5 times faster
	then ecc_mod_inv.
	(ecc_25519_sqrt): Use ecc_mod_pow_252m3.
	(nettle_curve25519): Point to ecc_25519_inv. Updated p.invert_itch
	and h_to_a_itch.

	* ecc-internal.h (struct ecc_modulo): New field invert_itch.
	Updated all implementations.
	(ECC_EH_TO_A_ITCH): Updated, and take invert itch as an argument.
	* ecc-eh-to-a.c (ecc_eh_to_a_itch): Take invert scratch into account.

	* testsuite/testutils.c (test_ecc_mul_h): Use ecc->h_to_a_itch.

	* ecc-mod-inv.c (ecc_mod_inv): Interface change, make ap input
	const, and require 2n limbs at rp. Preparing for powm-based
	alternative implementations. Drop #if:ed out code and dp
	temporary. Updated all callers, more complicated cases described
	below.
	* ecc-internal.h (typedef ecc_mod_inv_func): Added const to input
	argument.
	(ECC_MOD_INV_ITCH): Renamed, was ECC_MODINV_ITCH, and reduced to
	2*n.
	* ecc-ecdsa-verify.c (ecc_ecdsa_verify): Overhauled allocation,
	putting mod_inv scratch at the end.

2014-09-22  Niels Möller  <nisse@lysator.liu.se>

	* ecc-random.c (ecc_mod_random): Renamed, and take a const struct
	ecc_modulo * as argument. Updated callers.
	(ecc_modq_random): ... old name.

	* ecc-mod-arith.c: New file, replacing ecc-modp.c and ecc-modq.c.
	All functions take a struct ecc_modulo as argument.
	(ecc_mod_add, ecc_mod_sub, ecc_mod_mul_1, ecc_mod_addmul_1)
	(ecc_mod_submul_1, ecc_mod_mul, ecc_mod_sqr): New functions,
	replacing the corresponding ecc_modp_* functions. For convenience,
	old names are defined as macros wrapping the new functions.
	* ecc-modp.c: Deleted file.
	* ecc-modq.c: Deleted file.
	* Makefile.in (hogweed_SOURCES): Updated accordingly.

	* testsuite/ecc-redc-test.c (test_main): Relaxed tests for which
	tests to run.

	* testsuite/ecc-modinv-test.c (test_modulo): New function, same
	organization as in ecc-mod-test.c below.

	* testsuite/ecc-mod-test.c (test_modulo): New function, testing
	one modulo. Replacing...
	(test_curve): ... old function.
	(test_main): Invoke test_modulo for p and q of each curve.

	* ecc-internal.h (ecc_mod_inv_func): New typedef.
	(struct ecc_modulo): Added mp1h constant and invert function
	pointer. Updated all callers.
	* ecc-modp.c (ecc_modp_inv): Deleted wrapper function.
	* ecc-modq.c (ecc_modq_inv): Deleted wrapper function.

	* ecc-mod-inv.c (ecc_mod_inv): Renamed file and function. Also
	take a struct ecc_modulo * as argument.
	* sec-modinv.c (sec_modinv): ... the old names. Deleted.
	* Makefile.in (hogweed_SOURCES): Updated accordingly.

	* examples/ecc-benchmark.c (bench_modinv_powm, bench_curve):
	Updated benchmarking of mpn_sec_powm.

	* ecc-internal.h (struct ecc_curve): Deleted redc function
	pointer. Use only reduce pointer, which is redc or modp as
	applicable. Updated all users.
	(struct ecc_modulo): Moved mod and reduce function pointers to
	this struct.

	* ecc-generic-modp.c (ecc_generic_modp): Deleted file and
	function. We no longer need a wrapper around ecc_mod.
	* ecc-generic-modq.c (ecc_generic_modq): Likewise deleted.
	* Makefile.in (hogweed_SOURCES): Removed ecc-generic-modp.c and
	ecc-generic-modq.c.

	* ecc-internal.h (typedef ecc_mod_func): Take a const struct
	ecc_modulo * argument, not const struct ecc_curve *. Updated all
	implementations and all callers.

	* ecc-mod.c (ecc_mod): Use struct ecc_modulo to specify the
	modulo. Drop input size argument, always reduce from 2*size to
	size.

	* ecc-internal.h (struct ecc_modulo): New struct, collecting
	constants needed for modulo arithmetic.
	(struct ecc_curve): Use struct ecc_modulo for p and q arithmetic.
	Updated all ecc-related files.

2014-09-17  Niels Möller  <nisse@lysator.liu.se>

	* gmp-glue.c (mpn_get_base256_le): Fixed missing update of rn
	counter, making the function clear some bytes beyond the end of
	the output buffer. The bug triggered a make check failure on ARM.

	* testsuite/testutils.c (ecc_curves): Include curve25519 in list.
	(test_ecc_mul_a): Include reference points for curve25519 (with
	Edwards coordinates). Allow n == 0 and n == 1, comparing to zero
	and the generator, respectively.
	* testsuite/ecc-add-test.c (point_zero_p): Deleted function.
	(test_main): Replace calls to point_zero_p by calls to
	test_ecc_mul_h with n == 0.
	* testsuite/ecc-dup-test.c: Likewise.

	* testsuite/ecc-modinv-test.c (mpn_zero_p): Moved function, to...
	* testsuite/testutils.c (mpn_zero_p): New location. Also make
	non-static.

	* testsuite/ecdsa-keygen-test.c (ecc_valid_p): Add special case
	for curve25519.

	* testsuite/ecc-mul-a-test.c (test_main): Fix point negation to
	support curve25519.
	* testsuite/ecc-mul-g-test.c (test_main): Likewise.

	* ecc-a-to-eh.c (ecc_a_to_eh_itch, ecc_a_to_eh): Deleted file and
	functions.
	* ecc.h: Deleted corresponding declarations.
	* ecc-internal.h (ECC_A_TO_EH_ITCH): Deleted macro.
	* Makefile.in (hogweed_SOURCES): Removed ecc-a-to-eh.c.

	* testsuite/ecdh-test.c (test_main): Update curve25519 test to use
	Edwards coordinates.
	* testsuite/ecdsa-sign-test.c (test_main): Likewise.
	* testsuite/ecdsa-verify-test.c (test_main): Likewise.

	* ecc-point.c (ecc_point_set): Use Edwards rather than Montgomery
	curve.

	* ecc-mul-a-eh.c (ecc_mul_a_eh, table_init): Take an Edwards point
	as input, not a Montgomery point. Hence, use ecc_a_to_j, not
	ecc_a_to_eh.

	* ecc-eh-to-a.c (ecc_eh_to_a): Just convert to affine coordinates,
	don't transform from Edwards to Montgomery form. Also reduces
	scratch need slightly.
	* ecc-internal.h (ECC_EH_TO_A_ITCH): Reduced.

	* ecdsa-keygen.c (ecdsa_generate_keypair): Use struct ecc_curve
	function pointers.

	* testsuite/curve25519-dup-test.c: Deleted file. In the way for
	conversion to Edwards coordinate convention, and in the end
	the tests will be done by ecc-dup-test.c.
	* testsuite/curve25519-add-test.c: Similarly deleted.
	* testsuite/Makefile.in (TS_HOGWEED_SOURCES): Removed
	curve25519-dup-test.c and curve25519-add-test.c.

2014-09-16  Niels Möller  <nisse@lysator.liu.se>

	* testsuite/ecc-add-test.c: New generalized testcase, to replace
	curve25519-add-test.c.
	* testsuite/ecc-dup-test.c: New generalized testcase, to replace
	curve25519-dup-test.c.
	* testsuite/Makefile.in (TS_HOGWEED_SOURCES): Added ecc-add-test.c
	and ecc-dup-test.c.

2014-09-14  Niels Möller  <nisse@lysator.liu.se>

	* testsuite/ecc-mul-a-test.c (test_main): Use struct ecc_curve
	function pointers.
	* testsuite/ecc-mul-g-test.c (test_main): Likewise.

2014-09-09  Niels Möller  <nisse@lysator.liu.se>

	* curve25519-mul.c (curve25519_mul): Switch to use Montgomery
	ladder. About 20% faster than current Edwards curve operations.
	Difference is expected to shrink when Edwards operations are
	optimized to take advantage of the twist, but it seems unlikely to
	get significantly faster than the Montgomery ladder.

	* gmp-glue.c (cnd_swap): Moved function here, made non-static.
	Changed cnd type to mp_limb_t, for consistency with GMP
	mpn_cnd_add_n.
	* sec-modinv.c (cnd_swap): ... old location.
	* gmp-glue.h (cnd_swap): Declare function.

2014-09-06  Niels Möller  <nisse@lysator.liu.se>

	* examples/hogweed-benchmark.c (bench_curve25519_mul_g)
	(bench_curve25519_mul, bench_curve25519): New functions.
	(main): Added benchmarking of curve25519 functions.

2014-09-03  Niels Möller  <nisse@lysator.liu.se>

	* Makefile.in: Revert 2013-02-06 Makefile changes: use a single
	rule for transforming .asm to .o, and drop include of asm.d.
	Possible now since we generate a single object file from each asm
	file. This change also helps Solaris' make recognize .asm files.
	* config.make.in (.SUFFIXES): Drop .s from list.
	* configure.ac: Delete code to generate asm.d.

	* Makefile.in: Delete all uses of *.po files, use the same object
	files for both shared and static libraries.
	* configure.ac (dummy-dep-files): Don't create any .po.d files.

	* aclocal.m4 (LSH_CCPIC): Don't substitute CCPIC here, let
	configure.ac do that if needed.

	* configure.ac (CCPIC_MAYBE, SHLIBCFLAGS): Deleted substituted
	variables. Instead, use CCPIC directly when compiling all library
	files.
	(CCPIC): Set to empty, if --disable-pic is used.

	* config.make.in (SHLIBCFLAGS, CCPIC_MAYBE): Deleted.
	(COMPILE, COMPILE_CXX): Drop CCPIC. New variable EXTRA_CFLAGS,
	which can be set by individual Makefiles.

	* Makefile.in (EXTRA_CFLAGS): Set using CCPIC.
	Also delete all uses of CCPIC_MAYBE and SHLIBCFLAGS.

2014-09-02  Niels Möller  <nisse@lysator.liu.se>

	* curve25519-eh-to-x.c (curve25519_eh_to_x): New file, new
	function. The curve25519 transform currently done by ecc_eh_to_a,
	but which should eventually be eliminted from that function.
	* Makefile.in (hogweed_SOURCES): Added curve25519-eh-to-x.c.
	* ecc-internal.h (curve25519_eh_to_x): Declare it.

	* curve25519-mul.c (curve25519_mul): Use it.
	* curve25519-mul-g.c (curve25519_mul_g): Likewise. Also introduce
	local variable ecc, and use ecc->mul_g_itch.

2014-08-29  Niels Möller  <nisse@lysator.liu.se>

	* testsuite/testutils.c (test_ecc_mul_j): Renamed, to ...
	(test_ecc_mul_h): ... new name. Use ecc->h_to_a function pointer.
	Updated callers.

	* examples/ecc-benchmark.c (bench_add_jjj): Renamed, to ...
	(bench_add_hhh): ... new name. Use ecc->add_hhh function pointer.
	(bench_add_ehh): Deleted.
	(bench_curve): Use bench_add_hhh for all curves. Use ecc->mul_itch
	for scratch size.

	Switch the curve25519 implementation to use the isomorphism to the
	twisted Edwards curve which is used for Ed25519 signatures.
	* eccdata.c (ecc_curve_init): Tweaked the transformation constant
	for the isomorphism between curve25519 and the twisted Edwards
	curve.
	* ecc-add-ehh.c (ecc_add_ehh): Updated formulas for the twist curve.
	* ecc-add-eh.c (ecc_add_eh): Likewise.
	* ecc-dup-eh.c (ecc_dup_eh): Likewise.

2014-08-28  Niels Möller  <nisse@lysator.liu.se>

	* ecdsa-verify.c (ecdsa_verify): Drop include of ecc-internal.h,
	use ecc_size function instead.

	* ecc-ecdsa-verify.c (ecc_ecdsa_verify): Use the struct ecc_curve
	function pointers: mul, mul_g, add_hhh, h_to_a.

	* ecc-internal.h (ECC_ECDSA_VERIFY_ITCH): Deleted macro. Needed
	scratch depends on curve type, not just size.
	(ecc_add_func): New typedef.
	(struct ecc_curve): New function pointer add_hhh, and constant
	add_hhh_itch. Updated all instances.

	* ecdsa-verify.c (ecdsa_verify): Use the ecc_ecdsa_verify_itch
	function, not the corresponding macro.
	* ecc-ecdsa-verify.c (ecc_ecdsa_verify_itch): Take ecc->mul_itch
	into account. Also reduce to 5*ecc->size + ecc->mul_itch.

	* testsuite/ecdsa-sign-test.c (test_main): Added test for the
	obscure case of ecdsa using curve25519.
	* testsuite/ecdsa-verify-test.c (test_main): Likewise (depends on
	above changes).

	* ecc-ecdsa-sign.c (ecc_ecdsa_sign): Use mul_g and h_to_a function
	pointers. Implies (obscure) support for curve25519.

	* ecc-25519.c (ecc_25519_modq): Access q via the ecc struct.

	* ecc-eh-to-a.c (ecc_eh_to_a): Analogous change as for ecc_j_to_a.
	The modulo q case (op == 2) is hardcoded for curve25519.

	* ecc-j-to-a.c (ecc_j_to_a): For curves using redc, always convert
	back from redc form. When producing x coordinate only, optionally
	reduce it modulo q. Completely changes the meaning of the "flags"
	argument, and renames it to "op". Update all users of this
	function or ecc->h_to_a.

	* ecc-ecdsa-sign.c (ecc_ecdsa_sign): Use new ecc_j_to_a modulo q
	feature.
	* ecc-ecdsa-verify.c (ecc_ecdsa_verify): Likewise.

	* testsuite/symbols-test: Regexp fixes, to better filter out
	get_pc_thunk functions.

	* ecc-generic-redc.c (ecc_generic_redc): Deleted file and
	function. Split into...
	* ecc-pp1-redc.c (ecc_pp1_redc): New file and function.
	* ecc-pm1-redc.c (ecc_pm1_redc): New file and function.
	* ecc-internal.h: Updated declarations.
	* Makefile.in (hogweed_SOURCES): Replace ecc-generic-redc.c by
	ecc-pp1-redc.c and ecc-pm1-redc.c.
	* ecc-192.c: Use ecc_pp1_redc (benchmarking only).
	* ecc-224.c: Use ecc_pm1_redc when applicable.
	* ecc-256.c: Use ecc_pp1_redc when applicable.
	* ecc-384.c: Use ecc_pp1_redc (benchmarking only).
	* ecc-521.c: Use ecc_pp1_redc (benchmarking only).
	* testsuite/ecc-redc-test.c (test_main): Replace use of
	ecc_generic_redc by ecc_pp1_redc and ecc_pm1_redc.

	* eccdata.c (output_curve): Don't output ecc_redc_g.
	* ecc-internal.h (struct ecc_curve): Deleted unused field redc_g.
	Updated all instances.

2014-08-27  Niels Möller  <nisse@lysator.liu.se>

	* ecc-modq.c (ecc_modq_inv): Use q_bit_size.

	* ecc-internal.h (struct ecc_curve): New field q_bit_size. Updated
	all instances.

	* configure.ac: Bumped package version number to 3.1.
	(LIBHOGWEED_MAJOR): Bumped library version to 4.0.

	Merged curve25519 changes (starting at 2014-07-04).
	* Makefile.in (clean-here): Added ecc-25519.h.

2014-08-26  Niels Möller  <nisse@lysator.liu.se>

	* examples/ecc-benchmark.c (bench_mul_g, bench_mul_a): Use struct
	ecc_curve function pointers.
	(bench_mul_g_eh, bench_mul_a_eh): Deleted.
	(bench_curve): Make modq benchmark unconditional. Use bench_mul_g
	and bench_mul_a also for curve25519.

	* testsuite/ecc-mod-test.c (test_curve): Make modq test
	unconditional, partially reverting 2014-07-04 change.

	* ecc-25519.c (ecc_25519_modq): New function.

	* eccdata.c (output_curve): Precomputation for curve25519 mod q.

	* mini-gmp.c (mpz_abs_sub_bit): Do full normalization, needed in
	case the most significant bit is cleared.

2014-08-25  Niels Möller  <nisse@lysator.liu.se>

	* testsuite/ecdh-test.c (set_point): Check return value of
	ecc_point_set.
	(test_main): Enable curve25519 test.

	* ecc-point-mul-g.c (ecc_point_mul_g): Use ecc->mul_g and
	ecc->h_to_a function pointers.
	* ecc-point-mul.c (ecc_point_mul): Use the ecc->mul and
	ecc->h_to_a function pointers.

	* ecc-internal.h (ecc_mul_g_func, ecc_mul_func, ecc_h_to_a_func):
	New typedefs.
	(struct ecc_curve): New function pointers mul, mul_g, h_to_a, and
	constans for their scratch requirements. Updated all instances.

	* ecc-point.c (ecc_point_set): Handle curve25519 as a special
	case, when checking if the point is on the curve.

2014-08-24  Niels Möller  <nisse@lysator.liu.se>

	* testsuite/ecdh-test.c: Test ecc_point_mul and ecc_point_mul_g,
	using test data generated by ecc-ref.gp. Tests for all curves
	except curve25519, which doesn't yet work with the general
	ecc_point interface.

	* testsuite/Makefile.in (TS_HOGWEED_SOURCES): Added ecdh-test.c.

	* misc/ecc-ref.gp: Script to generate ECDH test data.

2014-08-23  Niels Möller  <nisse@lysator.liu.se>

	* ecc-a-to-j.c (ecc_a_to_j): Deleted INITIAL argument.
	* ecc.h (ecc_a_to_j): Updated prototype.
	* ecc-mul-a.c (ecc_mul_a, table_init): Updated calls to ecc_a_to_j.

	* ecc-mul-a.c (ecc_mul_a): Deleted INITIAL argument, all callers,
	except the tests, pass 1. Updated all callers.
	(table_init): Likewise deleted INITIAL.
	* ecc.h (ecc_mul_a): Updated prototype.
	* testsuite/ecc-mul-a-test.c (test_main): Deleted tests for
	ecc_mul_a with INITIAL == 0.

	* ecc-internal.h (struct ecc_curve): Reordered struct, moved
	function pointers before pointers to bignum constants.

	* sec-modinv.c (sec_modinv): Document that for a == 0 (mod m), we
	should produce the "inverse" 0.

	* testsuite/ecc-modinv-test.c (test_main): Check that ecc_modp_inv
	produces 0 if a == 0 or a == p.

2014-08-22  Niels Möller  <nisse@lysator.liu.se>

	* x86_64/ecc-25519-modp.asm: New file. Assembly implementation,
	initial version yields 30% speedup of ecc_25519_modp. Early
	folding eliminates one pass of carry propagation, and yields
	almost 20% additional speedup.

	* ecc-25519.c [HAVE_NATIVE_ecc_25519_modp]: Use assembly version
	if available.

	* configure.ac (asm_hogweed_optional_list): Added ecc-25519-modp.asm.
	Also add HAVE_NATIVE_ecc_25519_modp to config.h.in.

2014-08-19  Niels Möller  <nisse@lysator.liu.se>

	* examples/ecc-benchmark.c (bench_curve): Support benchmarking of
	curve25519, for now handled as a special case.
	(curves): Added nettle_curve25519.
	(bench_dup_eh, bench_add_eh, bench_add_ehh, bench_mul_g_eh): New
	functions.

2014-08-18  Niels Möller  <nisse@lysator.liu.se>

	* testsuite/curve25519-dh-test.c (test_a): Use curve25519_mul.
	(test_main): Use little-endian inputs for test_a.
	(curve25519_sqrt, curve_25519): Deleted static helper functions,
	no longer needed.

	* curve25519-mul.c (curve25519_mul): New file and function.
	* curve25519.h (curve25519_mul): Declare it.
	* Makefile.in (hogweed_SOURCES): Added curve25519-mul.c.

	* curve25519-mul-g.c (curve25519_mul_g): Renamed file and
	function, updated callers.
	* curve25519-base.c (curve25519_base): ... old names.
	* Makefile.in (hogweed_SOURCES): Updated for rename.

	* eccdata.c (output_curve): Compute constants needed for
	Shanks-Tonelli.
	* ecc-25519.c (ecc_modp_powm_2kp1, ecc_25519_sqrt): New functions.
	* ecc-internal.h (ecc_25519_sqrt): Declare it.

2014-08-06  Niels Möller  <nisse@lysator.liu.se>

	* testsuite/curve25519-dh-test.c (test_g): Use curve25519_base.
	(test_main): Use little-endian inputs for test_g.

	* curve25519-base.c (curve25519_base): New file, new function.
	Analogous to NaCl's crypto_scalarmult_base.
	* curve25519.h: New file.
	* Makefile.in (hogweed_SOURCES): Added curve25519-base.c.
	(HEADERS): Added curve25519.h.

	* gmp-glue.c (mpn_set_base256_le, mpn_get_base256_le): New functions.
	* gmp-glue.h: Declare them.

2014-08-02  Niels Möller  <nisse@lysator.liu.se>

	* testsuite/curve25519-dh-test.c (curve25519_sqrt): Fixed memory
	leak, a mpz_clear call was missing.

	* ecc-internal.h (ECC_MUL_A_EH_WBITS): Set to 4, to enable
	window-based scalar multiplication.

	* ecc-mul-a-eh.c (table_init) [ECC_MUL_A_EH_WBITS > 0]: Fixed
	initialization of TABLE(1).

2014-07-29  Niels Möller  <nisse@lysator.liu.se>

	* ecc-internal.h (ECC_MUL_A_EH_WBITS): New constant.
	(ECC_A_TO_EH_ITCH, ECC_MUL_A_EH_ITCH): New macros.
	* ecc-a-to-eh.c (ecc_a_to_eh, ecc_a_to_eh_itch): New file, new
	functions.
	* ecc-mul-a-eh.c: New file.
	(ecc_mul_a_eh): New function. The case [ECC_MUL_A_EH_WBITS > 0]
	not yet working).
	(ecc_mul_a_eh_itch): New function.
	* ecc.h: Declare new functions.
	* Makefile.in (hogweed_SOURCES): Added ecc-a-to-eh.c and
	ecc-mul-a-eh.c.

	* testsuite/curve25519-dh-test.c (curve25519_sqrt): New function.
	(curve_25519): Use ecc_mul_a_eh.
	(test_a): New function.
	(test_main): Test construction of shared secret, using scalar
	multiplication with points other than the fix generator.

2014-07-26  Niels Möller  <nisse@lysator.liu.se>

	* ecc-add-ehh.c (ecc_add_ehh): Reduce scratch need.
	* ecc-internal.h (ECC_ADD_EHH_ITCH): Reduced to 7*size.

2014-07-23  Niels Möller  <nisse@lysator.liu.se>

	* testsuite/curve25519-dh-test.c: New test case, based on
	draft-josefsson-tls-curve25519-05 test vectors.
	* testsuite/Makefile.in (TS_HOGWEED_SOURCES): Added curve25519-dh-test.c.

2014-07-18  Niels Möller  <nisse@lysator.liu.se>

	* ecc-mul-g-eh.c (ecc_mul_g_eh, ecc_mul_g_eh_itch): New file and
	functions. Untested.
	* ecc.h (ecc_mul_g_eh_itch): Declare new functions.
	* ecc-internal.h (ECC_MUL_G_EH_ITCH): New macro.
	* Makefile.in (hogweed_SOURCES): Added ecc-mul-g-eh.c.

2014-07-17  Niels Möller  <nisse@lysator.liu.se>

	* ecc-add-eh.c (ecc_add_eh): Reduce scratch need.
	* ecc-internal.h (ECC_ADD_EH_ITCH): Reduced to 6*size.

	* testsuite/curve25519-dup-test.c (test_main): Free allocated
	storage.

2014-07-15  Niels Möller  <nisse@lysator.liu.se>

	* ecc-add-eh.c (ecc_add_eh, ecc_add_eh_itch): New file, new
	functions.
	* ecc.h: Declare new functions.
	* ecc-internal.h (ECC_ADD_EH_ITCH): New macro.
	* Makefile.in (hogweed_SOURCES): Added ecc-add-eh.c.
	* testsuite/curve25519-add-test.c (test_main): Test ecc_add_eh.
	Additional test for g2+g2. Free allocated storage.

2014-07-14  Niels Möller  <nisse@lysator.liu.se>

	* testsuite/curve25519-add-test.c: New test case.
	* testsuite/Makefile.in (TS_HOGWEED_SOURCES): Added
	curve25519-add-test.c.

	* ecc-add-ehh.c (ecc_add_ehh, ecc_add_ehh_itch): New file, new
	functions.
	* ecc.h (ecc_add_ehh, ecc_add_ehh_itch): Declare them.
	* ecc-internal.h (ECC_ADD_EHH_ITCH): New macro.
	* Makefile.in (hogweed_SOURCES): Added ecc-add-ehh.c.

	* ecc-25519.c (nettle_curve25519): Use ecc_d instead of ecc_b.

	* eccdata.c: For curve25519, output the Edwards curve constant,
	ecc_d = (121665/121666) mod p.

	* testsuite/curve25519-dup-test.c (test_main): Add test for 4g.
	Delete some left-over debug output.

2014-07-11  Niels Möller  <nisse@lysator.liu.se>

	* misc/ecc-formulas.tex: Some ECC notes.

	* testsuite/curve25519-dup-test.c: New testcase.
	* testsuite/Makefile.in (TS_HOGWEED_SOURCES): Added
	curve25519-dup-test.c.

	* testsuite/testutils.c (test_ecc_point): Made non-static.
	* testsuite/testutils.h (struct ecc_ref_point): Moved here, from
	testutils.h.
	(test_ecc_point): Declare it.

	* ecc-dup-eh.c (ecc_dup_eh, ecc_dup_eh_itch): New file, new functions.
	* ecc-eh-to-a.c (ecc_eh_to_a, ecc_eh_to_a_itch): New file, new
	functions.
	* ecc.h: Declare new functions.
	* ecc-internal.h (ECC_EH_TO_A_ITCH, ECC_DUP_EH_ITCH): New macros.
	* Makefile.in (hogweed_SOURCES): Added ecc-dup-eh.c and
	ecc-eh-to-a.c.

	* ecc-internal.h (struct ecc_curve): New constant edwards_root.
	* ecc-192.c (nettle_secp_192r1): Updated accordingly, additional
	NULL pointer.
	* ecc-224.c (nettle_secp_224r1): Likewise.
	* ecc-256.c (nettle_secp_256r1): Likewise.
	* ecc-384.c (nettle_secp_384r1): Likewise.
	* ecc-521.c (nettle_secp_521r1): Likewise.
	* ecc-25519.c (nettle_curve25519): Initialize new constant.

	* eccdata.c (ecc_curve_init): For curve 25519, use correct
	constant for edwards coordinate transform, and output the constant
	as ecc_edwards.

2014-07-06  Niels Möller  <nisse@lysator.liu.se>

	* eccdata.c: Use separate is_zero flag to represent the neutral
	element.
	(output_point, output_point_redc): Unified to a single function,
	with a use_redc flag argument. Also support conversion to Edwards
	form.
	(ecc_curve_init_str): New argument for Edwards curve conversion
	constant.

2014-07-04  Niels Möller  <nisse@lysator.liu.se>

	Started curve25519 branch.
	* ecc-25519.c: New file.
	(ecc_25519_modp): New function.
	(nettle_curve25519): New curve.

	* ecc-curve.h (nettle_curve25519): Declare it.

	* Makefile.in (hogweed_SOURCES): Added ecc-25519.c.
	(ecc-25519.h): New generated file. Add as explicit dependency for
	ecc-25519.o.

	* testsuite/ecc-mod-test.c (test_curve): New function, extracted
	from test_main. Tolerate NULL modq function pointer.
	(test_main): Use test_curve, iterate over supported curves, and
	also test curve_25519 for the new modp function.

2014-08-23  Niels Möller  <nisse@lysator.liu.se>

	* ecc-modp.c (ecc_modp_sub_1): Deleted unused function.
	* ecc-internal.h: Deleted corresponding declaration.

	* examples/nettle-benchmark.c (time_cipher): Fixed memset calls,
	amending the totally broken change from 2014-02-06.

2014-07-02  Niels Möller  <nisse@lysator.liu.se>

	* eccdata.c (ecc_dup): Use mpz_submul_ui, now available in
	mini-gmp.
	(ecc_type): New enum, for Weierstrass and Montgomery curves
	(ecc_curve): New field type.
	(ecc_dup): Support montgomery curves.
	(ecc_add): Likewise.
	(ecc_curve_init_str): New argument, for the curve type.
	(ecc_curve_init): Pass curve type to all ecc_curve_init_str calls.
	Recognize curve25519, for bit_size 255.
	(output_modulo): Deleted assert, which isn't true for curve25519.

2014-06-30  Niels Möller  <nisse@lysator.liu.se>

	* camellia-absorb.c: Include <limits.h>, needed for correct use of
	HAVE_NATIVE_64_BIT. Reported and debugged by Magnus Holmgren.
	Fixes debian build failure on s390x.

2014-06-26  Niels Möller  <nisse@lysator.liu.se>

	From Martin Storsjö:
	* configure.ac (IF_NOT_SHARED): New substituted variable.
	* hogweed.pc.in: Use @LIBS@, instead of hardcoding -lgmp. When
	shared libraries are disabled, move needed libraries from
	Requires.private: to Requires: and from Libs.private: to Libs:.

 	From Nikos Mavrogiannopoulos.
	* examples/hogweed-benchmark.c (bench_alg): Tolerate alg->init
	returning NULL.
	(bench_openssl_ecdsa_init): Return NULL if
	EC_KEY_new_by_curve_name fails, indicating the curve is not
	supported.

2014-06-25  Niels Möller  <nisse@lysator.liu.se>

	Support for building with mini-gmp instead of the real GMP. Loosely
	based on work by Nikos Mavrogiannopoulos.
	* configure.ac: New command line option --enable-mini-gmp. Also
	disable all libgmp-related checks when enabled.
	(NETTLE_USE_MINI_GMP): New substituted variable.
	(LIBHOGWEED_LIBS): Use $(LIBS) instead of -lgmp.
	(IF_MINI_GMP): New Makefile conditional.
	(GMP_NUMB_BITS): Alternative test for the mini-gmp case.
	Substituted also in bignum.h.
	(HAVE_MPZ_POWM_SEC): Drop this unused check.

	* bignum.h: Renamed, to...
	* bignum.h.in: New name.
	(NETTLE_USE_MINI_GMP): Substituted by configure.
	(GMP_NUMB_BITS): Substituted by configure, for the mini-gmp case.

	* Makefile.in (OPT_HOGWEED_SOURCES): New variable, value
	conditional on @IF_MINI_GMP@.
	(hogweed_SOURCES): Add $(OPT_HOGWEED_SOURCES).
	(PRE_CPPFLAGS): Add -I$(srcdir).
	(HEADERS): Delete bignum.h.
	(INSTALL_HEADERS): Add bignum.h. Also add mini-gmp.h, if mini-gmp
	is enabled.
	(DISTFILES): Added bignum.h.in.
	(bignum.h): New target.
	(distclean-here): Delete bignum.h.

	* examples/ecc-benchmark.c (modinv_gcd) [NETTLE_USE_MINI_GMP]:
	Disable this benchmark.
	(mpn_random) [NETTLE_USE_MINI_GMP]: Provide a simple implementation.

	* testsuite/ecc-mod-test.c [NETTLE_USE_MINI_GMP]: Skip test, it
	depends on gmp_randstate_t.
	* testsuite/ecc-modinv-test.c [NETTLE_USE_MINI_GMP]: Likewise.
	* testsuite/ecc-mul-a-test.c [NETTLE_USE_MINI_GMP]: Likewise.
	* testsuite/ecc-mul-g-test.c [NETTLE_USE_MINI_GMP]: Likewise.
	* testsuite/ecc-redc-test.c [NETTLE_USE_MINI_GMP]: Likewise.

	Various preparations for mini-gmp support.
	* testsuite/bignum-test.c: Use WITH_HOGWEED instead of HAVE_LIBGMP
	for preprocessor conditionals.
	* testsuite/testutils.h: Likewise.
	* testsuite/sexp-format-test.c: Likewise.

	* testsuite/ecdsa-keygen-test.c (test_main): Use printf,
	mpz_out_str and write_mpn instead of gmp_fprintf.
	* testsuite/ecdsa-sign-test.c (test_ecdsa): Likewise.
	* testsuite/ecdsa-verify-test.c (test_ecdsa): Likewise.

	* dsa.h: Include bignum.h instead of gmp.h.
	* ecc-internal.h: Likewise.
	* ecc.h: Likewise.
	* gmp-glue.h: Likewise.
	* pkcs1.h: Likewise.
	* rsa.h: Likewise.

	* testsuite/testutils.c (die): Use plain vfprintf, not
	gmp_vfprintf.
	(write_mpn): New function.
	(test_ecc_point): Use it, replacing gmp_fprintf.
	* testsuite/testutils.h (write_mpn): Declare it.

	* der-iterator.c: Deleted HAVE_LIBGMP conditionals.

2014-06-07  Niels Möller  <nisse@lysator.liu.se>

	* Released nettle-3.0.

2014-06-04  Niels Möller  <nisse@lysator.liu.se>

	* NEWS: List des-compat.h as a candidate for removal in the next
	release.

	* testsuite/des-compat-test.c (test_main): Fixed out of bounds
	memory read, reported by Nikos Mavrogiannopoulos.

	* nettle-write.h: Include <stddef.h>, fixing compilation on
	freebsd.

	* aclocal.m4 (ac_stdint): Fixed "unsinged" typo, spotted by Andy
	Goth.

2014-06-01  Niels Möller  <nisse@lysator.liu.se>

	* x86_64/gcm-hash8.asm: Pass correct argument count to W64_EXIT.
	* x86_64/camellia-crypt-internal.asm: Pass correct argument count
	to W64_ENTRY and W64_EXIT.

	* x86_64/machine.m4 [W64_ABI]: Fix for the case of 6 function
	arguments. Also push %rdi unconditionally, and use aligned
	accesses for save and restore %xmm registers (movdqa).

2014-05-31  Niels Möller  <nisse@lysator.liu.se>

	* configure.ac: Check for COFF type directives.
	(ASM_COFF_STYLE): New substituted variable.
	* config.m4.in: Set COFF_STYLE from configure.
	* asm.m4 (PROLOGUE): Use COFF type directive, if enabled by
	configure. Fixes problem with windows dll linking.

	* asm.m4: Deleted unused offsets for struct aes_ctx.

2014-05-28  Niels Möller  <nisse@lysator.liu.se>

	* testsuite/nettle-pbkdf2-test: Delete carriage return characters
	from output.

	* configure.ac (LIBHOGWEED_LIBS): Be explicit and link
	libhogweed.so with libnettle.so, not -lnettle.
	(LIBHOGWEED_LINK): Drop -L. flag, no longer needed, and previously
	not at the correct position in the link command line.

2014-05-27  Niels Möller  <nisse@lysator.liu.se>

	* examples/ecc-benchmark.c: If mpn_sec_powm is available,
	benchmark it, for modinv.
	(bench_modinv_powm): New function.
	(bench_curve): Use it.

2014-05-22  Niels Möller  <nisse@lysator.liu.se>

	From Claudio Bley:
	* Makefile.in ($(des_headers)): Use the EXEEXT_FOR_BUILD.

2014-05-15  Niels Möller  <nisse@lysator.liu.se>

	* NEWS: Updated with library version numbers.

	* configure.ac (dummy-dep-files): Use simpler and more portable
	sed expression. Problem reported by Peter Eriksson.
	(LIBHOGWEED_MAJOR): Bumped shared library version to 3.0.
	(LIBHOGWEED_MINOR): Reset to zero. Also increased the package
	version number to 3.0.

	* getopt.c: Don't use gettext.

2014-05-14  Niels Möller  <nisse@lysator.liu.se>

	* testsuite/nettle-pbkdf2-test: Avoid the bash construction
	${#foo}.

	* getopt.c: Copied from glibc tree, tag glibc-2.19.
	* getopt.h: Likewise.
	* getopt1.c: Likewise.
	* getopt_int.h: New file, also copied from glibc.
	* Makefile.in (DISTFILES): Added getopt_int.h.

2014-05-09  Niels Möller  <nisse@lysator.liu.se>

	* mini-gmp.c: Updated, use version from gmp-6.0.0.
	* mini-gmp.h: Likewise.

	* testsuite/Makefile.in (all): Drop dependency on $(TARGETS), to
	delay building of test programs until make check.

2014-05-08  Niels Möller  <nisse@lysator.liu.se>

	* nettle.texinfo (nettle_aead abstraction): Document nettle_aead.

	* Makefile.in (nettle_SOURCES): Added nettle-meta-aeads.c.
	* nettle-meta.h (nettle_aeads): Declare array.
	* nettle-meta-aeads.c (nettle_aeads): New file, new array.
	* testsuite/meta-aead-test.c: New test case.
	* testsuite/Makefile.in (TS_NETTLE_SOURCES): Added
	meta-aead-test.c.

	* aclocal.m4 (GMP_PROG_CC_FOR_BUILD): If CC_FOR_BUILD is gcc, add
	-O option. This makes eccdata twice as fast.

2014-05-06  Niels Möller  <nisse@lysator.liu.se>

	* nettle.texinfo: Document SHA3 and ChaCha-Poly1305 as
	experimental.

2014-05-05  Niels Möller  <nisse@lysator.liu.se>

	* nettle.texinfo (POLY1305): Document poly1305-aes.
	(Authenticated encryption): Move AEAD algorithms to their own
	section.
	(RSA, DSA, ECDSA): Change some subsections to subsubsections.
	(ChaCha-Poly1305): Document ChaCha-Poly1305.

2014-05-04  Niels Möller  <nisse@lysator.liu.se>

	* nettle.texinfo (DSA): Document new DSA interface.
	(Salsa20): Update salsa20 docs.
	(ChaCha): Document ChaCha.

2014-05-03  Niels Möller  <nisse@lysator.liu.se>

	* configure.ac: Check for SIZEOF_SIZE_T.
	* ccm.c (ccm_set_nonce): Skip code for 64-bit encoding when size_t
	is only 32 bits.

	* nettle.texinfo (CCM): Document new ccm macros and constants.
	Describe ccm restrictions.

	* ccm.h (CCM_DIGEST_SIZE): New constant.

2014-04-30  Niels Möller  <nisse@lysator.liu.se>

	* ccm.c (CCM_IV_MAX_SIZE, CCM_IV_MIN_SIZE): Deleted, replaced by
	public constants CCM_MIN_NONCE_SIZE and CCM_MAX_NONCE_SIZE.
	(ccm_build_iv): Updated for above rename.
	(CCM_L_MAX_SIZE): Deleted, no longer used.

	* ccm.h (CCM_MIN_NONCE_SIZE, CCM_MAX_NONCE_SIZE): New constants.
	(CCM_MAX_MSG_SIZE): New macro.

2014-04-27  Niels Möller  <nisse@lysator.liu.se>

	* nettle.texinfo (Cipher modes): Subsection on AEAD constructions.
	(GCM): Update GCM documentation, including functions for
	gcm_aes128, gcm_camellia128, ...

2014-04-26  Niels Möller  <nisse@lysator.liu.se>

	* nettle.texinfo: Update for introduction of nettle_cipher_func.
	(GCM): Document GCM_DIGEST_SIZE.
	(UMAC): Document new UMAC constants.
	(Keyed hash functions): Make HMAC and UMAC their own info nodes.
	(EAX): Document EAX.

	* umac.h (UMAC_MIN_NONCE_SIZE, UMAC_MAX_NONCE_SIZE): New
	constants.

2014-04-25  Niels Möller  <nisse@lysator.liu.se>

	* All hash-related files: Renamed all _DATA_SIZE constants to
	_BLOCK_SIZE, for consistency. Old names kept for backwards
	compatibility.

	* nettle.texinfo (CCM): Documentation for CCM mode, contributed by
	Owen Kirby.

	* testsuite/ccm-test.c (test_cipher_ccm): And tests.

	* ccm.c (ccm_decrypt_message): Change length argument, should now
	be clear text (dst) length.
	* ccm-aes128.c (ccm_aes128_decrypt_message): Likewise.
	* ccm-aes192.c (ccm_aes192_decrypt_message): Likewise.
	* ccm-aes256.c (ccm_aes256_decrypt_message): Likewise.
	* ccm.h: Updated prototypes.

2014-04-22  Niels Möller  <nisse@lysator.liu.se>

	* nettle.texinfo (Recommended hash functions): Document additional
	sha512 variants.

	* sha2.h (sha512_224_ctx, sha512_256_ctx): New aliases for the
	sha512_ctx struct tag.

2014-04-17  Niels Möller  <nisse@lysator.liu.se>

	* examples/Makefile.in (SOURCES): Deleted next-prime.c (forgotten
	in 2014-04-13 change).

2014-04-16  Niels Möller  <nisse@lysator.liu.se>

	* testsuite/ccm-test.c (test_cipher_ccm): Deleted check for NULL
	authdata.

	* sha3-224.c (sha3_224_init): Pass pointer to context struct, not
	pointer to first element, to memset.
	* sha3-256.c (sha3_256_init): Likewise.
	* sha3-384.c (sha3_384_init): Likewise.
	* sha3-512.c (sha3_512_init): Likewise.

	* examples/eratosthenes.c (vector_alloc): Use sizeof(*vector)
	instead of explicit type in malloc call.
	(vector_init): Make constant explicitly unsigned long.

	* tools/input.c (sexp_get_quoted_char): Deleted useless for loop.

2014-04-13  Niels Möller  <nisse@lysator.liu.se>

	* rsa-compat.c: Deleted file.
	* rsa-compat.h: Deleted file.
	* Makefile.in (hogweed_SOURCES): Deleted rsa-compat.c.
	(HEADERS): Deleted rsa-compat.h.

	* examples/next-prime.c: Deleted file.
	* bignum-next-prime.c (nettle_next_prime): Deleted file and
	function.
	* prime-list.h: Deleted file.
	* bignum.h (nettle_next_prime): Deleted prototype.
	* Makefile.in (hogweed_SOURCES): Deleted bignum-next-prime.c.
	(DISTFILES): Deleted prime-list.h.
	* examples/Makefile.in (HOGWEED_TARGETS): Deleted next-prime, and
	corresponding make target.

2014-04-12  Niels Möller  <nisse@lysator.liu.se>

	* nettle.texinfo (Copyright): Updated licensing info.
	* README: Likewise.

	* Makefile.in (DISTFILES): Distribute new COPYING* files.

	* COPYING.LESSERv3: New file.
	* COPYINGv3: New file.
	* COPYING.LIB: Deleted.
	* COPYINGv2: New name for GPL version 2 file.
	* COPYING: Old name, deleted.

	* Update license headers for LGPL3+ and GPL2+ dual licensing.

2014-04-11  Niels Möller  <nisse@lysator.liu.se>

	* testsuite/testutils.c (test_aead): Use aead->digest_size.

	* configure.ac: Skip GMP tests if public key support is disabled.

	* eax.c (block16_xor): Fixed bug effecting 32-bit platforms.

	* Makefile.in (DISTFILES): Deleted memxor.c, already included via
	nettle_SOURCES.
	* tools/Makefile.in (SOURCES): Add nettle-pbkdf2.c.

2014-04-10  Niels Möller  <nisse@lysator.liu.se>

	From Nikos Mavrogiannopoulos:
	* examples/hogweed-benchmark.c (bench_openssl_ecdsa_init): Support
	for secp192r1 and secp256r1.
	(alg_list): Add them.

2014-04-09  Niels Möller  <nisse@lysator.liu.se>

	* examples/nettle-benchmark.c (main): Benchmark sha512_224 and
	sha512_256.

	* testsuite/sha512-224-test.c: New file.
	* testsuite/sha512-256-test.c: New file.
	* testsuite/Makefile.in (TS_NETTLE_SOURCES): Added new files.

	* nettle-meta.h (nettle_sha512_224, nettle_sha512_256): Declare.
	* sha512-224-meta.c (nettle_sha512_224): New file, new nettle_hash.
	* sha512-256-meta.c (nettle_sha512_256): New file, new nettle_hash.

	* sha2.h (SHA512_224_DIGEST_SIZE, SHA512_224_DATA_SIZE)
	(SHA512_256_DIGEST_SIZE, SHA512_256_DATA_SIZE): New constants.

	* sha512.c (sha512_256_digest): Typo fix, call sha512_256_init.

	* testsuite/testutils.c (test_hash): Removed redundant init call.
	Tests that digest implies init.

2014-03-28  Niels Möller  <nisse@lysator.liu.se>

	* testsuite/dsa-keygen-test.c (test_main): Explicitly use
	dsa_compat_generate_keypair.
	(test_main): Test dsa_generate_params and dsa_generate_keypair
	with a large q; p_bits = 1024, q_bits = 768.

	* testsuite/testutils.h: Undo dsa-compat.h name mangling.

	* dsa-keygen.c (dsa_generate_keypair): New interface, generating
	only a keypair, and no new parameters.
	* dsa-compat-keygen.c (dsa_compat_generate_keypair): New file.
	Moved old key generation function here. Use dsa_generate_keypair.

2014-03-27  Niels Möller  <nisse@lysator.liu.se>

	* dsa-compat.c (dsa_public_key_init, dsa_public_key_clear)
	(dsa_private_key_init, dsa_private_key_clear): : Move deprecated
	DSA functions to a separate file...
	* dsa.c: ...from here.
	* dsa-compat.h: New file, declaring deprecated DSA interface.
	Include in corresponding C files.
	* Makefile.in (hogweed_SOURCES): Add dsa-compat.c.
	(HEADERS): Add dsa-compat.h.

	* dsa-gen-params.c (dsa_generate_params): New file and function,
	extracted from DSA key generation.
	* dsa-keygen.c (dsa_generate_keypair): Use dsa_generate_params.

2014-03-26  Niels Möller  <nisse@lysator.liu.se>

	* der2dsa.c (dsa_params_from_der_iterator): Converted to new DSA
	interface. Allow q_size == 0, meaning any q < p is allowed.
	Additional validity checks.
	(dsa_public_key_from_der_iterator): Converted to new DSA
	interface. Also check that the public value is in the correct
	range.
	(dsa_openssl_private_key_from_der_iterator): Converted
	to new DSA interface. Additional validity checks.
	(dsa_openssl_private_key_from_der): Converted to new DSA
	interface.
	* tools/pkcs1-conv.c (convert_dsa_private_key): Update to use
	struct dsa_params, and adapt to the der decoding changes.
	(convert_public_key): Likewise.

	* examples/hogweed-benchmark.c: Update dsa benchmarking to use new
	DSA interface.

	* dsa.c (dsa_params_init, dsa_params_clear): New functions.
	(dsa_public_key_init): Use dsa_params_init.
	(dsa_public_key_clear): Use dsa_params_clear.

	* sexp2dsa.c (dsa_keypair_from_sexp_alist): Converted to new DSA
	interface. Allow q_size == 0, meaning any q < p is allowed.
	Additional validity checks.
	(dsa_sha1_keypair_from_sexp, dsa_sha256_keypair_from_sexp):
	Converted to new DSA interface.

	* dsa2sexp.c (dsa_keypair_to_sexp): Converted to new DSA
	interface.
	* tools/pkcs1-conv.c: Updated uses of dsa_keypair_to_sexp.

	* dsa.h (struct dsa_params): New struct.

	* dsa-sign.c (dsa_sign): Use struct dsa_params, with key as a
	separate mpz_t.
	* dsa-verify.c (dsa_verify): Likewise.
	* dsa-sha1-verify.c (dsa_sha1_verify_digest, dsa_sha1_verify): Use
	dsa_verify, cast the struct dsa_public_key * input to a struct
	dsa_params *
	* dsa-sha256-verify.c (dsa_sha256_verify_digest)
	(dsa_sha256_verify): Likewise.
	* dsa-sha1-sign.c (dsa_sha1_sign_digest, dsa_sha1_sign): Likewise
	use dsa_sign, with a cast from struct dsa_public_key * to struct
	dsa_params *.
	* dsa-sha256-sign.c (dsa_sha256_sign_digest, dsa_sha256_sign):
	Likewise.

	* testsuite/testutils.c (test_dsa_verify): Use struct dsa_params.
	(test_dsa_key): Likewise.
	* testsuite/dsa-test.c (test_main): Adapt to test_dsa_key and
	test_dsa_verify changes.
	* testsuite/dsa-keygen-test.c (test_main): Adapt to
	test_dsa_key change.

	* testsuite/testutils.c (test_dsa_sign): #if out, currently
	unused.

2014-03-23  Niels Möller  <nisse@lysator.liu.se>

	From Owen Kirby:
	* ccm.c: New file.
	* ccm.h: New file.
	* ccm-aes128.c: New file.
	* ccm-aes192.c: New file.
	* ccm-aes256.c: New file.
	* Makefile.in (nettle_SOURCES): Added ccm source files.
	(HEADERS): Added ccm.h.
	* testsuite/ccm-test.c: New file.
	* testsuite/Makefile.in (TS_NETTLE_SOURCES): Added ccm-test.c.

2014-03-20  Niels Möller  <nisse@lysator.liu.se>

	From Joachim Strömbergson:
	* sha512.c (K): Indentation fix.
	(sha512_224_init, sha512_224_digest, sha512_256_init)
	(sha512_256_digest): New functions.
	* sha2.h: Add prototypes.
	(sha512_224_update, sha512_256_update): New aliases for
	sha512_update.

2014-03-18  Niels Möller  <nisse@lysator.liu.se>

	* examples/nettle-benchmark.c (main): Add benchmarking of arcfour,
	salsa20 and chacha, via time_aead.

	* nettle-internal.c (nettle_arcfour128): Define, as a struct
	nettle_aead (with NULL set_nonce, update, and digest methods).
	* examples/nettle-openssl.c (nettle_openssl_arcfour128): Likewise.
	* nettle-internal.h (nettle_arcfour128)
	(nettle_openssl_arcfour128): Declare.

	* nettle-types.h (nettle_cipher_func): New typedef, similar to
	nettle_crypt_func, but with a const context, intended for block
	ciphers.
	* nettle-meta.h (struct nettle_cipher): Use the nettle_cipher_func
	type.
	* Many other files affected: aes*-meta.c, camellia*-meta.c,
	cast128-meta.c, serpent-meta.c, twofish-meta.c, cbc.[ch],
	ctr.[ch], ctr.[ch], des-compat.c, eax.[ch], gcm*.[ch],
	nettle-internal.*, testsuite/aes-test.c,
	examples/nettle-benchmark.c, examples/nettle-openssl.c.

2014-03-16  Niels Möller  <nisse@lysator.liu.se>

	* chacha-set-key.c: Include string.h.

	* arcfour-meta.c: Deleted file.
	* nettle-meta.h (nettle_arcfour128): Deleted declaration.
	* nettle-meta-ciphers.c (nettle_ciphers): Deleted
	nettle_arcfour128 from list.
	* Makefile.in (nettle_SOURCES): Deleted arcfour-meta.c.
	* examples/nettle-openssl.c (nettle_openssl_arcfour128): Deleted.
	* testsuite/meta-cipher-test.c: Adjust test for removal of
	nettle_arcfour128.

2014-03-15  Niels Möller  <nisse@lysator.liu.se>

	* examples/nettle-benchmark.c (struct bench_aead_info): New
	struct.
	(bench_aead_crypt, bench_aead_update, init_nonce, time_aead): New
	functions, for benchmarking aead algorithms.
	(time_gcm, time_eax): Deleted functions.
	(main): Use time_aead to benchmark gcm, eax and chacha-poly1305.

	* salsa20.h (SALSA20_NONCE_SIZE): Renamed constant, old name
	SALSA20_IV_SIZE kept as an alias.
	(salsa20_set_nonce): Update prototype for the 2014-01-20 rename.

	* Makefile.in (.asm.s): Add dependencies.
	(.s.o, .s.po): Empty any dependency .d file.

2014-03-04  Niels Möller  <nisse@lysator.liu.se>

	* testsuite/chacha-test.c (test_main): Additional test cases, for
	256-bit keys.

	* Makefile.in (nettle_SOURCES): Deleted chacha128-set-key.c and
	chacha256-set-key.c.

	* chacha.h (CHACHA256_KEY_SIZE): Deleted.
	(chacha_set_key): Updated prototype.
	* chacha256-set-key.c (chacha256_set_key): Deleted file and
	function, moved to...
	* chacha-set-key.c (chacha_set_key): Do 256-bit keys only. Deleted
	length argument. Updated all callers.

	* chacha128-set-key.c (chacha128_set_key): Deleted file and
	function. Support for 128-bit chacha keys may be reintroduced
	later, if really needed.
	* chacha.h: Deleted chacha128-related declarations.
	* chacha-set-key.c (chacha_set_key): Drop support for 128-bit
	keys.
	* testsuite/chacha-test.c (test_main): #if:ed out all tests with
	128-bit keys.

2014-02-16  Niels Möller  <nisse@lysator.liu.se>

	* gcm.h: Declarations for gcm-camellia256.
	* gcm-camellia256.c: New file.
	* gcm-camellia256-meta.c: New file.
	* nettle-meta.h (nettle_gcm_camellia256): Declare.
	* Makefile.in (nettle_SOURCES): Added gcm-camellia256.c and
	gcm-camellia256-meta.c.
	* testsuite/gcm-test.c (test_main): Test cases for
	nettle_gcm_camellia256.

	* gcm.h: Include camellia.h. Declarations for gcm-camellia128.
	* gcm-camellia128.c: New file.
	* gcm-camellia128-meta.c: New file.
	* nettle-meta.h (nettle_gcm_camellia128): Declare.
	* Makefile.in (nettle_SOURCES): Added gcm-camellia128.c and
	gcm-camellia128-meta.c.
	* testsuite/gcm-test.c (test_main): Test cases for
	nettle_gcm_camellia128. From Nikos Mavrogiannopoulos.

2014-02-13  Niels Möller  <nisse@lysator.liu.se>

	* Makefile.in (nettle_SOURCES): Added eax-aes128.c
	eax-aes128-meta.c.
	* examples/nettle-benchmark.c: Include eax.h.
	* nettle-meta.h (nettle_eax_aes128): Declare, moved from
	nettle-internal.h.
	* eax.h: Declare eax_aes128_ctx and related functions. Moved from
	nettle-internal.h
	(EAX_IV_SIZE): New constant.
	* eax-aes128-meta.c (nettle_eax_aes128): Moved definition to new
	file.
	* eax-aes128.c (eax_aes128_set_key, eax_aes128_set_nonce)
	(eax_aes128_update, eax_aes128_encrypt, eax_aes128_decrypt)
	(eax_aes128_digest): Moved functions to a new file.
	* nettle-internal.c: ... from old location.
	* nettle-internal.h: Moved eax declarations elsewhere.

	* tools/nettle-pbkdf2.c (main): Added missing deallocation.

2014-02-12  Niels Möller  <nisse@lysator.liu.se>

	* chacha-poly1305.h: New file.
	* chacha-poly1305.c: New file.
	* chacha-poly1305-meta.c (nettle_chacha_poly1305): New file, new
	aead algorithm.
	* nettle-meta.h (nettle_chacha_poly1305): Declare.

	* Makefile.in (nettle_SOURCES): Added chacha-poly1305.c and
	chacha-poly1305-meta.c.
	(HEADERS): Added chacha-poly1305.h.

	* testsuite/Makefile.in (TS_NETTLE_SOURCES): Added
	chacha-poly1305-test.c.
	* testsuite/chacha-poly1305-test.c: New file.

	* nettle-meta.h (struct nettle_aead): New generalized version
	if this struct.
	(nettle_gcm_aes128, nettle_gcm_aes192, nettle_gcm_aes256)
	(nettle_eax_aes128): Declare, moved from nettle-internal.h.
	* nettle-internal.h (struct nettle_aead): Deleted struct, moved to
	nettle-meta.h. Deleted declarations of unused instances.
	(_NETTLE_AEAD): Deleted macro.
	* nettle-internal.c (nettle_eax_aes128): Updated for new
	nettle_aead struct.
	(nettle_gcm_aes128, nettle_gcm_aes192, nettle_gcm_aes256):
	Deleted, moved to new files.
	* gcm-aes128-meta.c (nettle_gcm_aes128): Moved to new file,
	updated for new nettle_aead struct.
	* gcm-aes192-meta.c (nettle_gcm_aes192): Likewise.
	* gcm-aes256-meta.c (nettle_gcm_aes256): Likewise.
	* testsuite/testutils.c (test_aead): Take alternative set_nonce
	function as argument, and use it when nonce size differs from
	aead->nonce_length.
	* testsuite/testutils.h (test_aead): Updated prototype.
	* testsuite/gcm-test.c (nettle_gcm_unified_aes128): Updated for
	new nettle_aead struct.
	(test_main): Pass additional argument to test_aead.
	* testsuite/eax-test.c (test_main): Pass additional NULL argument
	to test_aead.

	* eax.h (EAX_DIGEST_SIZE): New constant.
	* gcm.h (GCM_DIGEST_SIZE): Likewise.

2014-02-10  Niels Möller  <nisse@lysator.liu.se>

	* chacha-set-nonce.c (chacha_set_nonce): Renamed file and
	function, updated callers and Makefile.in.
	* chacha-set-iv.c (chacha_set_iv): ... from old names.

2014-02-08  Niels Möller  <nisse@lysator.liu.se>

	* testsuite/chacha-test.c (test_chacha): For 20 rounds, use
	chacha_crypt, and test varying the message length.
	(test_main): Add second key stream block, for all testcases with
	20 rounds.

	* chacha-crypt.c (chacha_crypt): Fixed block counter update.

2014-02-07  Niels Möller  <nisse@lysator.liu.se>

	* nettle.texinfo (ASCII encoding): Document that
	base16_encode_update and base64_encode_update now uses dst_length
	as an output only.

	* testsuite/base64-test.c (test_main): Updated
	base64_decode_update test case.

	* sexp-transport.c (sexp_transport_iterator_first): For
	base64_decode_update, omit initialization of coded_length.
	* examples/base64dec.c (main): Likewise.
	* examples/base16dec.c (main): Likewise, for base16_decode_update.

	* base64-decode.c (base64_decode_update): Use *dst_length for
	output only. Don't require callers to pass a sane value.
	* base16-decode.c (base16_decode_update): Likewise.

2014-02-06  Niels Möller  <nisse@lysator.liu.se>

	* NEWS: List _set_key incompatibilities.

	* nettle-meta.h (_NETTLE_CIPHER_SEP, _NETTLE_CIPHER_SEP_SET_KEY)
	(_NETTLE_CIPHER_FIX, _NETTLE_CIPHER): Deleted unused macros.

	* nettle-internal.c (nettle_blowfish128): Deleted only use of
	_NETTLE_CIPHER.

	* blowfish.c (blowfish128_set_key): New function.
	* blowfish.h (BLOWFISH128_KEY_SIZE): New constant.

	* cast128-meta.c (nettle_cast128): Deleted only use of
	_NETTLE_CIPHER_FIX.

	* examples/nettle-benchmark.c (time_cipher): Fixed memset calls.

2014-01-30  Niels Möller  <nisse@lysator.liu.se>

	* Makefile.in (nettle_SOURCES): Arrange in alphabetic order.

	* nettle.texinfo: Updated, document size_t for length arguments.
	Document new AES and Camellia interfaces.

	* ecc-size.c (ecc_bit_size): New function.
	* ecc.h (ecc_bit_size): Declare it.

2014-01-29  Niels Möller  <nisse@lysator.liu.se>

	* nettle-types.h (typedef nettle_set_key_func): Deleted length
	argument.

	* arctwo.c (arctwo40_set_key, arctwo64_set_key)
	(arctwo128_set_key, arctwo128_set_key_gutmann): New functions.
	* arctwo.h: Declare them.
	* arctwo-meta.c (ARCTWO): New macro.
	(nettle_arctwo40, nettle_arctwo64, nettle_arctwo128)
	(nettle_arctwo_gutmann128): Use new _set_key functions.

	* arcfour.h (ARCFOUR128_KEY_SIZE): New constant.
	* arcfour.c (arcfour128_set_key): New function.
	* arcfour-meta.c (nettle_arcfour128): Use arcfour128_set_key and
	ARCFOUR128_KEY_SIZE.

	* cast128.c (cast5_set_key): Renamed, was cast128_set_key.
	(cast128_set_key): New definition, with fixed key size.
	* cast128.h (CAST128_MIN_KEY_SIZE, CAST128_MAX_KEY_SIZE): Renamed
	constants, to...
	(CAST5_MIN_KEY_SIZE, CAST5_MAX_KEY_SIZE): ... new names.

	* eax.h (EAX_SET_KEY): Deleted length argument.

	* aes128-meta.c: Deleted _set_key wrappers.
	* aes192-meta.c: Likewise.
	* aes256-meta.c: Likewise.
	* camellia128-meta.c: Likewise.
	* camellia192-meta.c: Likewise.
	* camellia256-meta.c: Likewise.

	* gcm-aes128.c (gcm_aes128_set_key): Deleted length argument.
	* gcm-aes192.c (gcm_aes192_set_key): Likewise.
	* gcm-aes256.c (gcm_aes256_set_key): Likewise.
	* gcm.h: Updated prototypes.

	* serpent-set-key.c (serpent128_set_key, serpent192_set_key)
	(serpent256_set_key): New functions.
	* serpent.h: Declare new functions.
	(SERPENT128_KEY_SIZE, SERPENT192_KEY_SIZE)
	(SERPENT256_KEY_SIZE): New constants.
	* serpent-meta.c (SERPENT): New macro.
	(nettle_serpent128, nettle_serpent192, nettle_serpent256): Use new
	_set_key functions.

	* twofish-set-key.c (twofish128_set_key, twofish192_set_key)
	(twofish256_set_key): New functions.
	* twofish.h: Declare new functions.
	(TWOFISH128_KEY_SIZE, TWOFISH192_KEY_SIZE)
	(TWOFISH256_KEY_SIZE): New constants.
	* twofish-meta.c (TWOFISH): New macro.
	(nettle_twofish128, nettle_twofish192, nettle_twofish256): Use new
	_set_key functions.

	* nettle-internal.h (struct nettle_aead): Use
	nettle_hash_update_func for the set_iv function pointer.

	* nettle-internal.c (des_set_key_hack, des3_set_key_hack): Deleted
	wrapper functions.
	(chacha_set_key_hack): Deleted length argument. Use
	chacha256_set_key.
	(salsa20_set_key_hack): Deleted length argument. Use
	salsa20_256_set_key.
	(nettle_unified_aes128, nettle_unified_aes192)
	(nettle_unified_aes256): Deleted, moved to test program.
	(eax_aes128_set_key): Deleted length argument. Use EAX_SET_KEY.

	* examples/nettle-benchmark.c: Updated for _set_key changes.
	* examples/nettle-openssl.c: Likewise.
	* testsuite/testutils.c: Likewise.
	* testsuite/gcm-test.c: Likewise.

	* testsuite/aes-test.c (UNIFIED_AES): New macro. Moved glue for
	testing the old aes interface (struct aes_ctx) here.

	* testsuite/arcfour-test.c (test_arcfour): New function, for key
	sizes != 128 bits.
	(test_main): Use it.

	* testsuite/blowfish-test.c (test_blowfish): New function.
	(test_main): Use it. Also deleted old #if:ed out code.

	* testsuite/cast128-test.c (test_cast5): New function.
	(test_main): Use it, for 40-bit and 80-bit tests.

	* testsuite/serpent-test.c (test_serpent): New function.
	(test_main): Use it.

2014-01-27  Niels Möller  <nisse@lysator.liu.se>

	* eax.h (struct eax_key, struct eax_ctx): Use union
	nettle_block16, for alignment.
	* eax.c: Updated everything to use nettle_block16.
	(block16_xor): New function.

	* examples/nettle-benchmark.c (time_eax): New function.
	(main): Use it.

	* x86_64/chacha-core-internal.asm: Use pshufhw + pshuflw for the
	16-bit rotate.

	* configure.ac (asm_replace_list): Added chacha-core-internal.asm.
	* x86_64/chacha-core-internal.asm: New file.

	* examples/nettle-benchmark.c (main): Add benchmarking of chacha.
	* nettle-internal.c (nettle_chacha): New const struct, for the
	benchmark.

	Chacha implementation, based on contribution by Joachim
	Strömbergson.
	* chacha.h: New file.
	* chacha256-set-key.c (chacha256_set_key): New file and function.
	* chacha128-set-key.c (chacha128_set_key): New file and function.
	* chacha-set-key.c (chacha_set_key): New file and function.
	* chacha-set-iv.c (chacha_set_iv): New file and function.
	* chacha-core-internal.c (_chacha_core): New file and function.
	* chacha-crypt.c (chacha_crypt): New file and function.
	* Makefile.in (nettle_SOURCES): Added chacha files.
	(HEADERS): Added chacha.h.
	* testsuite/chacha-test.c: New file.
	* testsuite/Makefile.in (TS_NETTLE_SOURCES): Added chacha-test.c.

2014-01-26  Niels Möller  <nisse@lysator.liu.se>

	* nettle-internal.h (_NETTLE_AEAD_FIX): Renamed to...
	(_NETTLE_AEAD): ... new name, and deleted old definition. Also use
	_set_nonce instead of _set_iv.
	* nettle-internal.c (nettle_gcm_aes128, nettle_gcm_aes192)
	(nettle_gcm_aes256): Define in terms of new interface.
	(nettle_eax_aes128): Updated for _NETTLE_AEAD changes.

	* testsuite/gcm-test.c (test_gcm_hash): Likewise use struct
	gcm_aes128_ctx.
	(test_main): Added a testcase using the old interface based on
	struct gcm_aes_ctx.

	* examples/nettle-benchmark.c (time_gcm): Update to use new struct
	gcm_aes128_ctx. Also use name "gcm-aes128" in output.

	* gcm.h: New interface for gcm_aes128, gcm_aes192, gcm_aes256,
	using the new AES interface.
	(GCM_CTX): Reorder fields, putting the cipher context
	last.

	* Makefile.in (nettle_SOURCES): Added gcm-aes128.c, gcm-aes192.c,
	and gcm-aes256.c.

	* gcm-aes128.c: New file.
	* gcm-aes192.c: New file
	* gcm-aes256.c: New file.

2014-01-25  Niels Möller  <nisse@lysator.liu.se>

	* gcm.h (GCM_SET_KEY): Deleted length argument.
	* gcm-aes.c (gcm_aes_set_key): Use aes_set_encrypt_key and
	gcm_set_key, can no longer use GCM_SET_KEY macro.

2014-01-23  Niels Möller  <nisse@lysator.liu.se>

	* testsuite/gcm-test.c (test_main): Use the correct
	nettle_gcm_aes128/192/256 object.

2014-01-21  Niels Möller  <nisse@lysator.liu.se>

	Merged camellia-reorg changes (starting at 2013-10-07).

2013-10-10  Niels Möller  <nisse@lysator.liu.se>

	* Makefile.in (nettle_SOURCES): Updated list of camellia files.

	* testsuite/camellia-test.c (test_invert): Updated for new
	camellia interface.

	* camellia.h: Reorganized camellia interface, with distinct
	context structs and functions for camellia128 and camellia256.

	* camellia-meta.c: Deleted file.
	* camellia256-meta.c: New file.
	* camellia192-meta.c: New file.
	* camellia128-meta.c: New file.

	* camellia-set-decrypt-key.c: Deleted file, code moved to:
	* camellia128-set-decrypt-key.c: New file.
	(camellia128_invert_key, camellia128_set_decrypt_key): New
	functions.
	* camellia256-set-decrypt-key.c: New file.
	(camellia256_invert_key, camellia256_set_decrypt_key)
	(camellia192_set_decrypt_key): New functions.
	* camellia-invert-key.c (_camellia_invert_key): New file and
	function.

	* camellia-set-encrypt-key.c: Deleted file, code moved to:
	* camellia128-set-encrypt-key.c: New file.
	(camellia128_set_encrypt_key): New function.
	* camellia256-set-encrypt-key.c: New file.
	(_camellia256_set_encrypt_key, camellia256_set_encrypt_key)
	(camellia192_set_encrypt_key): New functions.
	* camellia-absorb.c (_camellia_absorb): New file and function.
	* camellia-internal.h: Moved key schedule macros here.

	* camellia-crypt.c: Deleted file, code moved to:
	* camellia128-crypt.c (camellia128_crypt): New file and function.
	* camellia256-crypt.c (camellia256_crypt): New file and function.

2013-10-07  Niels Möller  <nisse@lysator.liu.se>

	* configure.ac: Delete check for ALIGNOF_UINT64_T, no longer
	needed.
	* config.m4.in: Likewise delete ALIGNOF_UINT64_T.

	* camellia-crypt.c (camellia_crypt): Updated call to
	_camellia_crypt.
	* camellia-internal.h (_camellia_crypt): Updated prototype.
	* camellia-crypt-internal.c (_camellia_crypt): Take separate
	arguments for rounds and subkey array.
	* x86_64/camellia-crypt-internal.asm: Likewise.	Also corrected
	.file pseudo-ops.
	* x86/camellia-crypt-internal.asm: Likewise.

2014-01-20  Niels Möller  <nisse@lysator.liu.se>

	* poly1305-internal.c (poly1305_digest): Use union nettle_block16
	for s argument.
	* poly1305-aes.c (poly1305_aes_digest): Update for poly1305_digest
	change.

	Merged poly1305 changes (starting at 2013-11-08).
	* x86_64/poly1305-internal.asm: Update to new interface.
	poly1305_digest much simplified.

	* poly1305.h (struct poly1305_ctx): Moved block and index
	fields...
	(struct poly1305_aes_ctx): ... to here.
	* asm.m4: Delete also from the assembly definition of struct
	poly1305_ctx.

	* poly1305-internal.c (poly1305_digest): Don't do final padding
	here, leave that to caller. Add digest to the provided nonce s,
	and deleted length and dst arguments. Also reset h0-h4 to zero
	when done.
	(_poly1305_block): Renamed, from...
	(poly1305_block): ...old name.

	* poly1305-aes.c (poly1305_aes_update): New function.
	(poly1305_aes_digest): Update for poly1305_digest changes, do
	final padding here.

	* poly1305.c (poly1305_update): Deleted file and function. Moved
	to poly1305-aes.c.
	* Makefile.in (nettle_SOURCES): Deleted poly1305.c.

2014-01-17  Niels Möller  <nisse@lysator.liu.se>

	* poly1305-internal.c (poly1305_block): Additional argument with
	the high bit.
	(poly1305_block_internal): Deleted function, code moved into the
	poly1305_block.
	(poly1305_digest): Simplified padding code, call poly1305_block
	with high bit 0.
	* poly1305.h (poly1305_block): Update prototype.
	* poly1305.c (poly1305_update): Call poly1305_block with high bit 1.
	* x86_64/poly1305-internal.asm (poly1305_block): Handle new
	argument.

	* poly1305.h (struct poly1305_ctx): Moved nonce field from here...
	(struct poly1305_aes_ctx): ... to here.
	* poly1305-aes.c (poly1305_aes_set_nonce, poly1305_aes_digest):
	Updated for above.
	* poly1305.c (poly1305_set_nonce): Deleted function.
	* asm.m4: Delete nonce also from the assembly definition of struct
	poly1305_ctx.

2014-01-16  Niels Möller  <nisse@lysator.liu.se>

	* poly1305-aes.c: Include poly1305.h. Rewrite functions without
	using the POLY1305_* macros.

	* Makefile.in (HEADERS): Deleted poly1305-aes.h.

	* poly1305.h (POLY1305_CTX, POLY1305_SET_KEY, POLY1305_SET_NONCE)
	(POLY1305_DIGEST): Deleted macros. Only implemented variant is
	poly1305-aes.
	(POLY1305_DIGEST_SIZE, POLY1305_BLOCK_SIZE, POLY1305_KEY_SIZE):
	New constants.
	(POLY1305_AES_KEY_SIZE, POLY1305_AES_DIGEST_SIZE): Moved here,
	from poly1305-aes.h.
	(struct poly1305_aes_ctx): Likewise.
	(poly1305_aes_set_key, poly1305_aes_set_nonce)
	(poly1305_aes_update, poly1305_aes_digest): Likewise.
	* poly1305-aes.h: Deleted file, declarations moved to poly1305.h.
	Update all users.

	* poly1305-internal.c (s2, s3, s4): Fixed macros.

	* poly1305-aes.h (struct poly1305_aes_ctx): Replace struct aes_ctx
	by struct aes128_ctx.
	* poly1305-aes.c (poly1305_aes_set_key, poly1305_aes_digest):
	Update to use aes128_* functions.
	* poly1305.h (POLY1305_SET_KEY): Drop key size argument when
	calling set_key.

2013-12-19  Niels Möller  <nisse@lysator.liu.se>

	* poly1305-aes.h (poly1305_aes_update): Define as an alias for
	poly1305_update, using preprocessor and a type cast.

	* poly1305-aes.c (poly1305_aes_update): Deleted function.

	* poly1305.h (poly1305_update): Declare.
	(_POLY1305_BLOCK, POLY1305_UPDATE): Deleted macros.

	* poly1305.c (poly1305_update): New function.

2013-11-21  Niels Möller  <nisse@lysator.liu.se>

	* x86_64/poly1305-internal.asm: New file. Almost a factor of two
	speedup.

	* configure.ac (asm_replace_list): Added poly1305-internal.asm.

	* asm.m4: Define struct offsets for 64-bit poly1305_ctx.

	* poly1305.h (POLY1305_DIGEST): Pass the encrypted nonce as an
	additional argument to poly1305_digest.
	(struct poly1305_ctx): Introduce unions, to support either 26-bit
	or 64-bit implementation.

	* poly1305-internal.c (poly1305_digest): Added s argument.

	* poly1305.c (poly1305_set_s): Deleted function.

2013-11-12  Niels Möller  <nisse@lysator.liu.se>

	* poly1305-internal.c: New file, for poly1305 functions depending
	on the internal mod (2^130 - 5) representation.
	(poly1305_block_internal): New helper function.
	(poly1305_block, poly1305_digest): Use it.

2013-11-08  Nikos Mavrogiannopoulos  <nmav@gnutls.org>

	* poly1305.h: New file.
	* poly1305.c: New file.
	* poly1305-aes.h: New file.
	* poly1305-aes.c: New file.
	* Makefile.in (nettle_SOURCES): Added poly1305-aes.c and poly1305.c.
	(HEADERS): Added poly1305-aes.h and poly1305.h.

	* testsuite/poly1305-test.c: New file.
	* testsuite/Makefile.in (TS_NETTLE_SOURCES): Added poly1305-test.c.

	* examples/nettle-benchmark.c (time_poly1305_aes): New function.
	(main): Benchmark poly1305.

2014-01-20  Niels Möller  <nisse@lysator.liu.se>

	* Makefile.in (nettle_SOURCES): Added salsa20-set-nonce.c,
	salsa20-128-set-key.c, and salsa20-256-set-key.c.

	* salsa20.h: Declare new functions.
	(SALSA20_128_KEY_SIZE, SALSA20_256_KEY_SIZE): New constants.
	(salsa20_set_iv): Define as an alias for salsa20_set_nonce.

	* salsa20-set-key.c (salsa20_set_key): Use salsa20_128_set_key and
	salsa20_256_set_key.
	(salsa20_set_iv): Renamed and moved...
	* salsa20-set-nonce.c (salsa20_set_nonce): ... new file, new name.

	* salsa20-256-set-key.c (salsa20_256_set_key): New file and
	function.
	* salsa20-128-set-key.c (salsa20_128_set_key): New file and
	function.

2014-01-13  Niels Möller  <nisse@lysator.liu.se>

	* nettle-types.h (union nettle_block16): New type, replacing union
	gcm_block.
	* gcm.h (union gcm_block): Deleted. Replaced by nettle_block16.
	* gcm.c: Replaced all use of gcm_block by nettle_block16.

2014-01-04  Niels Möller  <nisse@lysator.liu.se>

	* config.guess: Updated to 2014-01-01 version, from
	git://git.sv.gnu.org/config.git.
	* config.sub: Likewise.

	* testsuite/memxor-test.c [HAVE_VALGRIND_MEMCHECK_H] (test_mark):
	New function.
	(test_memxor, test_memxor3): Use test_mark to tell valgrind the
	start and end of src and destination areas.

	* configure.ac: Check for valgrind/memcheck.h.

	* testsuite/Makefile.in (VALGRIND): Added --partial-loads-ok=yes,
	needed for the way unaligned data is handled in, e.g., memxor.

2014-01-03  Niels Möller  <nisse@lysator.liu.se>

	* shadata.c (main): Zero-pad output values to 8 hex digits.
	* sha256.c (K): Updated table.

2013-12-17  Niels Möller  <nisse@lysator.liu.se>

	* configure.ac (ASM_RODATA): New substituted variable. Needed for
	portability to darwin.
	* config.m4.in: Define RODATA, using configure variable ASM_RODATA
	* x86_64/gcm-hash8.asm: Use RODATA macro.

	* bignum-random-prime.c (_nettle_generate_pocklington_prime): Use
	stronger variants of Pocklington's theorem, to allow p0 of size
	down to bits/3.

2013-12-15  Niels Möller  <nisse@lysator.liu.se>

	* nettle-internal.h (NETTLE_MAX_BIGNUM_BITS)
	(NETTLE_MAX_BIGNUM_SIZE): Deleted arbitrary limits.

2013-12-15  Nikos Mavrogiannopoulos <nmav@redhat.com>

	Introduced TMP_GMP_ALLOC macro for temporary allocations of
	potentially large data, e.g, sized as an RSA key.
	* gmp-glue.h (TMP_GMP_DECL, TMP_GMP_ALLOC, TMP_GMP_FREE): New
	macros.
	* gmp-glue.c (gmp_alloc, gmp_free): New functions.
	* bignum-next-prime.c (nettle_next_prime): Use TMP_GMP_ALLOC.
	* bignum-random.c (nettle_mpz_random_size): Likewise.
	* pkcs1-decrypt.c (pkcs1_decrypt): Likewise.
	* pkcs1-encrypt.c (pkcs1_encrypt): Likewise.
	* pkcs1-rsa-digest.c (pkcs1_rsa_digest_encode): Likewise.
	* pkcs1-rsa-sha512.c (pkcs1_rsa_sha512_encode)
	(pkcs1_rsa_sha512_encode_digest): Likewise.
	* pkcs1-rsa-sha256.c (pkcs1_rsa_sha256_encode)
	(pkcs1_rsa_sha256_encode_digest): Likewise.
	* pkcs1-rsa-sha1.c (pkcs1_rsa_sha1_encode)
	(pkcs1_rsa_sha1_encode_digest): Likewise.
	* pkcs1-rsa-md5.c (pkcs1_rsa_md5_encode)
	(pkcs1_rsa_md5_encode_digest): Likewise.

2013-12-14  Niels Möller  <nisse@lysator.liu.se>

	* x86_64/gcm-hash8.asm: Use .short rather than .hword, for
	compatibility with apple's assembler.

2013-12-03  Niels Möller  <nisse@lysator.liu.se>

	* x86_64/sha1-compress.asm: Reorganized, to get closer to the x86
	version. No difference in running time.

	* configure.ac (dummy-dep-files): Don't overwrite any existing
	dependency files.

	* x86_64/md5-compress.asm: New file, similar to the x86 version.
	35% speedup on AMD, 15% speedup on Intel.

2013-11-25  Niels Möller  <nisse@lysator.liu.se>

	* testsuite/dsa-test.c (test_main): Additional tests from NIST
	test vectors.

	* testsuite/testutils.c (test_dsa_sign, test_dsa_verify): New
	functions, supporting arbitrary digest size.

	* testsuite/testutils.h (ASSERT): Improved failure message.

	* dsa-verify.c (dsa_verify): Renamed, from _dsa_verify.
	* dsa-sign.c (dsa_sign): Renamed, from _dsa_sign.

2013-11-24  Niels Möller  <nisse@lysator.liu.se>

	* testsuite/dsa-keygen-test.c (test_main): Test generating a
	key with 224-bit q.

	* dsa-verify.c (_dsa_verify): Use _dsa_hash.

	* dsa-sign.c (_dsa_sign): Use _dsa_hash. Fix memory leak in
	error case, spotted by Nikos.

	* dsa-keygen.c (dsa_generate_keypair): Allow q_bits == 224.

	* dsa-hash.c (_dsa_hash): New file and function. Allows digest
	sizes not matching the bitsize of q.
	* dsa.h (_dsa_hash): Declare it.
	* Makefile.in (hogweed_SOURCES): Added dsa-hash.c.

2013-11-23  Niels Möller  <nisse@lysator.liu.se>

	* configure.ac: Check also for openssl/ecdsa.h.

2013-10-05  Niels Möller  <nisse@lysator.liu.se>

	* Makefile.in (nettle_SOURCES): Added eax.c.
	(HEADERS): Added eax.h.

	* testsuite/Makefile.in (TS_NETTLE_SOURCES): Added eax-test.c.

	* testsuite/eax-test.c: New file.

	* nettle-internal.c (nettle_eax_aes128): New aead algorithm.
	(eax_aes128_set_key, eax_aes128_set_nonce, eax_aes128_update)
	(eax_aes128_encrypt, eax_aes128_decrypt, eax_aes128_digest): New
	functions.

	* eax.c: New file.
	* eax.h: New file.

	* aes.h: Fixed typo in name mangling for new aes functions.

2013-09-28  Niels Möller  <nisse@lysator.liu.se>

	* Merge aes-reorg branch. Changes below,
	dated 2013-05-17 - 2013-08-13.

2013-08-13  Niels Möller  <nisse@lysator.liu.se>

	* yarrow.h (struct yarrow256_ctx): Use aes256_ctx, not aes_ctx.
	* yarrow256.c: Adapted to use new aes256 interface.

2013-08-07  Niels Möller  <nisse@lysator.liu.se>

	* umac.h (_UMAC_STATE): Use struct aes128_ctx, not aes_ctx.
	* umac-set-key.c (umac_kdf, _umac_set_key): Use aes128 interface.
	* umac32.c (umac32_digest): Likewise.
	* umac64.c (umac64_digest): Likewise.
	* umac96.c (umac96_digest): Likewise.
	* umac128.c (umac128_digest): Likewise.

2013-06-25  Niels Möller  <nisse@lysator.liu.se>

	* aes-meta.c: Deleted file.

	Analogous changes for new aes192 and aes256 interface.

	* aes.h (struct aes128_ctx): New aes128 declarations.
	* aes-decrypt.c (aes128_decrypt): New function.
	* aes-encrypt.c (aes128_encrypt): New function.
	* aes128-meta.c: New file.
	* aes128-set-encrypt-key.c (aes128_set_encrypt_key): New file and
	function.
	* aes128-set-decrypt-key.c (aes128_set_decrypt_key)
	(aes128_invert_key): New file and functions.
	* Makefile.in (nettle_SOURCES): Added aes128-set-encrypt-key.c,
	aes128-set-decrypt-key.c and aes128-meta.c.

	* nettle-internal.c (nettle_unified_aes128): For testing the old
	AES interface.
	* testsuite/aes-test.c (test_cipher2): New function.
	(test_main): Test both nettle_aes128 and nettle_unified_aes128.

2013-05-22  Niels Möller  <nisse@lysator.liu.se>

	* Makefile.in (nettle_SOURCES): Added aes-invert-internal.c and
	aes-set-key-internal.c.

	* aes.h (AES128_KEY_SIZE, _AES128_ROUNDS): New constants.
	Similarly also for aes192 and aes256.

	* aes-internal.h: Declare new functions.

	* aes-set-key-internal.c (_aes_set_key): New file and funxtion
	extracted from aes_set_encrypt_key.
	* aes-set-encrypt-key.c (aes_set_encrypt_key): Use _aes_set_key.

	* aes-invert-internal.c (_aes_invert): New file and function,
	extracted from aes_invert_key.
	* aes-set-decrypt-key.c (aes_invert_key): Use _aes_invert.

	* arm/v6/aes-encrypt-internal.asm: Adapted to new interface.
	Unfortunately, 4% slowdown on Cortex-A9, for unknown reason.
	* arm/v6/aes-decrypt-internal.asm: Likewise.
	* arm/aes-encrypt-internal.asm: Adapted to new interface.
	* arm/aes-decrypt-internal.asm: Likewise.

2013-05-21  Niels Möller  <nisse@lysator.liu.se>

	* sparc32/aes-encrypt-internal.asm: Adapted to new interface.
	* sparc32/aes-decrypt-internal.asm: Likewise.
	* sparc64/aes-encrypt-internal.asm: Likewise.
	* sparc64/aes-decrypt-internal.asm: Likewise.

	* x86/aes-encrypt-internal.asm: Adapted to new interface.
	* x86/aes-decrypt-internal.asm: Likewise.

2013-05-20  Niels Möller  <nisse@lysator.liu.se>

	* x86_64/aes-encrypt-internal.asm: Adapted to new interface.
	* x86_64/aes-decrypt-internal.asm: Likewise.

2013-05-17  Niels Möller  <nisse@lysator.liu.se>

	* aes.h (struct aes_ctx): Renamed nrounds to rounds, and moved
	first in the structure.
	* aes-set-encrypt-key.c (aes_set_encrypt_key): Updated for renaming.
	* aes-set-decrypt-key.c (aes_invert_key): Likewise.

	* aes-encrypt-internal.c (_nettle_aes_encrypt): Take rounds and
	subkeys as separate arguments, not a struct aes_ctx *. Updated
	callers.
	* aes-decrypt-internal.c (_nettle_aes_decrypt): Likewise.
	* aes-internal.h: Updated prototypes.

	* Start of aes-reorg changes.

2013-09-28  Niels Möller  <nisse@lysator.liu.se>

	* md4.h (struct md4_ctx): Use single uint64_t variable for block
	count.
	* md4.c: Use new block count variable.
	* md5.c, md5.h (struct md5_ctx): Likewise.
	* ripemd160.c, ripemd160.h (struct ripemd160_ctx): Likewise.
	* sha1.c, sha1.h (struct sha1_ctx): Likewise.
	* sha256.c, sha2.h (struct sha256_ctx): Likewise.

	* testsuite/testutils.c (test_hash_large): Added simple progress
	indicator.

	* macros.h (MD_PAD): Use size argument, don't depend on
	sizeof of the count field(s).

2013-09-22  Niels Möller  <nisse@lysator.liu.se>

	* x86_64/gcm-hash8.asm: New file.
	* x86_64/gcm-gf-mul-8.asm: Deleted.

	* configure.ac (asm_nettle_optional_list): Look for gcm-hash8.asm,
	not gcm-gf-mul-8.asm.
	* gcm.c [HAVE_NATIVE_gcm_hash8]: Make use of (optional) assembly
	implementation.

2013-09-21  Niels Möller  <nisse@lysator.liu.se>

	* Makefile.in (des.po): Add same dependencies as for des.o.
	Reported by Vincent Torri.

2013-09-20  Niels Möller  <nisse@lysator.liu.se>

	* testsuite/gcm-test.c: Added tests with associated data of
	varying size.

	* testsuite/testutils.c (tstring_alloc): Add NUL-termination.

2013-09-18  Niels Möller  <nisse@lysator.liu.se>

	* Makefile.in: New stampfiles, libnettle.stamp and
	libhogweed.stamp, updated when both static and shared libraries
	are rebuilt. Used as link dependencies in subdirectories.
	* examples/Makefile.in: Make executable targets depend on
	../libnettle.stamp and libhogweed.stamp, not directly on the
	static library files.
	* testsuite/Makefile.in: Likewise.
	* tools/Makefile.in: Likewise.

2013-09-09  Niels Möller  <nisse@lysator.liu.se>

	* gcm.c [HAVE_NATIVE_gcm_gf_mul_8]: Make use of (optional)
	assembly implementation.

	* configure.ac: Support optional assembly files for both nettle
	and hogweed. Replaced OPT_ASM_SOURCES with OPT_ASM_NETTLE_SOURCES,
	OPT_ASM_HOGWEED_SOURCES, and asm_optional_list with
	asm_nettle_optional_list and asm_hogweed_optional_list.
	(asm_nettle_optional_list): Added gcm-gf-mul-8.asm.

2013-06-25  Niels Möller  <nisse@lysator.liu.se>

	* testsuite/gcm-test.c: Deleted redundant include of aes.h.

	* testsuite/testutils.c (test_aead): Allow digest size smaller
	than the block size.

	* tools/nettle-pbkdf2.c: New command line tool.
	* tools/Makefile.in (TARGETS): Added nettle-pbkdf2.
	(nettle-pbkdf2$(EXEEXT)): New target.
	* testsuite/nettle-pbkdf2-test: New test case.
	* testsuite/Makefile.in (TS_SH): Added nettle-pbkdf2-test.

	* tools/nettle-hash.c (digest_file): Use stack allocation for the
	small hex output buffer.

	* examples/io.c (MIN): Deleted unused macro.

2013-05-21  Niels Möller  <nisse@lysator.liu.se>

	From nettle-2.7-fixes branch:
	* Makefile.in (distdir): Distribute files in arm/v6 subdirectory.

2013-05-20  Niels Möller  <nisse@lysator.liu.se>

	* arm/v6/sha1-compress.asm: Moved into v6 directory, since it uses
	the v6 instruction uadd8, sel and rev.
	* arm/v6/sha256-compress.asm: Likewise.

	* nettle-types.h: Include <stddef.h>, for size_t.

2013-05-17  Niels Möller  <nisse@lysator.liu.se>

	* macros.h (ROTL32, ROTL64): Avoid undefined behaviour for zero
	rotation count. Unfortunately makes CAST128 a bit slower with
	gcc-4.6.3.

	* ecc-j-to-a.c (ecc_j_to_a): Fixed ecc_modp_mul call, to avoid
	invalid overlap of arguments to mpn_mul_n. Problem tracked down by
	Magnus Holmgren.

2013-05-16  Niels Möller  <nisse@lysator.liu.se>

	* arm/aes-encrypt-internal.asm: New file, for pre-v6 processors.
	* arm/aes-decrypt-internal.asm: New file, likewise.

	* arm/aes.m4 (AES_FINAL_ROUND_V5): Variant without using uxtb.
	(AES_FINAL_ROUND_V6): New name, updated callers.
	(AES_FINAL_ROUND): ... old name. Also eliminated one uxtb
	instruction.
	(AES_ENCRYPT_ROUND, AES_DECRYPT): Moved macros to the
	files using them.

	* arm/v6/aes-encrypt-internal.asm: Use ALIGN macro. Use 16-byte
	alignment for loops.
	* arm/v6/aes-decrypt-internal.asm: Likewise. Also added a nop
	which mysteriously improves benchmark performance on Cortex-A9.

2013-05-15  Niels Möller  <nisse@lysator.liu.se>

	* configure.ac (asm_path): Handle armv6 and armv7 differently from
	older ARMs. Add the arm/v6 directory to asm_path when appropriate.

	* arm/v6/aes-encrypt-internal.asm: Moved into v6 directory. Uses
	the uxtb instruction which is not available for older ARMs.
	* arm/v6/aes-decrypt-internal.asm: Likewise.

2013-05-03  Niels Möller  <nisse@lysator.liu.se>

	* cast128.c: Adapt to new struct cast128_ctx.
	(cast128_set_key): Rewrite, eliminating lots of conditions and
	some false warnings.

	* cast128.h (struct cast128_ctx): Separate the small 5-bit
	rotation subkeys and the larger 32-bit masking subkeys.

2013-05-02  Niels Möller  <nisse@lysator.liu.se>

	* testsuite/testutils.c (mpz_combit): Renamed. Define only if not
	provided GMP. Updated all uses.
	(mpz_togglebit): ... old name.

	* sexp-format.c (sexp_vformat): Use type mpz_srcptr rather
	than the old MP_INT *.

2013-04-26  Niels Möller  <nisse@lysator.liu.se>

	* Many files: Use size_t rather than unsigned for data sizes.
	* x86_64/aes-encrypt-internal.asm: Accept 64-bit length.
	* x86_64/aes-decrypt-internal.asm: Likewise.

2013-04-25  Niels Möller  <nisse@lysator.liu.se>

	* configure.ac: Changed version number, to 2.8.
	(LIBNETTLE_MAJOR): Bumped major number, following
	nettle_memxor ABI break.
	(LIBNETTLE_MINOR): Reset to zero.

	* examples/hogweed-benchmark.c: Add benchmarking of OpenSSL's RSA
	functions.
	(all functions): Deleted unneeded casts.

2013-04-24  Niels Möller  <nisse@lysator.liu.se>

	* nettle.texinfo (Miscellaneous functions): Updated memxor
	prototype. Document memxor3.

	* salsa20-crypt.c (salsa20_crypt): Deleted cast of memxor
	argument, no longer needed.
	* salsa20r12-crypt.c (salsa20r12_crypt): Likewise.
	* sha3.c (sha3_absorb): Likewise.

	* memxor.h: Updated prototypes. Drop include of nettle-types.h.

	* memxor.c: Include nettle-types.h, for uintptr_t. Replace all
	internal uses of uint8_t by plain char.
	(memxor): Use void * rather than uint8_t * for
	arguments.
	(memxor3): Likewise.

	* x86_64/memxor.asm: Added nettle_ prefix to symbols.
	* arm/memxor.asm: Likewise.

	* testsuite/symbols-test: Don't allow memxor functions without
	nettle prefix,

	* memxor.h (memxor3): Added name mangling to add "nettle_" prefix
	to memxor and memxor3 symbols.

	* Makefile.in (nettle_OBJS): Deleted $(LIBOBJS), and also deleted
	LIBOBJS substitution.
	(nettle_SOURCES): Added memxor.c, to include it in the library
	unconditionally.

	* configure.ac: Deleted AC_REPLACE_FUNCS for memxor.

	* Released nettle-2.7.

2013-04-23  Niels Möller  <nisse@lysator.liu.se>

	From Martin Storsjö:
	* x86_64/sha256-compress.asm: Add forgotten W64_EXIT.
	* x86_64/sha512-compress.asm: Likewise.
	* x86_64/salsa20-crypt.asm (Lpartial): Don't return via W64_EXIT
	within this subfunction.
	* x86_64/machine.m4 (W64_ENTRY): Use movdqu instead of movdqa for
	saving xmm registers, since the stack is not guaranteed to be
	16-byte aligned on win64. Take pushed xmm registers into account
	when reading the fifth parameter from the stack.

	* Makefile.in: Consistently use EXEEXT_FOR_BUILD.

2013-04-21  Niels Möller  <nisse@lysator.liu.se>

	* Makefile.in (DISTFILES): Added mini-gmp.c and mini-gmp.h.
	(distdir): Use find, for identifying assembly files to copy.

2013-04-18  Niels Möller  <nisse@lysator.liu.se>

	* configure.ac: Recognize cpu type "arm*", not just "armv7*'.

	* arm/aes-encrypt-internal.asm: Updated include of aes.m4.
	* arm/aes-decrypt-internal.asm: Likewise.

	* Makefile.in (distdir): Updated for ARM reorganization.

	* configure.ac (asm_path): Generalized, can now be a list of
	directories. On ARM, check for neon instructions, and add arm/neon
	if appropriate. New command line options
	--enable-arm-neon/--disable-arm-neon, for overriding the default.

	arm/neon: New subdirectory, for assembly files making use of neon
	instructions.

	arm: Renamed directory, from...
	armv7: ...old name.

	* aclocal.m4 (NETTLE_CHECK_ARM_NEON): New macro.

	* nettle.texinfo (Keyed hash functions): Document UMAC.

	* umac.h (UMAC32_DIGEST_SIZE, UMAC64_DIGEST_SIZE)
	(UMAC96_DIGEST_SIZE, UMAC128_DIGEST_SIZE): New constants.
	(UMAC_DATA_SIZE): New name, for consistency with hash functions.
	Updated all uses.
	(UMAC_BLOCK_SIZE): ... old name.

2013-04-17  Niels Möller  <nisse@lysator.liu.se>

	* examples/nettle-benchmark.c (main): Benchmark salsa20r12.

	* nettle-internal.c (nettle_salsa20r12): Cipher struct for
	benchmarking only.
	* nettle-internal.h (nettle_salsa20): Declare it.

	* Makefile.in (eccdata): Depend on mini-gmp files. Drop -lgmp.

	* eccdata.c: Use mini-gmp, to avoid gmp dependency and associated
	configure tests for the *build* system. Replaced mpz_submul_ui by
	mpz_mul_ui + mpz_sub, and gmp_printf and gmp_fprintf by calls to
	mpz_out_str.

	* mini-gmp.h, mini-gmp.c: New files, copied from gmp-5.1.1.

2013-04-16  Niels Möller  <nisse@lysator.liu.se>

	* umac-set-key.c (BE_SWAP32_N): Fixed dummy definition used for
	big-endian systems.

	* Makefile.in (TARGETS): Deleted eccdata, it should be build only
	when public key support is enabled.
	(clean-here): Exlicitly list it here.

	* asm.m4 (m4_log2): New macro, similar to the one in gmp.
	(ALIGN): Changed to take alignment in bytes. Updated all callers,
	currently used only in x86 and x86_64 files.

	* umac.h (umac32_ctx, umac64_ctx, umac96_ctx, umac128_ctx): Make
	block count an uint64_t. Reorder some elements to put short values
	together.
	* umac-l2.c (_umac_l2, _umac_l2_final): Make count argument an uint64_t.
	(_umac_l2): Deleted redundant memcpy.
	(_umac_l2, _umac_l2_final): Store input buffer at end of the
	poly64/poly128 state. Deleted l1_out from corresponding context
	structs, and updated all callers.

	* configure.ac: Changed version number to 2.7.
	(LIBNETTLE_MINOR): Bumped library version, to 4.6.
	(LIBHOGWEED_MINOR): And to 2.4.

	* Makefile.in (distdir): Include files from armv7 subdirectory.

	* x86_64/umac-nh-n.asm: New file, 3.5 time speedup.

	* umac32.c (umac32_digest): Fix nonce caching.
	* umac64.c (umac64_digest): Likewise.

	* testsuite/umac-test.c (test_incr): New function.
	(test_main): Test nonce increment.

	* misc/umac/umac.py: UMAC reference implementation.
	* misc/umac/rijndael.py: AES implementation used by umac.py.
	* misc/umac/mkvectors: Script to generate UMAC test vectors.
	* misc/umac/vectors.out: Generated test vectors.

	* umac32.c (umac32_digest): Fix nonce increment, use INCREMENT
	macro.
	* umac64.c (umac64_digest): Likewise.
	* umac96.c (umac96_digest): Likewise.
	* umac128.c (umac128_digest): Likewise.

	* macros.h (INCREMENT): Allow size == 1.

2013-04-15  Niels Möller  <nisse@lysator.liu.se>

	* x86_64/umac-nh.asm: New file. 4.4 time speedup.

	* armv7/umac-nh-n.asm: New file. 2.0-2.3 time speedup.

	* testsuite/umac-test.c (test_align): Fixed memory leak.

2013-04-12  Niels Möller  <nisse@lysator.liu.se>

	* armv7/umac-nh.asm: New file. 2.4 time speedup.

	* armv7/machine.m4 (D0REG, D1REG): New macros.

	* configure.ac (asm_replace_list): Added umac-nh.asm and
	umac-nh-n.asm.

	* testsuite/umac-test.c: Test different alignments for the
	message.

2013-04-11  Niels Möller  <nisse@lysator.liu.se>

	* umac-nh-n.c (_umac_nh_n): Rewrote as a single pass over the
	message data.

	* examples/nettle-benchmark.c (time_umac): New function.
	(main): Call it.

	* umac-set-key.c (_umac_set_key): Drop byteswapping of l3_key2, it
	can be xored directly to the pad in native byteorder.
	* umac-l3.c (_umac_l3): Drop key_2 argument, let caller do that
	xor. Updated all callers.
	* umac32.c (umac32_digest): Adapt to l3 changes.
	* umac64.c (umac64_digest): Likewise.
	* umac96.c (umac96_digest): Likewise.
	* umac128.c (umac128_digest): Likewise.

	Initial implementation of umac.
	* umac.h: New file.
	* umac-nh.c: New file.
	* umac-nh-n.c: New file.
	* umac-poly64.c: New file.
	* umac-poly128.c: New file.
	* umac-l2.c: New file.
	* umac-l3.c: New file.
	* Makefile.in (nettle_SOURCES): Added umac source files.
	(HEADERS): Added umac.h.
	* testsuite/umac-test.c: New file.
	* testsuite/Makefile.in (TS_NETTLE_SOURCES): Added umac-test.c.

	* ecc-mul-a.c (ecc_mul_a): Avoid using mp_bitcnt_t, for
	compatibility with older GMP versions.
	* ecc-mul-g.c (ecc_mul_g): Likewise.
	* eccdata.c (ecc_mul_binary): Likewise.
	* sec-modinv.c (sec_modinv): Likewise.

	* x86_64/sha3-permute.asm: Go via memory for moves between general
	registers and xmm registers.

2013-04-06  Niels Möller  <nisse@lysator.liu.se>

	From Edgar E. Iglesias:
	* sha3.c (_sha3_update): Fix condition for when the block buffer
	is full.

2013-04-04  Niels Möller  <nisse@lysator.liu.se>

	* ecc-point.c (ecc_point_get): Allow NULL x or y, ignore
	corresponding coordinate.

	* nettle.texinfo (Elliptic curves): Document high-level ECDSA
	support.

	From Martin Storsjö. Fallback functions for older GMP releases.
	* gmp-glue.c (mpn_copyd, mpn_copyi, mpn_zero): New functions.
	* gmp-glue.h: Declare them.
	(mpn_sqr): Fallback macro.

	* gmp-glue.h (cnd_add_n, cnd_sub_n): Moved here, define in terms
	of mpn_cnd_add_n and mpn_sub_n if available, otherwise in terms of
	mpn_addmul_1 and mpn_submul_1. This seems to be an improvement for
	subtraction, but more questionable for addition.

	* ecc-internal.h: Include gmp-glue.h. Deleted corresponding
	include in all files using ecc-internal.h.
	(cnd_add_n, cnd_sub_n): Moved from here.

2013-04-03  Niels Möller  <nisse@lysator.liu.se>

	* ecc-point-mul-g.c (ecc_point_mul_g): New file and function.
	* ecc-point-mul.c (ecc_point_mul): New file and function.
	* ecc.h: Updated declarations and name mangling.
	* Makefile.in (hogweed_SOURCES): Added ecc-point-mul.c and
	ecc-point-mul-g.c.

	* testsuite/salsa20-test.c (test_main): Tests for salsa20r12,
	contributed by Nikos Mavrogiannopoulos.

2013-03-26  Niels Möller  <nisse@lysator.liu.se>

	* armv7/salsa20-core-internal.asm: New file. 45% speedup.

2013-03-25  Niels Möller  <nisse@lysator.liu.se>

	From Martin Storsjö:
	* examples/timing.c: New file, extracted from nettle-benchmark.c.
	* examples/timing.h: New file.
	* examples/Makefile.in (SOURCES): Added timing.c.
	(DISTFILES): Added timing.h.
	(BENCH_OBJS, ECC_BENCH_OBJS, HOGWEED_BENCH_OBJS): Added timing.o.
	* examples/nettle-benchmark.c: Use timing.h.
	* examples/hogweed-benchmark.c: Likewise.
	* examples/ecc-benchmark.c: Likewise.

	From Nikos Mavrogiannopoulos:
	* salsa20r12-crypt.c (salsa20r12_crypt): New file and function.
	* salsa20.h (salsa20r12_crypt): Declare.
	* Makefile.in (nettle_SOURCES): Added salsa20r12-crypt.c.

	From Martin Storsjö:
	* examples/hogweed-benchmark.c: Include local headers.
	* testsuite/ecdsa-keygen-test.c: Likewise.
	* x86_64/sha3-permute.asm: Workaround for Apple's assembler; write
	movq instructions as movd.

	* Makefile.in (hogweed_PURE_OBJS): Don't include OPT_ASM_SOURCES
	twice.

2013-03-15  Niels Möller  <nisse@lysator.liu.se>

	* armv7/sha3-permute.asm: New file. 4.5 time speedup.

	* armv7/machine.m4 (QREG): New macro.

2013-03-14  Niels Möller  <nisse@lysator.liu.se>

	* configure.ac (asm_replace_list): Added sha3-permute.asm,
	revering 2012-12-30 change. 34% speedup on intel i5, from 2190
	cycles for the C implementation down to 1630.

	* armv7/sha512-compress.asm: Optimized. Keep expanded data in
	registers, exploit parallelism. Another 70% speedup.

	* testsuite/sha512-test.c (test_main): Additional test vectors,
	including some longer than 128 bytes.

2013-03-13  Niels Möller  <nisse@lysator.liu.se>

	* armv7/sha512-compress.asm: New file, using neon instructions.
	2.3 time speedup.

	* configure.ac (asm_replace_list): Added sha512-compress.asm.
	* x86_64/machine.m4 (OFFSET64): New macro.
	* x86_64/sha512-compress.asm: New file, 20% speedup.

	* sha512-compress.c (ROUND): Eliminated a temporary, analogous to
	sha256 change below.

	* x86_64/sha256-compress.asm: New file, 16% speedup (benchmarked
	on intel i5).

2013-03-11  Niels Möller  <nisse@lysator.liu.se>

	* armv7/sha256-compress.asm: New file, 25% speedup.

	* configure.ac (asm_replace_list): Added sha256-compress.asm.

	* sha256-compress.c (ROUND): Eliminated a temporary.

	* armv7/sha1-compress.asm: New file, 9% speedup.

	* testsuite/testutils.c (test_hash): Test different alignments for
	the hash input.

2013-03-08  Niels Möller  <nisse@lysator.liu.se>

	* armv7/aes-decrypt-internal.asm: New file, 15% speedup.
	* armv7/aes-encrypt-internal.asm: New file, 25% speedup.
	* armv7/aes.m4: New file.

2013-03-07  Niels Möller  <nisse@lysator.liu.se>

	* gmp-glue.c (mpz_limbs_cmp): Don't use PTR and SIZ macros.

	* Makefile.in (aesdata, desdata, twofishdata, shadata, gcmdata)
	(eccdata): Arrange for compiling these programs for running on the
	build system, also when cross compiling everything else.

	* config.make.in (CC_FOR_BUILD, EXEEXT_FOR_BUILD): New variables.

	* configure.ac: Use GMP_PROG_CC_FOR_BUILD and
	GMP_PROG_EXEEXT_FOR_BUILD.

	* aclocal.m4 (GMP_PROG_CC_FOR_BUILD, GMP_PROG_CC_FOR_BUILD_WORKS)
	(GMP_PROG_EXEEXT_FOR_BUILD): New macros, based on GMP's.

	* aesdata.c: Deleted includes of config.h and nettle-types.h. Use
	unsigned char and unsigned long instead of stdint.h types.

	* desdata.c: Deleted includes of config.h and desCode.h.
	(main): Return 1 on invalid argument. Don't use ROR macro. Use
	unsigned long instead of uint32_t, and make it work if unsigned
	long is larger than 32 bits.

	* gcmdata.c: Deleted include of config.h and use UNUSED macro.
	* shadata.c: Likewise.

	* twofishdata.c: Deleted include of nettle-types.h. Use unsigned
	char instead of stdint.h types.

	* x86_64/ecc-521-modp.asm: New file. 2.4 time speedup.

2013-03-06  Niels Möller  <nisse@lysator.liu.se>

	* x86_64/ecc-384-modp.asm: New file, 3 time speedup.
	* x86_64/ecc-256-redc.asm: New file, 2.5 time speedup.
	* x86_64/ecc-224-modp.asm: New file, 5 time speedup over C
	version.

2013-03-05  Niels Möller  <nisse@lysator.liu.se>

	* configure.ac (asm_optional_list): Added ecc-521-modp.asm.
	* ecc-521.c: Check HAVE_NATIVE_ecc_521_modp, and use native
	version if available.
	* armv7/ecc-521-modp.asm: New file, 2 time speedup over C version.

2013-03-04  Niels Möller  <nisse@lysator.liu.se>

	* configure.ac (asm_optional_list): Added ecc-384-modp.asm. Deleted
	bogus reference to $asm_search_list.
	* ecc-384.c: Check HAVE_NATIVE_ecc_384_modp, and use native
	version if available.
	* armv7/ecc-384-modp.asm: New file, 3 time speedup over C version.

2013-03-03  Niels Möller  <nisse@lysator.liu.se>

	* ecc-256.c: Fixed definition of USE_REDC.

2013-03-01  Niels Möller  <nisse@lysator.liu.se>

	* ecc-256.c: Check HAVE_NATIVE_ecc_256_redc, and use native
	version if available.
	* armv7/ecc-256-redc.asm: New file, 4 time speedup over C version.

	* testsuite/ecc-redc-test.c: Increased test count.

	* ecc-224.c: Check HAVE_NATIVE_ecc_224_modp, and use native
	version if available.
	* armv7/ecc-224-modp.asm: New file, 4.5 time speedup over C
	version.

	* configure.ac (asm_optional_list): Added ecc-224-modp.asm.
	(OPT_ASM_SOURCES): Fixed assignment.

2013-02-28  Niels Möller  <nisse@lysator.liu.se>

	* x86_64/ecc-192-modp.asm: Reorganized to reduce number of
	additions. Use setc instruction.

	* examples/Makefile.in: Let $(HOGWEED_TARGETS) depend on
	../libhogweed.a.

	* armv7/ecc-192-modp.asm: New file. 2.5 time speedup over C
	version.

2013-02-27  Niels Möller  <nisse@lysator.liu.se>

	* ecc-192.c: Check HAVE_NATIVE_ecc_192_modp, and use native
	version if available.
	(ecc_192_modp): Fixed carry handling bug in 32-bit version.

	* x86_64/ecc-192-modp.asm: New file. 3.8 times speedup over C
	version.

	* configure.ac (OPT_ASM_SOURCES): New substituted variable.
	(asm_replace_list, asm_optional_list): New variables. For files in
	asm_optional_list, also add them to OPT_ASM_SOURCES and define
	appropriate HAVE_NATIVE_* symbols found.

	* Makefile.in (OPT_ASM_SOURCES): New variable. Used for setting
	hogweed_OBJS and hogweed_PURE_OBJS.

	* testsuite/ecc-mod-test.c: Increased test count.

	* ecc-384.c (ecc_384_modp): Fixed typo which broke carry handling
	in the 64-bit version.

	* examples/ecc-benchmark.c (bench_add_jjj): Typo fix, benchmark
	the right function.

	* gmp-glue.h: Check if GMP provides mpz_limbs_read (expected in
	next release).
	* gmp-glue.c: Use GMP's mpz_limbs_read and friends if available.
	Renamed all functions for consistency with GMP. Updated all
	callers.

2013-02-20  Niels Möller  <nisse@lysator.liu.se>

	* examples/Makefile.in (HOGWEED_TARGETS): Added
	hogweed-benchmark$(EXEEXT).
	(SOURCES): Added hogweed-benchmark.c.
	(hogweed-benchmark$(EXEEXT)): New target.

	* examples/hogweed-benchmark.c: New file.

	* ecdsa-keygen.c (ecdsa_generate_keypair): New file and function.
	* Makefile.in (hogweed_SOURCES): Added ecdsa-keygen.c.
	* testsuite/ecdsa-keygen-test.c: New testcase.
	* testsuite/Makefile.in (TS_HOGWEED_SOURCES): Added
	ecdsa-keygen-test.c.

	* nettle-internal.h (TMP_ALLOC): Added missing parentheses.

2013-02-18  Niels Möller  <nisse@lysator.liu.se>

	* testsuite/ecdsa-verify-test.c: New testcase.
	* testsuite/ecdsa-sign-test.c: New testcase.
	* testsuite/Makefile.in (TS_HOGWEED_SOURCES): Added
	ecdsa-sign-test.c and ecdsa-verify-test.c.
	* testsuite/testutils.h: Include ecdsa.h.
	(SHEX): Deleted const cast.

	* ecc-point.c: New file, struct ecc_point abstraction.
	* ecc-scalar.c: New file, struct ecc_scalar abstraction.
	* ecc-random.c (ecc_modq_random, ecc_scalar_random): New file, new
	functions.
	* ecc-hash.c (ecc_hash): New file and function.
	* ecc-ecdsa-sign.c: New file, low-level signing interface.
	* ecc-ecdsa-verify.c: New file, low-level ecdsa verify.
	* ecdsa-sign.c: (ecdsa_sign): New file and function.
	* ecdsa-verify.c (ecdsa_verify): New file and function.
	* ecdsa.h: New header file.
	* ecc.h: Declare ecc_point and ecc_scalar functions.
	* ecc-internal.h: Added declarations.
	* Makefile.in (hogweed_SOURCES): Added new source files.
	(HEADERS): Added ecdsa.h.

	* gmp-glue.c (_mpz_set_mpn): New convenience function.
	(_mpn_set_base256): New function.
	(_gmp_alloc_limbs): New function.
	(_gmp_free_limbs): New function.
	* gmp-glue.h: Corresponding declarations. Include nettle-stdinh.h.

	* examples/Makefile.in (HOGWEED_TARGETS): Renamed, was
	RSA_TARGETS. Added ecc-benchmark$(EXEEXT).
	(SOURCES): Added ecc-benchmark.c.
	(ecc-benchmark$(EXEEXT)): New target.

	* examples/ecc-benchmark.c: New file, benchmarking ecc primitives.

2013-02-15  Niels Möller  <nisse@lysator.liu.se>

	Integrate ecc_mul_a.
	* ecc-a-to-j.c: New file.
	* ecc-add-jjj.c: New file.
	* ecc-mul-a.c: New file.
	* Makefile.in (hogweed_SOURCES): Added new files.
	* testsuite/ecc-mul-a-test.c: New file.
	* testsuite/Makefile.in (TS_HOGWEED_SOURCES): Added
	ecc-mul-a-test.c.

	* testsuite/testutils.c: Removed redundant includes.
	(die): New function.

	Integrate ecc_mul_g.
	* ecc.h: New file.
	* ecc-j-to-a.c: New file.
	* ecc-size.c: New file.
	* ecc-add-jja.c: New file.
	* ecc-dup-jj.c: New file.
	* ecc-mul-g.c: New file.
	* sec-tabselect.c: New file.
	* Makefile.in (hogweed_SOURCES): Added new files.
	(HEADERS): Added ecc.h
	* testsuite/ecc-mul-g-test.c: New file.
	* testsuite/Makefile.in (TS_HOGWEED_SOURCES): Added
	ecc-mul-g-test.c.
	* testsuite/testutils.c (xalloc_limbs): New function.
	(test_mpn): New function.
	(test_ecc_point): New function.
	(test_ecc_mul_a): New function.
	(test_ecc_mul_j): New function.
	* testsuite/testutils.h: Corresponding declarations.

	Integrate ECC internals.
	* ecc-curve.h: New file.
	* ecc-internal.h: New file.
	* cnd-copy.c: New file.
	* ecc-192.c: New file.
	* ecc-224.c: New file.
	* ecc-256.c: New file.
	* ecc-384.c: New file.
	* ecc-521.c: New file.
	* ecc-generic-modp.c: New file.
	* ecc-generic-modq.c: New file.
	* ecc-generic-redc.c: New file.
	* ecc-mod.c: New file.
	* ecc-modp.c: New file.
	* ecc-modq.c: New file.
	* sec-add-1.c: New file.
	* sec-modinv.c: New file.
	* sec-sub-1.c: New file.
	* Makefile.in (hogweed_SOURCES): Added new files.
	(HEADERS): Added ecc-curve.h.
	(DISTFILES): Added ecc-internal.h.
	* testsuite/ecc-mod-test.c: New file.
	* testsuite/ecc-modinv-test.c: New file.
	* testsuite/ecc-redc-test.c: New file.
	* testsuite/testutils.c (ecc_curves): New constant array.
	* testsuite/testutils.h: Include ecc-related headers. Declare
	ecc_curves array.
	* testsuite/Makefile.in (TS_HOGWEED_SOURCES): Added ecc-mod-test.c
	ecc-modinv-test.c ecc-redc-test.c.

	* gmp-glue.c: New file, mpn <-> mpz conversions.
	* gmp-glue.h: New file.
	* Makefile.in: Added to hogweed_SOURCES and DISTFILES, respectively.

	* eccdata.c: New program, for generating ECC-related tables.
	* Makefile.in (ecc-192.h, ecc-224.h, ecc-256.h, ecc-384.h)
	(ecc-512.h): New generated files.

2013-02-19  Niels Möller  <nisse@lysator.liu.se>

	* armv7/memxor.asm (memxor): Software pipelining for the aligned
	case. Runs at 6 cycles (0.5 cycles per byte). Delayed push of
	registers until we know how many registers we need.
	(memxor3): Use 3-way unrolling also for aligned memxor3.
	Runs at 8 cycles (0.67 cycles per byte)

2013-02-14  Niels Möller  <nisse@lysator.liu.se>

	* configure.ac: Find GMP's GMP_NUMB_BITS. Substitute in Makefile.
	* config.make.in (GMP_NUMB_BITS): New variable.

	* examples/rsa-keygen.c (uint_arg): New function.
	(main): New options -s and -e, to specify key size and public
	exponent. Increased default key size to 2048.

2013-02-12  Niels Möller  <nisse@lysator.liu.se>

	* armv7/memxor.asm (memxor): Optimized aligned case, using 3-way
	unrolling.

2013-02-06  Niels Möller  <nisse@lysator.liu.se>

	* armv7/memxor.asm (memxor, memxor3): Optimized aligned case, now
	runs at 0.75 cycles/byte.

	* armv7/README: New file.
	* armv7/machine.m4: New (empty) file.
	* armv7/memxor.asm: Initial assembly implementation.

	* config.m4.in: Substitute ASM_TYPE_PROGBITS as TYPE_PROGBITS.

	* config.make.in: Added .s to the suffix list.

	* Makefile.in (.asm.s): Use a separate make target for .asm
	preprocessing. Include asm.d, which the corresponding
	dependencies.

	* configure.ac (asm_file_list): Collect assembly files into this
	variable.
	(asm.d): Make config.status write dependencies for .s files into
	asm.d.
	(ASM_ALIGN_LOG): Set to "no" when appropriate.
	(ASM_TYPE_FUNCTION): Default to "@function".
	(ASM_TYPE_PROGBITS): New substituted variable, set in the same way
	as ASM_TYPE_FUNCTION.
	(ASM_MARK_NOEXEC_STACK): Use TYPE_PROGBITS.
	(asm_path): Set up asm_path for armv7.

	* asm.m4: Use changecom to disable m4 quoting. Use divert to
	suppress output.

2013-02-05  Niels Möller  <nisse@lysator.liu.se>

	* testsuite/rsa-keygen-test.c (test_main): Updated expected
	signatures, after the nettle_mpz_random change below.
	* testsuite/dsa-test.c (test_main): Likewise. Also fixed the
	dsa256 test to actually use the expected signature.

2013-01-31  Niels Möller  <nisse@lysator.liu.se>

	* bignum-random.c (nettle_mpz_random): Increased number of extra
	bits to 64, following FIPS 186-3.

2013-01-16  Niels Möller  <nisse@lysator.liu.se>

	* Released nettle-2.6.

2013-01-12  Niels Möller  <nisse@lysator.liu.se>

	* configure.ac: Use AC_LANG_SOURCE.

2013-01-02  Niels Möller  <nisse@lysator.liu.se>

	* configure.ac (LIBNETTLE_MINOR): Bumped library version, to 4.5.
	(LIBHOGWEED_MINOR): And to 2.3.

	* examples/Makefile.in: Explicit rules for building objects in
	parent directory.
	* tools/Makefile.in: Likewise.
	* testsuite/Makefile.in: Likewise.

2013-01-01  Niels Möller  <nisse@lysator.liu.se>

	* nettle.texinfo (Recommended hash functions): Document additional
	sha3 functions.

	* examples/nettle-benchmark.c (main): Benchmark additional sha3
	functions.

2012-12-30  Niels Möller  <nisse@lysator.liu.se>

	* sha3-224.c, sha3-224-meta.c: New files.
	* sha3-384.c, sha3-384-meta.c: New files.
	* sha3-512.c, sha3-512-meta.c: New files.
	* sha3.h: Prototypes for sha3 with sizes 224, 384 and 512.
	* nettle-meta.h: Declare nettle_sha3_224, nettle_sha3_384 and
	nettle_sha3_512.
	* Makefile.in (nettle_SOURCES): Added new sha3 files.

	* testsuite/sha3-224-test.c: New file.
	* testsuite/sha3-384-test.c: New file.
	* testsuite/sha3-512-test.c: New file.
	* testsuite/Makefile.in (TS_NETTLE_SOURCES): Added new sha3 test files.

	* configure.ac: Disabled use of sha3-permute.asm.

2012-12-20  Niels Möller  <nisse@lysator.liu.se>

	From Tim Rühsen:
	* testsuite/des-compat-test.c (pt): Use proper prototype, use
	const.
	* testsuite/testutils.c (test_dsa_key): Deleted spurious
	semicolon.

2012-12-15  Niels Möller  <nisse@lysator.liu.se>

	Based on a patch from Alon Bar-Lev:
	* Makefile.in (LIBTARGETS, SHLIBTARGET): Define as empty if static
	or shared libraries, respectively, are disabled.
	(TARGETS): Deleted @IF_SHARED@ conditional, now in the definition
	of SHLIBTARGET.

	From Alon Bar-Lev:
	* configure.ac: Check for ar program. New option --disable-static.
	* config.make.in (AR): Use configured value.

2012-12-13  Niels Möller  <nisse@lysator.liu.se>

	* x86_64/sha3-permute.asm: Rewrote, to keep all state in
	registers. 2400 cycles on x86_64, only slightly faster than the
	current C code.

2012-12-09  Niels Möller  <nisse@lysator.liu.se>

	* sha3-permute.c (sha3_permute): Rewrote to do permutation in
	place. 80% speedup on x86_64, 2500 cycles.

2012-12-04  Niels Möller  <nisse@lysator.liu.se>

	* ctr.c (ctr_crypt): Fix bug reported by Tim Kosse. Don't
	increment the counter when length is zero (was broken for the
	in-place case).

	* testsuite/ctr-test.c (test_main): Added test with zero-length
	data.
	* testsuite/testutils.c (test_cipher_ctr): Check the ctr value
	after encrypt and decrypt.

2012-12-03  Niels Möller  <nisse@lysator.liu.se>

	* sha3-permute.c (sha3_permute): Optimized, to reduce number of
	passes over the data. 20% speedup on x86_64, 4700 cycles.

	* configure.ac: Added sha3-permute.asm.

	* x86_64/sha3-permute.asm: New file. 30% speedup over current C
	code, 4300 cycles.

	* nettle.texinfo (Hash functions): Split into several sections,
	separating recommended hash functions and legacy hash functions.
	Document sha3-256.

2012-12-02  Niels Möller  <nisse@lysator.liu.se>

	Split sha.h into new files sha1.h and sha2.h. Replaced all
	internal usage of sha.h in all files.
	* sha.h: Kept for compatibility, just includes both new files.
	* sha1.h: New file.
	* sha2.h: New file.
	* Makefile.in (HEADERS): Added sha1.h and sha2.h.

2012-11-28  Niels Möller  <nisse@lysator.liu.se>

	From Fredrik Thulin:
	* testsuite/pbkdf2-test.c (test_main): Add PBKDF2-HMAC-SHA512 test
	cases.

2012-11-15  Niels Möller  <nisse@lysator.liu.se>

	* sha3-permute.c (sha3_permute): Use ULL suffix on round
	constants. Avoid passing shift count 0 to ROTL64.

	* sha3.c (sha3_absorb): Fixed big-endian code. Need macros.h.

	* macros.h (LE_READ_UINT64): New macro.

2012-11-13  Niels Möller  <nisse@lysator.liu.se>

	* sha3-permute.c (sha3_permute): Micro optimizations. Partial
	unrolling. Use lookup table for the permutation. On an x86_64,
	execution time reduced from appr. 13000 cycles to appr. 6000.

	* examples/nettle-benchmark.c (TIME_CYCLES): New macro.
	(bench_sha1_compress, bench_salsa20_core): Use it.
	(bench_sha3_permute): New function.
	(main): Call bench_sha3_permute.

2012-11-12  Niels Möller  <nisse@lysator.liu.se>

	* examples/nettle-benchmark.c (main): Benchmark sha3_256.

	* sha3-permute.c: New file. Permutation function for sha3, aka
	Keccak.
	* sha3.h: New header file.
	* sha3.c: New file, absorption and padding for sha3.
	* sha3-256.c: New file.
	* sha3-256-meta.c: New file.
	* nettle-meta.h (nettle_sha3_256): Declare.
	* Makefile.in (nettle_SOURCES): Added sha3 files.
	(HEADERS): Added sha3.h.
	* testsuite/sha3.awk: New file. Script to extract test vectors.
	* testsuite/sha3-256-test.c: New file.
	* testsuite/sha3-permute-test.c: New file.
	* testsuite/Makefile.in (TS_NETTLE_SOURCES): Added
	sha3-permute-test.c and sha3-256-test.c.
	(DISTFILES): Added sha3.awk.
	* testsuite/.test-rules.make: Added sha3 targets.

	* macros.h (LE_WRITE_UINT64): New macro.
	* write-le64.c (_nettle_write_le64): New file and function.
	* nettle-write.h (_nettle_write_le64): Declare. Also deleted
	declaration of non-existent _nettle_write_be64.
	* Makefile.in (nettle_SOURCES): Added write-le64.c.

	* macros.h (ROTL64): New macro, moved from...
	* sha512-compress.c (ROTL64): ... old location, deleted.

	* serpent-internal.h [HAVE_NATIVE_64_BIT] (DROTL32): Renamed from...
	(ROTL64): ... old name.
	(DRSHIFT32): Renamed from ...
	(RSHIFT64): ... old name.
	* serpent-encrypt.c (LINEAR_TRANSFORMATION64): Updated for above
	renames.
	* serpent-decrypt.c (LINEAR_TRANSFORMATION64_INVERSE): Likewise.

2012-11-11  Niels Möller  <nisse@lysator.liu.se>

	From Nikos Mavrogiannopoulos:
	* nettle.texinfo (Hash functions): Added documentation for
	gosthash94.
	* examples/nettle-benchmark.c (main): Benchmark gosthash94.

2012-11-10  Niels Möller  <nisse@lysator.liu.se>

	* nettle.texinfo (nettle_hashes, nettle_ciphers): Use deftypevr,
	not deftypevrx. Spotted by Nikos Mavrogiannopoulos.

2012-11-08  Niels Möller  <nisse@lysator.liu.se>

	Gost hash function, ported from Aleksey Kravchenko's rhash library
	by Nikos Mavrogiannopoulos.
	* gosthash94.c: New file.
	* gosthash94.h: New file.
	* gosthash94-meta.c: New file.
	* nettle-meta.h (nettle_gosthash94): Declare.
	* Makefile.in (nettle_SOURCES): Added gosthash94.c and
	gosthash94-meta.c.
	(HEADERS): Added gosthash94.h.
	* testsuite/gosthash94-test.c: New file.
	* testsuite/Makefile.in (TS_NETTLE_SOURCES): Added
	gosthash94-test.c.

2012-10-29  Niels Möller  <nisse@lysator.liu.se>

	From Martin Storsjö:
	* configure.ac (dummy-dep-files): Avoid non-posix \|-operator in
	sed regexp.

2012-10-29  Niels Möller  <nisse@lysator.liu.se>

	* x86_64/salsa20-core-internal.asm: New file.
	* configure.ac: Added salsa20-core-internal.asm.
	* examples/nettle-benchmark.c (bench_salsa20_core): New function.

2012-10-27  Niels Möller  <nisse@lysator.liu.se>

	* testsuite/Makefile.in (TS_SOURCES, CXX_SOURCES): Include sources
	unconditionally.
	(TS_CXX): Moved @IF_CXX@ conditional here.
	(DISTFILES): Use $(SOURCES), which now includes all C source
	files. testutils.c was lost in a the 2012-09-20 change.

	* x86_64/salsa20-crypt.asm: Include x86_64/salsa20.m4.
	Make all exits go via .Lend and W64_EXIT.

	* x86_64/salsa20.m4: New file, extracted from
	x86_64/salsa20-crypt.asm.

2012-10-26  Niels Möller  <nisse@lysator.liu.se>

	* configure.ac (LIBNETTLE_LINK, LIBHOGWEED_LIBS): Add $(CFLAGS) on
	the link command line. Reported by Dennis Clarke.

2012-10-03  Niels Möller  <nisse@lysator.liu.se>

	From: Nikos Mavrogiannopoulos:
	* testsuite/testutils.c (test_hash): On failure, print the
	expected and returned hash values.

2012-09-23  Niels Möller  <nisse@lysator.liu.se>

	* Makefile.in (nettle_SOURCES): Added salsa20-core-internal.c.

	* salsa20-core-internal.c (_salsa20_core): New file and function,
	extracted from salsa20_crypt.
	* salsa20.h (_salsa20_core): Declare it.
	* salsa20-crypt.c (salsa20_crypt): Use _salsa20_core.

2012-09-21  Niels Möller  <nisse@lysator.liu.se>

	* pbkdf2.c (pbkdf2): assert that iterations > 0. Reorganized
	loops.

	* nettle.texinfo (Cipher functions): Stress that the salsa20 hash
	function is not suitable as a general hash function.

2012-09-20  Simon Josefsson  <simon@josefsson.org>

	* pbkdf2-hmac-sha1.c, pbkdf2-hmac-sha256.c: New files.
	* pbkdf2.h (pbkdf2_hmac_sha1, pbkdf2_hmac_sha256): New prototypes.
	* Makefile.in (nettle_SOURCES): Add pbkdf2-hmac-sha1.c and
	pbkdf2-hmac-sha256.c.
	* nettle.texinfo (Key derivation functions): Improve.
	* testsuite/pbkdf2-test.c (test_main): Test new functions.

2012-09-20  Niels Möller  <nisse@lysator.liu.se>

	* pbkdf2.c (pbkdf2): Reordered arguments, for consistency.
	* pbkdf2.h (PBKDF2): Analogous reordering.
	* testsuite/pbkdf2-test.c: Adapted to new argument order. Also use
	LDATA for the salt.
	* nettle.texinfo (Key derivation functions): Updated documented
	pbkdf2 prototype.

	* testsuite/Makefile.in (VALGRIND): New variable, to make valgrind
	checking easier.

	* configure.ac: New substitution IF_CXX, replacing CXX_TESTS.
	(dummy-dep-files): Handle .cxx files.

	* testsuite/Makefile.in: Use IF_CXX. Include dependency file for
	cxx-test.o.

2012-09-19  Niels Möller  <nisse@lysator.liu.se>

	From Tim Rühsen:
	* examples/rsa-encrypt.c (main): Added missing mpz_clear.
	* examples/rsa-keygen.c (main): Added missing deallocation.

	* testsuite/meta-hash-test.c (test_main): Validate
	NETTLE_MAX_HASH_DIGEST_SIZE.

	* pbkdf2.h (PBKDF2): New macro.
	* testsuite/pbkdf2-test.c: Use it.

2012-09-12  Simon Josefsson  <simon@josefsson.org>

	* NEWS: Mention addition of PBKDF2.
	* pbkdf2.c (pbkdf2): New file and function.
	* pbkdf2.h: Declare it.
	* Makefile.in (nettle_SOURCES): Add pbkdf2.c.
	(HEADERS): Add pbkdf2.h.
	* nettle.texinfo (Key derivation functions): New section.
	* testsuite/pbkdf2-test.c: New test case.
	* testsuite/Makefile.in (TS_NETTLE_SOURCES): Add pbkdf2-test.c.
	* testsuite/.test-rules.make (pbkdf2-test): New target.

2012-09-16  Niels Möller  <nisse@lysator.liu.se>

	* testsuite/: Overhaul of testsuite, affecting almost all files.
	+ Use struct tstring for allocated strings, and deallocate before
	exit.
	+ Changed most test functions to take struct tstring as arguments.
	+ Made all test_main return on success.

	* testsuite/testutils.h (struct tstring): New struct type.
	(H2, HL, MEMEQH, SUCCESS): Deleted macros.
	(SHEX, SDATA): New macros.
	(H): Redefined to track storage.

	* testsuite/testutils.c (tstring_alloc): New function.
	(tstring_clear): New function.
	(tstring_data): New function.
	(tstring_hex): New function.
	(tstring_print_hex): New function.
	(decode_hex_length): Made static.
	(decode_hex): Made static. No return value, abort on error.
	(main): Expect test_main to return, and call tstring_clear before
	exit.
	(test_dsa_key): Added missing mpz_clear.
	(test_mac): Deleted unused function.

	* testsuite/rsa2sexp-test.c (test_main): Added missing
	nettle_buffer_clear.

	* testsuite/yarrow-test.c (open_file): Don't leak filename.
	(test_main): fclose input file properly.

	* testsuite/sexp-format-test.c (test_main): Added missing calls to
	nettle_buffer_clear and mpz_clear.

	* testsuite/serpent-test.c (tstring_hex_reverse): New function,
	replacing...
	(decode_hex_reverse): ... deleted function.
	(RHEX): New macro, replacing...
	(RH, RHL): ... deleted macros.

	* testsuite/rsa2sexp-test.c (test_main): Added missing
	nettle_buffer_clear.

	* testsuite/random-prime-test.c (test_main): Added missing
	mpz_clear.

	* realloc.c (nettle_realloc): Only call libc realloc if length >
	0, otherwise call free. Fixes a small memory leak.
	(nettle_xrealloc): Likewise.

	* run-tests (test_program): Don't quote $EMULATOR; allow it to
	expand to program and arguments (e.g., valgrind).

	* tools/pkcs1-conv.c (convert_public_key): Added missing calls to
	dsa_public_key_clear and rsa_public_key_clear.
	(main): Added missing nettle_buffer_clear.

2012-09-10  Niels Möller  <nisse@lysator.liu.se>

	* examples/eratosthenes.c (main): Explicitly deallocate storage
	before exit.

	* examples/io.c (read_file): Explicitly treat an empty file as an
	error. Rearrange loop, check for short fread return value.

	* desdata.c: Don't declare printf, include <stdio.h> instead. Also
	deleted casts of printf return value.

	From Tim Rühsen:
	* examples/nettle-benchmark.c (die): Use PRINTF_STYLE attribute.
	* pgp-encode.c (pgp_put_rsa_sha1_signature): Deleted unused variable.
	* rsa2openpgp.c (rsa_keypair_to_openpgp): Likewise.
	* examples/base16enc.c (main): Deleted useless allocations.

2012-09-07  Niels Möller  <nisse@lysator.liu.se>

	* examples/nettle-benchmark.c (die): Add NORETURN attribute. Patch
	from Tim Rühsen.
	* tools/misc.h (die, werror): Use PRINTF_STYLE and NORETURN macros
	for attributes. Patch from Tim Rühsen.

	* examples/io.h (werror): Use PRINTF_STYLE macro.

2012-08-22  Niels Möller  <nisse@lysator.liu.se>

	From Sam Thursfield <sam.thursfield@codethink.co.uk>:
	* configure.ac: Make documentation optional, to avoid requiring
	TeX. New option --disable-documentation, and Makefile substitution
	IF_DOCUMENTATION.
	* Makefile.in: Use IF_DOCUMENTATION.

2012-07-12  Niels Möller  <nisse@lysator.liu.se>

	* asm.m4 (ALIGN): Use << operator rather than **, with m4 eval.
	The latter is not supported by BSD m4.

2012-07-07  Niels Möller  <nisse@lysator.liu.se>

	Copyright headers: Updated FSF address. Patch from David Woodhouse.

	* examples/Makefile.in (BENCH_LIBS): Added -lm, needed for the
	ldexp function. Reported by Anthony G. Basile.

	* configure.ac: Changed version number to 2.6.

	* Released nettle-2.5.

2012-07-05  Niels Möller  <nisse@lysator.liu.se>

	* x86_64/salsa20-crypt.asm (salsa20_crypt): Write the 64-bit movq
	instructions as "movd", since that makes the osx assembler
	happier. Assembles to the same machine code on gnu/linux.

2012-07-03  Niels Möller  <nisse@lysator.liu.se>

	* aclocal.m4 (LSH_FUNC_ALLOCA): In the config.h boilerplate,
	include malloc.h if it exists, also when compiling with gcc.
	Needed for cross-compiling with --host=i586-mingw32msvc.

	* examples/base16dec.c: Don't #include files using <nettle/...>,
	we don't want to pick up installed versions. On windows, include
	<fcntl.h>, needed for _setmode.
	* examples/base16enc.c: Likewise.
	* examples/base64dec.c: Likewise.
	* examples/base64enc.c: Likewise

	* nettle.texinfo (Cipher functions): Document Salsa20.

2012-06-25  Niels Möller  <nisse@lysator.liu.se>

	* pkcs1.c (_pkcs1_signature_prefix): Renamed function, adding a
	leading underscore. Updated all callers.

	* bignum-next-prime.c (nettle_next_prime): Consistently use the
	type nettle_random_func * (rather then just nettle_random_func)
	when passing the function pointer as argument. Similar change for
	nettle_progress_func. Should have been done for the 2.0 release,
	but a few arguments were overlooked.
	* bignum-random-prime.c (_nettle_generate_pocklington_prime)
	(nettle_random_prime): Likewise.
	* bignum-random.c (nettle_mpz_random_size, nettle_mpz_random):
	Likewise.
	* dsa-keygen.c (dsa_generate_keypair): Likewise.
	* dsa-sha1-sign.c (dsa_sha1_sign_digest, dsa_sha1_sign): Likewise.
	* dsa-sha256-sign.c (dsa_sha256_sign_digest, dsa_sha256_sign):
	Likewise.
	* dsa-sign.c (_dsa_sign): Likewise.
	* pkcs1-encrypt.c (pkcs1_encrypt): Likewise.
	* rsa-blind.c (_rsa_blind): Likewise.
	* rsa-decrypt-tr.c (rsa_decrypt_tr): Likewise.
	* rsa-encrypt.c (rsa_encrypt): Likewise.
	* rsa-keygen.c (rsa_generate_keypair): Likewise.
	* rsa-pkcs1-sign-tr.c (rsa_pkcs1_sign_tr): Likewise.

	* cbc.c (cbc_encrypt, cbc_decrypt): Similarly, use the type
	nettle_crypt_func * rather than just nettle_crypt_func.
	* ctr.c (ctr_crypt): Likewise.
	* gcm.c (gcm_set_key): Likewise.

	* testsuite/des-compat-test.c (test_main): Disable declarations of
	disabled functions and variables, to avoid warnings. No verbose
	output unless verbose flag is set.

2012-06-09  Niels Möller  <nisse@lysator.liu.se>

	* examples/Makefile.in (SOURCES): Added base16dec.c, forgotten
	earlier.

	General pkcs1 signatures, with a "DigestInfo" input. Suggested by
	Nikos Mavrogiannopoulos.
	* Makefile.in (hogweed_SOURCES): Added pkcs1-rsa-digest.c,
	rsa-pkcs1-sign.c, rsa-pkcs1-sign-tr.c, and rsa-pkcs1-verify.c.

	* pkcs1-rsa-digest.c (pkcs1_rsa_digest_encode): New file and
	function.
	* pkcs1.h: Declare it.

	* rsa-pkcs1-verify.c (rsa_pkcs1_verify): New file and function.
	* rsa-pkcs1-sign.c (rsa_pkcs1_sign): New file and function.
	* rsa-pkcs1-sign-tr.c (rsa_pkcs1_sign_tr): New file and function,
	contributed by Nikos Mavrogiannopoulos.
	* rsa.h: Declare new functions.

	* rsa.h (_rsa_blind, _rsa_unblind): Declare functions.
	* rsa-blind.c (_rsa_blind, _rsa_unblind): Functions moved to a
	separate file, renamed and made non-static. Moved from...
	* rsa-decrypt-tr.c: ... here.

2012-06-03  Niels Möller  <nisse@lysator.liu.se>

	* testsuite/pkcs1-test.c (test_main): Include leading zero in
	expected result.

	* pkcs1.c (pkcs1_signature_prefix): Return pointer to where the
	digest should be written. Let the size input be the key size in
	octets, rather then key size - 1.
	* pkcs1-rsa-*.c: Updated for above.
	* rsa-*-sign.c, rsa-*-verify.c: Pass key->size, not key->size - 1.

2012-05-18  Niels Möller  <nisse@lysator.liu.se>

	* pkcs1-encrypt.c (pkcs1_encrypt): New file and function.
	* rsa-encrypt.c (rsa_encrypt): Use pkcs1_encrypt.

2012-05-09  Niels Möller  <nisse@lysator.liu.se>

	* rsa-decrypt-tr.c (rsa_decrypt_tr): Added missing mpz_clear,
	spotted by Nikos Mavrogiannopoulos.

2012-05-07  Niels Möller  <nisse@lysator.liu.se>

	* nettle-types.h (_STDINT_HAVE_INT_FAST32_T): Define here, to
	force nettle-stdint.h to not try to define the int_fast*_t types.
	Avoids compilation problems with gnutls on SunOS-5.8, where the
	definitions here collide with gnulib's.

2012-04-23  Niels Möller  <nisse@lysator.liu.se>

	* nettle-internal.h (NETTLE_MAX_BIGNUM_SIZE): New constant. Based
	on NETTLE_MAX_BIGNUM_BITS, rounded upwards. Replaced all uses of
	NETTLE_MAX_BIGNUM_BITS.

2012-04-19  Niels Möller  <nisse@lysator.liu.se>

	* list-obj-sizes.awk: Use decimal rather than hexadecimal output.
	(hex2int): Use local variables.

2012-04-18  Niels Möller  <nisse@lysator.liu.se>

	* x86_64/salsa20-crypt.asm: New file.

2012-04-17  Niels Möller  <nisse@lysator.liu.se>

	* testsuite/salsa20-test.c (test_salsa20_stream): Check that
	salsa20_crypt doesn't write beyond the given destination area.
	(test_salsa20): Likewise.

	* salsa20-crypt.c: Renamed file, from...
	* salsa20.c: ... old name.

	* x86_64/machine.m4 (WREG): New macro.

	* salsa20.c (salsa20_hash): Deleted function, inlined into
	salsa20_crypt.
	(salsa20_set_key, salsa20_set_iv): Moved, to...
	* salsa20-set-key.c: ...new file.

2012-04-15  Niels Möller  <nisse@lysator.liu.se>

	* testsuite/salsa20-test.c (test_salsa20_stream): New function.
	(test_main): Tests for encrypting more than one block at a time.

2012-04-14  Niels Möller  <nisse@lysator.liu.se>

	* examples/io.c (write_file): Use write_string.

	* examples/Makefile.in (base64enc): New targets. Also
	added missing io.o dependency to several other targets.
	(base64dec, base16enc, base16dec): Likewise.

	* examples/base64enc.c: New file, based on example code
	contributed by Jeronimo Pellegrini.
	* examples/base64dec.c: Likewise.
	* examples/base16enc.c: Likewise.
	* examples/base16dec.c: Likewise.

	* examples/rsa-encrypt.c (process_file): Reorganized fread loop.
	(usage): New function.
	(main): Implemented --help option.

	* examples/rsa-decrypt.c (process_file): Improved error message
	for too short input file.

	* aes-set-decrypt-key.c (gf2_log, gf2_exp): Deleted tables.
	(mult, inv_mix_column): Deleted functions.
	(mtable): New table.
	(MIX_COLUMN): New macro.
	(aes_invert_key): Use MIX_COLUMN and mtable.

	* aesdata.c (compute_mtable): New table, for the inv mix column
	operation in aes_invert_key.

2012-04-13  Niels Möller  <nisse@lysator.liu.se>

	* aes-set-encrypt-key.c (aes_set_encrypt_key): Use LE_READ_UINT32.
	Tabulate the needed "round constants".
	(xtime): Deleted function.

	* aes-internal.h (SUBBYTE): Cast to uint32_t. Use B0, ..., B3
	macros.

2012-04-09  Niels Möller  <nisse@lysator.liu.se>

	Timing resistant RSA decryption, based on RSA blinding code
	contributed by Nikos Mavrogiannopoulos.
	* rsa-decrypt-tr.c (rsa_decrypt_tr): New function.
	(rsa_blind): Helper function.
	(rsa_unblind): Helper function.
	* rsa.h: Declare rsa_decrypt_tr. Some cleanups, no longer include
	nettle-meta.h, more consistent declarations of function pointer
	arguments.
	* testsuite/rsa-encrypt-test.c (test_main): Test rsa_decrypt_tr.
	Check for writes past the end of the message area.

	* Makefile.in (hogweed_SOURCES): Added pkcs1-decrypt.c.
	* rsa-decrypt.c (rsa_decrypt): Use pkcs1_decrypt.
	* pkcs1-decrypt.c (pkcs1_decrypt): New file and function,
	extracted from rsa_decrypt.

2012-04-01  Niels Möller  <nisse@lysator.liu.se>

	* salsa20.c (LE_SWAP32): Typo fix for big-endian case.
	(QROUND): New macro.
	(salsa20_hash): Use it.

2012-03-31  Niels Möller  <nisse@lysator.liu.se>

	* salsa20.c: (salsa20_set_iv): Deleted size argument, only one
	size allowed.
	(U8TO32_LITTLE): Deleted macro. Use LE_READ_UINT32 instead, which
	avoids unaligned reads.
	(salsa20_set_key): Rearranged slightly, to avoid unnecessary
	byte-to-word conversions.

	(LE_SWAP32): Renamed macro from...
	(U32TO32_LITTLE): ... old name.
	(U32TO8_LITTLE): Deleted macro.
	(salsa20_wordtobyte): Renamed function to...
	(salsa20_hash): ... new name. Changed output argument from byte
	array to word array. Use memxor3, which brings a considerable
	performance gain.

	* nettle-internal.c (salsa20_set_key_hack): Updated salsa20_set_iv
	call.
	* testsuite/salsa20-test.c (test_salsa20): Deleted iv_length
	argument, updated all calls.

	* salsa20.h (SALSA20_BLOCK_SIZE): New constant.
	(_SALSA20_INPUT_LENGTH): New constant.
	* salsa20.c: Use these constants.

	* salsa20.c (ROTL32): Deleted macro, use the one from macros.h
	instead, with reversed order of arguments.
	(ROTATE, XOR, PLUS, PLUSONE): Deleted macros, use ROTL32 and
	builtin operators directly.

	Unification of rotation macros.
	* macros.h (ROTL32): New macro, to replace (almost) all other
	rotation macros.

	* aes-set-encrypt-key.c: Include macros.h.
	(aes_set_encrypt_key): Use ROTL32.
	* aes-internal.h (ROTBYTE, ROTRBYTE): Deleted macros.

	* camellia-internal.h (ROL32): Deleted macro.
	(ROTL128): Renamed for consistency, from...
	(ROL128): ... old name.
	* camellia-crypt-internal.c: Updated for renamed rotation macros.
	* camellia-set-encrypt-key.c: Likewise.
	* cast128.c (ROL): Deleted macro.
	(F1, F2, F3): Updated to use ROTL32 (reversed order of arguments).
	Also added proper do { ... } while (0) wrappers.

	* ripemd160-compress.c (ROL32): Deleted macro.
	(R): Updated to use ROTL32 (reversed order of arguments).

	* serpent-internal.h (ROL32): Deleted macro.
	(ROTL64): Renamed (from ROL64) and reorderd arguments, for
	consistency.
	(RSHIFT64): Reordered arguments, for consistency.
	* serpent-decrypt.c: Updated for renamed rotation macros, with
	reversed argument order.
	* serpent-encrypt.c: Likewise.
	* serpent-set-key.c: Likewise.

	* sha1-compress.c (ROTL): Deleted macro, use ROTL32 instead.

	* sha256-compress.c (ROTR): Deleted macro. Replaced by ROTL32,
	with complemented shift count.
	(SHR): Deleted macro, use plain shift operator instead.

	* sha512-compress.c (ROTR): Deleted macro, replaced by...
	(ROTL64): ...new macro, with complemented shift count
	(SHR): Deleted macro, use plain shift operator instead.
	(S0, S1, s0, s1): Updated accordingly.

2012-03-30  Niels Möller  <nisse@lysator.liu.se>

	* nettle-internal.c (nettle_salsa20): Cipher struct for
	benchmarking only. Sets a fix zero IV, and ignores block size.
	* nettle-internal.h (nettle_salsa20): Declare it.

	* examples/nettle-benchmark.c (block_cipher_p): New function.
	(time_cipher): Use block_cipher_p.
	(main): Include salsa20 in benchmark.

	* Makefile.in (soname link): Fixed logic.
	(nettle_SOURCES): Removed nettle-internal.c, so that it's not
	part of the library...
	(internal_SOURCES): ...and put it here.
	* testsuite/Makefile.in (TEST_OBJS): Added ../nettle-internal.o.
	* examples/Makefile.in (BENCH_OBJS): New variable, to simplify the
	nettle-benchmark rule. Also link with ../nettle-internal.o.

2012-03-29  Niels Möller  <nisse@lysator.liu.se>

	Implementation of Salsa20, contributed by Simon Josefsson.
	* salsa20.h: New file.
	* salsa20.c: New file.
	* Makefile.in (nettle_SOURCES): Added salsa20.c
	(HEADERS): Added salsa20.h.
	* testsuite/Makefile.in (TS_NETTLE_SOURCES): Added salsa20-test.c.
	* testsuite/salsa20-test.c: New test case.

	* Makefile.in (soname links): Adding missing space before ].

2012-03-23  Niels Möller  <nisse@lysator.liu.se>

	* arcfour.h (arcfour_stream): Deleted obsolete prototype.

2012-03-05  Niels Möller  <nisse@lysator.liu.se>

	* configure.ac (enable_shared): Build shared libraries by default.

2012-03-04  Niels Möller  <nisse@lysator.liu.se>

	* configure.ac (LIBNETTLE_MINOR): Bumped library version, to 4.4.
	(LIBHOGWEED_MINOR): And to 2.2.

2012-02-27  Niels Möller  <nisse@lysator.liu.se>

	* list-obj-sizes.awk: Recognize elf64 objects.

	* Makefile.in (.texinfo.dvi): Pass -b option to texi2dvi.

	* Makefile.in (TARGETS): Added twofishdata.
	(SOURCES): Added twofishdata.c.
	(twofishdata): New rule.

	* twofish.c (q0, q1): Made const, and reformatted to match the
	twofishdata program.

	* twofishdata.c: Resurrected old file. Used to be called
	generate_q.c, when the twofish code was contributed back in 1999.

	* nettle.texinfo: Documentation for base16 and base64 encoding.
	Text contributed by Jeronimo Pellegrini
	<pellegrini@mpcnet.com.br>, back in April 2006.

2012-02-18  Niels Möller  <nisse@lysator.liu.se>

	* run-tests, getopt.c, getopt1.c, getopt.h: These files were moved
	to the top-level in the conversion to an independent git
	repository. They used to be symlinks to lsh files, from the
	subdirectories which use them.

	* Makefile.in: Build and distribute getopt files. Distribute
	run-tests script.
	* examples/Makefile.in: Adapt to getopt files and the run-tests
	script now located in the parent directory.
	* testsuite/Makefile.in: Likewise.
	* tools/Makefile.in: Likewise.

	* index.html: Converted to xhtml (from lsh repository, change
	dated 2012-02-03). Updated git instructions.

	* nettle.texinfo: Updated charset declaration.
	* misc/plan.html: Likewise.

2012-01-17  Niels Möller  <nisse@lysator.liu.se>

	* testsuite/Makefile.in (DISTFILES): Added setup-env.

	* examples/rsa-decrypt.c (main): Use _setmode rather than setmode,
	suggested by Eli Zaretskii. Affects windows builds only.
	* examples/rsa-encrypt.c: Likewise.

	* Makefile.in ($(LIBNETTLE_FORLINK)): Always create a .lib symlink
	to the library file. Use LN_S.
	($(LIBHOGWEED_FORLINK)): Likewise.

	(install-shared-nettle): Use LN_S.
	(install-shared-hogweed): Likewise.

	* configure.ac: Use AC_PROG_LN_S.
	* config.make.in (LN_S): New substitution.

	* testsuite/setup-env: New file. Wine workaround. Can't get
	../.lib into wine's dll search path, so create additional
	symlinks.
	* testsuite/teardown-env: ...and delete them here. Also delete
	file testtmp.
	* examples/setup-env: Similar links setup here.
	* examples/teardown-env: ... and deleted.

2012-01-07  Niels Möller  <nisse@lysator.liu.se>

	* examples/Makefile.in (check): Add ../.lib to PATH, like in
	testsuite/Makefile. Needed for w*ndows. Reported by Eli Zaretskii.

2011-11-25  Niels Möller  <nisse@lysator.liu.se>

	From Martin Storsjö:
	* x86_64/machine.m4 (W64_ENTRY, W64_EXIT): New macros for
	supporting W64 ABI.
	* x86_64: Updated all assembly files to use them.

	* configure.ac (W64_ABI): New variable, set when compiling for
	W64 ABI (64-bit M$ windows).
	* config.m4.in (W64_ABI): Define, from configure substitution.

2011-11-24  Niels Möller  <nisse@lysator.liu.se>

	From Martin Storsjö:
	* examples/Makefile.in (check): Pass $(EMULATOR) and $(EXEEXT) in
	the environment of run-tests.
	* examples/rsa-encrypt-test: Use $EXEEXT and $EMULATOR.
	* examples/rsa-sign-test: Likewise.
	* examples/rsa-verify-test: Likewise.
	* examples/setup-env: Likewise.

	* testsuite/Makefile.in (check): Pass $(EXEEXT) in the environment of
	run-tests.
	* testsuite/pkcs1-conv-test: Use $EXEEXT and $EMULATOR. Ignore \r
	in rsa-sign output.

	* examples/rsa-decrypt.c (main) [WIN32]: Set stdout/stdin to
	binary mode.
	* examples/rsa-encrypt.c (main): Likewise.

2011-11-24  Niels Möller  <nisse@lysator.liu.se>

	* configure.ac (HAVE_NATIVE_64_BIT): Workaround to get it set to 1
	on w64.

	* serpent-internal.h (ROL64): Use (uint64_t) 1 rather than 1L, for
	M$ w64.
	(RSHIFT64): Likewise. Also added a missing parenthesis.

2011-11-24  Niels Möller  <nisse@lysator.liu.se>

	From Martin Storsjö:
	* testsuite/symbols-test: Use $NM, falling back to nm if undefined.
	* testsuite/Makefile.in (check): Pass $(NM) in the environment of
	run-tests.
	* config.make.in (NM): Set NM.

	* testsuite/sexp-conv-test: Use $EMULATOR when running test
	programs. Also ignore \r for output in the non-canonical output
	formats.
	* testsuite/Makefile.in (check): Pass $(EMULATOR) in the
	environment of run-tests.
	* configure.ac (EMULATOR): New substituted variable. Set to wine
	or wine64 when cross compiling for windows, otherwise empty.
	* config.make.in (EMULATOR): Set from autoconf value.

2011-11-20  Niels Möller  <nisse@lysator.liu.se>

	* x86/camellia-crypt-internal.asm: Take ALIGNOF_UINT64_T into
	account when getting the offset for the subkeys. Differs between
	w32 and other systems. w32 problem identified by Martin Storsjö.

	* config.m4.in: Define ALIGNOF_UINT64_T (from configure).

	* configure.ac: Check alignment of uint64_t, and also use AC_SUBST
	for use in config.m4.in.

2011-11-19  Niels Möller  <nisse@lysator.liu.se>

	Cygwin/mingw32 improvements contributed by Martin Storsjö:
	* Makefile.in (IMPLICIT_TARGETS): New variable for DLL link
	libraries.
	(clean-here): Delete the DLL import libraries.

	* configure.ac: Setup installation of DLL files in $bindir.
	(IF_DLL, LIBNETTLE_FILE_SRC, LIBHOGWEED_FILE_SRC): New
	substitutions.

	* config.make.in (LIBNETTLE_FILE_SRC): Substitute new autoconf
	variable.
	(LIBHOGWEED_FILE_SRC): Likewise.

	* Makefile.in (install-dll-nettle, uninstall-dll-nettle): New
	target for installing the DLL file in $bindir.
	(install-shared-nettle): Conditionally
	depend on install-dll-nettle. Use LIBNETTLE_FILE_SRC.
	(uninstall-shared-nettle): Conditionally depend on
	install-dll-nettle.
	(various hogweed targets): Analogous changes.

	* configure.ac: Unify shared lib setup for cygwin and mingw.

2011-10-31  Niels Möller  <nisse@lysator.liu.se>

	* configure.ac (LIBHOGWEED_LIBS): Typo fix for the darwin case.
	Spotted by Martin Storsjö.

2011-10-25  Niels Möller  <nisse@lysator.liu.se>

	* configure.ac (LIBHOGWEED_LIBS): cygwin fix, added
	libnettle.dll.a. Reported by Volker Zell.

2011-10-18  Niels Möller  <nisse@lysator.liu.se>

	* configure.ac: Improved setup för darwin shared libraries.
	Patch contributed by Ryan Schmidt.

2011-10-03  Niels Möller  <nisse@lysator.liu.se>

	* x86_64/memxor.asm: Implemented sse2-loop. Configured at compile
	time, and currently disabled.

	* testsuite/testutils.h (ASSERT): Write message to stderr.

	* testsuite/memxor-test.c: Use 16-byte alignment for "fully
	aligned" operands.

2011-09-03  Niels Möller  <nisse@lysator.liu.se>

	* x86/camellia-crypt-internal.asm: Use "l"-suffix on instructions
	more consistently. Reportedly, freebsd and netbsd systems with
	clang are more picky about this.

	* configure.ac: Changed version number to 2.5.

	* Released nettle-2.4.

	* configure.ac (LIBNETTLE_MINOR): Bumped library version, to 4.3.

	* gcm-aes.c: Include config.h.
	* tools/nettle-lfib-stream.c: Likewise.

	* ripemd160-compress.c: Added missing include of config.h. Needed
	for correct operation on big-endian systems.

2011-09-02  Niels Möller  <nisse@amfibolit.hack.org>

	* configure.ac: Changed version number to 2.4.

	* Released nettle-2.3.

2011-08-30  Niels Möller  <nisse@lysator.liu.se>

	* testsuite/hmac-test.c: Added tests for hmac-ripemd160.

	* hmac.h: Declare hmac-ripemd160 related functions.

	* Makefile.in (nettle_SOURCES): Added hmac-ripemd160.c.

2011-08-30  Niels Möller  <nisse@amfibolit.hack.org>

	* nettle.texinfo (Hash functions): Document ripemd-160.

	* hmac-ripemd160.c: New file.

	* hmac.h: Declare hmac-ripemd160 functions.

2011-08-29  Niels Möller  <nisse@lysator.liu.se>

	* sha256.c (sha256_update): Updated MD_UPDATE call for new
	conventions.
	(sha256_write_digest): Use MD_PAD rather than MD_FINAL, and insert
	the length manually.
	* sha512.c: Analogous changes.

	* sha1.c (COMPRESS): New macro.
	(sha1_update): Updated MD_UPDATE call for new conventions.
	(sha1_digest): Use MD_PAD rather than MD_FINAL, and insert the
	length manually.

	* ripemd160.c (ripemd160_init): Use memcpy for initializing the
	state vector.
	(COMPRESS): New macro.
	(ripemd160_update): Use MD_UPDATE.
	(ripemd160_digest): Inline ripemd160_final processing. Use MD_PAD
	and _nettle_write_le32.
	(ripemd160_final): Deleted function.

	* ripemd160.h (struct ripemd160_ctx): Use a 64-bit block count.
	Renamed digest to state.

	* md5.c (md5_init): Use memcpy for initializing the state vector.
	(COMPRESS): New macro, wrapping _nettle_md5_compress.
	(md5_update): Use MD_UPDATE.
	(md5_digest): Inline md5_final processing. Use MD_PAD and
	_nettle_write_le32.
	(md5_final): Deleted.

	* md5.h (struct md5_ctx): Renamed some fields, for consistency.

	* md4.h (struct md4_ctx): Renamed some fields, for consistency.

	* md4.c (md4_init): Use memcpy for initializing the state vector.
	(md4_update): Use MD_UPDATE.
	(md4_digest): Inline md4_final processing, using MD_PAD. Use
	_nettle_write_le32.
	(md4_block): Renamed, to...
	(md4_compress): ... new name. Take ctx pinter as argument.
	(md4_final): Deleted function.

	* md2.c (md2_update): Use MD_UPDATE.

	* macros.h (MD_UPDATE): Added incr argument. Invoke compression
	function with ctx pointer as argument, rather than ctx->state.
	(MD_FINAL): Just pad, don't store length field. Renamed to MD_PAD.
	(MD_PAD): Analogous change of compression invocations.

	* sha512.c: (COMPRESS): New macro wrapping _nettle_sha512_compress.
	(sha512_update): Use MD_UPDATE.
	(sha512_final): Deleted function.
	(sha512_write_digest): Use MD_FINAL.

	* sha256.c (COMPRESS): New macro wrapping _nettle_sha256_compress.
	(SHA256_INCR): Deleted macro.
	(sha256_update): Use MD_UPDATE.
	(sha256_final): Deleted function.
	(sha256_write_digest): New function, replacing sha256_final, and
	using MD_FINAL.
	(sha256_digest): Use sha256_write_digest.
	(sha224_digest): Likewise.

	* tools/nettle-hash.c (list_algorithms): Fixed typo in header.

	* sha1.c (SHA1_DATA_LENGTH): Deleted unused macro.
	(sha1_init): Use memcpy to initialize the state vector.
	(SHA1_INCR): Deleted macro.
	(sha1_update): Use MD_UPDATE macro, to reduce code duplication.
	(sha1_digest): Use MD_FINAL macro.
	(sha1_final): Deleted function.

	* sha.h (struct sha1_ctx): Renamed attribute digest to state.

	* macros.h (MD_UPDATE): New macro.
	(MD_FINAL): New macro.

2011-08-28  Niels Möller  <nisse@lysator.liu.se>

	* ripemd160.c (ripemd160_final): Use LE_WRITE_UINT32. Deleted byte
	swapping at the end, leaving it to ripemd160_digest.
	(ripemd160_digest): Use _nettle_write_le32.

	* Makefile.in (nettle_SOURCES): Added write-le32.c.

	* md5.c (md5_digest): Use _nettle_write_le32.

	* write-le32.c (_nettle_write_le32): New file and function.

	* ripemd160-compress.c (ROL32): Renamed macro (was "rol"). Deleted
	x86 version using inline assembly; at least gcc-4.4.5 recognizes
	shift-and-or expressions which are in fact rotations.
	(_nettle_ripemd160_compress): Use LE_READ_UINT32.

	* configure.ac (LIBNETTLE_MINOR): Bumped library version, to 4.2.

	* testsuite/meta-hash-test.c: Updated for the addition of
	ripemd-160.

	* testsuite/.test-rules.make: Added rule for ripemd160-test.

	* examples/nettle-benchmark.c (main): Benchmark ripemd-160.

2011-08-28  Niels Möller  <nisse@lysator.liu.se>

	RIPEMD-160 hash function. Ported from libgcrypt by Andres Mejia.
	* testsuite/ripemd160-test.c: New file.
	* ripemd160.h: New file.
	* nettle-meta.h: Declare nettle_ripemd160.
	* ripemd160.c: New file, ported from libgcrypt.
	* ripemd160-compress.c: Likewise.
	* ripemd160-meta.c: New file.
	* testsuite/Makefile.in (TS_NETTLE_SOURCES): Added
	ripemd160-test.c.
	* nettle-meta-hashes.c (nettle_hashes): Added nettle_ripemd160.
	* Makefile.in (nettle_SOURCES): Added ripemd160.c,
	ripemd160-compress.c, and ripemd160-meta.c.
	(HEADERS): Added ripemd160.h.

2011-08-10  Niels Möller  <nisse@amfibolit.hack.org>

	* nettle.texinfo: Fixed mis-placed const in various prototypes.
	Spotted by Tatsuhiro Tsujikawa.

2011-07-24  Niels Möller  <nisse@lysator.liu.se>

	* Makefile.in (PKGCONFIG_FILES, pkgconfigdir): New variables.
	(DISTFILES): Added nettle.pc.in and hogweed.pc.in.
	(nettle.pc, hogweed.pc): New targets (invoking config.status).
	(install-pkgconfig, uninstall-pkgconfig): New targets.
	(install-here): Depend on install-pkgconfig.
	(uninstall-here): Depend on uninstall-pkgconfig.
	(distclean-here): Delete nettle.pc and hogweed.pc.

2011-07-20  Niels Möller  <nisse@lysator.liu.se>

	* configure.ac: Generate nettle.pc and hogweed.pc.

	* nettle.pc.in, hogweed.pc.in: New files.

2011-07-17  Niels Möller  <nisse@lysator.liu.se>

	* nettle-internal.h: Added missing extern declarations.

2011-07-11  Niels Möller  <nisse@lysator.liu.se>

	* configure.ac: Changed version number to 2.3.

	* Released nettle-2.2.

	* Makefile.in (DISTFILES): Distribute COPYING.LIB, not COPYING,

2011-07-07  Niels Möller  <nisse@lysator.liu.se>

	* tools/misc.h (werror): Removed incorrect noreturn attribute from
	declaration.

	* examples/io.c (read_file): Bug fix, in dependence of initial
	size on max_size.

2011-07-01  Niels Möller  <nisse@lysator.liu.se>

	* cbc.c	(CBC_BUFFER_LIMIT): Reduced to 512 bytes.
	(cbc_decrypt): For in-place operation, use overlapping memxor3 and
	eliminate a memcpy.

	* ctr.c (ctr_crypt): Reorganized to call the encryption function
	with several blocks at a time. Handle the case of a single block
	specially.

	* x86_64/memxor.asm: Added ALIGN for shifting loop. Deleted
	obsolete ifelse.

2011-06-30  Niels Möller  <nisse@lysator.liu.se>

	* configure.ac: Link in serpent-decrypt.asm, if found.

	* x86_64/serpent-decrypt.asm: Added an SSE2 loop, doing four
	blocks at a time in parallel.

	* x86_64/serpent-encrypt.asm: Include serpent.m4. Deleted a
	redundant label.

	* x86_64/serpent.m4: New file, with serpent-related macros.

2011-06-29  Niels Möller  <nisse@lysator.liu.se>

	* x86_64/serpent-decrypt.asm: Wrote main (32-bit) loop.
	(SBOX0I, SBOX1I, SBOX7I): Fixed bugs.

	* nettle.texinfo (Copyright): Updated for license change to
	LGPLv2+. Updated copyright info on serpent.

	* NEWS: Updated information for nettle-2.2.

	* x86_64/serpent-decrypt.asm: New file.

	* x86_64/serpent-encrypt.asm: Fixed .file pseudo op.

	* testsuite/testutils.c (test_cipher_ctr): Display more info on
	failure.

	* examples/nettle-benchmark.c (bench_ctr): New function.
	(time_cipher): Also benchmark CTR mode.

	* configure.ac (LIBNETTLE_MINOR): Updated library version number
	to 4.1.
	(LIBHOGWEED_MINOR): And to 2.1.

2011-06-22  Niels Möller  <nisse@lysator.liu.se>

	* configure.ac: Use pwd -P when examining lib directories.
	Link in serpent-encrypt.asm, if found.

2011-06-21  Niels Möller  <nisse@lysator.liu.se>

	* serpent-decrypt.c (SBOX3_INVERSE): Eliminated temporaries.
	(SBOX4_INVERSE): Likewise.
	(SBOX5_INVERSE): Likewise.
	(SBOX6_INVERSE): Likewise.
	(SBOX7_INVERSE): Likewise.
	(All SBOX_INVERSE-macros): Deleted type argument, and updated users.

2011-06-20  Niels Möller  <nisse@lysator.liu.se>

	* serpent-decrypt.c: Renamed arguments in sbox macros.
	(SBOX0_INVERSE): Eliminated temporaries.
	(SBOX1_INVERSE): Likewise.
	(SBOX2_INVERSE): Likewise.

	* x86_64/serpent-encrypt.asm: Added an SSE2 loop, doing four
	blocks at a time in parallel.

	* testsuite/serpent-test.c (test_main): Added some more multiple
	block tests.

2011-06-15  Niels Möller  <nisse@lysator.liu.se>

	* configure.ac (libdir): On 64-bit Linux, we used to assume that
	libraries are installed according to the FHS. Since at least
	Fedora and Gentoo follow the FHS convention, while at least Debian
	doesn't, we have to try to figure out which convention is used.

2011-06-14  Niels Möller  <nisse@lysator.liu.se>

	* x86_64/serpent-encrypt.asm: Slight simplification of loop logic.

	* x86_64/serpent-encrypt.asm: New file.

2011-06-12  Niels Möller  <nisse@lysator.liu.se>

	* testsuite/serpent-test.c (test_main): Added tests with multiple
	blocks at a time.

	* serpent-encrypt.c (SBOX6): Renamed arguments. Eliminated
	temporaries.
	(SBOX7): Likewise.
	(All SBOX-macros): Deleted type argument, and updated users.

	* configure.ac: Display summary at the end of configure..
	(asm_path): Set only if enable_assember is yes.

2011-06-10  Niels Möller  <nisse@lysator.liu.se>

	* serpent-encrypt.c (SBOX5): Renamed arguments. Eliminated
	temporaries.

2011-06-09  Niels Möller  <nisse@lysator.liu.se>

	* serpent-encrypt.c (SBOX4): Renamed arguments. Eliminated
	temporaries.

	* configure.ac (LIBNETTLE_LINK, LIBHOGWEED_LINK): Cygwin fix, from
	Vincent Torri.

2011-06-08  Niels Möller  <nisse@lysator.liu.se>

	* examples/eratosthenes.c (find_first_one): Fixed c99-style
	declaration. Reported by Sebastian Reitenbach.
	(find_first_one): Declare the lookup table as static const, and
	use unsigned char rather than unsigned..

2011-06-07  Niels Möller  <nisse@lysator.liu.se>

	* serpent-encrypt.c (SBOX0): Renamed arguments. Eliminated
	temporaries.
	(SBOX1): Likewise.
	(SBOX2): Likewise.
	(SBOX3): Likewise.

2011-06-06  Niels Möller  <nisse@lysator.liu.se>

	* Makefile.in (DISTFILES): Added serpent-internal.h.
	(nettle_SOURCES): Replaced serpent.c by serpent-set-key.c,
	serpent-encrypt.c, and serpent-decrypt.c.

	* serpent.c: Replaced by several new files.
	* serpent-set-key.c: New file.
	* serpent-encrypt.c: New file.
	* serpent-decrypt.c: New file.
	* serpent-internal.h: New file.

	* serpent.c [HAVE_NATIVE_64_BIT]: Process two blocks at a time in
	parallel. Measured speedup of 10%--25% (higher for encryption) on
	x86_64.

2011-06-01  Niels Möller  <nisse@lysator.liu.se>

	* serpent.c (ROUNDS): Deleted macro.
	(serpent_block_t): Deleted array typedef.
	(KEYXOR): New macro, replacing BLOCK_XOR.
	(BLOCK_COPY, SBOX, SBOX_INVERSE): Deleted macros.
	(LINEAR_TRANSFORMATION): Use four separate arguments.
	(LINEAR_TRANSFORMATION_INVERSE): Likewise.
	(ROUND): Take separate arguments for all input and output words.
	(ROUND_INVERSE): Likewise.
	(ROUND_LAST, ROUND_FIRST_INVERSE): Deleted macros.
	(serpent_set_key): Moved loop termination test.
	(serpent_encrypt): Rewrote with unrolling of just eight rounds,
	and without serpent_block_t.
	(serpent_decrypt): Likewise.

	* serpent.c: Added do { ... } while (0) around block macros.
	(serpent_key_t): Deleted array typedef.
	(ROL32, ROR32): Renamed macros, were rol and ror.
	(KS_RECURRENCE, KS): New macros.
	(serpent_key_pad): Renamed, from...
	(serpent_key_prepare): ...old name.
	(serpent_subkeys_generate): Deleted function.
	(serpent_set_key): Rewrote the generation of subkeys. Reduced both
	temporary storage and code size (less unrolling)

2011-05-31  Niels Möller  <nisse@lysator.liu.se>

	* testsuite/serpent-test.c (test_main): Enabled test with short,
	40-bit, key.

	* serpent.c (byte_swap_32): Deleted macro.
	(serpent_key_prepare): Use LE_READ_UINT32. Don't require aligned
	input, and support arbitrary key sizes.

2011-05-30  Simon Josefsson  <simon@josefsson.org>

	* serpent.c: Rewrite, based on libgcrypt code.  License changed
	from GPL to LGPL.
	* serpent_sboxes.h: Removed.
	* Makefile.in: Drop serpent_sboxes.h.

2011-05-31  Niels Möller  <nisse@lysator.liu.se>

	* testsuite/serpent-test.c (test_main): Added some tests for
	padding of keys of length which is not a multiple of four bytes.

2011-05-30  Simon Josefsson  <simon@josefsson.org>

	* testsuite/serpent-test.c (test_main): Add test vectors from
	libgcrypt.

2011-05-21  Niels Möller  <nisse@lysator.liu.se>

	* dsa-keygen.c (dsa_generate_keypair): Avoid double init of mpz
	variable. Spotted by Nikos Mavrogiannopoulos.

2011-05-06  Niels Möller  <nisse@lysator.liu.se>

	* configure.ac: Fix link flags for shared libraries on Solaris,
	which needs -h to set the soname. Patch contributed by Dagobert
	Michelsen.

2011-05-06  Niels Möller  <nisse@lysator.liu.se>

	* configure.ac: New configure option --enable-gcov.

	* arcfour.h (arcfour_stream): Deleted obsolete define.

2011-04-27  Niels Möller  <nisse@lysator.liu.se>

	* tools/nettle-hash.c (find_algorithm): Require exact match.

2011-04-15  Niels Möller  <nisse@lysator.liu.se>

	Reverted broken byte-order change from 2001-06-17:
	* serpent.c (serpent_set_key): Use correct byteorder.
	(serpent_encrypt): Likewise.
	(serpent_decrypt): Likewise.

	* testsuite/serpent-test.c (decode_hex_reverse): New function.
	(RH, RHL): New macros.
	(test_main): Byte reverse inputs and outputs for the testvectors
	taken from the serpent submission package. Enable test vectors
	from http://www.cs.technion.ac.il/~biham/Reports/Serpent/.

2011-03-23  Niels Möller  <nisse@lysator.liu.se>

	* tools/sexp-conv.c (xalloc): Deleted function, now it's in misc.c
	instead.

	* configure.ac: Use LSH_FUNC_STRERROR.

	* tools/Makefile.in (TARGETS): Added nettle-hash, and related
	build rules.
	(SOURCES): Added nettle-hash.c.

	* tools/misc.c (xalloc): New function.

	* tools/pkcs1-conv.c (main): Made the OPT_* constants local, and
	fixed numerical values to start with non-ASCII 0x300.

	* tools/nettle-hash.c: New file.

2011-03-23  Niels Möller  <nisse@lysator.liu.se>

	Contributed by Daniel Kahn Gillmor:
	* testsuite/Makefile.in (TS_NETTLE_SOURCES): Added
	meta-hash-test.c, meta-cipher-test.c, and meta-armor-test.c.

	* testsuite/meta-hash-test.c: New file.
	* testsuite/meta-cipher-test.c: New file.
	* testsuite/meta-armor-test.c: New file.

	* nettle.texinfo: Document nettle_hashes and nettle_ciphers.

	* nettle-meta.h: Declare algorithm lists nettle_ciphers,
	nettle_hashes, nettle_armors.

	* Makefile.in (nettle_SOURCES): Added nettle-meta-hashes.c,
	nettle-meta-ciphers.c, and nettle-meta-armors.c.

	* nettle-meta-armors.c: New file.
	* nettle-meta-ciphers.c: New file.
	* nettle-meta-hashes.c: New file.

2011-02-18  Niels Möller  <nisse@lysator.liu.se>

	* arcfour.c (arcfour_stream): Deleted function. It's not very
	useful, and neither documented nor tested.

2011-02-16  Niels Möller  <nisse@lysator.liu.se>

	* cbc.h (CBC_ENCRYPT): Avoid using NULL; we don't ensure that it
	is defined.
	(CBC_DECRYPT): Likewise.

	* gcm-aes.c (gcm_aes_set_iv): Use GCM_SET_IV.
	(gcm_aes_set_key): Deleted cast.
	(gcm_aes_encrypt): Likewise.
	(gcm_aes_decrypt): Likewise.
	(gcm_aes_digest): Likewise.
	(gcm_aes_update): One less argument to GCM_UPDATE.

	* gcm.h (GCM_SET_KEY): Added cast to nettle_crypt_func *. Help
	compiler type checking despite this cast.
	(GCM_ENCRYPT): Likewise.
	(GCM_DECRYPT): Likewise.
	(GCM_DIGEST): Likewise.
	(GCM_SET_IV): New macro, for completeness.
	(GCM_UPDATE): Deleted unused argument encrypt.

2011-02-14  Niels Möller  <nisse@lysator.liu.se>

	* nettle.texinfo: Split node on cipher modes, and started on
	the GCM documentation.

	* testsuite/gcm-test.c (test_gcm_aes): Deleted function, replaced
	by test_aead.
	(test_main): Use test_aead.

	* testsuite/testutils.c (test_aead): New function, replacing
	test_gcm_aes and before that test_cipher_gcm.

	* nettle-internal.c (nettle_gcm_aes128): New const struct.
	(nettle_gcm_aes192): Likewise.
	(nettle_gcm_aes256): Likewise.

	* nettle-internal.h (struct nettle_aead): Tentative interface for
	authenticated encryption with associated data.

	* examples/nettle-benchmark.c (time_gcm): Renamed. Updated for
	gcm_aes_auth to gcm_aes_update renaming. Benchmark both encryption
	and hashing.
	(time_gmac): ...old name.

	* nettle-internal.c (des_set_key_hack): Don't touch the bits
	parity, since thay are now ignored.
	(des3_set_key_hack): Likewise.

	* cast128-meta.c (nettle_cast128): Don't pass keysize.
	* nettle-meta.h (_NETTLE_CIPHER_FIX): Deleted keysize parameter
	derived from the appropriate constant instead.

	* testsuite/gcm-test.c (test_gcm_aes): Updated for gcm_aes_auth to
	gcm_aes_update renaming.

2011-02-13  Niels Möller  <nisse@lysator.liu.se>

	* gcm.h (GCM_UPDATE): Renamed, from...
	(GCM_AUTH): ...old name.

	* gcm-aes.c (gcm_aes_update): Renamed, from...
	(gcm_aes_auth): ...old name.

	* gcm.c (gcm_update): Renamed, and fixed an assert. From...
	(gcm_auth): ...old name.

	* gcm.h (GCM_TABLE_BITS): Increase table size to 8 bits,
	corresponding to 4 KByte of key-dependent tables.

2011-02-10  Niels Möller  <nisse@lysator.liu.se>

	* x86_64/memxor.asm: New file. Improves performance by 22% for the
	unaligned01 case and 35% for the unaligned12 case, benchmarked on
	Intel SU1400.

	* examples/nettle-benchmark.c (cgt_works_p): New function.
	(cgt_time_start): Likewise.
	(cgt_time_end): Likewise.
	(clock_time_start): Likewise.
	(clock_time_end): Likewise.
	(time_function): Read clock via function pointers time_start and
	time_end, so we can select method at runtime.
	(xalloc): Use die function.
	(main): Choose timing function. If available, try clock_gettime,
	and fall back to clock if it doesn't exist.

	* examples/nettle-benchmark.c (die): New function.
	(TIME_END, TIME_START): Check return value from clock_gettime.

	* gcm.h (union gcm_block): Use correct length for w array.

	* testsuite/gcm-test.c (test_main): Added the rest of the
	testcases from the spec.

2011-02-09  Niels Möller  <nisse@lysator.liu.se>

	* testsuite/gcm-test.c (test_main): Enabled testcases 5 and 6,
	with different IV lengths.

	* gcm-aes.c (gcm_aes_set_iv): Updated for gcm_set_iv change.

	* gcm.c (gcm_hash_sizes): New function.
	(gcm_set_iv): Added support for IVs of arbitrary size. Needed
	another argument, for the hash subkey.
	(gcm_digest): Use gcm_hash_sizes.

	* examples/nettle-benchmark.c (time_gmac): Use gcm_aes interface.

	* testsuite/gcm-test.c (test_gcm_aes): New function, replacing
	test_cipher_gcm and using the new gcm_aes interface.
	(test_main): Updated to use test_gcm_aes.
	* testsuite/testutils.c (test_cipher_gcm): Deleted function.

	* Makefile.in (nettle_SOURCES): Added gcm-aes.c.

	* gcm.c (gcm_set_key): Replaced context argument by a struct
	gcm_key *.
	(gcm_hash): Replaced context argument by a struct gcm_key * and a
	pointer to the hashing state block.
	(gcm_auth): Added struct gcm_key * argument.
	(gcm_encrypt): Likewise.
	(gcm_decrypt): Likewise.
	(gcm_digest): Likewise.

	* gcm-aes.c: New file.
	(gcm_aes_set_key): New function.
	(gcm_aes_set_iv): Likewise.
	(gcm_aes_auth): Likewise.
	(gcm_aes_encrypt): Likewise.
	(gcm_aes_decrypt): Likewise.
	(gcm_aes_digest): Likewise.

	* gcm.h (struct gcm_key): Moved the key-dependent and
	message-independent state to its own struct.
	(struct gcm_ctx): ... and removed it here.
	(GCM_CTX): New macro.
	(GCM_SET_KEY): Likewise.
	(GCM_AUTH): Likewise.
	(GCM_ENCRYPT): Likewise.
	(GCM_DECRYPT): Likewise.
	(GCM_DIGEST): Likewise.
	(struct gcm_aes_ctx): New struct.

2011-02-08  Niels Möller  <nisse@lysator.liu.se>

	* gcm.h (struct gcm_ctx): The hash key is now always an array,
	named h, with array size depending on GCM_TABLE_BITS.
	* gcm.c (gcm_gf_shift): Added a separate result argument.
	(gcm_gf_mul): Compile bitwise version only when GCM_TABLE_BITS ==
	0. Simplified interface with just two arguments pointing to
	complete blocks.
	(gcm_gf_shift_4, gcm_gf_shift_8): Renamed table-based functions, from...
	(gcm_gf_shift_chunk): ... old name.
	(gcm_gf_mul): Renamed both table-based versions and made the
	argument types compatible with the bitwise gcm_gf_mul.
	(gcm_gf_mul_chunk): ... the old name.
	(gcm_set_key): Initialize the table using adds and shifts only.
	When GCM_TABLE_BITS > 0, this eliminates the only use of the
	bitwise multiplication.
	(gcm_hash): Simplified, now that we have the same interface for
	gcm_gf_mul, regardless of table size.

	* gcm.c	(GHASH_POLYNOMIAL): Use unsigned long for this constant.
	(gcm_gf_shift_chunk): Fixed bugs for the big endian 64-bit case,
	e.g., sparc64. For both 4-bit and 8-bit tables.

	* gcm.c: Use the new union gcm_block for all gf operations.

	* gcm.h (union gcm_block): New union, used to enforce alignment.

2011-02-07  Niels Möller  <nisse@lysator.liu.se>

	* gcm.c (gcm_gf_shift_chunk) : Bug fix for little-endian 8-bit
	tables.

	* gcm.c (gcm_gf_mul_chunk): Special case first and last iteration.
	(gcm_gf_add): New function, a special case of memxor. Use it for
	all memxor calls with word-aligned 16 byte blocks. Improves
	performance to 152 cycles/byte with no tables, 28 cycles per byte
	with 4-bit tables and 10.5 cycles per byte with 8-bit tables.

	Introduced 8-bit tables. If enabled, gives gmac performance of 19
	cycles per byte (still on intel x86_64).
	* gcm.c (gcm_gf_shift_chunk): New implementation for 8-bit tables.
	(gcm_gf_mul_chunk): Likewise.
	(gcm_set_key): Generate 8-bit tables.

	* Makefile.in (SOURCES): Added gcmdata.c.

	* gcm.h (GCM_TABLE_BITS): Set to 4.

2011-02-06  Niels Möller  <nisse@lysator.liu.se>

	* Makefile.in (TARGETS): Added gcmdata.
	(gcmdata): New rule.

	Introduced 4-bit tables. Gives gmac performance of 45 cycles per
	byte (still on intel x86_64).
	* gcm.c (gcm_gf_shift): Renamed. Tweaked little-endian masks.
	(gcm_rightshift): ... old name.
	(gcm_gf_mul): New argument for the output. Added length argument
	for one of the inputs (implicitly padding with zeros).
	(shift_table): New table (in 4-bit and 8-bit versions), generated
	by gcmdata.
	(gcm_gf_shift_chunk): New function shifting 4 bits at
	a time.
	(gcm_gf_mul_chunk): New function processing 4 bits at a time.
	(gcm_set_key): Generation of 4-bit key table.
	(gcm_hash): Use tables, when available.

	* gcmdata.c (main): New file.

	* gcm.c (gcm_rightshift): Moved the reduction of the shifted out
	bit here.
	(gcm_gf_mul): Updated for gcm_rightshift change. Improves gmac
	performance to 181 cycles/byte.

	* gcm.c (gcm_gf_mul): Rewrote. Still uses the bitwise algorithm from the
	specification, but with separate byte and bit loops. Improves gmac
	performance a bit further, to 227 cycles/byte.

	* gcm.c (gcm_rightshift): Complete rewrite, to use word rather
	than byte operations. Improves gmac performance from 830 cycles /
	byte to (still poor) 268 cycles per byte on intel x86_64.

2011-02-05  Niels Möller  <nisse@lysator.liu.se>

	* examples/nettle-benchmark.c (time_gmac): New function.
	(main): Call time_gmac.

	* testsuite/Makefile.in (TS_NETTLE_SOURCES): Added gcm-test.c.

	* testsuite/testutils.c (test_cipher_gcm): New function,
	contributed by Nikos Mavrogiannopoulos.

	* testsuite/gcm-test.c: New file, contributed by Nikos
	Mavrogiannopoulos.

	* Makefile.in (nettle_SOURCES): Added gcm.c.
	(HEADERS): Added gcm.h.

	* gcm.c: New file, contributed by Nikos Mavrogiannopoulos.
	* gcm.h: New file, contributed by Nikos Mavrogiannopoulos.

	* macros.h (INCREMENT): New macro, moved from ctr.c. Deleted third
	argument.
	* ctr.c: Use INCREMENT macro from macros.h, deleted local version.

2011-01-07  Niels Möller  <nisse@lysator.liu.se>

	* testsuite/Makefile.in (check): Add ../.lib to PATH, since that's
	where w*ndows looks for dlls.

	* testsuite/testutils.c (test_cipher_stream): More debug output on
	failure.

2010-12-14  Niels Möller  <nisse@lysator.liu.se>

	* nettle-types.h: Deleted some unnecessary parenthesis from
	function typedefs.
	(nettle_realloc_func): Moved typedef here...
	* realloc.h: ...from here.

	* buffer.c (nettle_buffer_init_realloc): Use an explicit pointer
	for realloc argument.

2010-12-07  Niels Möller  <nisse@lysator.liu.se>

	* nettle.texinfo (Copyright): Updated info on blowfish.

2010-11-26  Niels Möller  <nisse@lysator.liu.se>

	Reapplied optimizations (150% speedup on x86_32) and other fixes,
	relicensing them as LGPL.
	* blowfish.c (do_encrypt): Renamed, to...
	(encrypt): ...new name.
	(F): Added context argument. Shift input explicitly, instead of
	reading individual bytes via memory.
	(R): Added context argument.
	(encrypt): Deleted a bunch of local variables. Using the context
	pointer for everything should consume less registers.
	(decrypt): Likewise.
	(initial_ctx): Arrange constants into a struct, to simplify key
	setup.
	(blowfish_set_key): Some simplification.

2010-11-26  Simon Josefsson  <simon@josefsson.org>

	* blowfish.c: New version ported from libgcrypt. License changed
	from GPL to LGPL.

2010-11-25  Niels Möller  <nisse@lysator.liu.se>

	* Makefile.in (install-shared-nettle): Use INSTALL_DATA, which
	clears the execute permission bits.
	(install-shared-hogweed): Likewise.

2010-11-16  Niels Möller  <nisse@lysator.liu.se>

	* configure.ac: Updated gmp url.

2010-11-01  Niels Möller  <nisse@lysator.liu.se>

	* tools/misc.c (werror): Don't call exit (copy&paste-error).

2010-10-26  Niels Möller  <nisse@lysator.liu.se>

	* examples/rsa-encrypt.c (main): No extra message for bad options.

	* examples/rsa-keygen.c (main): Added long options. Deleted -?,
	and fixed handling of bad options.

	* examples/next-prime.c (main): Deleted -?, and fixed handling of
	bad options.
	* examples/random-prime.c (main): Likewise.

2010-10-22  Niels Möller  <nisse@lysator.liu.se>

	* examples/nettle-benchmark.c (main): Added long options. Deleted -?,
	and fixed handling of bad options.

	* examples/eratosthenes.c (main): Added long options. Deleted -?,
	and fixed handling of bad options. Renamed -s to -q (long option
	--quiet).

	* tools/pkcs1-conv.c (main): Deleted short alias -? for --help,
	and fixed handling of bad options.
	* tools/sexp-conv.c (parse_options): Likewise.

2010-10-06  Niels Möller  <nisse@lysator.liu.se>

	* memxor.c (memxor3): Optimized.
	(memxor3_common_alignment): New function.
	(memxor3_different_alignment_b): New function.
	(memxor3_different_alignment_ab): New function.
	(memxor3_different_alignment_all): New function.

	* examples/nettle-benchmark.c (time_function): Reorganized, to
	reduce overhead.
	(time_memxor): Also benchmark memxor3.

	* x86_64/memxor.asm: New file.

	* examples/nettle-benchmark.c (overhead): New global variable.
	(time_function): Compensate for call overhead.
	(bench_nothing, time_overhead): New functions.
	(time_memxor): Tweaked src size, making it an integral number of
	words.
	(main): Call time_overhead.

2010-10-01  Niels Möller  <nisse@lysator.liu.se>

	* x86_64/camellia-crypt-internal.asm (ROUND): Reordered sbox
	lookups.

	* testsuite/memxor-test.c: Also test memxor3.

2010-09-30  Niels Möller  <nisse@lysator.liu.se>

	* configure.ac: Link in memxor.asm, if found.

	* testsuite/testutils.c (test_cipher_cbc): Print more info when
	failing.

	* testsuite/memxor-test.c (test_xor): Added verbose printout.

	* examples/nettle-benchmark.c (time_memxor): Count size of
	unsigned long as "block size" for memxor.

2010-09-24  Niels Möller  <nisse@lysator.liu.se>

	* testsuite/.test-rules.make: Added rule for memxor-test.
	* testsuite/Makefile.in (TS_NETTLE_SOURCES): Added memxor-test.c
	* testsuite/memxor-test.c: New file.

	* memxor.c (memxor_common_alignment): New function.
	(memxor_different_alignment): New function.
	(memxor): Optimized to do word-operations rather than byte
	operations.

	* configure.ac (HAVE_NATIVE_64_BIT): New config.h define.

	Partial revert of 2010-09-20 changes.
	* camellia-set-encrypt-key.c (camellia_set_encrypt_key):
	Reintroduce CAMELLIA_F_HALF_INV, for 32-bit machines.
	* camellia-crypt-internal.c (CAMELLIA_ROUNDSM): Two variants,
	differing in where addition of the key is done.
	* x86/camellia-crypt-internal.asm: Moved addition of key.

2010-09-22  Niels Möller  <nisse@lysator.liu.se>

	* examples/nettle-benchmark.c (BENCH_INTERVAL): Changed unit to
	seconds.
	(time_function): Use clock_gettime with CLOCK_PROCESS_CPUTIME_ID,
	if available. This gives better accuracy, at least on recent
	linux.
	(BENCH_INTERVAL): Reduced to 0.1 s.
	(struct bench_memxor_info): New struct.
	(bench_memxor): New function.
	(time_memxor): New function.
	(main): Use time_memxor. Added optional argument used to limit the
	algorithms being benchmarked.
	(GET_CYCLE_COUNTER): Define also for x86_64.
	(time_memxor): Improved display.

	* examples/Makefile.in (nettle-benchmark): Link using
	$(BENCH_LIBS) rather than $(LIBS).

	* configure.ac: Check for clock_gettime, and add -lrt to
	BENCH_LIBS if needed.

2010-09-20  Niels Möller  <nisse@lysator.liu.se>

	* configure.ac: Less quoting when invoking $CC, to allow CC="gcc
	-m32".

	* x86/camellia-crypt-internal.asm (ROUND): Adapted to new key
	convention, moving key xor to the end.

	* camellia-set-encrypt-key.c (CAMELLIA_F_HALF_INV): Deleted macro.
	(camellia_set_encrypt_key): Deleted the CAMELLIA_F_HALF_INV
	operations intended for moving the key xor into the middle of the
	round.

	* camellia-crypt-internal.c (CAMELLIA_ROUNDSM): Moved addition of
	key to the end, to use a 64-bit xor operation.

	* x86_64/camellia-crypt-internal.asm: New file.

	* x86_64/machine.m4 (LREG, HREG, XREG): New macros.

2010-09-17  Niels Möller  <nisse@lysator.liu.se>

	* configure.ac: Support shared libraries (dlls) with mingw32.
	Contributed by David Hoyt.

2010-07-25  Niels Möller  <nisse@lysator.liu.se>

	* configure.ac: Changed version number to nettle-2.2.

	* Released nettle-2.1.

	* configure.ac: Use camellia-crypt-internal.asm, if available.
	Bumped soname to libnettle.so.4, and reset LIBNETTLE_MINOR to
	zero.

	* x86/machine.m4 (LREG, HREG): Moved macros here, from...
	* x86/aes.m4: ...here.

	* x86/camellia-crypt-internal.asm: New file.

	* nettle.texinfo: Updated and expanded section on DSA.
	Document aes_invert_key, and camellia. Added missing functions
	rsa_sha512_verify and rsa_sha512_verify_digest.

	* camellia.h (struct camellia_ctx): Eliminate the two unused
	subkeys, and renumber the remaining ones.
	* camellia-crypt-internal.c (_camellia_crypt): Updated for
	renumbered subkeys.
	* camellia-set-encrypt-key.c (camellia_set_encrypt_key): Likewise.
	* camellia-set-decrypt-key.c (camellia_invert_key): Likewise.

	* camellia-set-encrypt-key.c (camellia_set_encrypt_key): Inline
	the expansion of camellia_setup128 and camellia_setup256, keeping
	the unexpanded key in scalar variables.
	(camellia_setup128): Deleted.
	(camellia_setup256): Deleted.

2010-07-24  Niels Möller  <nisse@lysator.liu.se>

	* camellia-set-encrypt-key.c (camellia_set_encrypt_key): Reduced
	code size, no complete loop unroll. Use one loop for each phase of
	the post-processing.

	* testsuite/camellia-test.c: New tests for camellia_invert_key.
	* testsuite/aes-test.c: New tests for aes_invert_key.

	* aes.h (aes_invert_key): Declare it.

	* aes-set-decrypt-key.c (aes_invert_key): New function, key
	inversion code extracted from aes_set_decrypt_key.
	(aes_set_decrypt_key): Use aes_invert_key.

	* camellia-set-encrypt-key.c (camellia_setup128): Generate
	unmodified subkeys according to the spec. Moved clever combination
	of subkeys to camellia_set_encrypt_key.
	(camellia_setup256): Likewise.
	(camellia_set_encrypt_key): Moved subkey post-processing code
	here, and reduce code duplication between 128-bit keys and larger
	keys.

	* camellia.c: Deleted file, split into several new files...
	* camellia-table.c (_camellia_table): New file with the constant
	sbox tables.
	* camellia-set-encrypt-key.c: New file.
	(camellia_setup128): Generate unmodified subkeys according to the
	spec. Moved clever combination of subkeys to camellia_set_encrypt_key.
	(camellia_setup256): Likewise.

	* camellia-set-decrypt-key.c: New file.
	(camellia_invert_key): Key inversion function.
	(camellia_set_decrypt_key): New key setup function.
	* camellia-internal.h: New file.
	* camellia-crypt.c (camellia_crypt): New file, new wrapper
	function passing the sbox table to _camellia_crypt.
	* camellia-crypt-internal.c (_camellia_crypt): New file, with main
	encrypt/decrypt function.
	* Makefile.in (nettle_SOURCES): Updated list of camellia source files.
	(DISTFILES): Added camellia-internal.h.

2010-07-20  Niels Möller  <nisse@lysator.liu.se>

	* camellia-meta.c: Use _NETTLE_CIPHER_SEP_SET_KEY.

	* camellia.h (struct camellia_ctx): Replaced flag camellia128 by
	expanded key length nkeys.

	* camellia.c (camellia_set_encrypt_key): Renamed, from...
	(camellia_set_key): ... old name.
	(camellia_invert_key): New function.
	(camellia_set_decrypt_key): New function, using
	camellia_invert_key.
	(camellia_crypt): Renamed, from...
	(camellia_encrypt): ... old name.
	(camellia_decrypt): Deleted, no longer needed. camellia_crypt used
	for both encryption and decryption.

	* nettle-meta.h (_NETTLE_CIPHER_SEP_SET_KEY): New macro.

	* dsa-keygen.c: Removed unnecessary include of memxor.h.

	* camellia.c: Rewrote to use 64-bit type for subkeys and use
	64-bit operations throughout. Performance on x86_32, when compiled
	with gcc-4.4.4, is reduced by roughly 15%, this should be fixed
	later.

	* camellia.h (struct camellia_ctx): Use type uint64_t for subkeys.

2010-07-07  Niels Möller  <nisse@lysator.liu.se>

	* aes.h (aes_encrypt, aes_decrypt): Declare ctx argument as const.
	Also updated implementation.
	* blowfish.h (blowfish_encrypt, blowfish_decrypt): Likewise.
	* cast128.h (cast128_encrypt, cast128_decrypt): Likewise.
	* serpent.h (serpent_encrypt, serpent_decrypt): Likewise.
	* twofish.h (twofish_encrypt, twofish_decrypt): Likewise.

	* testsuite/Makefile.in (TS_NETTLE_SOURCES): Added
	camellia-test.c.

	* examples/nettle-benchmark.c: Added camellia ciphers.

	* Makefile.in (nettle_SOURCES): Added camellia.c and
	camellia-meta.c.
	(HEADERS): Added camellia.h.

	* nettle-meta.h (nettle_camellia128): Declare.
	(nettle_camellia192): Likewise.
	(nettle_camellia256): Likewise.

	* camellia-meta.c: New file.

	* camellia.h: Rewrote interface to match nettle conventions.

	* camellia.c: Converted to nettle conventions.
	(camellia_encrypt128, camellia_encrypt256): Unified to new
	function...
	(camellia_encrypt): ...New function, with a loop doing 6
	regular rounds, one FL round and one FLINV round per iteration,
	with iteration count depending on the key size.

	(camellia_decrypt128, camellia_decrypt256): Similarly unified
	as...
	(camellia_decrypt): ...New function, analogous to
	camellia_encrypt.

2010-07-06  Niels Möller  <nisse@lysator.liu.se>

	* camellia.c, camellia.h: New files, copied from
	http://info.isl.ntt.co.jp/crypt/eng/camellia/dl/camellia-LGPL-1.2.0.tar.gz.

	* testsuite/camellia-test.c: New file.

2010-07-05  Niels Möller  <nisse@lysator.liu.se>

	* nettle.texinfo: Document new conventions for weak key and des
	parity checks. Document des_check_parity.

	* testsuite/des-test.c (test_weak): Don't check the deleted status
	attribute.

	* des-compat.c (des_key_sched): Rewrote error checking logic for
	the case of non-zero des_check_key.

	* des3.c (des3_set_key): Changed weak key detection logic.
	Complete key setup also for weak keys, and don't set the status
	attribute.

	* des.c (des_set_key): New iteration logic, to keep key pointer
	unchanged. Moved weak key check to the end, and don't set the
	status attribute.
	(des_encrypt): Ignore status attribute.
	(des_decrypt): Likewise.

	* des.h (enum des_error): Deleted.
	(struct des_ctx): Deleted status attribute.
	(struct des3_ctx): Likewise.

	* blowfish.c (initial_ctx): Deleted status value.
	(blowfish_encrypt): Ignore status attribute.
	(blowfish_decrypt): Likewise.
	(blowfish_set_key): Return result from weak key check, without
	setting the status attribute.

	* blowfish.h (enum blowfish_error): Deleted.
	(struct blowfish_ctx): Deleted status attribute.

	* Makefile.in (des_headers): Deleted parity.h.

2010-06-30  Niels Möller  <nisse@lysator.liu.se>

	* testsuite/des-test.c (test_des): New function.
	(test_weak): New function.
	(test_main): Use test_des and test_weak. Added tests for all the
	weak keys. Added some tests with invalid (to be ignored) parity
	bits.

	* des.c (parity_16): New smaller parity table.
	(des_check_parity): New function.
	(des_fix_parity): Use parity_16.
	(des_weak_p): New weak-key detection. Ignores parity bits, and
	uses a hash table.
	(des_set_key): Deleted parity checking code. Replaced old weak-key
	detection code by a call to des_weak_p.

2010-06-04  Niels Möller  <nisse@lysator.liu.se>

	* testsuite/testutils.c (test_dsa_key): Updated for new name
	DSA_SHA1_MIN_P_BITS.

	* dsa-keygen.c (dsa_generate_keypair): Use DSA_SHA1_MIN_P_BITS and
	DSA_SHA256_MIN_P_BITS.

	* dsa.h (DSA_MIN_P_BITS, DSA_Q_OCTETS, DSA_Q_BITS): Renamed to...
	(DSA_SHA1_MIN_P_BITS, DSA_SHA1_Q_OCTETS, DSA_SHA1_Q_BITS): New
	names.

	* sexp2dsa.c (dsa_keypair_from_sexp_alist): New argument q_bits.
	Renamed parameter limit to p_max_bits.
	(dsa_sha1_keypair_from_sexp): Renamed, was dsa_keypair_from_sexp.
	Updated to call dsa_keypair_from_sexp_alist with the new argument.
	(dsa_sha256_keypair_from_sexp): New function.
	(dsa_signature_from_sexp): New argument q_bits.

	* der2dsa.c (dsa_params_from_der_iterator): Enforce 160-bit limit
	on q. Renamed parameter limit to p_max_bits.
	(dsa_openssl_private_key_from_der_iterator): Enforce 160-bit limit
	on q and x. Renamed parameter limit to p_max_bits.

2010-06-03  Niels Möller  <nisse@lysator.liu.se>

	* testsuite/dsa-test.c (test_main): Added test for dsa-sha256.

2010-06-02  Niels Möller  <nisse@lysator.liu.se>

	* testsuite/dsa-test.c (test_main): Provide expected value of the
	signature.

	* testsuite/testutils.c (test_dsa160): Added argument for expected
	signature.
	(test_dsa256): Likewise.

2010-06-01  Niels Möller  <nisse@lysator.liu.se>

	* testsuite/rsa-keygen-test.c (test_main): Updated expected
	signatures.

	* examples/random-prime.c (main): Updated for nettle_random_prime
	change.
	* testsuite/random-prime-test.c (test_main): Likewise.

	* rsa-keygen.c (bignum_random_prime): Deleted function.
	(rsa_generate_keypair): Use new nettle_random_prime. Generate
	secret factors p and q with the two most significant bits set.

	* dsa-keygen.c (dsa_generate_keypair): Updated for changes in
	nettle_random_prime and _nettle_generate_pocklington_prime. Invoke
	progress callback.

	* bignum-random-prime.c (_nettle_generate_pocklington_prime): New
	argument top_bits_set, to optionally generate primes with the two
	most significant bits set. Reordered argument list.
	(nettle_random_prime): Likewise, added top_bits_set argument.
	Invoke progress callback when a prime is generated.

2010-05-26  Niels Möller  <nisse@lysator.liu.se>

	* dsa-keygen.c (dsa_generate_keypair): Use
	_nettle_generate_pocklington_prime. Deleted old key generation
	code.

	* bignum-random-prime.c (_nettle_generate_pocklington_prime): Also
	return the used r. Updated caller.

	* examples/random-prime.c (main): Allow sizes down to 3 bits.

	* bignum-random-prime.c (_nettle_generate_pocklington_prime): New
	function. Rely on mpz_probab_prime_p (for lack of a trial division
	function) for trial division.
	(nettle_random_prime): Rewritten. Uses the prime table for the
	smallest sizes, then trial division using a new set of tables, and
	then Maurer's algorithm, calling the new
	_nettle_generate_pocklington_prime for the final search.

2010-05-25  Niels Möller  <nisse@lysator.liu.se>

	* testsuite/dsa-test.c (test_main): Updated for dsa testing
	changes.

	* testsuite/dsa-keygen-test.c (test_main): Test dsa256.

	* testsuite/testutils.h (struct nettle_mac): New struct, currently
	unused.

	* testsuite/testutils.c (test_mac): New function (currently not
	used).
	(test_dsa): Replaced by two new functions...
	(test_dsa160): New function.
	(test_dsa256): New function.
	(test_dsa_key): New argument q_size.
	(DSA_VERIFY): Generalized.

	* dsa-keygen.c (dsa_generate_keypair): Rewritten, now generating
	primes using Pocklington's theorem. Takes both p_size and q_size
	as arguments.

2010-05-20  Niels Möller  <nisse@lysator.liu.se>

	* bignum-random-prime.c (miller_rabin_pocklington): Fixed broken
	logic when Miller-rabin succeeds early.

2010-04-09  Niels Möller  <nisse@lysator.liu.se>

	* bignum-next-prime.c: Include stdlib.h, needed for alloca on
	freebsd.
	* hmac.c: Likewise.

	* examples/Makefile.in (SOURCES): Added random-prime.c.

	* examples/random-prime.c: New program.

	* testsuite/Makefile.in (TS_NETTLE_SOURCES): Moved
	knuth-lfib-test.c, cbc-test.c, ctr-test.c, hmac-test.c here, from
	TS_HOGWEED_SOURCES.
	(TS_HOGWEED_SOURCES): Added random-prime-test.c.

	* testsuite/random-prime-test.c: New test case.

	* examples/next-prime.c (main): With no command line arguments.
	exit after dislaying usage message.

	* examples/io.c (simple_random): Free buffer when done.

	* configure.ac: Changed message, say CC is the recommended
	way to configure the ABI.

	* bignum-random.c: Deleted test of HAVE_LIBGMP.
	* bignum.c: Likewise.
	* sexp2bignum.c: Likewise.

	* Makefile.in (hogweed_SOURCES): Added bignum-random-prime.c.

	* bignum-random-prime.c (nettle_random_prime): New file, new
	function.

2010-03-31  Niels Möller  <nisse@lysator.liu.se>

	* examples/nettle-benchmark.c (main): Benchmark sha224.

2010-03-30  Niels Möller  <nisse@lysator.liu.se>

	* testsuite/testutils.c (DSA_VERIFY): Updated for dsa_sha1_verify
	rename.
	(test_dsa): Check return value from dsa_sha1_sign.

	* Makefile.in (hogweed_SOURCES): Added dsa-sha1-sign.c,
	dsa-sha1-verify.c, dsa-sha256-sign.c, and dsa-sha256-verify.c.

	* dsa.h: Updated and added dsa declarations.

	* dsa-sha256-verify.c (dsa_sha256_verify_digest): New file, new
	function.
	(dsa_sha256_verify): New function.
	* dsa-sha256-sign.c (dsa_sha256_sign_digest): New file, new
	function.
	(dsa_sha256_sign): New function.

	* dsa-sha1-verify.c (dsa_sha1_verify_digest): New file. Moved and
	renamed function, from dsa_verify_digest, rewrote to use
	_dsa_verify.
	(dsa_sha1_verify): Analogous change, renamed from dsa_verify.
	* dsa-sha1-sign.c (dsa_sha1_sign_digest): New file. Moved and
	renamed function, from dsa_sign_digest, rewrote to use _dsa_sign,
	and added return value.
	(dsa_sha1_sign): Analogous change, renamed from dsa_sign.

	* dsa-verify.c (_dsa_verify): New general verification function,
	for any hash.
	* dsa-sign.c (_dsa_sign): New general signing function, for any
	hash. Returns success code, like the rsa signture functions.

2010-03-29  Niels Möller  <nisse@lysator.liu.se>

	* configure.ac (ABI): Attempt to use a better, ABI-dependant,
	default value for libdir.

	* x86/md5-compress.asm: Fixed function name in epilogue.

	* asm.m4 (EPILOGUE): Use . to refer to current address.

	* configure.ac (ABI): Detect which ABI the compiler is using.
	On x86_64, also check for __arch64__.

2010-03-28  Niels Möller  <nisse@lysator.liu.se>

	* configure.ac (asm_path): For x86_64, check if compiler is
	generating 32-bit code.

2010-03-27  Niels Möller  <nisse@lysator.liu.se>

	* testsuite/hmac-test.c (test_main): Rewrote rest of tests to use
	HMAC_TEST, and added more tests from Daniel Kahn Gillmor and from
	RFC 4231.

	* Makefile.in (nettle_SOURCES): Added hmac-sha224.c and
	hmac-sha384.c.

	* hmac.h: Added declarations of hmac-sha224 and hmac-sha384.

	* hmac-sha224.c: New file.

2010-03-26  Niels Möller  <nisse@lysator.liu.se>

	* testsuite/hmac-test.c (HMAC_TEST): New macro.
	(test_main): Use HMAC_TEST for the md5 and sha1 tests, and add
	test vectors from Daniel Kahn Gillmor.

	* testsuite/Makefile.in (TS_NETTLE_SOURCES): Added sha224-test.c.

	* Makefile.in (nettle_SOURCES): Added sha224-meta.c and
	write-be32.c.
	(DISTFILES): Added nettle-write.h.

	* sha.h: Added declarations for sha224. Some are aliases for the
	corresponding sha256 definition.

	* sha256.c (sha256_digest): Use _nettle_write_be32.
	(sha224_init): New function.
	(sha224_digest): New function.

	* sha1.c (sha1_digest): Use _nettle_write_be32.

	* nettle-internal.h (NETTLE_MAX_HASH_BLOCK_SIZE)
	(NETTLE_MAX_HASH_DIGEST_SIZE): Increased, to take sha512 into
	account.

	* nettle-write.h: New file.

	* write-be32.c (_nettle_write_be32): New file, new function.

	* sha224-meta.c: New file.

2010-03-25  Niels Möller  <nisse@lysator.liu.se>

	* hmac-sha384.c: New file.

	* testsuite/sha224-test.c: New file.

	* testsuite/md4-test.c (test_main): More test vectors, provided by
	Daniel Kahn Gillmor.
	* testsuite/md5-test.c (test_main): Likewise.
	* testsuite/sha1-test.c (test_main): Likewise.
	* testsuite/sha256-test.c (test_main): Likewise.
	* testsuite/sha384-test.c (test_main): Likewise.
	* testsuite/sha512-test.c (test_main): Likewise.

	* configure.ac: Bumped version numbers. Package version
	nettle-2.1, library versions libnettle.so.3.1, libhogweed.so.2.0.

	* examples/nettle-benchmark.c (main): Benchmark sha384.

	* testsuite/Makefile.in (TS_NETTLE_SOURCES): Added sha384-test.c.

	* testsuite/sha384-test.c: New file.

	* Makefile.in (nettle_SOURCES): Added sha384-meta.c.

	* sha384-meta.c: New file.

	* sha.h: Added declarations for sha384. Some are aliases for the
	corresponding sha512 definition.

	* sha512.c (sha512_write_digest): New function.
	(sha512_digest): Use it.
	(sha384_init): New function.
	(sha384_digest): New function.

2010-03-24  Niels Möller  <nisse@lysator.liu.se>

	* sha512.c: (sha512_digest): Simplified handling of any final
	partial word of the digest.

	* sha512.c: Reorganized to use _nettle_sha512_compress.

	* sha512-compress.c (_nettle_sha512_compress): Compression
	function extracted from sha512.c to a new file.

	* Makefile.in (nettle_SOURCES): Added sha256-compress.c and
	sha512-compress.c.

	* sha256.c: Reorganized to use _nettle_sha256_compress.

	* sha256-compress.c (_nettle_sha256_compress): Compression
	function extracted from sha256.c to a new file.

	* examples/nettle-benchmark.c (main): Benchmark sha512.

	* rsa-keygen.c (rsa_generate_keypair): Ensure that bit size of e
	is less than bit size of n, and check for the unlikely case p = q.

	* rsa.h (RSA_MINIMUM_N_OCTETS, RSA_MINIMUM_N_BITS): Reduced, to
	correspond to pkcs#1 encryption of single byte messagees.

	* pgp-encode.c (pgp_put_rsa_sha1_signature): Check return value
	from rsa_sha1_sign.
	* rsa-compat.c (R_SignFinal): Likewise.

	* rsa-md5-sign.c (rsa_md5_sign): Check and propagate return value
	from pkcs1_rsa_md5_encode.
	(rsa_md5_sign_digest): Check and propagate return value from
	pkcs1_rsa_md5_encode_digest.
	* rsa-md5-verify.c (rsa_md5_verify): Check return value from
	pkcs1_rsa_md5_encode.
	(rsa_md5_verify_digest): Check return value from
	pkcs1_rsa_md5_encode_digest.
	* rsa-sha1-sign.c: Analogous changes.
	* rsa-sha1-verify.c: Analogous changes.
	* rsa-sha256-sign.c: Analogous changes.
	* rsa-sha256-verify.c: Analogous changes.
	* rsa-sha512-sign.c: Analogous changes.
	* rsa-sha512-verify.c: Analogous changes.

	* pkcs1-rsa-md5.c (pkcs1_rsa_md5_encode)
	(pkcs1_rsa_md5_encode_digest): Added return value. Check and
	propagate return value from pkcs1_signature_prefix.
	* pkcs1-rsa-sha256.c (pkcs1_rsa_sha256_encode)
	(pkcs1_rsa_sha256_encode_digest): Likewise.
	* pkcs1-rsa-sha1.c (pkcs1_rsa_sha1_encode)
	(pkcs1_rsa_sha1_encode_digest): Likewise.
	* pkcs1-rsa-sha512.c (pkcs1_rsa_sha512_encode)
	(pkcs1_rsa_sha512_encode_digest): Likewise.

	* pkcs1.c (pkcs1_signature_prefix): Interface change, take both
	the total size and digest size as arguments, and return a status
	code to say if the size was large enough.

	* testsuite/Makefile.in: Added hogweed dependency for the test
	programs.

2010-03-23  Niels Möller  <nisse@lysator.liu.se>

	* testsuite/rsa-test.c (test_main): Test signing with sha512.

	* testsuite/testutils.c (test_rsa_sha512): New function.

	* Makefile.in (hogweed_SOURCES): Added pkcs1-rsa-sha512.c,
	rsa-sha512-sign.c and rsa-sha512-verify.c.

	* rsa.h: Added prototypes for sha512-related functions.
	(RSA_MINIMUM_N_OCTETS, RSA_MINIMUM_N_BITS): Increased.
	* pkcs1.h: Added prototypes for sha512-related functions.

	* rsa-sha512-verify.c: New file.
	* rsa-sha512-sign.c: New file.
	* pkcs1-rsa-sha512.c: New file.

2010-03-22  Niels Möller  <nisse@lysator.liu.se>

	* Makefile.in (nettle_SOURCES): Added hmac-sha512.c.

	* testsuite/hmac-test.c (test_main): Added test cases for
	hmac-sha512.

	* hmac.h: Declare functions sha512-related functions.
	* hmac-sha512.c (hmac_sha512_set_key): New file.

	Basic sha512 support.
	* testsuite/Makefile.in (TS_NETTLE_SOURCES): Added sha512-test.c.
	* testsuite/sha512-test.c: New file.

	* macros.h (READ_UINT64, WRITE_UINT64): New macros.

	* Makefile.in (nettle_SOURCES): Added sha512.c and sha512-meta.c.
	* sha.h: Added sha512-related declarations.
	* nettle-meta.h: Likewise.
	* sha512-meta.c: New file.
	* sha512.c: New file.

2010-03-06  Niels Möller  <nisse@lysator.liu.se>

	* Makefile.in (distdir): Include x86_64 assembler files.

2010-01-20  Niels Möller  <nisse@lysator.liu.se>

	* configure.ac: Check for mpz_powm_sec.

2010-01-13  Niels Möller  <nisse@lysator.liu.se>

	* Makefile.in ($(LIBHOGWEED_FORLINK)): Depend on
	$(LIBNETTLE_FORLINK).

	* configure.ac (LIBHOGWEED_LIBS): Added -lnettle -lgmp for the
	default case. Follows debian, and also makes dlopen of
	libhogweed.so work, without having to use RTLD_GLOBAL.
	(LIBHOGWEED_LINK): Added -L., to find our libnettle.so.

2009-10-21  Niels Möller  <nisse@lysator.liu.se>

	* tools/Makefile.in (pkcs1-conv$(EXEEXT)): Added dependency on
	../libhogweed.a.

2009-10-19  Niels Möller  <nisse@lysator.liu.se>

	* tools/pkcs1-conv.c: Updated for dsa/der interface change.

	* der2dsa.c (dsa_public_key_from_der_iterators): Split into two
	new functions...
	(dsa_params_from_der_iterator): New function.
	(dsa_public_key_from_der_iterator): New function.
	(dsa_openssl_private_key_from_der_iterator): Renamed, was
	dsa_private_key_from_der_iterator.
	(dsa_openssl_private_key_from_der): Likewise.
	* dsa.h: Corresponding changees to prototypes and #defines.

2009-10-12  Niels Möller  <nisse@lysator.liu.se>

	* sexp-format.c: Removed conditioning on HAVE_LIBGMP.

	* tools/pkcs1-conv.c: Support for DSA keys, contributed by Magnus
	Holmgren.

	* Makefile.in (hogweed_SOURCES): Added dsa2sexp.c and der2dsa.c.

	* der2dsa.c: New file, contributed by Magnus Holmgren.
	* dsa2sexp.c: Likewise.
	* dsa.h: Added prototypes.

	* configure.ac (LIBHOGWEED_MINOR): Bumped libhogweed minor
	version, now it's 1.1.

	* testsuite/rsa2sexp-test.c (test_main): Updated testcase for
	"rsa-pkcs1".

2009-10-11  Niels Möller  <nisse@lysator.liu.se>

	* rsa2sexp.c (rsa_keypair_to_sexp): Changed default algorithm name
	to "rsa-pkcs1".

2009-09-20  Niels Möller  <nisse@lysator.liu.se>

	* x86/sha1-compress.asm: Improved performance by 17% on AMD K7,
	by letting loopmix scramble the instruction order.

2009-09-15  Niels Möller  <nisse@lysator.liu.se>

	* x86/sha1-compress.asm: Cleanup, removing old cruft. Slight
	improvement to ROUND_F1_NOEXP. Slight reduction of
	dependency-chains.

2009-08-25  Niels Möller  <nisse@lysator.liu.se>

	* x86/sha1-compress.asm: Eliminated tmp variable for f3 rounds.

	* examples/nettle-benchmark.c (bench_sha1_compress): New function,
	for precise benchmarking of the compression function.

2009-06-08  Niels Möller  <nisse@lysator.liu.se>

	* Released nettle-2.0.

2009-06-04  Niels Möller  <nisse@lysator.liu.se>

	* configure.ac: Set version to 2.0

2009-05-30  Niels Möller  <nisse@lysator.liu.se>

	* Makefile.in (.texinfo.info): Don't use a temporary output file
	$@T, trust makeinfo to remove output file on errors.

2009-05-19  Niels Möller  <nisse@lysator.liu.se>

	* nettle.texinfo: Changed license to public domain.

2009-05-11  Niels Möller  <nisse@lysator.liu.se>

	* nettle.texinfo: Fixes from Karl Berry. Added some more index
	terms.

2009-03-06  Niels Möller  <nisse@lysator.liu.se>

	* x86_64/aes-encrypt-internal.asm: Reduced unrolling. Keep state
	in %eax--%edx only.
	* x86_64/aes-decrypt-internal.asm: Likewise.

	* x86_64/aes.m4 (MOVE_HREG): Deleted, no longer needed.
	(AES_STORE): Reduced offsets.
	(AES_ROUND): Use HREG directly, not MOVE_HREG.

	* x86_64/aes-decrypt-internal.asm: Rearrange register allocation.
	Put SA--SD in %eax--%edx, so the second byte can be accessed as
	%ah-%dh. TD is not needed, SD can be reused. Use the register that
	is saved for the outer loop counter, getting it off the stack.
	* x86_64/aes-encrypt-internal.asm: Likewise.

	* x86_64/aes.m4 (HREG, MOVE_HREG): New macros.
	(XREG): Fixed bug in handling of %r8 and %r9.
	(AES_ROUND): Use MOVE_HREG.

2009-02-10  Niels Möller  <nisse@lysator.liu.se>

	* base16-meta.c (base16_encode_update_wrapper): Mark ctx argument
	as UNUSED.

	* testsuite/sexp-conv-test: Updated testcases for improved
	handling of comments.

	* tools/sexp-conv.c (sexp_convert_item): Use sexp_put_soft_newline
	to terminate comments, and modify indentation for the case that a
	list starts with a comment.

	* tools/output.c (sexp_output_init): Initialize soft_newline.
	(sexp_put_raw_char): Clear soft_newline.
	(sexp_put_newline): Check and reset soft_newline.
	(sexp_put_soft_newline): New function.

	* tools/output.h (struct sexp_output): Removed union with single
	element, and updated all users. New attribute soft_newline.

2008-12-22  Niels Möller  <nisse@lysator.liu.se>

	* Makefile.in ($(des_headers)): Create files in $(srcdir).

2008-11-28  Niels Möller  <nisse@lysator.liu.se>

	* testsuite/cxx-test.cxx: Include <cstdio>.

2008-11-22  Niels Möller  <nisse@lysator.liu.se>

	* yarrow256.c (yarrow256_fast_reseed): Set ctx->seeded = 1, so
	that it is set if and only if the aes context has been initialized
	with aes_set_encrypt_key.
	(yarrow256_seed): No need to set ctx->seeded here.
	(yarrow256_update): Likewise.

2008-11-04  Niels Möller  <nisse@lysator.liu.se>

	* examples/next-prime.c (main): Avoid using gmp_fprintf, to stay
	compatible with gmp-3.1.

2008-11-01  Niels Möller  <nisse@lysator.liu.se>

	* nettle.texinfo: Updated for 2.0. New section on linking.

	* nettle-types.h, nettle-meta.h: Moved all typedefs for function
	types to nettle-types.h. Use non-pointer types, so that the types
	can be used to declare functions. Updated all users.

2008-10-31  Niels Möller  <nisse@lysator.liu.se>

	* testsuite/yarrow-test.c (test_main): Updated for seed file
	changes.

	* sha-example.c (display_hex): Use %02x, not %2x.

2008-10-30  Niels Möller  <nisse@lysator.liu.se>

	* tools/sexp-conv.c (main): Fixed file locking.

2008-10-25  Niels Möller  <nisse@lysator.liu.se>

	* configure.ac: Set version to 2.0rc1.

	* examples/Makefile.in (next-prime$(EXEEXT)): Added -lnettle to
	linker.

2008-10-24  Niels Möller  <nisse@lysator.liu.se>

	* sha256.c (ROUND): Simplified macro.

	* yarrow256.c (yarrow256_fast_reseed): Renamed (was
	yarrow_fast_reseed) and made non-static. Don't generate seed file
	here, let the application use yarrow256_random instead.
	(yarrow256_slow_reseed): Renamed (was yarrow_slow_reseed) and made
	non-static.
	(yarrow256_force_reseed): Deleted function, use
	yarrow256_slow_reseed instead. For backwards compatibility,
	yarrow.h defines yarrow256_force_reseed as an alias for that
	function.

	* yarrow.h (struct yarrow256_ctx): Deleted seed_file buffer.

2008-09-17  Niels Möller  <nisse@lysator.liu.se>

	* x86/arcfour-crypt.asm: Improved loop logic, and unrolled
	loop twice. Gave a modest speedup.

2008-09-15  Niels Möller  <nisse@lysator.liu.se>

	* yarrow256.c (yarrow256_seed): Disallow length == 0.

	* base64-decode.c (decode_table): Added vertical tab (VT) and form
	feed (FF) as white space characters.

	* x86_64/aes-decrypt-internal.asm: New file.

2008-09-13  Niels Möller  <nisse@lysator.liu.se>

	* x86/aes-encrypt-internal.asm: Replaced pushl and popl in the
	loop with movl.	Eliminated redundant movl.
	* x86/aes-decrypt-internal.asm: Likewise.

	* x86_64/aes.m4: New file.

	* x86/aes-encrypt-internal.asm: Updated for AES_FINAL_ROUND. Only
	three times through the substitution loop.
	* x86/aes-decrypt-internal.asm: Likewise.
	* x86_64/aes-encrypt-internal.asm: Likewise.

	* x86/aes.m4 (AES_FINAL_ROUND): Do the substitution on the least
	significant byte here.

	* x86/aes-encrypt-internal.asm: Updated use of AES_SUBST_BYTE. USe
	decl for outer loop.
	* x86/aes-decrypt-internal.asm: Likewise.

	* x86/aes.m4 (LREG, HREG): New macros.
	(AES_SUBST_BYTE): Take state registers as argument. Use LREG to
	get the corresponding byte register.
	(AES_ROUND): Use movzbl together with LREG and HREG.
	(AES_SUBST_BYTE): Likewise.

2008-09-10  Niels Möller  <nisse@lysator.liu.se>

	* x86_64/sha1-compress.asm: Avoid using registers %rbx and %rbp,
	which must be preserved.

2008-09-08  Niels Möller  <nisse@lysator.liu.se>

	* Makefile.in (stamp-h.in): Use $(AUTOHEADER).

	* x86_64/sha1-compress.asm: New x86_64 assembler, based on the x86
	version.

	* configure.ac (asm_path): Set up asm_path for x86_64.

	* x86_64/machine.m4: New file, new directory.

2008-08-28  Niels Möller  <nisse@lysator.liu.se>

	* examples/eratosthenes.c (main): Rewrote block-wise sieving to
	use less memory. New options -s and -v.

2008-08-27  Niels Möller  <nisse@lysator.liu.se>

	* testsuite/sexp-conv-test (print_raw, print_nl): Use printf.
	Updated testcases with comments; comments are now preserved.

	* tools/sexp-conv.c (sexp_convert_item): Keep comments in advanced
	output.
	(parse_options): New --lock option.
	(main): Optionally lock output file.

	* tools/parse.c (sexp_check_token): Removed check for "any" token.
	All callers specify the token they expect.
	(sexp_parse): Pass on comment tokens.

	* tools/output.c (sexp_put_data): Made non-static.

	* tools/input.c (sexp_get_comment): New function.
	(sexp_get_token): Use sexp_get_comment.

	* tools/misc.h (enum sexp_token): Start enumeration with zero, zero
	is no longer used to mean any type. New type SEXP_COMMENT.

	* configure.ac: Check for fcntl file locking.

2008-08-26  Niels Möller  <nisse@lysator.liu.se>

	* Makefile.in (tags-here): Put TAGS file in the source directory.
	* examples/Makefile.in (tags): Likewise.
	* testsuite/Makefile.in (tags): Likewise.
	* tools/Makefile.in (tags): Likewise.

2008-02-29  Niels Möller  <nisse@lysator.liu.se>

	* examples/Makefile.in (SOURCES): Added next-prime.c.

2008-01-05  Niels Möller  <nisse@lysator.liu.se>

	* examples/Makefile.in (TARGETS): Added eratosthenes and next-prime.
	(next-prime, eratosthenes): New rules.
	(nettle-benchmark): Don't rely on $@.

	* examples/eratosthenes.c (find_first_one): Optimized, using
	slightly larger table.
	(main): Use atol, rather than atoi.

	* testsuite/symbols-test: Check symbols also in libhogweed.

	* examples/next-prime.c: New file.
	Deleted code for detailed timing.

	* Makefile.in (hogweed_SOURCES): Added bignum-next-prime.c.
	(DISTFILES): Added prime-list.h.
	(hogweed_OBJS): Removed $(LIBOBJS).

	* bignum-next-prime.c (nettle_next_prime): Renamed function, for
	name space reasons. Was bignum_next_prime. Updated call in
	rsa-keygen.c.
	(primes): Use prime-list.h.
	(nettle_next_prime): Skip Fermat test. Use mpz_millerrabin
	directly, rather than mpz_probab_prime_p, when the former is
	available.

	* bignum.h (nettle_next_prime): New prototype.

	* rsa-keygen.c (bignum_next_prime): Deleted, moved to
	bignum-next-prime.c. Call with a larger prime limit, this improves
	the running time of lsh-keygen by roughly 25%.

	* prime-list.h: List of odd primes < 2^16.

	* configure.ac: Check for sizeof(long).

2008-01-03  Niels Möller  <nisse@lysator.liu.se>

	* examples/nettle-benchmark.c (main): Removed incorrect UNUSED
	from declaration.

	* bignum-next-prime.c: Moved the bignum_next_prime function to a
	separate file.

2007-09-08  Niels Möller  <nisse@lysator.liu.se>

	* sparc64/aes-encrypt-internal.asm: The directory with the aes.m4
	include file was renamed from "sparc" to "sparc32". Updated include.
	* sparc64/aes-decrypt-internal.asm: Likewise.
	* sparc32/aes-encrypt-internal.asm: Likewise.
	* sparc32/aes-decrypt-internal.asm: Likewise.

2007-09-07  Niels Möller  <nisse@lysator.liu.se>

	* examples/read_rsa_key.c: Include stdlib.h.

2007-06-02  Niels Möller  <nisse@lysator.liu.se>

	* Makefile.in: Typo fixes to install targets, spotted by Magnus
	Holmgren.

2007-05-14  Niels Möller  <niels@s3.kth.se>

	* configure.ac: Fixed copy-and-paste errors in shared library
	name setup.

	* config.make.in (LIBNETTLE_SONAME, LIBHOGWEED_SONAME): Define.

	* Makefile.in (libnettle.so, libhogweed.so): Fixed rules.

	* Makefile.in: Split nettle library into two files, libnettle.a
	and libhogweed.a, and similarly for the shared libraries.

	* configure.ac: Bumped nettle so-versions to 3.0. Set hogweed
	so-versions to 1.0. New makefile conditionals IF_SHARED and
	IF_HOGWEED. Renamed WITH_PUBLIC_KEY to WITH_HOGWEED. Deleted
	SHLIBTARGET, SHLIBINSTALL, RSA_EXAMPLES and RSA_TOOLS.

	* config.make.in: Updated for hogweed split.

	* C source files: Don't use WITH_PUBLIC_KEY / WITH_HOGWEED, the
	Makefile sorts out which files should be compiled.

	* pgp.h: Include bignum.h, don't pretend to work without bignums.

	* pgp-encode.c (pgp_put_mpi, pgp_put_public_rsa_key)
	(pgp_put_rsa_sha1_signature): Define unconditionally. Removed the
	checking of HAVE_LIBGMP and WITH_PUBLIC_KEY.

	* examples/io.h: Use WITH_HOGWEED, not WITH_PUBLIC_KEY.
	* examples/io.c (read_rsa_key): Deleted, moved to...
	* examples/read_rsa_key.c: New file, extracted from io.c.

	* examples/Makefile.in: Use IF_HOGWEED instead of RSA_EXAMPLES.
	Link appropriate programs with -lhogweed.
	(SOURCES): Added read_rsa_key.c.

	* tools/Makefile.in (pkcs1-conv): Use IF_HOGWEED, not @RSA_TOOLS@,
	for configuration. Link with -lhogweed.

	* testsuite/testutils.h: Use WITH_HOGWEED, not WITH_PUBLIC_KEY.
	* testsuite/testutils.c: Likewise.

	* testsuite/Makefile.in (TS_NETTLE_SOURCES, TS_HOGWEED_SOURCES):
	Separate test cases using nettle and those also using hogweed.

2007-04-05  Niels Möller  <nisse@lysator.liu.se>

	* Moved in CVS tree. Also renamed directory sparc to sparc32.

2007-02-24  Niels Möller  <nisse@lysator.liu.se>

	* Makefile.in (clean-here): Remove .lib directory.
	(distclean-here): Remove machine.m4.

2006-12-05  Niels Möller  <nisse@lysator.liu.se>

	* configure.ac: AC_PREREQ 2.61, for AC_PROG_MKDIR_P.

	* config.make.in (datarootdir): New directory variable (for
	autoconf-2.61).

2006-11-28  Niels Möller  <nisse@lysator.liu.se>

	* configure.ac: Bumped version to 1.16.

	* Released nettle-1.15.

2006-11-27  Niels Möller  <nisse@lysator.liu.se>

	* NEWS: New entry for nettle-1.15.

	* configure.ac (SHLIBMINOR): Bumped version. Library name is now
	libnettle.so.2.6.

	* sha256.c: Changed copyright notice to use the LGPL.

	* Makefile.in (DISTFILES): Added COPYING.LIB.

	* COPYING.LIB: New file (previously only the plain GPL was
	included in the distribution).

	* nettle.texinfo: Updated vor nettle-1.15.

	* testsuite/rsa-test.c (test_main): Use test_rsa_sha256.
	* testsuite/testutils.c (test_rsa_sha256): New function.

	* testsuite/Makefile.in (DISTFILES): Replaces rfc1750.txt by
	gold-bug.txt.

	* rsa.h (rsa_sha256_sign, rsa_sha256_verify)
	(rsa_sha256_sign_digest, rsa_sha256_verify_digest): New declarations.
	(RSA_MINIMUM_N_OCTETS, RSA_MINIMUM_N_BITS): Increased to
	62 octets and  489 bits, respectively, for supporting sha256.

	* pkcs1.h (pkcs1_rsa_sha256_encode)
	(pkcs1_rsa_sha256_encode_digest): New declarations and name
	mangling symbols.

	* Makefile.in (nettle_SOURCES): Added pkcs1-rsa-sha256.c,
	rsa-sha256-sign.c, rsa-sha256-verify.c.

	* pkcs1-rsa-sha256.c, rsa-sha256-sign.c, rsa-sha256-verify.c: New
	files.

	* COPYING, INSTALL, install-sh, texinfo.tex: Updated files, from
	automake-1.10.

2006-11-27  Niels Möller  <niels@s3.kth.se>

	* tools/Makefile.in (install): Use MKDIR_P to create installation
	directory. Install only one file at a time.

	* Makefile.in (MKDIR_P): Use MKDIR_P for creating installation
	directories.

	* configure.ac: Use AC_PROG_MKDIR_P.

2006-11-24  Niels Möller  <nisse@lysator.liu.se>

	* testsuite/yarrow-test.c (test_main): Use gold-bug.txt as input
	file, instead of rfc1750.txt.

	* testsuite/gold-bug.txt: New test input file for yarrow-test.
	The copyright on this short story by Edgar Allan Poe has expired.

	* testsuite/rfc1750.txt: Deleted file. Debian considers RFC:s
	non-free, and it was expired anyway. Replaced by gold-bug.txt.

2006-11-24  Niels Möller  <niels@s3.kth.se>

	* Almost all header files: Added C++ guards.

	* configure.ac: Test if the system has any C++ compiler.

	* config.make.in (CXX, CXXFLAGS, COMPILE_CXX, LINK_CXX): New variables.

	* testsuite/Makefile.in: New variables TS_C and TS_CXX. Setup for
	compiling the C++ file cxx-test.cxx.

	* testsuite/cxx-test.cxx: New testcase, trying to use nettle from
	a C++ program.

2006-08-28  Niels Möller  <niels@s3.kth.se>

	* index.html: Added section on language bindings.

2006-06-10  Niels Möller  <niels@s3.kth.se>

	* configure.ac: Darwin shared library support, from Grant
	Robinsson.

2006-05-18  Niels Möller  <nisse@lysator.liu.se>

	* src/nettle/x86/aes.asm: Deleted unused file.

	* aes-decrypt.c (_aes_decrypt_table): Deleted the indexing array,
	previously commented out.
	* aes-encrypt-table.c (_aes_encrypt_table): Likewise.

	* Makefile.in (.texinfo.info, .dvi.ps): Use more quotes with
	basename.
	(install-here, install-shared, install-info, install-headers): Use
	plain mkdir, not $(INSTALL) -d.

2006-05-16  Niels Möller  <niels@s3.kth.se>
	Merged from the lsh experimental branch.

2006-04-26  Niels Möller  <nisse@lysator.liu.se>

	* examples/rsa-decrypt.c: Don't include "getopt.h", since it's not used.
	* examples/nettle-benchmark.c: Include "getopt.h".

	* examples/Makefile.in (GETOPT_OBJS): New variable.
	(rsa-keygen, rsa-encrypt, nettle-benchmark): Depend on and link
	with $(GETOPT_OBJS).

	* x86/aes-decrypt-internal.asm: Use ALIGN.
	* x86/aes-encrypt-internal.asm: Likewise.
	* x86/arcfour-crypt.asm: Likewise.
	* x86/md5-compress.asm: Likewise.
	* x86/sha1-compress.asm: Likewise.

	* config.m4.in (ASM_ALIGN_LOG): Substitute.
	* configure.ac (ASM_ALIGN_LOG): Check if .align directive is
	logarithmic.
	* asm.m4 (ALIGN): New macro. Takes a logarithmic argument, and
	expands to a .align directive.

2006-04-21  Niels Möller  <nisse@lysator.liu.se>

	* nettle.texinfo (Public-key algorithms): Say that the public key
	operations are undocumented, not unsupported. Reported by Jeronimo
	Pellegrini.

2006-04-08  Niels Möller  <nisse@lysator.liu.se>

	* tools/pkcs1-conv.c (read_pem): Fixed c99-style declaration.
	Reported by Henrik Grubbström.

2006-01-31  Niels Möller  <niels@s3.kth.se>

	* examples/rsa-verify.c: Fixed typo in usage message.

2005-12-05  Niels Möller  <nisse@lysator.liu.se>

	* configure.ac: Bumped version to 1.15,

	* Released nettle-1.14.

	* NEWS: Updated for 1.14.

	* configure.ac (SHLIBMINOR): Increased minor number. Library
	version is now libnettle.so.2.5, soname still libnettle.so.2.

2005-11-28  Niels Möller  <nisse@lysator.liu.se>

	* config.make.in (INSTALL): Don't substitute INSTALL, INSTALL_DATA
	and friends here, to get a correct a relative filename for
	install-sh when used in tools/Makefile.

	* tools/Makefile.in (INSTALL): Substitute INSTALL, INSTALL_DATA
	and friends here.
	* Makefile.in (INSTALL): Likewise.

2005-11-27  Niels Möller  <nisse@lysator.liu.se>

	* Makefile.in (.texinfo.pdf): New rule. Avoid dependency on
	intermediate .dvi and .ps files.

	* testsuite/Makefile.in (clean): Delete sha1-huge-test.

	* Makefile.in (install-info, install-headers): Don't use $< and
	$?; Solaris make doesn't support them in explicit rules.

2005-11-26  Niels Möller  <nisse@lysator.liu.se>

	* testsuite/Makefile.in: Include .test-rules.make, which contains
	the rules for all the test executables.
	(test-rules): New rule, to update this file.
	(DISTFILES): Added $(EXTRA_SOURCES).

	* testsuite/.test-rules.make: Automatically generated file for
	building the test programs.

2005-11-25  Niels Möller  <nisse@lysator.liu.se>

	* configure.ac: Disable assembler when compiling with rntcl.

	* tools/Makefile.in (pkcs1_conv_SOURCES): New variable.
	(pkcs1-conv): Link with getopt.o and getopt1.o.

	* Makefile.in (aesdata, desdata, shadata): Use explicit rules for
	executables.

	* testsuite/Makefile.in: Use %-rules for building the -test
	executables, in addition to the suffix rules. Hopefully, this
	should make all of GNU make, BSD make and Solaris make happy.
	Use $(EXEEXT) and $(OBJEXT) more consistently.

	* examples/Makefile.in: Use explicit rules for all executable
	targets. Use $(EXEEXT) and $(OBJEXT) more consistently.

2005-11-25  Niels Möller  <niels@s3.kth.se>

	* testsuite/Makefile.in: Avoid using single-suffix rule to build
	executables.

2005-11-24  Niels Möller  <niels@s3.kth.se>

	* Makefile.in (distdir): Use [ -f, not [ -e, since the latter
	is less portable, and not supported by Solaris /bin/sh.

2005-11-23  Niels Möller  <niels@s3.kth.se>

	* testsuite/Makefile.in (DISTFILES): Added teardown-env.
	* testsuite/teardown-env: New file. Delete files created by the
	testsuite.

2005-11-21  Niels Möller  <nisse@lysator.liu.se>

	* testsuite/testutils.c (main): Fixed check for -v option. Spotted
	by Goran K.

2005-11-21  Niels Möller  <niels@s3.kth.se>

	* ctr.h (CTR_CTX, CTR_CRYPT): Fixed bugs, spotted by Goran K.

2005-11-20  Niels Möller  <nisse@lysator.liu.se>

	* Makefile.in (nettle_SOURCES): Added der2rsa.c.

	* testsuite/Makefile.in (TS_SH): Added pkcs1-conv-test.

	* tools/Makefile.in (TARGETS): Added @RSA_TOOLS@.
	(SOURCES): Added pkcs1-conv.c.
	(pkcs1-conv): New rule.

	* tools/pkcs1-conv.c: New program.

	* testsuite/pkcs1-conv-test: New file.

	* examples/rsa-verify-test: Use rsa-sign to create signature.

	* examples/io.c (read_file): Fixed spelling in error message.

	* rsa.h (rsa_public_key_from_der_iterator)
	(rsa_private_key_from_der_iterator, rsa_keypair_from_der): Declare
	functions.

	* der2rsa.c: New file.

	* der-iterator.c (asn1_der_iterator_init): Initialize length and
	data.
	(asn1_der_iterator_next): Support for lengths >= 0x80.
	(asn1_der_decode_constructed_last, asn1_der_decode_bitstring)
	(asn1_der_decode_bitstring_last): New functions.
	(asn1_der_get_bignum): Check for non-mininal encodings.

	* configure.ac (RSA_TOOLS): New substituted variable. Includes
	pkcs1-conv, when public-key support is enabled.

	* bignum.h (nettle_asn1_der_get_bignum): Include nettle_-prefix in
	declaration.

	* asn1.h: Added name mangling defines, and a few new declarations.

2005-11-13  Niels Möller  <nisse@lysator.liu.se>

	* Makefile.in (nettle_SOURCES): Added der-iterator.c.
	(HEADERS): Added asn1.h.

	* bignum.h (asn1_der_get_bignum): Declare function.

	* der-iterator.c: New file.
	* asn1.h: New file.

2005-11-07  Niels Möller  <nisse@lysator.liu.se>

	* examples/nettle-benchmark.c: Check HAVE_UNISTD_H.

	* examples/Makefile.in (TARGETS): Use $(EXEEXT).
	* tools/Makefile.in (TARGETS, sexp-conv, nettle-lfib-stream): Likewise.

	* configure.ac: Use $host_cpu, not $host, when setting up the
	assembler path. Use $host_os, not uname, when setting up shared
	library flags.

	* Makefile.in (des.$(OBJEXT)): Use OBJEXT.

	* config.guess, config.sub: In the CVS tree, moved files to the
	lsh top-level directory.

2005-10-23  Niels Möller  <nisse@lysator.liu.se>

	* sparc64/arcfour-crypt.asm: New file, almost the same as
	sparc/arcfour-crypt.asm.

	* examples/nettle-benchmark.c (display): Use two decimal places.

	* sparc/arcfour-crypt.asm: Reorganized. Main loop unrolled four
	times. Uses aligned 32-bit write accesses at DST. Still uses 8-bit
	read accesses at SRC; could be improved int he case that SRC and
	DST have compatible alignment.

2005-10-19  Niels Möller  <niels@s3.kth.se>

	* testsuite/arcfour-test.c (test_main): New testcase with 512
	bytes of data.

2005-10-19  Niels Möller  <nisse@lysator.liu.se>

	* sparc/arcfour-crypt.asm: Fixed bug, spotted by Mikael Kalms. We
	must order the store at [CTX+I] before the load of [CTX+SI+SJ].

2005-10-18  Niels Möller  <nisse@lysator.liu.se>

	* sparc/arcfour-crypt.asm: Special unrolled code if SRC and DST
	have compatible alignment. Improves performance by 20%, but I'm
	not sure it's worth the extra complexity.

	* bignum.c (nettle_mpz_from_octets): Removed sign argument. If
	mpz_import is available, define nettle_mpz_from_octets as a macro
	calling mpz_import.
	(nettle_mpz_from_octets): Start by setting x to zero; callers no
	longer need to do that.
	(nettle_mpz_set_str_256_s): New logic for the handling of negative
	numbers. Convert in the same way as for positive numbers, and then
	subtract the appropriate power of two.

2005-10-17  Niels Möller  <nisse@lysator.liu.se>

	* bignum.c (nettle_mpz_from_octets): Improved loop. Removed the
	digit temporary (suggested by Torbjörn Granlund).

	* sparc/arcfour-crypt.asm: Improved instruction scheduling.

	* sparc/arcfour-crypt.asm: Bugfix, use lduh and stuh.

	* sparc/arcfour-crypt.asm: New file.

	* sparc64/aes.asm: Deleted unused file.

	* x86/arcfour-crypt.asm: Use ARCFOUR_I and ARCFOUR_J
	* asm.m4 (ARCFOUR): New struct.

2005-10-17  Niels Möller  <niels@s3.kth.se>

	* aes-internal.h (struct aes_table): Deleted idx and sparc_idx
	arrays.
	* aes-encrypt-table.c (_aes_encrypt_table): Likewise.
	* aes-decrypt.c (_aes_decrypt_table): Likewise.
	* asm.m4 (AES): Likewise

2005-10-16  Niels Möller  <nisse@lysator.liu.se>

	* tools/input.c (sexp_get_char): Use unsigned for the done flag.

	* sparc64/aes-encrypt-internal.asm: Include sparc/aes.m4.
	* sparc64/aes-decrypt-internal.asm: Likewise.

	* sparc64/machine.m4: Use .register pseudo op to say that we use
	%g2 and %g3 as scratch registers.

	* sparc/aes-encrypt-internal.asm: Explicitly include sparc/aes.m4.
	* sparc/aes-decrypt-internal.asm: Likewise.

	* sparc/aes.m4: New file. Moved aes-related macros here...
	* sparc/machine.m4: ... removed aes macros.

	* x86/aes-encrypt-internal.asm: Explicitly include x86/aes.m4.
	* x86/aes-decrypt-internal.asm: Likewise.

	* x86/aes.m4: New file. Moved aes-related macros here, from...
	* x86/machine.m4: ... removed aes macros.

	* sparc64/aes-encrypt-internal.asm: New file.
	* sparc64/aes-decrypt-internal.asm: New file.

	* sparc64/machine.m4: Include the same aes macros used for
	sparc32.
	(BIAS): Define magic stack bias constant.

	* sparc/aes-encrypt-internal.asm, sparc/aes-decrypt-internal.asm:
	Reduced frame size to 104 bytes, since we no longer need wtxt and
	tmp on the stack.

	* sparc/aes.asm: Deleted old aes implementation.

	* sparc/aes-decrypt-internal.asm: New file.

	* sparc/machine.m4: Don't use m4 eval, instead rely on the
	assembler's arithmetic.

	* sparc/machine.m4 (AES_FINAL_ROUND): Better scheduling, by
	interleaving independent operations.

	* sparc/machine.m4 (TMP3): A third temporary register.
	(AES_FINAL_ROUND): Prepared for scheduling.

	* sparc/machine.m4 (AES_ROUND): Deleted unused argument T. Updated
	all calls in aes-encrypt-internal.asm.

	* sparc/machine.m4 (AES_ROUND): New loop invariants T0-T3, to
	avoid the additions of the AES_TABLEx constants in the inner loop.

	* sparc/machine.m4 (AES_ROUND): Better scheduling, by
	interleaving independent operations.

	* sparc/machine.m4 (AES_ROUND): Alternate between using TMP1 and
	TMP2, to prepare for scheduling.

	* sparc/aes-encrypt-internal.asm: Renamed Ti -> Xi.

	* sparc/aes-encrypt-internal.asm: Fixed bugs. Now passes the
	testsuite.

	* sparc/machine.m4 (AES_ROUND, AES_FINAL_ROUND): Bugfixes. Put
	NOPs in the load dely slots.

	* sparc/aes-encrypt-internal.asm: Implemented. Not yet working,
	and not optimized.

	* sparc/machine.m4: Use TMP1 and TMP2, so we don't need to pass
	them as arguments.
	(AES_FINAL_ROUND): New macro.

2005-10-15  Niels Möller  <nisse@lysator.liu.se>

	* configure.ac (OBJDUMP): Substitute the program false if objdump
	is not found.

	* asm.m4 (PROLOGUE): Use TYPE_FUNCTION.

	* config.m4.in: Substitute ASM_TYPE_FUNCTION as TYPE_FUNCTION.

	* configure.ac (ASM_ELF_STYLE): Check for %function and #function,
	but not for @function.
	(ASM_TYPE_FUNCTION): New substituted variable.

	* configure.ac (ASM_ELF_STYLE): Fixed .type foo,@function statement
	used when checking for pseudo operations.

	* sparc/machine.m4 (AES_LOAD, AES_ROUND): Started writing new AES
	macros.

	* sparc/aes-encrypt-internal.asm: New file.

2005-10-14  Niels Möller  <nisse@lysator.liu.se>

	* x86/aes-decrypt.asm, x86/aes-encrypt.asm: Deleted files.

	* x86/aes-decrypt-internal.asm: New file.

	* x86/machine.m4: Changed AES macros, to handle a table register.
	Also take more of the used registers as argument.

	* x86/aes-encrypt-internal.asm: Rewritten to match new interface,
	with the table pointer as an argument. Unlike the old code, this
	should really be position independent.

	* configure.ac: When looking for assembler files, link in
	aes-encrypt-internal.asm and aes-decrypt-internal.asm. Don't look
	for aes.asm, aes-encrypt.asm and aes-decrypt.asm.

	* configure.ac (OBJDUMP): Use AC_CHECK_TOOL to check for objdump.
	(ASM_MARK_NOEXEC_STACK): Use $OBJDUMP when examining the object file.

	* Makefile.in (nettle_SOURCES): Removed aes.c,
	aes-decrypt-table.c. Added aes-decrypt-internal.c and aes-encrypt-internal.c.

	* aes.c, aes-decrypt-table.c: Deleted files.

	* aes-decrypt.c (_aes_decrypt_table): Moved table here, and made
	static.

	* aes-internal.h (_aes_decrypt_table): Don't declare, it's no
	longer globally visible.

	* aes-decrypt-internal.c (_nettle_aes_decrypt): New AES decryption
	function, analogous to _nettle_aes_encrypt.

2005-10-14  Niels Möller  <niels@s3.kth.se>

	* aes-internal.h (AES_ROUND, AES_FINAL_ROUND): New macros.

	* aes-encrypt-internal.c (_nettle_aes_encrypt): New AES encryption
	function, avoiding the table-based indexing.

	* sha1-compress.c: Added debugging code.
	* md5-compress.c: Likewise.

2005-10-13  Niels Möller  <niels@s3.kth.se>

	* config.m4.in (ASM_MARK_NOEXEC_STACK): Use a diversion, to
	substitute the value of ASM_MARK_NOEXEC_STACK at the end of each
	assembler file.

	* configure.ac (ASM_MARK_NOEXEC_STACK): Check if the C compiler
	generates a .note.GNU-stack section. If so, we should do the same
	in our assembler files.

	* sparc64/aes.asm: New file. Copy of sparc/aes.asm, with minor
	changes to the stack frame layout. Patch contributed by Henrik
	Grubbström. Not yet tested.

	* x86/md5-compress.asm: Skip copying of input to the stack, and
	don't allocate space for it.
	(F1): Fixed bug.

	* testsuite/md5-test.c: Document intermediate values for first
	test case.

	* configure.ac (asm_path): Check for sparc64, and use sparc64
	subdirectory. Link in md5-compress.asm, if it exists.

2005-10-13  Niels Möller  <nisse@lysator.liu.se>

	* x86/md5-compress.asm (REF): Fixed calculation of offset.

2005-10-12  Niels Möller  <nisse@lysator.liu.se>

	* x86/machine.m4 (OFFSET): Moved macro, used to be in...
	* x86/sha1-compress.asm (OFFSET): ... removed macro.

	* x86/md5-compress.asm: New file, with first attempt at md5
	assembler. Not yet working.

2005-10-11  Niels Möller  <nisse@lysator.liu.se>

	* Makefile.in (nettle_SOURCES): Added md5-compress.c.

	* md5.c: Reorganized to use _nettle_md5_compress, in analogy with
	sha1.c.

	* md5-compress.c (_nettle_md5_compress): New file and new function.

2005-10-10  Niels Möller  <niels@s3.kth.se>

	* testsuite/Makefile.in (EXTRA_SOURCES, EXTRA_TARGETS): New
	variables, for test cases that are not run by default.

	* testsuite/sha1-huge-test.c (test_main): New test case, with a
	very large sha1 input.

	* testsuite/testutils.c (test_hash_large): New function.

	* sha1.c (sha1_block): Deleted function; inlined where used.
	(SHA1_INCR): New macro for incrementing the block count.

2005-10-06  Niels Möller  <nisse@lysator.liu.se>

	* configure.ac: Bumped version to 1.14.

	* Released nettle-1.13.

	* configure.ac: Check for openssl/aes.h.

	* Makefile.in (distdir): Use a loop to pick up the contents of
	$(DISTFILES) from source and build directories. For some reason,
	$? failed to find stamp-h.in in the source directory.

2005-10-05  Niels Möller  <nisse@lysator.liu.se>

	* x86/aes-decrypt.asm: Use C_NAME(_nettle_aes_decrypt_table) when
	using the AES_SUBST_BYTE macro. Use PROLOGUE and EPILOGUE.
	* x86/sha1-compress.asm: Use PROLOGUE and EPILOGUE.
	* x86/arcfour-crypt.asm: Likewise.
	* x86/aes-encrypt.asm: Likewise.

	* config.m4.in (ELF_STYLE): Substitute configure's ASM_ELF_STYLE.

	* asm.m4 (PROLOGUE, EPILOGUE): New macros, checking the value of
	ELF_STYLE. So far, used and tested only for the x86 assembler
	files, and needed to make the assembler happy both with ELF
	(linux, solaris) and COFF (windows).

	* configure.ac (NM): Use AC_CHECK_TOOL to check for nm.
	(ASM_SYMBOL_PREFIX): Use $NM when examining the object file.
	(ASM_ELF_STYLE): New variable. Set to 'yes' if assembling a file
	with ELF-style .type and .size pseudo ops works.

	* Makefile.in (TARGETS, DISTFILES): Added nettle.pdf.
	(.texinfo.dvi, .dvi.ps, .ps.pdf): New targets, to build nettle.pdf.
	(DOCTARGETS): New variable with targets that shouldn't be deleted
	by make clean.
	(maintainer-clean-here): New target. Deletes generated
	documentation files.

	* nettle.texinfo: Define AUTHOR with accents, when running in TeX
	mode, which doesn't handle latin-1 properly. Set UPDATED-FOR to
	1.13. Updated copyright years, and introduced a COPYRIGHT-YEARS
	symbol. Updated copyright section, to mention assembler
	implementations.
	(Cipher modes): Transformed the Cipher Block Chaining to a section
	Cipher modes, describing both CBC and the new CTR mode.

	* src/nettle/x86/aes_tables.asm: Deleted unused file.

	* x86/aes.asm: Deleted contents. This file is needed just to
	override aes.c, which isn't needed for the x86 implementation.

	* configure.ac (SHLIBMINOR): Increased minor number. Library
	version is now libnettle.so.2.4, soname still libnettle.so.2.

	* examples/nettle-benchmark.c (main): Reordered hash benchmarks.

	* x86/sha1-compress.asm (EXPAND): Use % 16 instead of & 15 to
	compute offsets mod 16, since m4 on FreeBSD 49.RELEASE and NetBSD
	doesn't implement & correctly in eval.

2005-10-03  Niels Möller  <nisse@lysator.liu.se>

	* x86/sha1-compress.asm (OFFSET): New macro.
	(F3): Eliminated a movl.
	(ROUND): New argument, for k. When using F3, it's TMP3, on the
	stack, otherwise, it is kept in TMP2, a register.

2005-10-03  Niels Möller  <niels@s3.kth.se>

	* examples/nettle-openssl.c: Use correct block sizes for openssl
	ciphers.

	* examples/nettle-benchmark.c: Also display cycles per block.

2005-10-02  Niels Möller  <nisse@lysator.liu.se>

	* sha1-compress.c (_nettle_sha1_compress): Updated to new
	interface. Now responsible for byte conversion.

	* x86/sha1-compress.asm (_nettle_sha1_compress): Do byte order
	conversion, and store the input data on the stack. This leaves one
	more register free for other uses.

	* examples/nettle-benchmark.c: Now display cycles/byte, if the -f
	option is used to say what the clock frequency is.

	* sha1.c (sha1_block): Don't convert data from uint8_t to
	uint32_t, that's now the responsibility of _nettle_sha1_compress.

	* sha.h (_nettle_sha1_compress): Changed interface. Second
	argument is now a pointer to the input data in unaligned,
	big-endian form.

2005-09-28  Niels Möller  <niels@s3.kth.se>

	* sha1.c (sha1_final): Call sha1_block, don't call the compression
	function _nettle_sha1_compress directly.

	* nettle-internal.h (nettle_openssl_md5)
	(nettle_openssl_sha1): Declare.

	* examples/nettle-benchmark.c (main): Benchmark openssl md5 and
	sha1.

	* examples/nettle-openssl.c (nettle_openssl_md5)
	(nettle_openssl_sha1): Added glue for openssl hash functions.

	* nettle-internal.h (nettle_openssl_aes128, nettle_openssl_aes192)
	(nettle_openssl_aes256, nettle_openssl_arcfour128): Declare.

	* examples/nettle-benchmark.c: Check WITH_OPENSSL, not
	HAVE_LIBCRYPTO. Benchmark openssl's aes and arcfour code.

	* examples/nettle-openssl.c: Updated openssl des glue to use the
	new openssl des interface. Added glue for arcfour and aes.

2005-09-27  Niels Möller  <nisse@lysator.liu.se>

	* nettle.texinfo (RSA): Improved text about the RSA patent.
	Use @documentencoding ISO-8859-1.

2005-09-07  Niels Möller  <niels@s3.kth.se>

	* tools/sexp-conv.c (parse_options): New option --raw-hash, for
	compatibility with lsh-1.x. Equivalent to --hash.

2005-09-06  Niels Möller  <niels@s3.kth.se>

	* tools/sexp-conv.c (main): With --hash, output a newline after
	each hash.

2005-07-02  Niels Möller  <nisse@lysator.liu.se>

	* testsuite/Makefile.in (TS_SOURCES): Added ctr-test.c.

	* testsuite/testutils.c (test_cipher_ctr): New function.

	* testsuite/ctr-test.c: New file.

	* testsuite/cbc-test.c (test_main): Use static const for msg.

	* Makefile.in (nettle_SOURCES): Added ctr.c.
	(HEADERS): Added ctr.h.
	(HEADERS): Added nettle-types.h.
	(INSTALL_HEADERS): Install nettle-stdint.h.
	(distclean-here): Delete nettle-stdint.h, not nettle-types.h.

	* ctr.c (ctr_crypt): New file, new function.

	* memxor.c (memxor3): New function, suggested by Adam Langley.

	* nettle-internal.h (NETTLE_MAX_CIPHER_BLOCK_SIZE): New constant.

	* nettle.texinfo (Cipher functions): Fixed typo in prototype for
	arctwo_encrypt (noticed by Adam Langley).

	* nettle-meta.h: No longer needs to include cbc.h.

	* cbc.h (nettle_crypt_func): Moved typedef to nettle-types.h.
	(CBC_ENCRYPT, CBC_DECRYPT): Deleted older #if:ed out versions.

	* configure.ac (AX_CREATE_STDINT_H): Use the file name
	nettle-stdint.h, not nettle-types.h.

	* nettle-types.h: New file. Automatically generated declarations
	are now in nettle-stdint.h.

2005-03-17  Niels Möller  <niels@s3.kth.se>

	* config.guess: Support Solaris on x86_64. Fix by Henrik
	Grubbström.

2005-01-03  Niels Möller  <niels@s3.kth.se>

	* examples/io.h: Include RSA declarations only when public key
	algorithms are enabled. Problem reported by Meilof Veeningen
	<meilof@gmail.com>.

2004-12-07  Niels Möller  <nisse@lysator.liu.se>

	* Makefile.in: Install directories, using $(INSTALL) -d, only if
	they don't exist already.

2004-12-05  Niels Möller  <nisse@lysator.liu.se>

	* config.make.in (.PRECIOUS): Reverted earlier change. We need
	.PRECIOUS to stop GNU make from deleting object files for the test
	programs.

2004-12-02  Niels Möller  <nisse@lysator.liu.se>

	* Makefile.in (.SUFFIXES): Moved from Makefile.in to...
	* config.make.in (.SUFFIXES): ... here.	This helps compilation
	with BSD make.
	* testsuite/Makefile.in (.SUFFIXES): Deleted target.

	* config.make.in (.c): Disable default rule for BSD-make.

	* Makefile.in (all check install uninstall)
	(clean distclean mostlyclean maintainer-clean): Don't use the -C
	flag when invoking make, for compatibility with Solaris make.

2004-12-02  Niels Möller  <niels@s3.kth.se>

	* Makefile.in (aesdata, desdata): Commented out the explicit
	targets.
	(shadata): Avoid using $< in non-pattern rule.

2004-12-01  Niels Möller  <nisse@lysator.liu.se>

	* config.make.in: Added a default target.

2004-11-29  Niels Möller  <nisse@lysator.liu.se>

	* testsuite/Makefile.in: Use .$(OBJEXT). Explicitly set .SUFFIXES.

	* Makefile.in: Use .$(OBJEXT).

2004-11-28  Niels Möller  <nisse@lysator.liu.se>

	* tools/Makefile.in (nettle-lfib-stream): Avoid using $< in
	non-suffix rule.

	* Makefile.in (distdir): Handle absolute $distdir.
	Avoid using the GNU extension $^.

	* examples/Makefile.in: Avoid using the GNU extension $^.
	* tools/Makefile.in: Likewise.
	* testsuite/Makefile.in: Likewise.

2004-11-24  Niels Möller  <niels@s3.kth.se>

	* configure.ac: Fixed typo, preventing the creation of dependency
	files.

2004-11-23  Niels Möller  <nisse@lysator.liu.se>

	* Makefile.in: Use DEP_INCLUDE.
	* tools/Makefile.in: Likewise.
	* testsuite/Makefile.in: Likewise.
	* examples/Makefile.in: Likewise.

	* configure.ac (dummy-dep-files): Generate only of dependency
	tracking is enabled.

2004-11-18  Niels Möller  <nisse@lysator.liu.se>

	* Makefile.in (clean-here): The clean target should not delete the
	dependency files. Moved to the distclean target.
	* examples/Makefile.in: Likewise.
	* testsuite/Makefile.in: Likewise.
	* tools/Makefile.in: Likewise.

	* configure.ac (ASM_SYMBOL_PREFIX): Fixed test.
	(dummy-dep-files): Added quotes to sed command.

2004-11-17  Niels Möller  <nisse@lysator.liu.se>

	* testsuite/symbols-test: Try plain nm if nm -g doesn't work.

	* x86/sha1-compress.asm: Use C_NAME for global symbols.
	* x86/aes-encrypt.asm: Likewise.
	* x86/aes-decrypt.asm: Likewise.
	* x86/arcfour-crypt.asm: Likewise.

	* Makefile.in (config.m4): New rule.

	* config.m4.in (C_NAME): New macro.

	* configure.ac (ASM_SYMBOL_PREFIX): Check if global symbols have a
	leading underscore.

2004-11-16  Niels Möller  <nisse@lysator.liu.se>

	* Deleted getopt.c, getopt.h and getopt1.c from the CVS tree. Link
	them from shared copies in lsh/misc instead.

2004-11-14  Niels Möller  <nisse@lysator.liu.se>

	* Makefile.in (DEP_FILES): Try include with only one macro
	argument to be expanted.

	* configure.ac (dummy-dep-files): Create dummy dependency files,
	so that they can be included by the makefiles.

2004-11-13  Niels Möller  <nisse@lysator.liu.se>

	* Makefile.in: Don't use -include, as it's GNU make specific.
	* examples/Makefile.in, tools/Makefile.in, testsuite/Makefile.in:
	Likewise.

	* examples/nettle-openssl.c: Check WITH_OPENSSL, not HAVE_LIBCRYPTO.

	* configure.ac: Check for individual openssl headers blowfish.h,
	cast.h, des.h. Renamed symbol HAVE_LIBCRYPTO to WITH_OPENSSL. New
	configure option --disable-openssl.

2004-11-04  Niels Möller  <nisse@lysator.liu.se>

	* configure.ac: Bumped version to 1.13.

	* Released nettle-1.12.

2004-11-04  Niels Möller  <niels@s3.kth.se>

	* nettle.texinfo (UPDATED-FOR): Bumped to 1.12.

2004-11-02  Niels Möller  <nisse@lysator.liu.se>

	* nettle.texinfo (Cipher functions): Updated AES documentation,
	for aes_set_encrypt_key and aes_set_decrypt_key.
	(UPDATED-FOR): Set to 1.11. I think the manual should be updated
	with all user-visible changes.

	* aclocal.m4 (LSH_DEPENDENCY_TRACKING): Need extra quoting in case
	pattern. (This file really lives in the lsh tree, as
	lsh/acinclude.m4. For a complete ChangeLog, see lsh/Changelog).

2004-10-26  Niels Möller  <nisse@lysator.liu.se>

	* configure.ac: Bumped version to 1.12.

	* Released nettle-1.11.

	* Makefile.in (clean-here): Delete *.s files.
	(PRE_CPPFLAGS): Use this variable, not INCLUDES. Removed
	-I$(srcdir).

	* x86/arcfour-crypt.asm: Use movzbl when extending %cl to 32 bits.

2004-10-24  Niels Möller  <nisse@lysator.liu.se>

	* x86/arcfour-crypt.asm: Reverted the latest two changes; update
	bost src and dst pointers in the loop, and use plain addb when
	updating j. These two previous changes slowed the code down on AMD
	Duron.

2004-10-21  Niels Möller  <nisse@lysator.liu.se>

	* Makefile.in (install-shared): Use $(INSTALL_PROGRAM).

	* configure.ac (SHLIBMINOR): Updated, shared library version is
	now libnettle.so.2.3, soname still libnettle.so.2.

	* Makefile.in (DISTFILES): Added asm.m4.

2004-10-21  Niels Möller  <niels@s3.kth.se>

	* examples/Makefile.in: Deleted all configure-related rules,
	except the one rebuilding this Makefile. One should run make at
	top level if other configure related files change.
	* tools/Makefile.in: Likewise.
	* testsuite/Makefile.in: Likewise.

	* configure.ac: Replaced AC_OUTPUT(list...) with an AC_OUTPUT
	without arguments, and AC_CONFIG_FILES listing the files.

	* Makefile.in: Changed the assembler rules as suffix rules.
	Rewrote the configure-related rules, mostly based on the example
	in the autoconf manual.

2004-10-20  Niels Möller  <nisse@lysator.liu.se>

	* examples/nettle-openssl.c (NCOMPAT): Disable openssl backwards
	compatibility.

	* config.make.in: Insert $(PRE_CPPFLAGS) and $(PRE_LDFLAGS) before
	$(CPPFLAGS) and $(LDFLAGS). This mechanism replaces $(INCLUDES).

	* examples/Makefile.in (PRE_CPPFLAGS, PRE_LDFLAGS): Use these
	flags to get -I.. and -L.. early on the command line.
	* testsuite/Makefile.in: Likewise
	* tools/Makefile.in: Likewise.

2004-10-20  Niels Möller  <niels@s3.kth.se>

	* Makefile.in: In the assembler rules, there's no need to look in
	$(srcdir) for the input file.

	* x86/arcfour-crypt.asm: Reduced inner loop by one instruction, by
	precomputing the offset between src and dst.

	* tools/Makefile.in (.c.$(OBJEXT)): Removed redundant -I.. flag.

	* x86/arcfour-crypt.asm (nettle_arcfour_crypt): Replaced addb ->
	addl + andl $0xff, improving speed on PPro by another 15%.

2004-10-20  Niels Möller  <nisse@lysator.liu.se>

	* tools/Makefile.in (install): Support DESTDIR.
	(uninstall): New target.

	* testsuite/Makefile.in (uninstall): New dummy target.

	* config.sub: Copied from automake-1.8.5.

	* examples/Makefile.in (SOURCES): Added rsa-sign.c and rsa-verify.c.
	(DISTFILES): Added getopt.h.
	(install uninstall): New dummy targets.

	* config.make.in (.PHONY): Added more targets.

	* Makefile.in (.texinfo.info, .texinfo.html): New targets. Added
	support for uninstall and DESTDIR. Various fixes to install and
	distcheck.

	* examples/Makefile.in (INCLUDES): Added -I flags.
	(distdir): Use $^ to refer to the files.
	(distclean): New target.
	* testsuite/Makefile.in: Likewise.
	* tools/Makefile.in: Likewise.

	* Makefile.in (INCLUDES): Need -I flags for VPATH build.
	(clean distclean mostlyclean maintainer-clean): Clean
	subdirectories first.
	(DISTFILES): Added a bunch of files.
	(des_headers): Added desCore rules.
	(install-here): Split off target install-headers, which uses $^ to
	refer to the files.
	(distdir): Use $^ to refer to the files.
	distcheck): Fixes.

	* config.make.in (COMPILE): Add $(INCLUDE) to the line.

2004-10-19  Niels Möller  <nisse@lysator.liu.se>

	Stop using automake. Replaced each Makefile.am with a hand-written
	Makefile.in.
	* configure.ac: New output variable CCPIC_MAYBE. New output file
	config.make. Replaced automake constructions.
	* .bootstrap: Don't run aclocal and automake.
	* config.make.in: New file, with shared Makefile variables and rules.

2004-10-18  Niels Möller  <nisse@lysator.liu.se>

	* x86/arcfour-crypt.asm (nettle_arcfour_crypt): Replace incb ->
	incl + andl, to improve speed on PPro and PII. Suggested by
	Fredrik Olsson.

2004-10-08  Niels Möller  <niels@s3.kth.se>

	* examples/rsa-encrypt-test: Avoid reading and executing a file at
	the same time.
	* examples/setup-env: Likewise.

2004-10-06  Niels Möller  <niels@s3.kth.se>

	* testsuite/symbols-test: Ignore __i686.get_pc_thunk.bx and
	similar symbols.

2004-10-05  Niels Möller  <nisse@lysator.liu.se>

	* twofish.c (q_table): Use a const pointer array.

	* sexp2dsa.c (dsa_keypair_from_sexp_alist): Use a const pointer
	array for the keywords.
	(dsa_signature_from_sexp): Likewise.
	* sexp2rsa.c (rsa_keypair_from_sexp_alist): Likewise.
	(rsa_keypair_from_sexp): Likewise.

	* sexp.c (sexp_iterator_check_types): Use an argument of type
	"const uint8_t * const *" for the types list.
	(sexp_iterator_assoc): Likewise, for the keys list.

	* list-obj-sizes.awk: Fixes to handle multiple .data and .rodata
	sections. Also fixed to handle the last file correctly.

2004-09-23  Niels Möller  <nisse@lysator.liu.se>

	* configure.ac (SHLIBLINK, SHLIBLIBS): On cygwin, linking needs
	-Wl,--whole-archive $(OBJECTS) -Wl,--no-whole-archive $(LIBS).

2004-09-22  Niels Möller  <niels@s3.kth.se>

	* configure.ac: Setup SHLIBFORLINK and friends for cygwin.

	* list-obj-sizes.awk: Strip *_a-prefix from all file names.

	* Makefile.am (libnettle_a_SOURCES): List only .c files. Headers
	moved to noinst_HEADERS.
	(SHLIBOBJECTS): Substitute from libnettle_a_SOURCES, not
	am_libnettle_a_OBJECTS, since the latter includes
	libnettle_a-prefixes with some automake versions.
	(SHLIBSONAME): Check if this name is empty, which is the case on
	cygwin, before using it.

2004-08-31  Niels Möller  <nisse@lysator.liu.se>

	* configure.ac: New command line option --disable-pic. Use
	LSH_CCPIC.

	* Makefile.am (libnettle_a_CFLAGS): Added $(CCPIC), to attempt to
	build also the static library as position independent code.

2004-08-24  Niels Möller  <nisse@lysator.liu.se>

	* des-compat.c (des_cbc_cksum): Pad input with NUL's, if it's not
	an integral number of blocks.

2004-08-24  Niels Möller  <niels@s3.kth.se>

	* testsuite/arctwo-test.c, arctwo.h, arctwo.c
	(arctwo_set_key_ekb): Fixed typo; it should be "ekb", not "ebk".

	Integrated arctwo patch from Simon Josefsson.
	* testsuite/Makefile.am (noinst_PROGRAMS): Added arctwo-test.

	* Makefile.am (libnettleinclude_HEADERS): Added arctwo.h.
	(libnettle_a_SOURCES): Added arctwo.c, arctwo.h and arctwo-meta.c.

	* nettle-meta.h (nettle_arctwo40, nettle_arctwo64)
	(nettle_arctwo64, nettle_arctwo_gutmann128): Declare ciphers.

	* arctwo-meta.c, arctwo.c, arctwo.h, testsuite/arctwo-test.c: New
	files.

	* macros.h (LE_READ_UINT16, LE_WRITE_UINT16): New macros.

2004-08-23  Niels Möller  <nisse@lysator.liu.se>

	* testsuite/md5-test.c (test_main): Added collision, found in 2004.
	(test_main): Added second collision.

2004-08-23  Niels Möller  <niels@s3.kth.se>

	* testsuite/md5-test.c (test_main): Added first half of a
	collision test case.

	* des-compat.c (des_cbc_cksum): Changed input argument to be of
	type const uint8_t * (was const des_cblock *).

	* des-compat.h (const_des_cblock): New bogus type. Disabled use of
	const, for compatibility with openssl.

2004-06-08  Niels Möller  <niels@s3.kth.se>

	* aesdata.c: Renamed log and ilog to gf2_log and gf2_exp.

2004-04-07  Niels Möller  <nisse@lysator.liu.se>

	* aes-set-encrypt-key.c (log, ilog): Deleted unused tables.

	* aes-set-decrypt-key.c (gf2_log, gf2_exp, mult): Renamed tables,
	were log and ilog.

2004-03-20  Niels Möller  <nisse@lysator.liu.se>

	* configure.ac: Use AC_CONFIG_AUX_DIR([.]).

2004-03-18  Niels Möller  <niels@s3.kth.se>

	* examples/io.c (read_file): Display a message if fopen fails.

2004-03-05  Niels Möller  <nisse@lysator.liu.se>

	* Released nettle-1.10.

	* configure.ac (SHLIBMINOR): Shared library version is now 2.2.

2004-03-04  Niels Möller  <nisse@lysator.liu.se>

	* testsuite/symbols-test: Pass -g flag to nm.

2004-03-02  Niels Möller  <nisse@lysator.liu.se>

	* configure.ac: Fixed EXEEXT workaround.

2004-03-02  Niels Möller  <niels@s3.kth.se>

	* configure.ac: Added workaround to get the correct $(EXEEXT)=''
	when compiling with rntcl.

2004-03-02  Niels Möller  <nisse@lysator.liu.se>

	* testsuite/Makefile.am (noinst_PROGRAMS): Put test program list
	here, to let automake add $(EXEEXT).

	* configure.ac (RSA_EXAMPLES): Append $(EXEEXT) to the filenames.

2004-03-01  Niels Möller  <nisse@lysator.liu.se>

	* examples/rsa-keygen.c, examples/rsa-encrypt.c,
	examples/rsa-decrypt.c: Include "getopt.h" instead of <unistd.h>.

	* examples/Makefile.am (rsa_encrypt_SOURCES, rsa_decrypt_SOURCES)
	(rsa_keygen_SOURCES): Added getopt.h, getopt.c and getopt1.c.

	* examples/getopt.h, examples/getopt.c, examples/getopt1.c: New
	files.

	* testsuite/des-compat-test.c: Don't include <unistd.h>.

	* testsuite/testutils.c (main): Don't use getopt. Then we don't
	need to include <unistd.h>.

2004-03-01  Niels Möller  <niels@s3.kth.se>

	* config.guess: Copied from automake-1.8.2. Hacked to recognize
	Windows_NT (and Windows_95 and Windows_98) running on "x86" and
	"686".

	* install-sh: Removed from CVS repository. Let automake supply it.

2004-02-26  Niels Möller  <nisse@lysator.liu.se>

	* nettle-meta.h (nettle_crypt_func): Typedef moved to cbc.h.
	Include cbc.h instead.

	* des-compat.c: Reverted const change, now all the des_key_sched
	arguments are not const. This is also what openssl's interface
	looks like.
	(cbc_crypt_func): Deleted typedef, use nettle_crypt_func instead.

	* cbc.h (nettle_crypt_func): Moved typedef here.
	* cbc.c (cbc_encrypt, cbc_decrypt_internal, cbc_decrypt): Use it
	for typing the f argument. Reverted the const change, for
	compatibility with nettle_crypt_func.

2004-02-25  Niels Möller  <nisse@lysator.liu.se>

	* testsuite/des-compat-test.c: Use des_cblock for typing more of
	the variables. Use const. Got rid of most of the explicit casts.
	Disabled the input/output alignment tests.

	* des.c (des_encrypt, des_decrypt): Use a const context pointer.
	* des3.c (des3_encrypt, des3_decrypt): Likewise.

	* cbc.c (cbc_encrypt, cbc_decrypt): Use a _const_ void *ctx argument.

	* des-compat.c: Use const for all unchanged arguments.
	(des_key_sched): Use a copy of the key if we need to fix the
	parity.

	* testsuite/des-compat-test.c (C_Block, Key_schedule): Deleted
	defines. Deleted some of the explicit casts.

	* des-compat.c (des_cbc_cksum): Dereference DST pointer.

2004-02-25  Niels Möller  <niels@s3.kth.se>

	* pgp.h: Include nettle-types.h.

2004-02-24  Niels Möller  <nisse@lysator.liu.se>

	* testsuite/symbols-test: Allow symbols starting with double
	underscores, like on darwin.

2004-02-17  Niels Möller  <niels@s3.kth.se>

	* Makefile.am: Protected %-rules used for building pure objects,
	and for assembler files, by automake conditionals. Needed for
	makes such as tru64's, which tries to understand %-patterns, but
	doesn't get it right.
	(SUFFIXES): Added .html.
	(.texinfo.html): Rewrote rule to use a traditional suffix target.

	* configure.ac (enable_assembler): Explicitly set
	enable_assembler=no, on architectures where we have no assembler
	files.
	(ENABLE_ASSEMBLER, ENABLE_SHARED): New automake conditionals.

	* testsuite/testutils.c (xalloc): xalloc(0) should work also on
	systems where malloc(0) returns NULL.

2004-02-16  Niels Möller  <niels@s3.kth.se>

	* Makefile.am (%.o: %.asm): Added comment about OSF1 make problem.

2004-02-15  Niels Möller  <nisse@lysator.liu.se>

	* testsuite/testutils.h: #include nettle-types.h instead of
	inttypes.h.

2004-02-12  Niels Möller  <nisse@lysator.liu.se>

	* examples/rsa-encrypt-test: Use -r option when invoking
	rsa-encrypt. Needed for the test to work on systems with no
	/dev/urandom.

2004-02-12  Niels Möller  <niels@s3.kth.se>

	* configure.ac (CPPFLAGS, LDFLAGS): No spaces after -I and -L, as
	some C compilers, in particular True64 cc, don't like that.

2004-02-08  Niels Möller  <nisse@lysator.liu.se>

	* configure.ac: Bumped version number to 1.10.

2004-02-07  Niels Möller  <nisse@lysator.liu.se>

	* Released nettle-1.9.

	* configure.ac (SHLIBMINOR): Bumped, library version is now 2.1.

	* testsuite/sexp-format-test.c: Include bignum.h only if HAVE_LIBGMP.
	* testsuite/rsa-encrypt-test.c: Include rsa.h only if WITH_PUBLIC_KEY.
	* testsuite/pkcs1-test.c: Include pkcs1.h only if WITH_PUBLIC_KEY.

	* pgp-encode.c [!HAVE_LIBGMP]: Kludge around the pgp.h's
	dependency on gmp.h.
	(pgp_put_mpi): Condition on HAVE_LIBGMP.

	* pgp.h: Don't include bignum.h, to make it possible to compile
	the non-bignum parts of pgp-encode.c without bignum support. Needs
	to be fixed properly before the pgp interface is advertised.

	* tools/sexp-conv.c (xalloc): New function.
	(main): Use xalloc.

	* tools/output.c (sexp_put_digest): Use TMP_DECL instead of alloca.

	* testsuite/testutils.c (xalloc): New function. Made all other
	functions use xalloc instead of alloca.

	* examples/rsa-keygen.c (main): Use xalloc for allocation.
	* examples/rsa-encrypt.c (write_bignum): Likewise.
	* examples/rsa-decrypt.c (read_bignum): Likewise.
	* testsuite/yarrow-test.c (open_file): Likewise.
	* testsuite/rsa-encrypt-test.c (test_main): Likewise.
	* testsuite/bignum-test.c (test_bignum): Likewise.

	* examples/nettle-openssl.c: When calling des_key_sched and
	des_ecb_encrypt, cst arguments to (void *). Openssl's typedefs
	des_cblock and const_des_cblock are too broken.

	* examples/nettle-benchmark.c (xalloc): New function. Use instead
	of alloca, for better portability.

	* examples/io.c (xalloc): New function.

	* Makefile.am (nodist_libnettleinclude_HEADERS): nettle-types.h
	should not be distributed.

2004-02-06  Niels Möller  <niels@s3.kth.se>

	* x86/sha1-compress.asm: Rename round -> ROUND.

	* x86/sha1-compress.asm: Store the magic constants on stack.
	Accessing them via %esp should be a little faster than using large
	immediate operands.

	* Makefile.am (EXTRA_DIST, DISTCLEANFILES): Handle
	sha1-compress.asm.

	* configure.ac: Use assembler file sha1-compress.asm if available.

	* x86/sha1-compress.asm (EXPAND): Fixed the rotation part of the
	data expansion.

2004-02-06  Niels Möller  <nisse@lysator.liu.se>

	* x86/sha1-compress.asm: Assembler implementation of
	sha1_compress. (Not yet working).

	* Makefile.am (libnettle_a_SOURCES): Added sha1-compress.c.

	* sha1.c (sha1_transform): Function renamed to sha1_compress, and
	moved to...
	* sha1-compress.c: ... New file.

2004-02-05  Niels Möller  <nisse@lysator.liu.se>

	* examples/rsa-encrypt.c (process_file): Copy the leftover to the
	start of the buffer, when preparing for the final processing.

	* examples/nettle-benchmark.c (bench_hash, time_hash): New functions.
	(main): Benchmark hash functions too.
	(BENCH_BLOCK): Increased 10K.
	(BENCH_INTERVAL): Decreased to 0.25s.

	* examples/nettle-benchmark.c (time_function): Loop around calling
	f, until 1s has elapsed. Returns seconds per call. Updated bench
	functions to not loop themselves.
	(display): Updated MB/s calculation.

	* testsuite/arcfour-test.c (test_main): Use test_cipher_stream.

	* testsuite/testutils.c (test_cipher_stream): New function, that
	tries dividing the input into varying size blocks before
	processing.

	* x86/arcfour-crypt.asm (nettle_arcfour_crypt): Bug fix, half of
	the S array swap was forgotten.
	* arcfour.c (arcfour_stream): Likewise.
	* arcfour-crypt.c (arcfour_crypt): Likewise.

2004-02-05  Niels Möller  <niels@s3.kth.se>

	* x86/arcfour-crypt.asm (nettle_arcfour_crypt): Must store the new
	i, j at the end of the loop.

	* Makefile.am (EXTRA_DIST): Make sure x86 assembler files are
	distributed.
	(DISTCLEANFILES): And that the symlinks and .s files are deleted.

	* x86/aes-encrypt.asm, x86/aes-decrypt.asm, x86/arcfour-crypt.asm:
	Fixed debug information.

	* x86/arcfour-crypt.asm: New file. About three times faster than
	the optimized C code.

	* configure.ac: Use assembler file arcfour-crypt.asm if available.

	* arcfour.c (arcfour_crypt): Moved function too...
	* arcfour-crypt.c (arcfour_crypt): New file.

	* arcfour.c (arcfour_crypt): Optimization suggested by Jonas
	Walldén. Makes arcfour up to 50% faster on x86 and ppc, and
	probably on other architectures as well.

2004-01-31  Niels Möller  <nisse@lysator.liu.se>

	* configure.ac (AX_CREATE_STDINT_H): Also look for uint32_t and
	friends in sys/types.h.

2004-01-11  Niels Möller  <nisse@harpo.hack.org>

	* Makefile.am (libnettleinclude_HEADERS): Added bignum.h,
	memxor.h, pkcs1.h and rsa-compat.h.

	* configure.ac: Bumped version to 1.9.

2004-01-10  Niels Möller  <nisse@harpo.hack.org>

	* Released nettle-1.8.

	* examples/teardown-env: Delete more test files.

	* nettle.texinfo (Hash functions): Documented md2 and md4.

	* configure.ac (SHLIBMAJOR): Bumped to 2.

2004-01-09  Niels Möller  <nisse@harpo.hack.org>

	* examples/rsa-encrypt-test: New testcase.

	* examples/rsa-encrypt.c, examples/rsa-session.h: Expanded the
	comment describing the file format, and moved to rsa-session.h.

	* examples/rsa-decrypt.c (process_file): Finished this function.
	(main): Initialize x. Check the size of the session key after rsa
	decryption.

	* examples/io.c (write_string): Treat short item count as an error.

2004-01-08  Niels Möller  <niels@s3.kth.se>

	* index.html: Added instructions for CVS access.

	* dsa-keygen.c (dsa_nist_gen): Fixed declaration/statement order.

	* rsa-keygen.c (bignum_next_prime): Fixed off-by-one error when
	comparing input to the largest listed prime. General cleanup, as
	prime_limit > 0 always. Use TMP_DECL and TMP_ALLOC.

	* nettle-internal.h (TMP_DECL, TMP_ALLOC): New macros. When alloca
	is unavailable, they work by allocating a fix amount of stack and
	imposing a hard limit on what can be allocated. Updated all users
	of alloca.

2004-01-07  Niels Möller  <nisse@harpo.hack.org>

	* nettle-types.h: New (generated) file, to be used instead of
	including <inttypes.h> directly. Updated all users of inttypes.h.

	* Makefile.am (DISTCLEANFILES, libnettleinclude_HEADERS): Added
	nettle-types.h.

	* configure.ac (AX_CREATE_STDINT_H): Create nettle-types.h.

2003-11-16  Niels Möller  <nisse@harpo.hack.org>

	* yarrow256.c (yarrow256_seed): Use const for the seed_file input.

2003-11-12  Niels Möller  <niels@s3.kth.se>

	* list-obj-sizes.awk: New function for decoding hex values, with a
	new function hex2int. Also implemented calculation of total
	storage, removed the dependence on the .comment section, and use
	the $FILTER environment variable as a regexp for restricting the
	object files that are considered.

2003-09-21  Niels Möller  <nisse@cuckoo.hack.org>

	* testsuite/rsa-encrypt-test.c (test_main): Don't use gmp_printf,
	as it seems it's only available with the newer gmp. Use
	mpz_out_str instead.

2003-09-19  Niels Möller  <niels@s3.kth.se>

	* examples/Makefile.am (EXTRA_DIST): Added rsa-session.h.

	* tools/nettle-lfib-stream.c: New tool, which outputs a sequence
	of pseudorandom (non-cryptographic) bytes, using Knuth's lagged
	fibonacci generator.

	* examples/rsa-decrypt.c: Fixes to get the file to compile. It
	won't work yet.

	* examples/Makefile.am (EXTRA_PROGRAMS): Added rsa-encrypt and
	rsa-decrypt.

	* examples/io.c (write_file): New function.
	(write_string): Simplified error check, it's no real point in
	calling ferror unless we also call fflush.

	* examples/rsa-keygen.c (main): Check return value from
	simple_random.

	* examples/rsa-decrypt.c, examples/rsa-encrypt.c,
	examples/rsa-session.h: New files, demonstrating rsa encryption
	and decryption.

	* configure.ac (RSA_EXAMPLES): Added rsa-encrypt and rsa-decrypt.

2003-09-01  Niels Möller  <nisse@cuckoo.hack.org>

	* testsuite/testutils.c (print_hex): Use const.

2003-08-30  Niels Möller  <niels@s3.kth.se>

	* md2.c, md2.h: Added reference to RFC 1319.
	* md4.c, md4.h: Added reference to RFC 1320

2003-08-26  Niels Möller  <niels@s3.kth.se>

	* Makefile.am: Added md2 and md5 files. Deleted the print-path
	hack.

	* configure.ac: Bumped version to 1.8.

	* testsuite/testutils.c (test_rsa_set_key_1): New function.
	* testsuite/rsa-test.c (test_main): Use it.

	* testsuite/dsa-keygen-test.c: Deleted definition of UNUSED, it's
	now in config.h.
	* testsuite/rsa-keygen-test.c: Likewise.

	* testsuite/Makefile.am (TS_PROGS): Added rsa-encrypt-test,
	md4-test, and md2-test.

	* testsuite/rsa-encrypt-test.c, testsuite/md4-test.c,
	testsuite/md2-test.c: New test cases.

	* nettle-meta.h: Declare nettle_md2 and nettle_md4.

	* md5.c: Reorderd functions, putting md5_final at the end.

	* md2.c, md2.h, md2-meta.c: New files, implemented md2.
	* md4.c, md4.h, md4-meta.c: New files, implemented md4.

2003-08-17  Niels Möller  <nisse@cuckoo.hack.org>

	* desCode.h (des_keymap, des_bigmap): Deleted extern declarations,
	they conficted with the static definition in des.c. Reported by
	Simon Josefsson.

	* des.c (DesSmallFipsEncrypt, DesSmallFipsDecrypt): Moved
	definitions after the definition of the des_kemap array.

2003-08-11  Niels Möller  <nisse@cuckoo.hack.org>

	* rsa-encrypt.c (rsa_encrypt): Bugfix contributed by
	leg@terra.com.br.

2003-06-10  Niels Möller  <niels@s3.kth.se>

	* Makefile.am (EXTRA_DIST): Distribute sha-example.c.

2003-06-05  Niels Möller  <nisse@lysator.liu.se>

	* Makefile.am (DISTCLEANFILES): Delete .s files.

2003-05-27  Niels Möller  <nisse@cuckoo.hack.org>

	* testsuite/symbols-test: And allow symbols that start at the
	beginning of the line, as output by AIX nm.

2003-05-26  Niels Möller  <nisse@cuckoo.hack.org>

	* testsuite/symbols-test: Allow symbols to start with a dot.

2003-05-14  Niels Möller  <niels@s3.kth.se>

	* pgp.h (enum pgp_subpacket_tag): Copied values from RFC 2440.
	Renamed PGP_SUBPACKET_ISSUER to PGP_SUBPACKET_ISSUER_KEY_ID.

2003-05-13  Niels Möller  <nisse@cuckoo.hack.org>

	* pgp.h: Do proper namemangling for pgp_put_public_rsa_key and
	pgp_put_rsa_sha1_signature.

	* pgp-encode.c (pgp_put_mpi): Fixed nettle_mpz_get_str_256 call.

2003-05-12  Niels Möller  <nisse@cuckoo.hack.org>

	* rsa2openpgp.c (rsa_keypair_to_openpgp): Some bugfixes.

	* pgp.h (enum pgp_subpacket_tag): New enum. Definition is bogus
	and needs to be fixed.
	Added forward declarations of structs, and prototypes for
	pgp_put_public_rsa_key and pgp_put_rsa_sha1_signature.

	* pgp-encode.c (pgp_put_mpi): Take a const mpz_t argument. Gugfix,
	use nettle_mpz_get_str_256.
	(pgp_put_public_rsa_key, pgp_put_rsa_sha1_signature):
	Constification. Some bugfixes.

	* Use "config.h", not <config.h>.

	* Reordered includes in most or all .c-files. All should now
	include config.h.

2003-05-12  Niels Möller  <niels@s3.kth.se>

	* configure.ac: Use LSH_FUNC_ALLOCA.

2003-04-25  Niels Möller  <niels@s3.kth.se>

	* Makefile.am (libnettle_a_SOURCES): Added hmac-sha256.c.

	* testsuite/hmac-test.c (test_main): Added tests for hmac-sha256,
	from draft-ietf-ipsec-ciph-sha-256-01.txt.

	* hmac-sha256.c (hmac_sha256_digest): New file.

2003-04-22  Niels Möller  <nisse@cuckoo.hack.org>

	* sha-example.c (display_hex): Simplified by using printf better.

	* nettle.texinfo (Example): Use @verbatiminclude to include the
	example program.

	* sha-example.c: Example program, for inclusion in the manual.
	Fixed bugs reported by Mark Arking.

2003-04-14  Niels Möller  <niels@s3.kth.se>

	* x86/aes-encrypt.asm (nettle_aes_encrypt): Fixed references to
	_nettle_aes_encrypt_table.
	* x86/aes-decrypt.asm (nettle_aes_decrypt): Fixed references to
	_nettle_aes_decrypt_table.

2003-04-12  Niels Möller  <nisse@cuckoo.hack.org>

	* testsuite/Makefile.am (TS_SH): New test case symbols-test.
	(EXTRA_PROGRAMS): Added testutils, as a kludge to
	get automake to track dependencies for testutils.o.

	* x86/aes-encrypt.asm (nettle_aes_encrypt): Renamed function to
	use the nettle_ prefix.
	* x86/aes-decrypt.asm (nettle_aes_decrypt): Likewise.
	* sparc/aes.asm (_nettle_aes_crypt): Likewise.

	* examples/Makefile.am (EXTRA_PROGRAMS): Add "io", as a kludge to
	get automake to track dependencies for io.o.
	(LDADD): Added ../libnettle.a, for the dependency.

	* des-compat.c: Use names with the nettle_ prefix when using
	Nettle's des functions.

	* base16-meta.c (base16_encode_update): Need to undef before
	redefining.

	* New name mangling, to reduce the risk of link collisions. All
	functions (except memxor) now use a nettle_ or _nettle prefix when
	seen by the linker. For most functions, the header file that
	declares a function also use #define to provide a shorter more
	readable name without the prefix.

2003-03-11  Niels Möller  <nisse@cuckoo.hack.org>

	* Released nettle-1.7.

	* configure.ac: Bumped version to 1.7.

	* nettle.texinfo (DSA): New section.
	(RSA): Updated documentation.

2003-03-02  Niels Möller  <nisse@cuckoo.hack.org>

	* examples/nettle-benchmark.c (time_cipher): Don't use GNU C
	non-constant initializers.

2003-02-23  Niels Moller  <nisse@carduelis>

	* configure.ac: Use LSH_GCC_ATTRIBUTES.

2003-02-19  Niels Möller  <nisse@cuckoo.hack.org>

	* acinclude.m4: Deleted file from cvs, use a link to lsh's
	acinclude.m4 instead.

2003-02-16  Niels Möller  <nisse@cuckoo.hack.org>

	* Makefile.am (libnettleinclude_HEADERS): Added macros.h.

	* tools/Makefile.am (EXTRA_DIST): Added getopt.h.

2003-02-14  Niels Möller  <niels@s3.kth.se>

	* Makefile.am (print_path): Added target to print the used PATH,
	for debugging.
	(print-path): Moved dependency to all-local.

2003-02-11  Niels Möller  <niels@s3.kth.se>

	* buffer.c (nettle_buffer_copy): Bug fix, it didn't return any
	value.

2003-02-11  Niels Möller  <nisse@cuckoo.hack.org>

	* testsuite/sexp-format-test.c (test_main): Added test for %( and
	%).

	* sexp-format.c (sexp_vformat): Handle %( and %).

	* realloc.c (nettle_xrealloc): Fixed out-of-memory check.

	* configure.ac (SHLIBMAJOR): Bumped version number to 1.

	* buffer.c (nettle_buffer_init_realloc): New function.
	* buffer-init.c (nettle_buffer_init): Use nettle_buffer_init_realloc.

2003-02-10  Niels Möller  <nisse@cuckoo.hack.org>

	* testsuite/sexp-format-test.c (test_main): New test with tokens
	in the format string.
	(test_main): Test space-searated literals too.

	* rsa2sexp.c (rsa_keypair_to_sexp): New argument ALGORITHM_NAME.
	* examples/rsa-keygen.c (main): Updated call to rsa_keypair_to_sexp.
	* testsuite/rsa2sexp-test.c (test_main): Likewise.

	* sexp-format.c (sexp_vformat): Allow whitespace in format string.

	* rsa2sexp.c (rsa_keypair_to_sexp): Use literals with sexp_format.

	* sexp-format.c (format_string): New function.
	(sexp_vformat): Implemented support for literals in the format
	string.

2003-02-06  Niels Möller  <nisse@lysator.liu.se>

	* testsuite/sexp-conv-test (print_raw, print_nl): New functions.
	The testfunctions use these instead of using echo directly.
	Use the test input '3:"\x' instead of '2:"\', to be friendlier to
	sysv echo.

2003-02-05  Niels Möller  <nisse@lysator.liu.se>

	* des-compat.h (des_set_key): Different name mangling, if this
	file is included, des_set_key should refer to a function that
	behaves like openssl's.

	* des-compat.c (des_key_sched, des_is_weak_key): Use the name
	nettle_des_set_key for referring to Nettle's function.

	* des.h (des_set_key): Name mangling, linker symbols should use a
	"nettle_" prefix, and this one collided with openssl. Perhaps all
	symbols should be mangled in a similar way, but that's for later.

	* configure.ac (LDFLAGS): --with-lib-path should add to LDFLAGS,
	not replace it.

2003-01-30  Niels Möller  <nisse@cuckoo.hack.org>

	* tools/output.c (sexp_put_string): Fixed handling of escapable
	characters. The code generated random escape sequences for
	characters in the 0x10-0x1f range.

	* testsuite/sexp-conv-test: More tests for hex and base64 input
	and output.

2003-01-30  Niels Möller  <niels@s3.kth.se>

	* sexp2bignum.c (nettle_mpz_set_sexp): Call sexp_iterator_next on
	success. That means the iterator argument can't be const.

2003-01-29  Niels Möller  <niels@s3.kth.se>

	* tools/Makefile.am (LDADD): Add libnettle.a, for the dependency.

2003-01-27  Niels Möller  <nisse@cuckoo.hack.org>

	* sexp2dsa.c (dsa_signature_from_sexp): New function.

	RSA renaming. Updated all callers.
	* rsa-sign.c (rsa_private_key_init, rsa_private_key_clear)
	(rsa_private_key_prepare): Renamed functions.
	* rsa.c (rsa_public_key_init, rsa_public_key_clear)
	(rsa_public_key_prepare): Renamed functions.

2003-01-23  Niels Möller  <nisse@cuckoo.hack.org>

	* Makefile.am (libnettle_a_SOURCES): Added new rsa and pkcs1
	files. Removed old rsa_md5.c and rsa_sha1.c.

	* testsuite/Makefile.am (TS_PROGS): Added pkcs1-test.

	* dsa-verify.c (dsa_verify_digest): New function.
	(dsa_verify): Most of the code moved to dsa_verify_digest, which
	is used here.
	* dsa-sign.c (dsa_sign_digest): New function.
	(dsa_sign): Most of the code moved to dsa_sign_digest, which is
	used here.
	* dsa.c (_dsa_hash): Deleted function.

	* rsa_md5.c, rsa_sha1.c: Deleted files, contents spread over
	several files for signing and verification.
	* rsa-sign.c, rsa-sha1-verify.c, rsa-sha1-sign.c,
	rsa-md5-verify.c, rsa-md5-sign.c:  New files.

	* rsa-sha1-verify.c (rsa_sha1_verify_digest): New function.
	* rsa-sha1-sign.c (rsa_sha1_sign_digest):  New function.
	* rsa-md5-verify.c (rsa_md5_verify_digest):  New function.
	* rsa-md5-sign.c (rsa_md5_sign_digest):  New function.
	* rsa-verify.c (_rsa_verify): New file, new function.

	* rsa.c (_rsa_check_size): Renamed from rsa_check_size, and made
	non-static. Private key functions moved to rsa-sign.c.

	* pkcs1.c, pkcs1.h, pkcs1-rsa-md5.c, pkcs1-rsa-sha1.c: New files.
	(pkcs1_signature_prefix): New function.

	* testsuite/pkcs1-test.c: New test.

2003-01-22  Niels Möller  <niels@s3.kth.se>

	* examples/Makefile.am (nettle_benchmark_LDADD): Use
	OPENSSL_LIBFLAGS.

	* configure.ac (OPENSSL_LIBFLAGS): If libcrypto is found, add
	-lcrypto to OPENSSL_LIBFLAGS, not the plain LDFLAGS.

2003-01-20  Niels Möller  <nisse@cuckoo.hack.org>

	* testsuite/Makefile.am (CLEANFILES): Delete test.in, test1.out
	and test2.out.

2003-01-17  Niels Möller  <niels@s3.kth.se>

	* examples/Makefile.am (AM_CPPFLAGS): Use AM_CPPFLAGS instead of
	AM_CFLAGS.
	* testsuite/Makefile.am (AM_CPPFLAGS): Likewise.

2003-01-16  Niels Möller  <niels@s3.kth.se>

	* testsuite/Makefile.am (check): Can't use quotes around
	$(srcdir).

2003-01-14  Niels Möller  <nisse@lysator.liu.se>

	* testsuite/Makefile.am (check): Don't use "run-tests" as a
	target, as it's confused with the file with the same name.

	* .bootstrap: Added missing #! /bin/sh.

2003-01-12  Niels Möller  <nisse@cuckoo.hack.org>

	* buffer.c (nettle_buffer_reset): New function.
	(nettle_buffer_copy): New function.

	* tools/input.c, tools/input.h, tools/output.c, tools/output.h,
	tools/parse.c, tools/parse.h, tools/misc.c, tools/misc.h: Moved
	parts ov sexp-conv.c to separate files

	* tools/sexp-conv.c (sexp_convert_list): Inlined into
	sexp_convert_item.

	* tools/sexp-conv.c (struct sexp_input): Deleted string attribute.
	Changed all related functions to take a struct nettle_buffer *
	argument instead.
	(struct sexp_compound_token): New struct.
	(sexp_compound_token_init, sexp_compound_token_clear): New
	functions.
	(struct sexp_parser): Added a struct sexp_compound_token
	attribute, as a temporary measure.
	(sexp_parse): Take a struct sexp_compound_token * as argument.
	Updated all callers. Simplified handling of display types and
	transport encoding.

	* tools/sexp-conv.c (struct sexp_parser): Renamed struct (was
	struct sexp_parse_state). Added input pointer. Updated users to
	not pass around both parser and input.
	(sexp_check_token): handle token == 0.
	(sexp_parse): Simplified a little by calling sexp_check_token
	unconditionally.

	* tools/sexp-conv.c (sexp_convert_string): Deleted function.
	(sexp_skip_token): Likewise.

	* tools/sexp-conv.c (enum sexp_token): New constant SEXP_DISPLAY.
	Start constants from 1, to keep 0 free for special uses.
	(struct sexp_parse_state): New struct for keeping track of parser
	state.
	(sexp_parse_init): New function.
	(sexp_check_token): New function, replacing sexp_skip_token.
	(sexp_parse): New function.
	(sexp_convert_item): Simplified by using sexp_parse.
	(sexp_convert_list): Use sexp_parse.
	(main): Likewise.

2003-01-08  Niels Möller  <niels@s3.kth.se>

	* tools/sexp-conv.c (parse_options): Initialize prefer_hex.

2003-01-07  Niels Möller  <nisse@cuckoo.hack.org>

	* Makefile.am (des_headers): Refer to the desdata binary using
	$(EXEEXT).

2003-01-01  Niels Möller  <nisse@cuckoo.hack.org>

	* testsuite/sexp-conv-test: New tests for hex and base64 literal
	output.

	* tools/sexp-conv.c (sexp_put_string): Print binary strings using
	either hex or base 64 (in advanced mode).
	(parse_options): Implemented -s hex, for output using hex rather
	than base64.

2002-12-30  Niels Möller  <nisse@cuckoo.hack.org>

	* testsuite/rsa2sexp-test.c: Don't include rsa.h (done by
	testutils.h, if enabled).
	* testsuite/sexp2rsa-test.c: Likewise.

	* rsa-decrypt.c: Make compilation conditional on WITH_PUBLIC_KEY.
	* rsa-encrypt.c: Likewise.
	* rsa-compat.c: Likewise.

2002-12-04  Niels Möller  <niels@s3.kth.se>

	* testsuite/Makefile.am (LDADD): Added path to ../libnettle.a,
	which is redundant except for the dependency.

2002-12-04  Niels Möller  <nisse@cuckoo.hack.org>

	* testsuite/sexp-format-test.c (test_main): Use %0s instead of %z.
	New test for %t.

	* sexp-format.c (format_length_string): Deleted function.
	(format_string): Deleted function.
	(sexp_vformat): New %t specifier, formatting an optional display
	type. Deleted %z specifier. Instead, introduced a new modifier "0"
	that can be used with %s, %l and %t, which says that the data is
	NUL-terminated.

	* rsa2sexp.c (rsa_keypair_to_sexp): Use %0s rather than %z, when
	formatting s-expressions.

	* buffer.c (nettle_buffer_grow): Fixed assertion.

2002-11-22  Niels Möller  <niels@s3.kth.se>

	* buffer.c: Include assert.h.

2002-11-21  Niels Möller  <nisse@cuckoo.hack.org>

	* testsuite/testutils.c (print_hex): Add line breaks.

	* Makefile.am (libnettleinclude_HEADERS): Added realloc.h.
	(libnettle_a_SOURCES): Added buffer-init.c and realloc.c.

	* sexp.c (sexp_iterator_exit_lists): New function, #if:ed out for
	now.

	* desdata.c: Include config.h, to get definition of UNUSED.
	* shadata.c: Likewise.

	* buffer.c (nettle_buffer_grow): New function, replacing
	grow_realloc.
	(nettle_buffer_clear): Rewritten to use buffer->realloc.

	* buffer.h (struct nettle_buffer): Replaced the GROW function
	pointer with a nettle_realloc_func pointer and a
	void *realloc_ctx.
	(NETTLE_BUFFER_GROW): Deleted macro, use function instead.

	* buffer-init.c (nettle_buffer_init): Moved to a separate file.

	* realloc.c (nettle_realloc): New function.
	(nettle_xrealloc): New function.

	* realloc.h (nettle_realloc_func): New typedef.

	* configure.ac: Check for gcc:s __attribute__.

2002-11-16  Niels Möller  <nisse@cuckoo.hack.org>

	* sexp2dsa.c, sexp2rsa.c: (macro GET): Check sign of parsed
	numbers.

	* sexp2bignum.c (nettle_mpz_set_sexp): In the first check against
	limit, added some margin to allow for sign octets.

2002-11-15  Niels Möller  <nisse@cuckoo.hack.org>

	* testsuite/testutils.h (LDATA): Use sizeof instead of strlen. Now
	handles strings including NUL-characters. But works only with
	literals and character arrays, no char pointers.
	(LLENGTH): New macro, computing length the same way as LDATA.

	* testsuite/sexp-test.c (test_main): Test sexp_iterator_get_uint32.

	* testsuite/sexp-format-test.c (test_main): Check that %i and %b
	generate leading zeroes when needed. Check that %b handles
	negative numbers.

	* testsuite/rsa2sexp-test.c (test_main): Updated test, one leading
	zero is needed in the private key expression. In verbose mode,
	print the generated keys.

	* testsuite/sexp2rsa-test.c (test_main): Added a leading zero in
	the private key expression.

	* testsuite/bignum-test.c (test_bignum): Use
	nettle_mpz_init_set_str_256_s.
	(test_size): New function.
	(test_main): Test size computation and formatting of negative
	numbers.

	* sexp2bignum.c (nettle_mpz_set_sexp): Use
	nettle_mpz_set_str_256_s, to handle negative numbers correctly.

	* sexp-format.c (sexp_vformat): For %i, output a leading zero when
	needed to get a correct, positive, sign. For %b, use
	nettle_mpz_sizeinbase_256_s, to handle negative numbers properly.

	* bignum.c (nettle_mpz_sizeinbase_256_s): New function.
	(nettle_mpz_sizeinbase_256_u): New name, was
	nettle_mpz_sizeinbase_256. Updated all callers.
	(nettle_mpz_to_octets): New function.
	(nettle_mpz_get_str_256): Handle negative numbers.
	(nettle_mpz_from_octets): New function.
	(nettle_mpz_set_str_256_u): New name, was nettle_mpz_set_str_256.
	(nettle_mpz_init_set_str_256_u): New name, was
	nettle_mpz_init_set_str_256.
	(nettle_mpz_set_str_256_s): New function, handling negative two's
	complement numbers.
	(nettle_mpz_init_set_str_256_s): And an init variant.

	* sexp.c (sexp_iterator_get_uint32): New function.

2002-11-10  Niels Möller  <nisse@cuckoo.hack.org>

	* testsuite/sexp-conv-test: Use input files without any trailing
	newline character, in order to stress the end of file handling.

	* tools/sexp-conv.c (sexp_get_token_string): Fixed end of file
	handling.
	(sexp_get_string): Fixed end of encoding/end of file handling.
	(parse_options): Check for negative width and complain.

	* tools/sexp-conv.c: Use supplied getopt.
	(werror): New function.
	(sexp_output_hash_init): New function.
	(sexp_put_char): Made base64 linebreaking configurable.
	Implemented hashing.
	(sexp_put_code_start, sexp_put_code_end): Don't output any
	delimiters here.
	(sexp_put_string): Output base64 delimiters.
	(sexp_put_digest): New function.
	(sexp_convert_item): Output transport delimiters.
	(sexp_convert_file): Deleted function, folded with main.
	(parse_options): New function.
	(main): Implemented --hash and --once, needed by lsh-authorize.

	* sexp.h (struct sexp_iterator): New field start.

	* sexp.c (sexp_iterator_subexpr): New function.
	(sexp_iterator_parse): Initialize ITERATOR->start.

	* sexp-format.c (sexp_vformat): Abort if format string contains
	unhandled characters.

2002-11-08  Niels Möller  <niels@s3.kth.se>

	* des-compat.c (des_ecb3_encrypt): Don't use struct initialization
	(c89 doesn't allow non-constant initializers). Reported by James
	Ralston.
	(des_ede3_cbc_encrypt): Likewise.

	* examples/nettle-openssl.c: Moved from the top-level directory.
	Should *not* be included in the nettle library.

2002-11-08  Niels Möller  <nisse@cuckoo.hack.org>

	* testsuite/testutils.c (test_dsa_key): Bugfix for renamed DSA
	constant (noted by James Ralston).

2002-11-07  Niels Möller  <niels@s3.kth.se>

	* testsuite/run-tests: Copied new version rom lsh/src/testsuite.
	This version handles test scripts located in $srcdir.

	* examples/Makefile.am (AM_CFLAGS): We need -I$(top_srcdir).
	* tools/Makefile.am (AM_CFLAGS): Likewise.
	* testsuite/Makefile.am (AM_CFLAGS): Likewise.

2002-11-07  Niels Möller  <nisse@cuckoo.hack.org>

	* Makefile.am (SUBDIRS): Added tools.
	(libnettle_a_SOURCES): Added sexp-transport-format.c,
	sexp2bignum.c, sexp2dsa.c.

	* sexp2dsa.c (dsa_keypair_from_sexp_alist, dsa_keypair_from_sexp):
	New file, new functions.

	* rsa2sexp.c (rsa_keypair_to_sexp): %s -> %z renaming.

	* sexp-transport.c (sexp_transport_iterator_first): Fixed bug,
	length was mishandled.

	* sexp-transport-format.c (sexp_transport_format,
	sexp_transport_vformat): New file, new functions.

	* sexp-format.c (sexp_format): Return length of output. Allow
	buffer == NULL, and only compute the needed length in this case.
	Renamed %s to %z. New format specifiers %s, %i, and %l.
	(sexp_vformat): New function.
	(format_prefix): Rewrote to not use snprintf.

	* sexp2rsa.c (rsa_keypair_from_sexp): New limit argument. Use
	nettle_mpz_set_sexp.

	* dsa-keygen.c (dsa_generate_keypair): Added some newlines to
	progress display. Use DSA_P_MIN_BITS.

	* dsa.h (DSA_MIN_P_BITS): New constant (was DSA_MINIMUM_BITS).
	(DSA_Q_OCTETS, DSA_Q_BITS): New constants.
	(dsa_keypair_from_sexp_alist, dsa_keypair_from_sexp): New
	prototypes.

	* configure.ac: Output tools/Makefile.

	* sexp2bignum.c (nettle_mpz_set_sexp): New file, and new function.
	Moved from sexp2rsa.c:get_value.

	* examples/io.c (read_rsa_key): New limit argument in
	call of rsa_keypair_from_sexp_alist.

	* examples/Makefile.am (noinst_PROGRAMS): Removed sexp-conv.

	* tools/sexp-conv.c: Moved file from examples directory.

	* testsuite/Makefile.am (TS_SH): New variable. Added
	sexp-conv-test.

	* testsuite/testutils.h (LDUP): New macro.

	* testsuite/sexp2rsa-test.c (test_main): New limit argument in
	call of rsa_keypair_from_sexp_alist.

	* testsuite/sexp-test.c (test_main): Added test for lengths with
	more than one digit. Added tests for transport mode decoding.

	* testsuite/sexp-format-test.c (test_main): Added tests for %i and
	%l.

	* testsuite/sexp-conv-test: Moved test from examples directory.
	Updated path to sexp-conv, now in ../tools/sexp-conv.

2002-11-03  Niels Möller  <nisse@cuckoo.hack.org>

	* sexp-format.c, sexp_format.c: Renamed sexp_format.c to
	sexp-format.c.
	* Makefile.am (libnettle_a_SOURCES): Renamed sexp_format.c to
	sexp-format.c.

	* examples/Makefile.am: Don't set CFLAGS or CPPFLAGS explicitly,
	let automake handle that.
	* testsuite/Makefile.am: Likewise.

	* sexp2rsa.c (rsa_keypair_from_sexp_alist): New function.
	(rsa_keypair_from_sexp): Use it.

2002-11-01  Niels Möller  <niels@s3.kth.se>

	* examples/Makefile.am (LDADD): Use -lnettle, instead of an
	explicit filename libnettle.a, so that we will use the shared
	library, if it exists.
	(AM_LDFLAGS): Added -L.., so we can find -lnettle.
	(run-tests): Set LD_LIBRARY_PATH to ../.lib, when running the
	testsuite.
	* testsuite/Makefile.am: Similar changes.

	* Makefile.am (LIBOBJS): Put @LIBOBJS@ into the make variable
	LIBOBJS.
	(CLEANFILES): Delete libnettle.so.
	(clean-local): Delete the .lib linkfarm.
	($(SHLIBFORLINK)): When building libnettle.so, create a link from
	.lib/$SHLIBSONAME. Needed at runtime, for the testsuite.

2002-11-01  Niels Möller  <nisse@lysator.liu.se>

	* configure.ac: Fixed definitions using SHLIBMAJOR and SHLIBMINOR.
	Also AC_SUBST SHLIBMAJOR and SHLIBMINOR. Reported by James
	Ralston.

2002-10-31  Niels Möller  <niels@s3.kth.se>

	* examples/sexp-conv.c(sexp_put_list_start): Deleted function.
	(sexp_put_list_end): Likewise.
	(sexp_put_display_start): Likewise.
	(sexp_put_display_end): Likewise.
	(sexp_puts): Likewise.

	* examples/sexp-conv.c (sexp_get_quoted_string): Deleted function.
	Merged with sexp_get_String.
	(sexp_get_hex_string): Likewise.
	(sexp_get_base64_string): Likewise.
	(sexp_get_string): Do hex and base64 decoding.

	* examples/sexp-conv.c (enum sexp_char_type): New enum, for end
	markers in the input strem.
	(struct sexp_input): Deleted LEVEL attribute. Deleted all usage of
	it.
	(sexp_get_raw_char): Use INPUT->c and INPUT->ctype to store
	results. Deleted OUT argument.
	(sexp_get_char): Likewise. Also removed the
	INPUT->coding->decode_final call, for symmetry.
	(sexp_input_end_coding): Call INPUT->coding->decode_final.
	(sexp_next_char): New function.
	(sexp_push_char): New function.
	(sexp_get_token_char): Deleted function.
	(sexp_get_quoted_char): Simplified. Deleted output argument.
	(sexp_get_quoted_string): Simplified.
	(sexp_get_base64_string): Likewise.
	(sexp_get_token_string): Likewise.
	(sexp_get_string_length): Skip the character that terminates the
	string.
	(sexp_get_token): Cleared upp calling conventions. Always consume
	the final character of the token.
	(sexp_convert_list): Take responsibility for converting the start
	and end of the list.
	(sexp_convert_file): Call sexp_get_char first, to get the token
	reading started.
	(sexp_convert_item): Cleared up calling conventions. Should be
	called with INPUT->token being the first token of the expression,
	and returns with INPUT->token being the final token of the
	expression. Return value changed to void..

	* examples/sexp-conv-test: Added test for transport mode input.

	* examples/sexp-conv.c (sexp_get_char): Use the nettle_armor
	interface for decoding.
	(sexp_input_start_coding): New function.
	(sexp_input_end_coding): New function.
	(sexp_get_base64_string): Rewrote to use sexp_input_start_coding
	and sexp_input_end_coding.
	(sexp_get_token): Generate SEXP_TRANSPORT_START tokens.
	(sexp_convert_list): Lists are ended only by SEXP_LIST_END.
	(sexp_convert_item): Implemented transport mode, using
	sexp_input_start_coding and sexp_input_end_coding.

2002-10-30  Niels Möller  <nisse@cuckoo.hack.org>

	* Makefile.am: Added base16 files.

	* examples/sexp-conv-test: New tests for transport output.

	* examples/sexp-conv.c: Deleted hex functions, moved to Nettle's
	base16 files.
	(struct sexp_output): Represent the current encoding as a
	nettle_armor pointer and a state struct.
	(sexp_output_init): Deleted MODE argument. Now passed to functions
	that need it.
	(sexp_get_char): Updated to new base64 conventions.
	(sexp_get_base64_string): Likewise.
	(sexp_put_raw_char): New function.
	(sexp_put_newline): Use sexp_put_raw_char.
	(sexp_put_char): Use nettle_armor interface for encoding data.
	Use OUTPUT->coding_indent for line breaking, so the INDENT
	argument was deleted.
	(sexp_put_code_start): New function, replacing sexp_put_base64_start.
	(sexp_put_code_end): New function, replacing sexp_put_base64_end.
	(sexp_put_data): Deleted argument INDENT.
	(sexp_puts): Likewise.
	(sexp_put_length): Likewise.
	(sexp_put_list_start): Likewise.
	(sexp_put_list_end): Likewise.
	(sexp_put_display_start): Likewise.
	(sexp_put_display_end): Likewise.
	(sexp_put_string): Likewise. Also changed base64 handling.
	(sexp_convert_string): Deleted argument INDENT. New argument
	MODE_OUT.
	(sexp_convert_list): New argument MODE_OUT.
	(sexp_convert_file): Likewise.
	(sexp_convert_item): Likewise. Also handle output in transport
	mode.
	(match_argument): Simple string comparison.
	(main): Adapted to above changes.

	* testsuite/testutils.c (test_armor): Allocate a larger buffer
	CHECK, to make decode_update happy. Updated to new base64
	conventions.

	* testsuite/base64-test.c (test_main): Fixed overlap test to not
	change the base64 before decoding. Updated to new base64
	conventions.

	* testsuite/Makefile.am (TS_PROGS): Added base16-test.

	* testsuite/base16-test.c: New test.

	* sexp-transport.c (sexp_transport_iterator_first): Updated to new
	conventions for base64_decode_update and base64_decode_final.

	* nettle-meta.h: Updated ascii armor declarations. New declaration
	for nettle_base16.

	* base64-decode.c (base64_decode_single): Return -1 on error.
	Also keep track of the number of padding characters ('=') seen.
	(base64_decode_update): New argument dst_length. Return -1 on error.
	(base64_decode_status):  Renamed function...
	(base64_decode_final): ... to this.

	* base64.h (struct base64_decode_ctx): Deleted STATUS attribute.
	Added PADDING attribute.

	* base16.h, base16-encode.c, base16-decode.c, base16-meta.c: New
	files.

2002-10-28  Niels Möller  <nisse@cuckoo.hack.org>

	* examples/sexp-conv.c (struct hex_decode_ctx): New hex decoding
	functions.
	(sexp_get_raw_char): New function.
	(sexp_get_char): Use sexp_get_raw_char.

2002-10-26  Niels Möller  <nisse@cuckoo.hack.org>

	* examples/sexp-conv.c (sexp_put_length): Bugfix, don't output any
	leading zero.
	(main): Implemented -s option.

	* examples/sexp-conv-test: Test for echo -n vs echo '\c'. Added a
	few tests for canonical output.

2002-10-25  Niels Möller  <niels@s3.kth.se>

	* examples/sexp-conv.c (struct sexp_input): Deleted the mode from
	the state, that should be passed as argument to relevant
	functions. Instead, introduces enum sexp_coding, to say if base64
	coding is in effect.
	(struct sexp_output): Added coding attribute.
	(sexp_put_char): Use output->coding.
	(sexp_put_base64_start): Likewise.
	(sexp_put_base64_end): Likewise.

	* base64-decode.c (base64_decode_single): Simplified, got rid of
	the done variable.

2002-10-25  Niels Möller  <nisse@cuckoo.hack.org>

	* examples/sexp-conv.c (sexp_put_newline): Return void, die on
	error.
	(sexp_put_char, sexp_put_data, sexp_puts, sexp_put_length,
	sexp_put_base64_start, sexp_put_base64_end, sexp_put_string,
	sexp_put_list_start, sexp_put_list_end, sexp_put_display_start,
	sexp_put_display_end, sexp_convert_string, sexp_convert_list,
	sexp_skip_token): Likewise.
	(sexp_convert_item): Die on error.

2002-10-24  Niels Möller  <nisse@cuckoo.hack.org>

	* examples/sexp-conv-test: Doesn't need echo -n anymore.

	* examples/sexp-conv.c (die): New function.
	(struct sexp_input): Deleted field ITEM.
	(sexp_get_char): Die on failure, never return -1.
	(sexp_get_quoted_char): Likewise.
	(sexp_get_quoted_string): Die on failure, no returned value.
	(sexp_get_base64_string): Likewise.
	(sexp_get_token_string): Likewise.
	(sexp_get_string): Likewise.
	(sexp_get_string_length): Likewise.
	(sexp_get_token): Likewise.
	(sexp_convert_string): Adapted to sexp_get_token.
	(sexp_convert_list): Likewise.
	(sexp_convert_file): New function.
	(main): Use sexp_convert_file.

2002-10-23  Niels Möller  <nisse@cuckoo.hack.org>

	* examples/Makefile.am (TS_PROGS): Added sexp-conv-test.

	* examples/sexp-conv.c (sexp_input_init): Initialize input->string
	properly.
	(sexp_get_char): Fixed non-transport case.
	(sexp_get_quoted_char): Fixed default case.
	(sexp_get_token): Loop over sexp_get_char (needed for handling of
	white space). Don't modify input->level. Fixed the code that skips
	comments.
	(sexp_put_char): Fixed off-by-one bug in assertion.
	(sexp_put_string): Fixed escape handling for output of quoted
	strings.
	(sexp_convert_list): Prettier output, hanging indent after the
	first list element.
	(sexp_skip_token): New function.
	(sexp_convert_item): Use sexp_skip_token to skip the end of a
	"[display-type]".

2002-10-22  Niels Möller  <nisse@cuckoo.hack.org>

	* examples/sexp-conv-test: New test program.

	* examples/Makefile.am (noinst_PROGRAMS): Added sexp-conv.

	* examples/sexp-conv.c (sexp_convert_list): New function.
	(sexp_convert_item): New function.
	(main): New function. Compiles and runs now, but doesn't work.

	* base64-decode.c (base64_decode_single): New function.
	(base64_decode_update): Use base64_decode_single.

	* examples/sexp-conv.c: Added output functions.

2002-10-21  Pontus Sköld  <pont@soua.net>

	* base64-encode.c (base64_encode_raw): Fixed null statement
	amongst variable declarations, broke compilation for non C99
	compilers.

2002-10-21  Niels Möller  <nisse@lysator.liu.se>

	* examples/sexp-conv.c: New sexp conversion program.

2002-10-21  Niels Möller  <niels@s3.kth.se>

	* Makefile.am (libnettle_a_SOURCES): Added
	sexp-format-transport.c.

	* sexp-transport.c (sexp_transport_iterator_first): New file and
	function.
	* sexp.h (sexp_transport_iterator_first): Added protoype.

	* sexp.c (sexp_iterator_next): Abort if iterator type is boogus.

2002-10-19  Niels Möller  <nisse@cuckoo.hack.org>

	* testsuite/testutils.c (test_armor): Updated to new armor
	conventions.

	* testsuite/base64-test.c (test_main): Test BASE64_ENCODE_LENGTH
	and BASE64_DECODE_LENGTH. Updated test of base64_encode_raw (used
	to be base64_encode).

	* base64.h (BASE64_ENCODE_LENGTH, BASE64_DECODE_LENGTH): Fixed and
	documented macros.

	* base64-meta.c (base64_encode_length, base64_decode_length): New
	functions, corresponding to the macros with the same name.

	* Makefile.am (libnettle_a_SOURCES): base64.c replaced by
	base64-encode.c and base64-decode.c.

	* pgp-encode.c (pgp_armor): Use new base64 conventions.

	* nettle-meta.h: Updated nettle_armor definitions.

	* base64.h: Major reorganization.

	* base64.c: Deleted file, contents moved to base64-encode.c or
	base64-decode.c.

	* base64-encode.c: New file. New supporting both encode-at-once
	and streamed operation.

	* base64-decode.c: New file.

2002-10-09  Niels Möller  <nisse@cuckoo.hack.org>

	* testsuite/Makefile.am (TS_PROGS): Added dsa-keygen-test.

	* dsa-keygen.c: Call the progress callback only if it's non-NULL.

	* Makefile.am (libnettle_a_SOURCES): Added bignum-random.c and
	dsa-keygen.c.

	* testsuite/testutils.c (test_dsa_key): New function to sanity
	check a dsa keypair.

	* testsuite/dsa-test.c (test_main): Call dsa_test_key.

	* testsuite/dsa-keygen-test.c: New test case.

	* dsa.h (DSA_MINIMUM_BITS): New constant.

	* bignum.h (nettle_mpz_random, nettle_mpz_random_size): Added
	prototypes.

	* dsa-keygen.c: New file.

	* bignum-random.c: New file.
	(nettle_mpz_random): New function, moved from...
	* dsa-sign.c (nettle_mpz_random): ... here. Also changed argument
	ordering and updated callers.

	* bignum-random.c: (nettle_mpz_random_size): New function, renamed
	and moved here from...
	* rsa-keygen.c (bignum_random_size): ... here. Updated all
	callers.

	* testsuite/testutils.c (test_dsa): Needs both public and private
	key as arguments.

	* testsuite/dsa-test.c (test_main): Updated to changes of the
	private key struct.

	* testsuite/Makefile.am (TS_PROGS): Added dsa-test.

	* rsa-decrypt.c (rsa_decrypt): Constification.
	* rsa-encrypt.c (rsa_encrypt): Likewise.
	* rsa.c (rsa_compute_root): Likewise.
	* rsa_md5.c (rsa_md5_sign): Likewise.
	(rsa_md5_verify): Likewise.
	* rsa_sha1.c (rsa_sha1_sign): Likewise.
	(rsa_sha1_verify): Likewise.

	* dsa-verify.c (dsa_verify): Use const for the public key
	argument.

	* dsa-sign.c (dsa_sign): Needs the public key as argument, in
	addition to the private key. Use const.

	* dsa.h (struct dsa_private_key): Don't include the public
	information here.
	* dsa.c (dsa_private_key_init, dsa_private_key_clear): Updated to
	new struct dsa_private_key.

	* dsa-sign.c (dsa_sign): Bugfix, added missing mpz_init call.

	* Makefile.am (libnettle_a_SOURCES): Added dsa files.
	(libnettleinclude_HEADERS): Added dsa.h.

	* testsuite/testutils.c (test_dsa): New function.

	* testsuite/dsa-test.c: New test.

	* dsa.h, dsa.c, dsa-sign.c, dsa-verify.c: New files.

	* nettle-meta.h: Moved the nettle_random_func and
	nettle_progress_func typedefs here...
	* rsa.h: ... from here.

2002-10-07  Niels Möller  <nisse@cuckoo.hack.org>

	* sexp.h (enum sexp_type): Deleted SEXP_START.

	* sexp.c (sexp_iterator_parse): New function, similar to the old
	sexp_iterator_next, but independent of the previous value of the
	iterator->type.
	(sexp_iterator_first): Use sexp_iterator_parse.
	(sexp_iterator_next): Likewise.
	(sexp_iterator_enter_list): Use sexp_iterator_parse. SEXP_START
	not needed anymore.
	(sexp_iterator_exit_list): Likewise.

2002-10-06  Niels Möller  <nisse@cuckoo.hack.org>

	* sexp2rsa.c (get_value): No need to call sexp_iterator_next
	anymore.

	* sexp.c (sexp_iterator_assoc): Advance the iterator to the
	element after a matching tag, before recording it.
	* testsuite/sexp-test.c (test_main): Updated test.

	* testsuite/sexp-test.c (test_main): No need to call
	sexp_iterator_next after sexp_iterator_exit_list.

	* sexp2rsa.c (rsa_keypair_from_sexp): No need to call
	sexp_iterator_next anymore.

	* sexp.c (sexp_iterator_next): Updated to new sexp_iterator_exit_list.
	(sexp_iterator_exit_list): Return with iterator pointing to the
	element after the list.
	(sexp_iterator_check_type): Call sexp_iterator_next before
	returning.
	(sexp_iterator_check_types): Likewise.
	(sexp_iterator_assoc): Rearranged calls of sexp_iterator_next.

	* sexp.c (sexp_iterator_enter_list): Call sexp_iterator_next to
	get to the first element of the list. Updated callers.

	* base64.c (base64_encode_group): New function, used by openpgp
	armoring code.

	* Makefile.am: Added openpgp files.

	* sexp2rsa.c (rsa_keypair_from_sexp): Use sexp_iterator_first.
	* testsuite/sexp-test.c (test_main): Likewise.

	* sexp.c (sexp_iterator_init): Made this function static.
	(sexp_iterator_first): New, friendlier, initialization function.

	* pgp-encode.c: New file. Functions for writing openpgp data
	packets.

	* pgp.h: New file, with pgp related declarations.

	* rsa2openpgp.c (rsa_keypair_to_openpgp): New file, new function.

2002-10-04  Niels Möller  <niels@s3.kth.se>

	* examples/rsa-keygen.c: Use malloc, instead of asprintf.

2002-10-03  Niels Möller  <nisse@cuckoo.hack.org>

	* Released nettle-1.6.

	* NEWS: Note the aes api change.

	* examples/Makefile.am (EXTRA_DIST): Distribute setup-env and
	teardown-env.

2002-10-02  Niels Möller  <nisse@cuckoo.hack.org>

	* examples/rsa-keygen.c (main): Comment on the lax security of the
	private key file.

	* index.html: Added link to mailing list.

2002-10-02  Niels Möller  <niels@s3.kth.se>

	* Makefile.am: Fixed assembler rules, and shared libraries.

	* configure.ac: Fixed the enable-shared option.

2002-10-01  Niels Möller  <nisse@cuckoo.hack.org>

	* configure.ac: New option --enable-shared, and a first attempt at
	building a shared library (*without* using libtool).

	* Makefile.am: A first attempt at rules for building a shared
	libnettle.so.

2002-10-01  Niels Möller  <niels@s3.kth.se>

	* examples/run-tests (test_program): Use basename.

	* examples/teardown-env: Delete some more files.

	* examples/run-tests (test_program): Strip directory part of
	displayed name.

	* examples/Makefile.am (TS_PROGS): New variable. Run tests.

	* examples/io.c (read_file): Bug fix, used to overwrite pointer.

	* examples/rsa-keygen.c (main): Bug fix, private key wasn't
	written properly.

	* testsuite/Makefile.am: Some cleanup of make check.

	* examples/setup-env, examples/teardown-env: Test environment scripts.
	* examples/rsa-verify-test, examples/rsa-sign-test: New test cases.

	* examples/run-tests: New file (copied from lsh testsuite).

	* examples/Makefile.am: Use EXTRA_PROGRAMS and @RSA_EXAMPLES@.

	* examples/rsa-sign.c: No need to include config.h. Use werror
	instead of fprintf.
	* examples/rsa-verify.c: Likewise.
	* examples/rsa-keygen.c: Likewise.

	* examples/io.h: Forward declare struct rsa_public_key and struct
	rsa_private_key, to avoid dependences on config.h.

	* configure.ac (RSA_EXAMPLES): New substituted variable,
	controlling which example programs to build.

	* examples/rsa-verify.c: New example program.

	* examples/rsa-keygen.c: Use functions from io.c.
	* examples/rsa-sign.c: Likewise.

	* examples/Makefile.am (noinst_PROGRAMS): Added rsa-verify.
	(LDADD): Added io.o.

	* configure.ac: New define WITH_PUBLIC_KEY, and new configure flag
	--disable-public-key. Updated rsa-files to check for that, rather
	than for HAVE_LIBGMP.

	* examples/io.c, examples/io.c: New files. Miscellaneous functions
	used by the example programs.

	* base64.h (BASE64_DECODE_LENGTH): Comment fix.

2002-09-30  Niels Möller  <nisse@cuckoo.hack.org>

	* sexp2rsa.c (rsa_keypair_from_sexp): Bugfix: Call
	rsa_prepare_public_key and rsa_prepare_private_key.

	* examples/Makefile.am (noinst_PROGRAMS): Added rsa-sign.

	* examples/rsa-sign.c: New example program.

	* testsuite/base64-test.c (test_main): Test encoding and decoding
	in place.

	* base64.c (base64_encode): Encode from the end of the data
	towards the start, in order to support overlapping areas.
	(base64_encode): Broke out some common code from the switch..

2002-09-30  Niels Möller  <niels@s3.kth.se>

	* sexp_format.c (sexp_format): Don't mix code and declarations.

2002-09-29  Niels Möller  <nisse@cuckoo.hack.org>

	* testsuite/Makefile.am (TS_PROGS): Added buffer-test
	sexp-format-test rsa2sexp-test sexp2rsa-test.


	* testsuite/sexp-test.c (test_main): Updated calls to
	sexp_iterator_assoc.

	* testsuite/testutils.h (MEMEQH): New macro.

	* testsuite/sexp2rsa-test.c: New test.
	* testsuite/sexp-format-test.c: New test.
	* testsuite/rsa2sexp-test.c: New test.
	* testsuite/buffer-test.c: New test.

	* testsuite/testutils.c (test_rsa_key): Copied this function
	from...
	testsuite/rsa-keygen-test.c: ... here.

	* examples/rsa-keygen.c: New file.

	* Makefile.am: Added new source files and headers buffer.h,
	buffer.c, sexp_format.c, sexp2rsa.c, rsa2sexp.c.

	* rsa.h (rsa_keypair_to_sexp, rsa_keypair_from_sexp): New
	prototypes.

	* rsa2sexp.c, sexp2rsa.c: New files.

	* sexp.c (sexp_iterator_assoc): Don't enter the list, associate
	keys within the current list. Still exit the list when done.
	(sexp_iterator_assoc): Represent keys as plain NUL-terminated
	strings.
	(sexp_iterator_check_type, sexp_iterator_check_types): New
	functions.

	* sexp_format.c: New file, implementing an sexp canonical syntax
	formatter.

	* buffer.c, buffer.h: New files, implementing a bare-bones string
	stream.

	* bignum.c (nettle_mpz_sizeinbase_256): New function.

2002-09-28  Niels Möller  <nisse@cuckoo.hack.org>

	* sexp.c (sexp_iterator_assoc): Return 0 for missing or duplicate
	keys. Now passes all the tests.

	* sexp.c (sexp_iterator_simple): Bugfixes. Check earlier that
	length doesn't grow too large.
	(sexp_iterator_next): Skip the current list only if type is
	SEXP_LIST. Handle ')'.
	(sexp_iterator_enter_list): Set type to SEXP_START.
	(sexp_iterator_exit_list): Likewise. Don't skip the ')' here.
	(sexp_iterator_assoc): Bug fix.

	* testsuite/sexp-test.c (test_main): Reordered sexp_iterator_assoc
	tests.

	* nettle.texinfo (Randomness): Documented that yarrow256_init can
	be called with a zero number of sources.

	* testsuite/testutils.h (ASSERT): New macro.

	* testsuite/sexp-test.c: Test sexp parser.

	* Makefile.am (SUBDIRS): Added sexp files.

	* sexp.c, sexp.h: New files, implementing an sexp-parser.

2002-08-27  Niels Möller  <niels@s3.kth.se>

	* Makefile.am (DISTCLEANFILES): make distclean should delete the
	assembler-related symlinks.

2002-08-26  Niels Möller  <nisse@cuckoo.hack.org>

	* Makefile.am (%.o: %.asm): Create an empty (and unused)
	dependency file, to make the make/automake dependency tracking
	happier.

2002-07-18  Niels Möller  <niels@s3.kth.se>

	* examples/nettle-benchmark.c (main): Try openssl's ciphers as
	well, if available.

	* Makefile.am (libnettle_a_SOURCES): Added nettle-openssl.c.

	* nettle-openssl.c: New file.

	* nettle-internal.h: Declare openssl glue ciphers.

	* des-compat.h: Extra name-mangling, to avoid collisions in case a
	program links with both nettle and libcrypto (the nettle-benchmark
	program does).

	* configure.ac: Don't use -ggdb3 with gcc-2.96.
	Check for openssl's libcrypto (for benchmarking).

2002-05-16  Niels Möller  <nisse@cuckoo.hack.org>

	* sparc/aes.asm: Deleted registers i and t3.
	(_aes_crypt): Moved some registers around. We now use input
	registers only for arguments, local registers for loop invariants,
	output registers for temporaries and loop variables, and no global
	registers at all.

	* sparc/aes.asm (AES_FINAL_ROUND): New macro.
	(_aes_crypt): Use AES_FINAL_ROUND for the first word of the final
	round.
	(_aes_crypt): And for the rest of the final round.
	(AES_FINAL_ROUND): Don't update dst, just access it offseted by i.
	(_aes_crypt): Add 16 to dst at the end of the final round.
	(AES_ROUND): Use ldub, not ld + and, to get the third byte
	of wtxt.
	(AES_ROUND): Use ldub, not lduh + and, to get the second
	byte of a word.
	(AES_ROUND): Reordered instructions, so that we can save one
	register.
	(AES_ROUND): Eliminated use of t3.
	(AES_FINAL_ROUND): Eliminated ands.
	(AES_FINAL_ROUND): Reordered, so that we can save one register.
	(AES_FINAL_ROUND): Eliminated t3.
	(AES_LOAD): New macro.
	(_aes_crypt): Unrolled source loop.
	(_aes_crypt): Use AES_LOAD macro.
	(_aes_crypt): Deleted cruft from the old source loop.
	(AES_LOAD): Eliminated t3.

2002-05-15  Niels Möller  <nisse@cuckoo.hack.org>

	* sparc/aes.asm (AES_ROUND): New macro.
	(_aes_crypt): Use AES_ROUND for first word of the
	round function.
	(_aes_crypt): And for the rest of the round function.

	* sparc/aes.asm (_aes_crypt): Deleted a bunch of additions,
	after accessing IDX1.

	* aes-internal.h (struct aes_table): sparc_idx[0] should now
	contain index values shifted by the size of a word, and with 2
	added. This saves some additions in the sparc assembler code.
	Updates aes-encrypt-table.c and aes-decrypt-table.c.

	* sparc/aes.asm (_aes_crypt): Unrolled final loop, preparing for
	optimizations.
	(_aes_crypt): Eliminated i from forst copy of the loop. Some
	cleanup.
	(_aes_crypt): And from second copy.
	(_aes_crypt): And from third.
	(_aes_crypt): And fourth.
	(_aes_crypt): Eliminated updates of i from the loop.
	(_aes_crypt): Access IDX1 and IDX3 through the T pointer, saving
	two registers.

	* aes-internal.h (struct aes_table): Renamed the shift_idx field
	to sparc_idx, as it will be tweaked to improve the sparc code.
	Also reduced its size to [2][4].
	(IDX_FACTOR): Deleted constant.
	* aes-encrypt-table.c (_aes_encrypt_table): Adapted initializer of
	sparc_idx.
	* aes-decrypt-table.c (_aes_decrypt_table): Likewise.
	* asm.m4: Deleted AES_SIDX2, to match struct aes_table.

	* sparc/aes.asm (_aes_crypt): Unrolled the inner loop, preparing
	for optimizations suggested by Marcus Comstedt.
	(_aes_crypt): Eliminated i from the first copy of the inner loop.
	(_aes_crypt): And from the second copy.
	(_aes_crypt): And from the third copy.
	(_aes_crypt): And from the fourth copy.
	(_aes_crypt): Renamed .Linner_loop to .Lround_loop.
	(_aes_crypt): Eliminated the loop variable i from the unrolled
	loop.
	(_aes_crypt): Deleted moves of constants into t2.

2002-05-15  Niels Möller  <niels@s3.kth.se>

	* x86/aes-encrypt.asm (aes_encrypt): Use AES_SUBST_BYTE.
	* x86/aes-decrypt.asm (aes_decrypt): Likewise.
	(aes_decrypt): Use AES_STORE.
	(aes_decrypt): Deleted first xchgl instruction into, permuting the
	AES_ROUND calls instead.
	(aes_decrypt): Likewise for the final round.
	(aes_decrypt): Got rid if the xchgl instruction after the final
	round, folding it into the final round.

	* x86/machine.m4: Renamed AES_LAST_ROUND to AES_FINAL_ROUND.
	Updated users.

	* x86/aes-decrypt.asm (aes_decrypt): Use the AES_LOAD macro.
	(aes_decrypt): Start using AES_ROUND.
	(aes_decrypt): Use AES_LAST_ROUND.

	* x86/aes-decrypt.asm (aes_decrypt): Moved function to a separate
	file...
	* x86/aes.asm: ... from here.

	* x86/aes.asm (aes_decrypt): Use _aes_decrypt_table instead of
	itbl1-4. Commented out the inclusion of aes_tables.asm.
	(aes_decrypt): Use _aes_decrypt_table instead of isbox.


	* x86/aes-decrypt.asm: New file, empty at the start.

	* Makefile.am (libnettle_a_SOURCES): Added aes-decrypt-table.c.

	* aes-decrypt.c (_aes_decrypt_table): Moved from this file...
	* aes-decrypt-table.c (_aes_decrypt_table): ... to a new file.

	* testsuite/aes-test.out: New file, with the output of
	testsuite/aes-test, when aes.c has been compiled with debugging
	printouts of intermediate state.

2002-05-15  Niels Möller  <nisse@cuckoo.hack.org>

	* sparc/aes.asm: (_aes_crypt): Restore %fp at end of function, to
	make %fp available for other uses.

	* sparc/aes.asm: The frame setup was broken. Tried to fix it.
	Reverted to revision 1.70 + minor changes from the head revision.

	* x86/aes-encrypt.asm (aes_encrypt): Use test instead of cmpl $0,.

	* x86/machine.m4 (AES_SUBST_BYTE): New macro.

	* sparc/aes.asm: wtxt needs no register of it's own, as its
	pointed to by %sp. %g5 moved to %l0, the register previously
	allocated for wtxt, so that we stay clean of the reserved %g
	registers.

2002-05-14  Niels Möller  <nisse@cuckoo.hack.org>

	* sparc/aes.asm: Avoid using %g6 and %g7, as they are reserved for
	operating sytem use. Use %i5 and %o7 instead. Also moved %g4 to %g1.
	(_aes_crypt): Allocate only 32 bytes local storage on the stack.
	Calculate wtxt and tmp using offsets from %sp, not %fp.

2002-05-14  Niels Möller  <niels@s3.kth.se>

	* x86/aes-encrypt.asm (aes_encrypt): Replaced first quarter of the
	round function with an invocation of AES_ROUND.
	(aes_encrypt): Similarly for the second column.
	(aes_encrypt): Similarly for the rest of the round function.

	* x86/machine.m4 (AES_ROUND): New macro.

	* x86/aes-encrypt.asm (aes_encrypt): Use AES_LOAD macro.

	* x86/machine.m4 (AES_LOAD): New macro.

	* x86/aes-encrypt.asm (aes_encrypt): Use AES_STORE.

	* x86/machine.m4 (AES_STORE): New macro.

	* x86/aes-encrypt.asm (aes_encrypt): Use the AES_LAST_ROUND macro
	for the first column of the final round.
	(aes_encrypt): Similarly for the second column.
	(aes_encrypt): Similarly for the third and fourth column.

	(aes_encrypt): Deleted xchgl instruction in final round, by
	reordering the second and fourth round.

	* x86/machine.m4 (AES_LAST_ROUND): New macro.

	* x86/aes-encrypt.asm (aes_encrypt): Move code here...
	* x86/aes.asm: ...from here.

	* x86/aes.asm: Use addl and subl, not add and sub. Replaced
	references to dtbl1-4 with references to _aes_encrypt_table.

	* configure.ac (asm_path): Enable x86 assembler.

	* x86/aes.asm (aes_decrypt): Adapted to the current interface.
	Notably, the order of the subkeys was reversed. Single block
	encrypt/decrypt works now.
	(aes_encrypt, aes_decrypt): Added an outer loop, so that we can
	encrypt more than one block at a time.

2002-05-07  Niels Möller  <niels@s3.kth.se>

	* configure.ac: Generate config.m4.

	* x86/aes.asm: Use C for comments, include the tables using
	include_src, and commented out the key setup functions.
	Fixed the processing of the first handling of the round function.
	Now, encryption of a single block works! Multiple blocks, and
	decryption, is still broken.

	* x86/machine.m4: New file (empty).

	* x86/aes-encrypt.asm: New file, empty for now.

	* Makefile.am (%.asm): Added asm.m4, machine.m4 and config.m4 to
	the m4 command line.
	(libnettle_a_SOURCES): Added aes-encrypt-table.c.

	* sparc/aes.asm: No need to include asm.m4, that is taken care of
	by the Makefile.

	* config.m4.in: New file, configuration for asm.m4.

	* asm.m4 (C, include_src): New macros.

	* aes-encrypt-table.c: New file, table moved out from
	aes-encrypt.c.

2002-05-06  Niels Möller  <niels@s3.kth.se>

	* configure.ac (CFLAGS): Don't enable -Waggregate-return.

2002-05-05  Niels Möller  <nisse@lysator.liu.se>

	* configure.ac: Pass no arguments to AM_INIT_AUTOMAKE.

2002-05-05  Niels Möller  <nisse@cuckoo.hack.org>

	* configure.ac: Update for automake-1.6.

	* configure.ac: Renamed file, used to be configure.in.

2002-03-20  Niels Möller  <nisse@cuckoo.hack.org>

	* testsuite/run-tests (test_program): Added missing single quote.

2002-03-20  Niels Möller  <nisse@lysator.liu.se>

	* testsuite/run-tests (test_program): Test the exit status of the
	right process.

2002-03-19  Pontus Sköld  <pont@it.uu.se>

	* testsuite/run-tests: Removed /bin/bashisms to use with /bin/sh.

2002-03-18  Niels Möller  <nisse@cuckoo.hack.org>

	* rsa-keygen.c (rsa_generate_keypair): Output a newline after a
	non-empty line of 'e':s (bad e was chosen, try again).

2002-03-16  Niels Möller  <nisse@cuckoo.hack.org>

	* configure.in (asm_path): AC_CONFIG_LINKS adds $srcdir
	automatically.

2002-03-14  Niels Möller  <nisse@cuckoo.hack.org>

	* sparc/aes.asm, x86/aes.asm: Added copyright notice.

	* Makefile.am (libnettle_a_SOURCES): Added aes-internal.h.
	(EXTRA_DIST): Added assembler files.

	* configure.in (asm_path): Use $srcdir when looking for the files.
	* configure.in (asm_path): For now, disable x86 assembler code.
	Bumped version to 1.6.

2002-02-25  Niels Möller  <nisse@cuckoo.hack.org>

	* sparc/aes.asm (_aes_crypt): Moved increment of src into the
	source_loop. Also fixed stop condition, the loop was run 5 times,
	not 4, as it should.
	(_aes_crypt): Use src directly when accessing the source data,
	don't use %o5.
	(_aes_crypt): Renamed variables in source_loop.
	(_aes_crypt): Changed stop condition in source_loop to not depend
	on i. Finally reduced the source_loop to 16 instructions. Also
	increased the alignment of the code to 16.
	(_aes_crypt): In final_loop, use preshifted indices.
	(_aes_crypt): In final_loop, construct the result in t0. Use t0-t3
	for intermediate values.
	(_aes_crypt): In final_loop, use the register idx.
	(_aes_crypt): In final_loop, keep i multiplied by 4. Use key to
	get to the current roundkey.
	(_aes_crypt): In final_loop, use i for indexing.
	(_aes_crypt): Update dst in the output loop. This yields a delay
	slot that isn't filled yet.
	(_aes_crypt): Decrement round when looping, saving yet some
	instructions.
	(_aes_crypt): Reformatted code as blocks of four instructions
	each.
	(_aes_crypt): Copy the addresses of the indexing tables into
	registers at the start. No more need for the idx register.
	(_aes_crypt): Deleted idx register.
	(_aes_crypt): Some peep hole optimizations, duplicating some
	instructions to fill nop:s, and put branch instructions on even
	word addresses.

2002-02-22  Niels Möller  <nisse@cuckoo.hack.org>

	* sparc/aes.asm (_aes_crypt): Moved some more additions out of the
	inner loop, using additional registers.
	(_aes_crypt): Deleted one more addition from the inner loop, by
	using the subkey pointer.

2002-02-19  Niels Möller  <nisse@cuckoo.hack.org>

	* configure.in (asm_path): Renamed "path" to "asm_path". Also look
	for a machine.m4.

2002-02-16  Niels Möller  <nisse@cuckoo.hack.org>

	* sparc/aes.asm: Use that IDX2(j) == j ^ 2

	* Makefile.am (libnettle_a_SOURCES): Reordered aes-decrypt.c and
	aes-encrypt.c. For some strange reason it makes the benchmark go
	faster...

	* sparc/aes.asm (_aes_crypt): Use double-buffering, and no
	separate loop for adding the round key.
	(round): Keep round index muliplied by 16, so it can be used
	directly for indexing the subkeys.
	(_aes_crypt): In the final loop, use ctx+round to access the
	subkeys, no need for an extra register.

2002-02-15  Niels Möller  <nisse@cuckoo.hack.org>

	* sparc/aes.asm (_aes_crypt): Renaming variables, allocating
	locals starting from %l0.
	(_aes_crypt): Consistently use %l4, aka i, as the variable for the
	innermost loops.
	(_aes_crypt): Moved reading of ctx->nrounds out of the loop.
	(_aes_crypt): In final_loop, deleted a redundant mov, and use i as
	loop variable.
	(_aes_crypt): Started renumbering registers in the inner loop. The
	computation for the table[j] sub-expression should be kept in
	register %o[j].
	(_aes_crypt): Renamed more variables in the inner loop. Now the
	primary variables are t0, t1, t2, t3.

	* sparc/aes.asm (_aes_crypt): Swapped register %i0 and %o5, %i1
	and %o0, %i2 and %o4, %i3 and %o3, %i4 and %o2.
	(_aes_crypt): wtxt was stored in both %l1 and %l2 for the entire
	function. Freed %l2 for other uses.
	(_aes_crypt): Likewise for tmp, freeing register %o1.

	* sparc/machine.m4: New file, for sparc-specific macros.

	* sparc/aes.asm (_aes_crypt): Hacked the source_loop, to get rid
	of yet another redundant loop variable, and one instruction.
	(_aes_crypt): Strength reduce loop variable in the
	inner loop, getting rid of one register.
	(_aes_crypt): Use pre-shifted indices (aes_table.idx_shift), to
	avoid some shifts in the inner loop.
	(_aes_crypt): Don't check for nrounds==0 at the start of the loop.

	* asm.m4: Define and use structure-defining macros.

	* Makefile.am (%.asm): Use a GNU pattern rule, to make %.o depend
	on both %.asm and asm.m4.

	* aes-internal.h (struct aes_table): New subtable idx_shift.
	Updated tables in aes_encrypt.c and aes_decrypt.c.

	* asm.m4: Use eval to compute values.

	* sparc/aes.asm (_aes_crypt): Deleted commented out old version of
	the code.

	* asm.m4: Added constants for individual rows of the aes table.

	* aes.c (IDX0, IDX1, IDX2, IDX3): New macros, encapsualting the
	structure of the idx table.

	* asm.m4: Define various aes struct offsets.

	* testsuite/cbc-test.c (test_cbc_bulk): Use aes_set_encrypt_key
	and aes_set_decrypt_key.

	* sparc/aes.asm (_aes_crypt): Use symbolic names for the fucntion
	arguments.

2002-02-14  Niels Möller  <nisse@cuckoo.hack.org>

	* sparc/aes.asm: Copied gcc assembler code for _aes_crypt.

	* aesdata.c: New program for generating AES-related tables.

	* testsuite/testutils.c (print_hex): New function (moved from
	yarrow-test.c).

	* testsuite/rsa-keygen-test.c (progress): Declare the ctx argument
	as UNUSED.

	* testsuite/cbc-test.c (test_cbc_bulk): New function, testing CBC
	with larger blocks.

	* yarrow256.c: Replaced uses of aes_set_key with
	aes_set_encrypt_key.

	* nettle-meta.h (_NETTLE_CIPHER_SEP): New macro, useful for
	algorithms with separate encyption and decryption key setup.

	* aes-internal.h (struct aes_table): New structure, including all
	constant tables needed by the unified encryption or decryption
	function _aes_crypt.

	* aes.c (_aes_crypt): New function, which unifies encryption and
	decryption.

	AES key setup now uses two separate functions for setting
	encryption and decryption keys. Applications that don't do
	decryption need no inverted subkeys and no code to generate them.
	Similarly, the tables (about 4K each for encryption and
	decryption), are put into separate files.

	* aes.h (struct aes_ctx): Deleted space for inverse subkeys. For
	decryption, the inverse subkeys replace the normal subkeys, and
	they are stored _in the order they are used_.

	* aes-set-key.c (aes_set_key): Deleted file, code moved...
	* aes-set-decrypt-key.c, aes-set-encrypt-key.c: New files,
	separated normal and inverse key setup.

	* aes-tables.c: Deleted, tables moved elsewhere...
	* aes-encrypt.c, aes-decrypt.c: New files; moved encryption and
	decryption funktions, and needed tables, into separate files.

2002-02-13  Niels Möller  <nisse@cuckoo.hack.org>

	* aes.c (aes_encrypt): Don't unroll the innerloop.
	(aes_encrypt): Don't unroll the loop for the final round.
	(aes_decrypt): Likewise, no loop unrolling.

	* aes-set-key.c (aes_set_key): Reversed the order of the inverted
	subkeys. They are now stored in the same order as they are used.

	* aes-tables.c (itable): New bigger table, generated by aesdata.c.

	* aes.c (aes_decrypt): Rewrote to use the bigger tables.

2002-02-12  Niels Möller  <nisse@cuckoo.hack.org>

	* aes.c (aes_encrypt): Interleave computation and output in the
	final round.

	* aes-internal.h (AES_SMALL): New macro.

	* aes.c (aes_encrypt): Optionally use smaller rotating inner loop.

	* aes-tables.c (dtbl): Replaced with table generated by aesdata.

	* aes.c (aes_encrypt): Rewrite, now uses larger tables in order to
	avoid rotates.

	* sparc/aes.asm (aes_encrypt): Strength reduced on j, getting rid
	of one register and one instruction in the inner loop.

	* sparc/aes.asm (idx, aes_encrypt): Multiplied tabled values by 4,
	making it possible to get rid of some shifts in the inner loop.

	* configure.in: Fixed spelling of --enable-assembler. Commented
	out debug echo:s.

	* asm.m4: New file. For now, only doing changequote and changecom.

	* sparc/aes.asm (aes_encrypt): Added comments.
	(aes_encrypt): Cut off redundant instruction per block, also
	saving one redundant register pointing to idx.
	(idx_row): New macro. Include asm.m4.

2002-02-11  Niels Möller  <nisse@cuckoo.hack.org>

	* sparc/aes.asm (key_addition_8to32): Cleaned up.
	Deleted gcc-generated debugging information.

	* sparc/aes.asm (key_addition32): First attempt at optimization.
	Made it slower ;-)

	* sparc/aes.asm (key_addition32): Unrolled loop, gained 4%
	speed, payed four instructions compared to gcc
	generated code.

	* Makefile.am (.asm.o): New rule for assembling via m4.
	(libnettle_a_SOURCES): Added new rsa and aes files.

	* configure.in: New command line option --enable-assembler.
	Selects assembler code depending on the host system.

	* rsa-decrypt.c, rsa-encrypt.c: New files for rsa pkcs#1
	encryption.

	* aes-set-key.c, aes-tables.c: New files, split off from aes.c.
	Tables are now not static, but use a _aes_ prefix on their names.

	* aes-internal.h: New file.

	* cast128-meta.c (_NETTLE_CIPHER_FIX): Use _NETTLE_CIPHER_FIX.

	* cbc.c (cbc_decrypt_internal): New function, doing the real CBC
	procesing and requiring that src != dst.
	(cbc_decrypt): Use cbc_decrypt_internal. If src == dst, use a
	buffer of limited size to copy the ciphertext.

	* nettle-internal.c (nettle_blowfish128): Fixed definition, with
	key size in bits.

	* nettle-meta.h (_NETTLE_CIPHER_FIX): New macro, suitable for
	ciphers with a fixed key size.

	* examples/nettle-benchmark.c (display): New function for
	displaying the results, including MB/s figures.

	* sparc/aes.asm: New file. Not yet tuned in any way (it's just the
	code generated by gcc).

2002-02-11  Niels Möller  <nisse@lysator.liu.se>

	* x86/aes.asm, x86/aes_tables.asm: New assembler implementation by
	Rafael Sevilla.

2002-02-06  Niels Möller  <nisse@cuckoo.hack.org>

	Applied patch from Dan Egnor improving the base64 code.
	* base64.h (BASE64_ENCODE_LENGTH): New macro.
	(struct base64_ctx): New context struct, for decoding.
	(BASE64_DECODE_LENGTH): New macro.
	* base64.c (base64_decode_init): New function.
	(base64_decode_update): New function, replacing base64_decode.
	Takes a struct base64_ctx argument.
	* nettle-meta.h: Updated nettle_armor, and related typedefs and
	macros.
	* testsuite/testutils.c (test_armor): Updated.
	* configure.in: Use AC_PREREQ(2.50).

2002-02-01  Niels Möller  <nisse@cuckoo.hack.org>

	* Released nettle-1.5.

2002-01-31  Niels Möller  <nisse@cuckoo.hack.org>

	* acinclude.m4: Commented out gmp-related macros, they're probably
	not needed anymore.

2002-01-31  Niels Möller  <nisse@lysator.liu.se>

	* configure.in: Added command line options --with-lib-path and
	--with-include-path. Use the RPATH-macros to get correct flags for
	linking the test programs with gmp.

	* acinclude.m4: New file.

2002-01-31  Niels Möller  <nisse@cuckoo.hack.org>

	* nettle.texinfo (Randomness): New subsection on Yarrow.

2002-01-30  Niels Möller  <nisse@cuckoo.hack.org>

	* nettle.texinfo (Randomness): New chapter.
	Spell checking and ispell configuration.

	* md5.c: Added reference to RFC 1321.

2002-01-24  Niels Möller  <nisse@cuckoo.hack.org>

	* nettle.texinfo (Public-key algorithms): Minor fixes.

2002-01-22  Niels Möller  <nisse@cuckoo.hack.org>

	* nettle.texinfo (Nettle soup): New chapter.
	(Hash functions): New subsection on struct nettle_hash.
	(Hash functions): New subsection on struct nettle_cipher.
	(Keyed hash functions): New section, describing MAC:s and HMAC.
	(Public-key algorithms): New chapter.

	* testsuite/testutils.c (test_armor): New function.

	* testsuite/base64-test.c: New testcase.

	* testsuite/Makefile.am (TS_PROGS): Added base64-test.

	* nettle-meta.h (struct nettle_armor): New struct.

	* configure.in: Bumped version to 1.5.

	* Makefile.am (libnettle_a_SOURCES): Added base64 files, and some
	missing header files.

	* base64.c, base64.h, base64-meta.c: New files, hacked by Dan
	Egnor.

2002-01-16  Niels Möller  <nisse@cuckoo.hack.org>

	* testsuite/yarrow-test.c: Deleted ran_array code, use
	knuth-lfib.h instead.

	* testsuite/testutils.c (test_rsa_md5, test_rsa_sha1): Moved
	functions here...
	* testsuite/rsa-test.c: ...from here.

	* testsuite/rsa-keygen-test.c: New file.

	* testsuite/knuth-lfib-test.c: New file.

	* Makefile.am (libnettle_a_SOURCES): Added knuth-lfib.c and
	rsa-keygen.c.

	* rsa-keygen.c: New file.

	* rsa.h (RSA_MINIMUM_N_OCTETS): New constant.
	(RSA_MINIMUM_N_BITS): New constant.
	(nettle_random_func, nettle_progress_func): New typedefs. Perhaps
	they don't really belong in this file.
	(rsa_generate_keypair): Added progress-callback argument.

	* macros.h (READ_UINT24, WRITE_UINT24, READ_UINT16, WRITE_UINT16):
	New macros.

	* knuth-lfib.c, knuth-lfib.h: New files, implementing a
	non-cryptographic prng.

2002-01-15  Niels Möller  <nisse@cuckoo.hack.org>

	* hmac-sha1.c: New file.

2002-01-14  Niels Möller  <nisse@cuckoo.hack.org>

	* configure.in: Bumped version to 1.1.

	* testsuite/hmac-test.c (test_main): Added hmac-sha1 test cases.

	* rsa.c (rsa_init_private_key, rsa_clear_private_key): Handle d.

	* rsa.h (struct rsa_private_key): Reintroduced d attribute, to be
	used only for key generation output.
	(rsa_generate_keypair): Wrote a prototype.

	* Makefile.am (libnettle_a_SOURCES): Added hmac-sha1.c and
	nettle-internal.h.

	* des.c: Use static const for all tables.
	(des_set_key): Use a new const * variable for the parity
	procesing, for constness reasons.

	* list-obj-sizes.awk: New file.

	* nettle-internal.c, nettle-internal.h: New files.

	* testsuite/Makefile.am (TS_PROGS): Added hmac-test. Deleted old
	m4-stuff.

	* testsuite/testutils.h (LDATA): Moved this macro here,...
	* testsuite/rsa-test.c: ... from here.

	* testsuite/hmac-test.c: New file.

	* hmac.h: General cleanup. Added declarations of hmac-md5,
	hmac-sha1 and hmac-sha256.

	* hmac.c: Bug fixes.

	* hmac-md5.c: First working version.

	* Makefile.am (libnettle_a_SOURCES): Added hmac.c and hmac-md5.c.
	(libnettleinclude_HEADERS): Added hmac.h.

	* testsuite/rsa-test.c: Also test a 777-bit key.

	* rsa.c (rsa_check_size): Changed argument to an mpz_t. Updated
	callers.
	(rsa_prepare_private_key): Compute the size of the key by
	computing n = p * q.

	* rsa-compat.c: Adapted to new private key struct.
	* rsa_md5.c: Likewise.
	* rsa_sha1.c: Likewise.

	* rsa.c (rsa_check_size): New function, for computing and checking
	the size of the modulo in octets.
	(rsa_prepare_public_key): Usa rsa_check_size.
	(rsa_init_private_key): Removed code handling n, e and d.
	(rsa_clear_private_key): Likewise.
	(rsa_compute_root): Always use CRT.

	* rsa.h (struct rsa_private_key): Deleted public key and d from
	the struct, as they are not needed. Added size attribute.

2002-01-12  Niels Möller  <nisse@cuckoo.hack.org>

	* Makefile.am: Added *-meta files.

	* rsa.c (rsa_init_public_key): New function.
	(rsa_clear_public_key): Likewise.
	(rsa_init_private_key): Likewise.
	(rsa_clear_private_key): Likewise.

	* aes-meta.c: New file.
	* arcfour-meta.c: New file.
	* cast128-meta.c: New file.
	* serpent-meta.c: New file.
	* twofish-meta.c: New file.

	* examples/nettle-benchmark.c: Use the interface in nettle-meta.h.

2002-01-11  Niels Möller  <nisse@cuckoo.hack.org>

	Don't use m4 for generating test programs, it's way overkill. Use
	the C preprocessor instead.
	* testsuite/*-test.c: New file.

	* hmac.c, hmac.h, hmac-md5.c: New files.

	Defined structures describing the algoriths. Useful for code that
	wants to treat an algorithm as a black box.
	* nettle-meta.h, md5-meta.c, sha1-meta.c, sha256-meta.c: New
	files.

2002-01-09  Niels Möller  <nisse@cuckoo.hack.org>

	* rsa-compat.c: Updated for new md5 and rsa conventions.

	* rsa_md5.c: Represent a signature as an mpz_t, not a string.
	Updated calls of md5 functions.
	* rsa_sha1.c: Likewise.

	* rsa.c (rsa_prepare_public_key): Renamed function, was
	rsa_init_public_key.
	(rsa_prepare_private_key): Renamed function, was
	rsa_init_private_key.

	* nettle.texinfo (Hash functions): Update for the changed
	interface without *_final. Document sha256.

	* testsuite/md5-test.m4, testsuite/sha1-test.m4,
	testsuite/sha256-test.m4, testsuite/yarrow-test.c: Updated for new
	hash function interface.

	* yarrow256.c: Removed calls of sha256_final and and some calls of
	sha256_init.

	* md5-compat.c (MD5Final): Call only md5_digest.

	* md5.c (md5_digest): Call md5_final and md5_init.
	(md5_final): Declared static.
	sha1.c, sha256.c: Analogous changes.

	* bignum.c (nettle_mpz_get_str_256): Declare the input argument
	const.

2001-12-14  Niels Möller  <nisse@cuckoo.hack.org>

	* Makefile.am (EXTRA_DIST): Added $(des_headers). Changed
	dependencies for $(des_headers) to depend only on the source file
	desdata.c, not on the executable.

2001-12-12  Niels Möller  <nisse@cuckoo.hack.org>

	* testsuite/yarrow-test.c (main): Updated testcase to match fixed
	generator. Send verbose output to stdout, not stderr.

	* yarrow256.c (yarrow_slow_reseed): Bug fix, update the fast pool
	with the digest of the slow pool.
	(yarrow256_init): Initialize seed_file and counter to zero, to
	ease debugging.

2001-12-07  Niels Möller  <nisse@cuckoo.hack.org>

	* bignum.c (nettle_mpz_get_str_256): Fixed handling of leading
	zeroes.

2001-12-05  Niels Möller  <nisse@cuckoo.hack.org>

	* testsuite/yarrow-test.c (main): Updated test to match the fixed
	key event estimator.

	* yarrow_key_event.c (yarrow_key_event_estimate): Fixed handling
	of timing info.

	* nettle.texinfo (Copyright): Say that under certain
	circumstances, Nettle can be used as if under the LGPL.

	* README: Added a paragraph on copyright.

2001-11-15  Niels Möller  <nisse@cuckoo.hack.org>

	* yarrow256.c (yarrow256_force_reseed): New function.

2001-11-14  Niels Möller  <nisse@ehand.com>

	* testsuite/yarrow-test.c (main): Use yarrow256_is_seeded.

	* yarrow256.c (yarrow256_needed_sources): New function.
	(yarrow256_is_seeded): New function.
	(yarrow256_update): Use yarrow256_needed_sources.

2001-11-14  Niels Möller  <nisse@cuckoo.hack.org>

	* testsuite/yarrow-test.out: Updated, to match the seed-file aware
	generator.

	* testsuite/yarrow-test.c: Updated expected_output. Check the seed
	file contents at the end.

	* yarrow256.c (yarrow256_seed): New function.
	(yarrow_fast_reseed): Create new seed file contents.

2001-11-13  Niels Möller  <nisse@cuckoo.hack.org>

	* yarrow.h: Deleted yarrow160 declarations.

2001-11-02  Niels Möller  <nisse@ehand.com>

	* yarrow256.c (yarrow256_init): Fixed order of code and
	declarations.

2001-10-30  Niels Möller  <nisse@ehand.com>

	* rsa-compat.h: Added real prototypes and declarations.

	* Makefile.am (libnettle_a_SOURCES): Added rsa-compat.h and
	rsa-compat.c.

	* rsa-compat.c: New file, implementing RSA ref signature and
	verification functions.

	* configure.in: Check for libgmp. Deleted tests for SIZEOF_INT and
	friends.

	* rsa_sha1.c: New file, PKCS#1 rsa-sha1 signatures.
	* rsa_md5.c: New file, PKCS#1 rsa-md5 signatures.

	* rsa.c: New file with general rsa functions.

	* Makefile.am (libnettle_a_SOURCES): Added rsa and bignum files.

	* bignum.c, bignum.h: New file, with base256 functions missing in
	gmp.

	* testsuite/Makefile.am: Added bignum-test.

	* testsuite/run-tests (test_program): Check the exit code more
	carefully, and treat 77 as skip. This convention was borrowed from
	autotest.

	* testsuite/macros.m4: New macro SKIP which exits with code 77.

	* testsuite/bignum-test.m4: New file.

2001-10-15  Niels Möller  <nisse@ehand.com>

	* testsuite/Makefile.am (EXTRA_DIST): Include rfc1750.txt in the
	distribution.

2001-10-14  Niels Möller  <nisse@cuckoo.hack.org>

	* testsuite/des-test.m4: Added testcase taken from applied
	cryptography.

	* testsuite/yarrow-test.c: Use sha256 instead of sha1 for checking
	input and output. Updated the expected values.

	* yarrow256.c (YARROW_RESEED_ITERATIONS): New constant.
	(yarrow_iterate): New function.
	(yarrow_fast_reseed): Call yarrow_iterate.

	* testsuite/yarrow-test.c: Added verbose flag, disabled by
	default.

2001-10-12  Niels Möller  <nisse@ehand.com>

	* examples/nettle-benchmark.c: Added more ciphers.

	* Makefile.am (SUBDIRS): Added the examples subdir.

	* configure.in: Output examples/Makefile.

2001-10-12  Niels Möller  <nisse@cuckoo.hack.org>

	* examples/nettle-benchmark.c: New benchmarking program.

2001-10-10  Niels Möller  <nisse@ehand.com>

	* testsuite/yarrow-test.c: Open rfc1750.txt. Hash input and
	output, and compare to expected values.

	* testsuite/Makefile.am (CFLAGS): Don't disable optimization.
	(run-tests): Set srcdir in the environment when running run-tests.

	* testsuite/rfc1750.txt: Added this rfc as test input for yarrow.

	* yarrow_key_event.c (yarrow_key_event_estimate): Check if
	previous is zero.
	(yarrow_key_event_init): Initialize previous to zero.

	* yarrow256.c: Added debug some output.

	* testsuite/yarrow-test.c (main): Better output of entropy
	estimates at the end.

2001-10-09  Niels Möller  <nisse@ehand.com>

	* testsuite/Makefile.am (TS_PROGS): Added yarrow-test.

	* testsuite/yarrow-test.c: New file.

	* yarrow256.c (yarrow256_init): Initialize the sources.
	(yarrow256_random): Fixed loop condition.

	* yarrow.h (YARROW_KEY_EVENT_BUFFER): New constant.

	* yarrow_key_event.c: New file.

	* Makefile.am (libnettle_a_SOURCES): Added yarrow_key_event.c.

2001-10-08  Niels Möller  <nisse@cuckoo.hack.org>

	* yarrow.h (struct yarrow_key_event_ctx): New struct.

	* yarrow256.c (yarrow_fast_reseed): Generate two block of output
	using the old key and feed into the pool.

	* yarrow.h (struct yarrow256_ctx): Deleted buffer, index and
	block_count.

	* yarrow256.c (yarrow_fast_reseed): New function.
	(yarrow_slow_reseed): New function.
	(yarrow256_update): Check seed/reseed thresholds.
	(yarrow_gate): New function, extracted from
	yarrow_generate_block_with_gate which was deleted.
	(yarrow_generate_block_with_gate): Deleted function.
	(yarrow256_random): Don't buffer any output, instead gate after
	each request.
	(YARROW_GATE_THRESHOLD): Deleted constant.

2001-10-07  Niels Möller  <nisse@cuckoo.hack.org>

	* Makefile.am: Added yarrow files.

	* yarrow256.c: New file, implementing Yarrow. Work in progress.

	* sha256.c: New file, implementing sha256.

	* testsuite/Makefile.am (CFLAGS): Added sha256-test.

	* testsuite/sha256-test.m4: New testcases for sha256.

	* shadata.c: New file, for generating sha256 constants.

	* sha.h: Renamed sha1.h to sha.h, and added declarations for
	sha256.

2001-10-05  Niels Möller  <nisse@ehand.com>

	* testsuite/aes-test.m4: Added a comment with NIST test vectors.

2001-10-04  Niels Möller  <nisse@ehand.com>

	* rsa.h, rsa-compat.h, yarrow.h: New files.

2001-09-25  Niels Möller  <nisse@cuckoo.hack.org>

	* Released version 1.0.

2001-09-25  Niels Möller  <nisse@ehand.com>

	* sha1.c: Include stdlib.h, for abort.

	* md5.c: Include string.h, for memcpy.

	* testsuite/Makefile.am (M4_FILES): New variable. Explicitly list
	those C source files that should be generated by m4.

	* configure.in: Changed package name from "libnettle" to "nettle".

	* Makefile.am (EXTRA_DIST): Added .bootstrap.

	* AUTHORS: Added a reference to the manual.

2001-09-25  Niels Möller  <nisse@lysator.liu.se>

	* des-compat.c (des_cbc_cksum): Bug fix, local variable was
	declared in the middle of a block.

2001-09-19  Niels Möller  <nisse@cuckoo.hack.org>

	* nettle.texinfo (Compatibility functions): New section,
	mentioning md5-compat.h and des-compat.h.

2001-09-18  Niels Möller  <nisse@ehand.com>

	* index.html: New file.

2001-09-16  Niels Möller  <nisse@cuckoo.hack.org>

	* nettle.texinfo: Added description of des3. Minor fixes.

	* testsuite/des-compat-test.c (cbc_data): Shorten to 32 bytes (4
	blocks), the last block of zeroes wasn't used anyway.

	* des-compat.c (des_compat_des3_decrypt): Decrypt in the right
	order.
	(des_ncbc_encrypt): Bug fixed.
	(des_cbc_encrypt): Rewritten as a wrapper around des_ncbc_encrypt.

2001-09-14  Niels Möller  <nisse@ehand.com>

	* testsuite/des-compat-test.c: New file, copied from libdes
	(freeswan). All implemented functions but des_cbc_cksum seems to
	work now.

	* testsuite/Makefile.am (TS_PROGS): Added des-compat-test.

	* des-compat.c: Added libdes typedef:s. Had to remove all use of
	const in the process.
	(des_check_key): New global variable, checked by des_set_key.

	* des.c (des_set_key): Go on and expand the key even if it is
	weak.

	* des-compat.c (des_cbc_cksum): Implemented.
	(des_key_sched): Fixed return values.

2001-09-11  Niels Möller  <nisse@cuckoo.hack.org>

	* Makefile.am: Added des-compat.c and des-compat.h

	* des-compat.c: Bugfixes, more functions implemented.

	* des-compat.h: Define DES_ENCRYPT and DES_DECRYPT. Bugfixes.

2001-09-10  Niels Möller  <nisse@ehand.com>

	* nettle.texinfo (Copyright): Added copyright information for
	serpent.
	(Miscellaneous functions): Started writing documentation on the CBC
	functions.
	(Cipher Block Chaining): This section more or less complete now.

2001-09-09  Niels Möller  <nisse@cuckoo.hack.org>

	* testsuite/cbc-test.m4: Record intermediate values in a comment.
	* testsuite/des3-test.m4: Likewise.

	* testsuite/aes-test.m4: Added test case that appeared broken in
	the cbc test.

	* cbc.c (cbc_encrypt): Bug fix, encrypt block *after* XOR:ing the
	iv.

	* Makefile.am (libnettleinclude_HEADERS): Added cbc.h. Deleted
	des3.h.
	(libnettle_a_SOURCES): Added des3.c.

	* testsuite/Makefile.am (TS_PROGS): Added des3-test and cbc-test.

	* testsuite/cbc-test.m4: New testcase.

	* testsuite/des3-test.m4: New testcase.

	* cbc.h (CBC_CTX): New macro.
	(CBC_ENCRYPT): New macro.
	(CBC_DECRYPT): New macro.

	* des.c (des_fix_parity): New function.

	* des3.c: New file, implementing triple des.

2001-09-06  Niels Möller  <nisse@cuckoo.hack.org>

	* cbc.c, cbc.h: New files, for general CBC encryption.

	* des-compat.h: Added some prototypes.

2001-09-05  Niels Möller  <nisse@ehand.com>

	* testsuite/Makefile.am (TS_PROGS): Added md5-compat-test.

	* README: Copied introduction from the manual.

	* configure.in: Bumped version to 1.0.

	* Makefile.am (libnettleinclude_HEADERS): Added missing includes.
	(libnettle_a_SOURCES): Added md5-compat.c and md5-compat.h.

	* md5-compat.c, md5-compat.h: New files, implementing an RFC
	1321-style interface.

2001-09-02  Niels Möller  <nisse@cuckoo.hack.org>

	* twofish.c (twofish_decrypt): Fixed for();-bug in the block-loop.
	Spotted by Jean-Pierre.
	(twofish_encrypt): Likewise.

2001-07-03  Niels Möller  <nisse@ehand.com>

	* testsuite/testutils.c: Include string.h.

	* twofish.c: Include string.h.

2001-06-17  Niels Möller  <nisse@lysator.liu.se>

	* Makefile.am (des_headers): Dont use $(srcdir)/-prefixes as that
	seems to break with GNU make 3.79.1.

	* testsuite/testutils.c, testsuite/testutils.h: Use <inttypes.h>,
	not <stdint.h>.
	Include <stdlib.h>.

2001-06-17  Niels Möller  <nisse@cuckoo.hack.org>

	* Use <inttypes.h>, not <stdint.h>.

	* blowfish.h (BLOWFISH_MAX_KEY_SIZE): Fixed, should be 56.

	* Fixed copyright notices.

	* Makefile.am (libnettle_a_SOURCES): Added desinfo.h and
	desCode.h.
	(info_TEXINFOS): Added manual.
	(EXTRA_DIST): Added nettle.html.
	(%.html): Added rule for building nettle.html.

	* nettle.texinfo: New manual.

	* configure.in: Bumped version to 0.2.

	* testsuite/Makefile.am (TS_PROGS): Added cast128 test.

	* Added CAST128.

	* testsuite/serpent-test.m4: Added a few rudimentary tests
	extracted from the serpent package.

	* twofish.c: Adapted to nettle. Made constant tables const.
	Deleted bytes_to_word and word_to_bytes; use LE_READ_UINT32 and
	LE_WRITE_UINT32 instead.
	(twofish_selftest): Deleted. Moved the tests to the external
	testsuite.
	(twofish_set_key): Don't silently truncate too large keys.

	* sha1.c (sha1_update): Use unsigned for length.

	* serpent.c (serpent_set_key): Read the key backwards. Fixed
	padding (but there are no test vectors for key_size not a multiple
	of 4).
	(serpent_encrypt): Read and write data in the strange order used
	by the reference implementation.
	(serpent_decrypt): Likewise.

	* macros.h (FOR_BLOCKS): New macro, taken from lsh.

	* blowfish.h (struct blowfish_ctx): Use a two-dimensional array
	for s.

	* blowfish.c (initial_ctx): Arrange constants into a struct, to
	simplify key setup.
	(F): Deleted all but one definitions of the F function/macro.
	Added a context argument, and use that to find the subkeys.
	(R): Added context argument, and use that to find the subkeys.
	(blowfish_set_key): Some simplification.

	(encrypt): Deleted code for non-standard number of rounds. Deleted
	a bunch of local variables. Using the context pointer for
	everything should consume less registers.
	(decrypt): Likewise.

	* Makefile.am (libnettle_a_SOURCES): Added twofish.

2001-06-16  Niels Möller  <nisse@cuckoo.hack.org>

	* testsuite/blowfish-test.m4: Fixed test.

	* Added twofish implementation.

	* blowfish.h (struct blowfish_ctx): Use the correct size for the p
	array.

2001-06-15  Niels Möller  <nisse@ehand.com>

	* testsuite/blowfish-test.m4: Fixed testcase, use correct key
	length.

	* Makefile.am (libnettle_a_SOURCES): Added blowfish files.
	($(des_headers)): Strip directory part when passing file name to
	desdata.

	* testsuite/blowfish-test.m4: Added one test, from GNUPG.

	* Created blowfish.c and blowfish.h (from GNUPG via LSH). Needs
	more work.

	* aes.h: Fixed copyright notice to not mention GNU MP. XXX: Review
	all nettle copyrights.

	* testsuite/Makefile.am (TS_PROGS): Added tests for twofish and
	blowfish.

2001-06-13  Niels Möller  <nisse@ehand.com>

	* Makefile.am (libnettle_a_SOURCES): Added serpent files.

2001-06-12  Niels Möller  <nisse@cuckoo.hack.org>

	* des.c (des_encrypt, des_decrypt): Assert that the key setup was
	successful.

	* testsuite/Makefile.am (TS_PROGS): Added tests for des and sha1.

	* testsuite/sha1-test.m4: New file.

	* testsuite/des-test.m4: New file.

	* Added sha1 files.

	* Added desCore files.

	* Makefile.am: Added desCore and sha1.

2001-04-17  Niels Möller  <nisse@cuckoo.hack.org>

	* install-sh: Copied the standard install script.

	* testsuite/Makefile.am (CFLAGS): Disable optimization. Add
	$(top_srcdir) to the include path.
	(EXTRA_DIST): Added testutils.h, testutils.c and run-tests.
	(run-tests): Fixed path to run-tests.

	* Makefile.am (EXTRA_DIST): Added memxor.h.
	(libnettleinclude_HEADERS): Install headers in
	$(libnettleincludedir).

2001-04-13  Niels Möller  <nisse@cuckoo.hack.org>

	* Initial checkin.<|MERGE_RESOLUTION|>--- conflicted
+++ resolved
@@ -1,4 +1,18 @@
-<<<<<<< HEAD
+2020-11-07  Niels Möller  <nisse@lysator.liu.se>
+
+	Merged initial powerpc64 implementation of chacha.
+	* configure.ac: New command line option --enable-power-altivec.
+	Update asm_path logic, and add altivec to FAT_TEST_LIST.
+	* fat-ppc.c (get_ppc_features): Add logic to check for altivec and
+	vsx support, and select aither C or altivec implementation of
+	chacha_core.
+	* powerpc64/p7/chacha-core-internal.asm: New file.
+
+2020-09-25  Niels Möller  <nisse@lysator.liu.se>
+
+	* powerpc64/p7/chacha-core-internal.asm: New file.
+	* Makefile.in (distdir): Add powerpc64/p7.
+
 2020-10-29  Niels Möller  <nisse@lysator.liu.se>
 
 	* blowfish.c (blowfish_set_key): Add casts to uint32_t. Avoids
@@ -44,21 +58,8 @@
 
 	* testsuite/ecc-modinv-test.c (ref_modinv): Updated to do redc, if
 	appropriate.
-=======
-2020-11-07  Niels Möller  <nisse@lysator.liu.se>
-
-	* configure.ac: New command line option --enable-power-altivec.
-	Update asm_path logic, and add altivec to FAT_TEST_LIST.
-	* fat-ppc.c (get_ppc_features): Add logic to check for altivec and
-	vsx support, and select aither C or altivec implementation of
-	chacha_core.
-	* powerpc64/fat/chacha-core-internal-2.asm: New file.
->>>>>>> 19ba206d
 
 2020-09-25  Niels Möller  <nisse@lysator.liu.se>
-
-	* powerpc64/p7/chacha-core-internal.asm: New file.
-	* Makefile.in (distdir): Add powerpc64/p7.
 
 	* gcm.c (gcm_fill): Added separate implementations for big- and
 	little-endian, to use uint64_t stores and less overhead.
