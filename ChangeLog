--- conflicted
+++ resolved
@@ -1,4 +1,3 @@
-<<<<<<< HEAD
 2014-01-30  Niels Möller  <nisse@lysator.liu.se>
 
 	* Makefile.in (nettle_SOURCES): Arrange in alphabetic order.
@@ -8,7 +7,7 @@
 
 	* ecc-size.c (ecc_bit_size): New function.
 	* ecc.h (ecc_bit_size): Declare it.
-=======
+
 2014-01-29  Niels Möller  <nisse@lysator.liu.se>
 
 	* nettle-types.h (typedef nettle_set_key_func): Deleted length
@@ -97,7 +96,6 @@
 
 	* testsuite/serpent-test.c (test_serpent): New function.
 	(test_main): Use it.
->>>>>>> 58785537
 
 2014-01-27  Niels Möller  <nisse@lysator.liu.se>
 
