--- conflicted
+++ resolved
@@ -1,4 +1,25 @@
-<<<<<<< HEAD
+2021-07-08  Niels Möller  <nisse@lysator.liu.se>
+
+	* configure.ac (FAT_TEST_LIST): Add sha2 to aarch64 fat tests.
+
+	From Mamone Tarsha:
+	* arm64/fat/sha256-compress-2.asm: New file.
+	* arm64/crypto/sha256-compress.asm: New file.
+	* fat-arm64.c: Add setup for nettle_sha1_compress.
+
+2021-06-30  Niels Möller  <nisse@lysator.liu.se>
+
+	* configure.ac (FAT_TEST_LIST): Add sha1 to aarch64 fat tests.
+
+	From Mamone Tarsha:
+	* fat-arm64.c: Add setup for nettle_sha1_compress.
+	* arm64/fat/sha1-compress-2.asm: New file.
+
+2021-06-01  Niels Möller  <nisse@lysator.liu.se>
+
+	From Mamone Tarsha:
+	* arm64/crypto/sha1-compress.asm: New file.
+
 2021-05-17  Niels Möller  <nisse@lysator.liu.se>
 
 	Bug fixes merged from from 3.7.3 release (starting from 2021-05-06).
@@ -29,29 +50,6 @@
 	length is valid, for given key size.
 	* testsuite/rsa-sec-decrypt-test.c (test_main): Add test cases for
 	calls to rsa_sec_decrypt specifying a too large message length.
-=======
-2021-07-08  Niels Möller  <nisse@lysator.liu.se>
-
-	* configure.ac (FAT_TEST_LIST): Add sha2 to aarch64 fat tests.
-
-	From Mamone Tarsha:
-	* arm64/fat/sha256-compress-2.asm: New file.
-	* arm64/crypto/sha256-compress.asm: New file.
-	* fat-arm64.c: Add setup for nettle_sha1_compress.
-
-2021-06-30  Niels Möller  <nisse@lysator.liu.se>
-
-	* configure.ac (FAT_TEST_LIST): Add sha1 to aarch64 fat tests.
-
-	From Mamone Tarsha:
-	* fat-arm64.c: Add setup for nettle_sha1_compress.
-	* arm64/fat/sha1-compress-2.asm: New file.
-
-2021-06-01  Niels Möller  <nisse@lysator.liu.se>
-
-	From Mamone Tarsha:
-	* arm64/crypto/sha1-compress.asm: New file.
->>>>>>> 9f9d4c4b
 
 2021-05-23  Niels Möller  <nisse@lysator.liu.se>
 
