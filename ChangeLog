2014-01-20  Niels Möller  <nisse@lysator.liu.se>

<<<<<<< HEAD
	* Makefile.in (nettle_SOURCES): Added salsa20-set-nonce.c,
	salsa20-128-set-key.c, and salsa20-256-set-key.c.

	* salsa20.h: Declare new functions.
	(SALSA20_128_KEY_SIZE, SALSA20_256_KEY_SIZE): New constants.
	(salsa20_set_iv): Define as an alias for salsa20_set_nonce.

	* salsa20-set-key.c (salsa20_set_key): Use salsa20_128_set_key and
	salsa20_256_set_key.
	(salsa20_set_iv): Renamed and moved...
	* salsa20-set-nonce.c (salsa20_set_nonce): ... new file, new name.

	* salsa20-256-set-key.c (salsa20_256_set_key): New file and
	function.
	* salsa20-128-set-key.c (salsa20_128_set_key): New file and
	function.

2014-01-13  Niels Möller  <nisse@lysator.liu.se>

	* nettle-types.h (union nettle_block16): New type, replacing union
	gcm_block.
	* gcm.h (union gcm_block): Deleted. Replaced by nettle_block16.
	* gcm.c: Replaced all use of gcm_block by nettle_block16.

2014-01-04  Niels Möller  <nisse@lysator.liu.se>

	* config.guess: Updated to 2014-01-01 version, from
	git://git.sv.gnu.org/config.git.
	* config.sub: Likewise.

	* testsuite/memxor-test.c [HAVE_VALGRIND_MEMCHECK_H] (test_mark):
	New function.
	(test_memxor, test_memxor3): Use test_mark to tell valgrind the
	start and end of src and destination areas.

	* configure.ac: Check for valgrind/memcheck.h.

	* testsuite/Makefile.in (VALGRIND): Added --partial-loads-ok=yes,
	needed for the way unaligned data is handled in, e.g., memxor.

2014-01-03  Niels Möller  <nisse@lysator.liu.se>

	* shadata.c (main): Zero-pad output values to 8 hex digits.
	* sha256.c (K): Updated table.

2013-12-17  Niels Möller  <nisse@lysator.liu.se>

	* configure.ac (ASM_RODATA): New substituted variable. Needed for
	portability to darwin.
	* config.m4.in: Define RODATA, using configure variable ASM_RODATA
	* x86_64/gcm-hash8.asm: Use RODATA macro.

	* bignum-random-prime.c (_nettle_generate_pocklington_prime): Use
	stronger variants of Pocklington's theorem, to allow p0 of size
	down to bits/3.

2013-12-15  Niels Möller  <nisse@lysator.liu.se>

	* nettle-internal.h (NETTLE_MAX_BIGNUM_BITS)
	(NETTLE_MAX_BIGNUM_SIZE): Deleted arbitrary limits.

2013-12-15  Nikos Mavrogiannopoulos <nmav@redhat.com>

	Introduced TMP_GMP_ALLOC macro for temporary allocations of
	potentially large data, e.g, sized as an RSA key.
	* gmp-glue.h (TMP_GMP_DECL, TMP_GMP_ALLOC, TMP_GMP_FREE): New
	macros.
	* gmp-glue.c (gmp_alloc, gmp_free): New functions.
	* bignum-next-prime.c (nettle_next_prime): Use TMP_GMP_ALLOC.
	* bignum-random.c (nettle_mpz_random_size): Likewise.
	* pkcs1-decrypt.c (pkcs1_decrypt): Likewise.
	* pkcs1-encrypt.c (pkcs1_encrypt): Likewise.
	* pkcs1-rsa-digest.c (pkcs1_rsa_digest_encode): Likewise.
	* pkcs1-rsa-sha512.c (pkcs1_rsa_sha512_encode)
	(pkcs1_rsa_sha512_encode_digest): Likewise.
	* pkcs1-rsa-sha256.c (pkcs1_rsa_sha256_encode)
	(pkcs1_rsa_sha256_encode_digest): Likewise.
	* pkcs1-rsa-sha1.c (pkcs1_rsa_sha1_encode)
	(pkcs1_rsa_sha1_encode_digest): Likewise.
	* pkcs1-rsa-md5.c (pkcs1_rsa_md5_encode)
	(pkcs1_rsa_md5_encode_digest): Likewise.

2013-12-14  Niels Möller  <nisse@lysator.liu.se>

	* x86_64/gcm-hash8.asm: Use .short rather than .hword, for
	compatibility with apple's assembler.

2013-12-03  Niels Möller  <nisse@lysator.liu.se>

	* x86_64/sha1-compress.asm: Reorganized, to get closer to the x86
	version. No difference in running time.

	* configure.ac (dummy-dep-files): Don't overwrite any existing
	dependency files.

	* x86_64/md5-compress.asm: New file, similar to the x86 version.
	35% speedup on AMD, 15% speedup on Intel.

2013-11-25  Niels Möller  <nisse@lysator.liu.se>

	* testsuite/dsa-test.c (test_main): Additional tests from NIST
	test vectors.

	* testsuite/testutils.c (test_dsa_sign, test_dsa_verify): New
	functions, supporting arbitrary digest size.

	* testsuite/testutils.h (ASSERT): Improved failure message.

	* dsa-verify.c (dsa_verify): Renamed, from _dsa_verify.
	* dsa-sign.c (dsa_sign): Renamed, from _dsa_sign.

2013-11-24  Niels Möller  <nisse@lysator.liu.se>

	* testsuite/dsa-keygen-test.c (test_main): Test generating a
	key with 224-bit q.

	* dsa-verify.c (_dsa_verify): Use _dsa_hash.

	* dsa-sign.c (_dsa_sign): Use _dsa_hash. Fix memory leak in
	error case, spotted by Nikos.

	* dsa-keygen.c (dsa_generate_keypair): Allow q_bits == 224.

	* dsa-hash.c (_dsa_hash): New file and function. Allows digest
	sizes not matching the bitsize of q.
	* dsa.h (_dsa_hash): Declare it.
	* Makefile.in (hogweed_SOURCES): Added dsa-hash.c.

2013-11-23  Niels Möller  <nisse@lysator.liu.se>

	* configure.ac: Check also for openssl/ecdsa.h.
=======
	* x86_64/poly1305-internal.asm: Update to new interface.
	poly1305_digest much simplified.

	* poly1305.h (struct poly1305_ctx): Moved block and index
	fields...
	(struct poly1305_aes_ctx): ... to here.
	* asm.m4: Delete also from the assembly definition of struct
	poly1305_ctx.

	* poly1305-internal.c (poly1305_digest): Don't do final padding
	here, leave that to caller. Add digest to the provided nonce s,
	and deleted length and dst arguments. Also reset h0-h4 to zero
	when done.
	(_poly1305_block): Renamed, from...
	(poly1305_block): ...old name.

	* poly1305-aes.c (poly1305_aes_update): New function.
	(poly1305_aes_digest): Update for poly1305_digest changes, do
	final padding here.

	* poly1305.c (poly1305_update): Deleted file and function. Moved
	to poly1305-aes.c.
	* Makefile.in (nettle_SOURCES): Deleted poly1305.c.

2014-01-17  Niels Möller  <nisse@lysator.liu.se>

	* poly1305-internal.c (poly1305_block): Additional argument with
	the high bit.
	(poly1305_block_internal): Deleted function, code moved into the
	poly1305_block.
	(poly1305_digest): Simplified padding code, call poly1305_block
	with high bit 0.
	* poly1305.h (poly1305_block): Update prototype.
	* poly1305.c (poly1305_update): Call poly1305_block with high bit 1.
	* x86_64/poly1305-internal.asm (poly1305_block): Handle new
	argument.

	* poly1305.h (struct poly1305_ctx): Moved nonce field from here...
	(struct poly1305_aes_ctx): ... to here.
	* poly1305-aes.c (poly1305_aes_set_nonce, poly1305_aes_digest):
	Updated for above.
	* poly1305.c (poly1305_set_nonce): Deleted function.
	* asm.m4: Delete nonce also from the assembly definition of struct
	poly1305_ctx.

2014-01-16  Niels Möller  <nisse@lysator.liu.se>

	* poly1305-aes.c: Include poly1305.c. Rewrite functions without
	using the POLY1305_* macros.

	* Makefile.in (HEADERS): Deleted poly1305-aes.h.

	* poly1305.h (POLY1305_CTX, POLY1305_SET_KEY, POLY1305_SET_NONCE)
	(POLY1305_DIGEST): Deleted macros. Only implemented variant is
	poly1305-aes.
	(POLY1305_DIGEST_SIZE, POLY1305_BLOCK_SIZE, POLY1305_KEY_SIZE):
	New constants.
	(POLY1305_AES_KEY_SIZE, POLY1305_AES_DIGEST_SIZE): Moved here,
	from poly1305-aes.h.
	(struct poly1305_aes_ctx): Likewise.
	(poly1305_aes_set_key, poly1305_aes_set_nonce)
	(poly1305_aes_update, poly1305_aes_digest): Likewise.
	* poly1305-aes.h: Deleted file, declarations moved to poly1305.h.
	Update all users.

	* poly1305-internal.c (s2, s3, s4): Fixed macros.

	* poly1305-aes.h (struct poly1305_aes_ctx): Replace struct aes_ctx
	by struct aes128_ctx.
	* poly1305-aes.c (poly1305_aes_set_key, poly1305_aes_digest):
	Update to use aes128_* functions.
	* poly1305.h (POLY1305_SET_KEY): Drop key size argument when
	calling set_key.

2013-12-19  Niels Möller  <nisse@lysator.liu.se>

	* poly1305-aes.h (poly1305_aes_update): Define as an alias for
	poly1305_update, using preprocessor and a type cast.

	* poly1305-aes.c (poly1305_aes_update): Deleted function.

	* poly1305.h (poly1305_update): Declare.
	(_POLY1305_BLOCK, POLY1305_UPDATE): Deleted macros.

	* poly1305.c (poly1305_update): New function.

2013-11-21  Niels Möller  <nisse@lysator.liu.se>

	* x86_64/poly1305-internal.asm: New file. Almost a factor of two
	speedup.

	* configure.ac (asm_replace_list): Added poly1305-internal.asm.

	* asm.m4: Define struct ffsets for 64-bit poly1305_ctx.

	* poly1305.h (POLY1305_DIGEST): Pass the encrypted nonce as an
	additional argument to poly1305_digest.
	(struct poly1305_ctx): Introduce unions, to support either 26-bit
	or 64-bit implementation.

	* poly1305-internal.c (poly1305_digest): Added s argument.

	* poly1305.c (poly1305_set_s): Deleted function.

2013-11-12  Niels Möller  <nisse@lysator.liu.se>

	* poly1305-internal.c: New file, for poly1305 functions depending
	on the internal mod (2^130 - 5) representation.
	(poly1305_block_internal): New helper function.
	(poly1305_block, poly1305_digest): Use it.

2013-11-08  Nikos Mavrogiannopoulos  <nmav@gnutls.org>

	* poly1305.h: New file.
	* poly1305.c: New file.
	* poly1305-aes.h: New file.
	* poly1305-aes.c: New file.
	* Makefile.in (nettle_SOURCES): Added poly1305-aes.c and poly1305.c.
	(HEADERS): Added poly1305-aes.h and poly1305.h.

	* testsuite/poly1305-test.c: New file.
	* testsuite/Makefile.in (TS_NETTLE_SOURCES): Added poly1305-test.c.

	* examples/nettle-benchmark.c (time_poly1305_aes): New function.
	(main): Benchmark poly1305.
>>>>>>> 5d6be1bc

2013-10-05  Niels Möller  <nisse@lysator.liu.se>

	* Makefile.in (nettle_SOURCES): Added eax.c.
	(HEADERS): Added eax.h.

	* testsuite/Makefile.in (TS_NETTLE_SOURCES): Added eax-test.c.

	* testsuite/eax-test.c: New file.

	* nettle-internal.c (nettle_eax_aes128): New aead algorithm.
	(eax_aes128_set_key, eax_aes128_set_nonce, eax_aes128_update)
	(eax_aes128_encrypt, eax_aes128_decrypt, eax_aes128_digest): New
	functions.

	* eax.c: New file.
	* eax.h: New file.

	* aes.h: Fixed type in name mangling for new aes functions.

2013-09-28  Niels Möller  <nisse@lysator.liu.se>

	* Merge aes-reorg branch. Changes below,
	dated 2013-05-17 - 2013-08-13.

2013-08-13  Niels Möller  <nisse@lysator.liu.se>

	* yarrow.h (struct yarrow256_ctx): Use aes256_ctx, not aes_ctx.
	* yarrow256.c: Adapted to use new aes256 interface.

2013-08-07  Niels Möller  <nisse@lysator.liu.se>

	* umac.h (_UMAC_STATE): Use struct aes128_ctx, not aes_ctx.
	* umac-set-key.c (umac_kdf, _umac_set_key): Use aes128 interface.
	* umac32.c (umac32_digest): Likewise.
	* umac64.c (umac64_digest): Likewise.
	* umac96.c (umac96_digest): Likewise.
	* umac128.c (umac128_digest): Likewise.

2013-06-25  Niels Möller  <nisse@lysator.liu.se>

	* aes-meta.c: Deleted file.

	Analogous changes for new aes192 and aes256 interface.

	* aes.h (struct aes128_ctx): New aes128 declarations.
	* aes-decrypt.c (aes128_decrypt): New function.
	* aes-encrypt.c (aes128_encrypt): New function.
	* aes128-meta.c: New file.
	* aes128-set-encrypt-key.c (aes128_set_encrypt_key): New file and
	function.
	* aes128-set-decrypt-key.c (aes128_set_decrypt_key)
	(aes128_invert_key): New file and functions.
	* Makefile.in (nettle_SOURCES): Added aes128-set-encrypt-key.c,
	aes128-set-decrypt-key.c and aes128-meta.c.

	* nettle-internal.c (nettle_unified_aes128): For testing the old
	AES interface.
	* testsuite/aes-test.c (test_cipher2): New function.
	(test_main): Test both nettle_aes128 and nettle_unified_aes128.

2013-05-22  Niels Möller  <nisse@lysator.liu.se>

	* Makefile.in (nettle_SOURCES): Added aes-invert-internal.c and
	aes-set-key-internal.c.

	* aes.h (AES128_KEY_SIZE, _AES128_ROUNDS): New constants.
	Similarly also for aes192 and aes256.

	* aes-internal.h: Declare new functions.

	* aes-set-key-internal.c (_aes_set_key): New file and funxtion
	extracted from aes_set_encrypt_key.
	* aes-set-encrypt-key.c (aes_set_encrypt_key): Use _aes_set_key.

	* aes-invert-internal.c (_aes_invert): New file and function,
	extracted from aes_invert_key.
	* aes-set-decrypt-key.c (aes_invert_key): Use _aes_invert.

	* arm/v6/aes-encrypt-internal.asm: Adapted to new interface.
	Unfortunately, 4% slowdown on Cortex-A9, for unknown reason.
	* arm/v6/aes-decrypt-internal.asm: Likewise.
	* arm/aes-encrypt-internal.asm: Adapted to new interface.
	* arm/aes-decrypt-internal.asm: Likewise.

2013-05-21  Niels Möller  <nisse@lysator.liu.se>

	* sparc32/aes-encrypt-internal.asm: Adapted to new interface.
	* sparc32/aes-decrypt-internal.asm: Likewise.
	* sparc64/aes-encrypt-internal.asm: Likewise.
	* sparc64/aes-decrypt-internal.asm: Likewise.

	* x86/aes-encrypt-internal.asm: Adapted to new interface.
	* x86/aes-decrypt-internal.asm: Likewise.

2013-05-20  Niels Möller  <nisse@lysator.liu.se>

	* x86_64/aes-encrypt-internal.asm: Adapted to new interface.
	* x86_64/aes-decrypt-internal.asm: Likewise.

2013-05-17  Niels Möller  <nisse@lysator.liu.se>

	* aes.h (struct aes_ctx): Renamed nrounds to rounds, and moved
	first in the structure.
	* aes-set-encrypt-key.c (aes_set_encrypt_key): Updated for renaming.
	* aes-set-decrypt-key.c (aes_invert_key): Likewise.

	* aes-encrypt-internal.c (_nettle_aes_encrypt): Take rounds and
	subkeys as separate arguments, not a struct aes_ctx *. Updated
	callers.
	* aes-decrypt-internal.c (_nettle_aes_decrypt): Likewise.
	* aes-internal.h: Updated prototypes.

	* Start of aes-reorg changes.

2013-09-28  Niels Möller  <nisse@lysator.liu.se>

	* md4.h (struct md4_ctx): Use single uint64_t variable for block
	count.
	* md4.c: Use new block count variable.
	* md5.c, md5.h (struct md5_ctx): Likewise.
	* ripemd160.c, ripemd160.h (struct ripemd160_ctx): Likewise.
	* sha1.c, sha1.h (struct sha1_ctx): Likewise.
	* sha256.c, sha2.h (struct sha256_ctx): Likewise.

	* testsuite/testutils.c (test_hash_large): Added simple progress
	indicator.

	* macros.h (MD_PAD): Use size argument, don't depend on
	sizeof of the count field(s).

2013-09-22  Niels Möller  <nisse@lysator.liu.se>

	* x86_64/gcm-hash8.asm: New file.
	* x86_64/gcm-gf-mul-8.asm: Deleted.

	* configure.ac (asm_nettle_optional_list): Look for gcm-hash8.asm,
	not gcm-gf-mul-8.asm.
	* gcm.c [HAVE_NATIVE_gcm_hash8]: Make use of (optional) assembly
	implementation.

2013-09-21  Niels Möller  <nisse@lysator.liu.se>

	* Makefile.in (des.po): Add same dependencies as for des.o.
	Reported by Vincent Torri.

2013-09-20  Niels Möller  <nisse@lysator.liu.se>

	* testsuite/gcm-test.c: Added tests with associated data of
	varying size.

	* testsuite/testutils.c (tstring_alloc): Add NUL-termination.

2013-09-18  Niels Möller  <nisse@lysator.liu.se>

	* Makefile.in: New stampfiles, libnettle.stamp and
	libhogweed.stamp, updated when both static and shared libraries
	are rebuilt. Used as link dependencies in subdirectories.
	* examples/Makefile.in: Make executable targets depend on
	../libnettle.stamp and libhogweed.stamp, not directly on the
	static library files.
	* testsuite/Makefile.in: Likewise.
	* tools/Makefile.in: Likewise.

2013-09-09  Niels Möller  <nisse@lysator.liu.se>

	* gcm.c [HAVE_NATIVE_gcm_gf_mul_8]: Make use of (optional)
	assembly implementation.

	* configure.ac: Support optional assembly files for both nettle
	and hogweed. Replaced OPT_ASM_SOURCES with OPT_ASM_NETTLE_SOURCES,
	OPT_ASM_HOGWEED_SOURCES, and asm_optional_list with
	asm_nettle_optional_list and asm_hogweed_optional_list.
	(asm_nettle_optional_list): Added gcm-gf-mul-8.asm.

2013-06-25  Niels Möller  <nisse@lysator.liu.se>

	* testsuite/gcm-test.c: Deleted redundant include of aes.h.

	* testsuite/testutils.c (test_aead): Allow digest size smaller
	than the block size.

	* tools/nettle-pbkdf2.c: New command line tool.
	* tools/Makefile.in (TARGETS): Added nettle-pbkdf2.
	(nettle-pbkdf2$(EXEEXT)): New target.
	* testsuite/nettle-pbkdf2-test: New test case.
	* testsuite/Makefile.in (TS_SH): Added nettle-pbkdf2-test.

	* tools/nettle-hash.c (digest_file): Use stack allocation for the
	small hex output buffer.

	* examples/io.c (MIN): Deleted unused macro.

2013-05-21  Niels Möller  <nisse@lysator.liu.se>

	From nettle-2.7-fixes branch:
	* Makefile.in (distdir): Distribute files in arm/v6 subdirectory.

2013-05-20  Niels Möller  <nisse@lysator.liu.se>

	* arm/v6/sha1-compress.asm: Moved into v6 directory, since it uses
	the v6 instruction uadd8, sel and rev.
	* arm/v6/sha256-compress.asm: Likewise.

	* nettle-types.h: Include <stddef.h>, for size_t.

2013-05-17  Niels Möller  <nisse@lysator.liu.se>

	* macros.h (ROTL32, ROTL64): Avoid undefined behaviour for zero
	rotation count. Unfortunately makes CAST128 a bit slower with
	gcc-4.6.3.

	* ecc-j-to-a.c (ecc_j_to_a): Fixed ecc_modp_mul call, to avoid
	invalid overlap of arguments to mpn_mul_n. Problem tracked down by
	Magnus Holmgren.

2013-05-16  Niels Möller  <nisse@lysator.liu.se>

	* arm/aes-encrypt-internal.asm: New file, for pre-v6 processors.
	* arm/aes-decrypt-internal.asm: New file, likewise.

	* arm/aes.m4 (AES_FINAL_ROUND_V5): Variant without using uxtb.
	(AES_FINAL_ROUND_V6): New name, updated callers.
	(AES_FINAL_ROUND): ... old name. Also eliminated one uxtb
	instruction.
	(AES_ENCRYPT_ROUND, AES_DECRYPT): Moved macros to the
	files using them.

	* arm/v6/aes-encrypt-internal.asm: Use ALIGN macro. Use 16-byte
	alignment for loops.
	* arm/v6/aes-decrypt-internal.asm: Likewise. Also added a nop
	which mysteriously improves benchmark performance on Cortex-A9.

2013-05-15  Niels Möller  <nisse@lysator.liu.se>

	* configure.ac (asm_path): Handle armv6 and armv7 differently from
	older ARMs. Add the arm/v6 directory to asm_path when appropriate.

	* arm/v6/aes-encrypt-internal.asm: Moved into v6 directory. Uses
	the uxtb instruction which is not available for older ARMs.
	* arm/v6/aes-decrypt-internal.asm: Likewise.

2013-05-03  Niels Möller  <nisse@lysator.liu.se>

	* cast128.c: Adapt to new struct cast128_ctx.
	(cast128_set_key): Rewrite, eliminating lots of conditions and
	some false warnings.

	* cast128.h (struct cast128_ctx): Separate the small 5-bit
	rotation subkeys and the larger 32-bit masking subkeys.

2013-05-02  Niels Möller  <nisse@lysator.liu.se>

	* testsuite/testutils.c (mpz_combit): Renamed. Define only if not
	provided GMP. Updated all uses.
	(mpz_togglebit): ... old name.

	* sexp-format.c (sexp_vformat): Use type mpz_srcptr rather
	than the old MP_INT *.

2013-04-26  Niels Möller  <nisse@lysator.liu.se>

	* Many files: Use size_t rather than unsigned for data sizes.
	* x86_64/aes-encrypt-internal.asm: Accept 64-bit length.
	* x86_64/aes-decrypt-internal.asm: Likewise.

2013-04-25  Niels Möller  <nisse@lysator.liu.se>

	* configure.ac: Changed version number, to 2.8.
	(LIBNETTLE_MAJOR): Bumped major number, following
	nettle_memxor ABI break.
	(LIBNETTLE_MINOR): Reset to zero.

	* examples/hogweed-benchmark.c: Add benchmarking of OpenSSL's RSA
	functions.
	(all functions): Deleted unneeded casts.

2013-04-24  Niels Möller  <nisse@lysator.liu.se>

	* nettle.texinfo (Miscellaneous functions): Updated memxor
	prototype. Document memxor3.

	* salsa20-crypt.c (salsa20_crypt): Deleted cast of memxor
	argument, no longer needed.
	* salsa20r12-crypt.c (salsa20r12_crypt): Likewise.
	* sha3.c (sha3_absorb): Likewise.

	* memxor.h: Updated prototypes. Drop include of nettle-types.h.

	* memxor.c: Include nettle-types.h, for uintptr_t. Replace all
	internal uses of uint8_t by plain char.
	(memxor): Use void * rather than uint8_t * for
	arguments.
	(memxor3): Likewise.

	* x86_64/memxor.asm: Added nettle_ prefix to symbols.
	* arm/memxor.asm: Likewise.

	* testsuite/symbols-test: Don't allow memxor functions without
	nettle prefix,

	* memxor.h (memxor3): Added name mangling to add "nettle_" prefix
	to memxor and memxor3 symbols.

	* Makefile.in (nettle_OBJS): Deleted $(LIBOBJS), and also deleted
	LIBOBJS substitution.
	(nettle_SOURCES): Added memxor.c, to include it in the library
	unconditionally.

	* configure.ac: Deleted AC_REPLACE_FUNCS for memxor.

	* Released nettle-2.7.

2013-04-23  Niels Möller  <nisse@lysator.liu.se>

	From Martin Storsjö:
	* x86_64/sha256-compress.asm: Add forgotten W64_EXIT.
	* x86_64/sha512-compress.asm: Likewise.
	* x86_64/salsa20-crypt.asm (Lpartial): Don't return via W64_EXIT
	within this subfunction.
	* x86_64/machine.m4 (W64_ENTRY): Use movdqu instead of movdqa for
	saving xmm registers, since the stack is not guaranteed to be
	16-byte aligned on win64. Take pushed xmm registers into account
	when reading the fifth parameter from the stack.

	* Makefile.in: Consistently use EXEEXT_FOR_BUILD.

2013-04-21  Niels Möller  <nisse@lysator.liu.se>

	* Makefile.in (DISTFILES): Added mini-gmp.c and mini-gmp.h.
	(distdir): Use find, for identifying assembly files to copy.

2013-04-18  Niels Möller  <nisse@lysator.liu.se>

	* configure.ac: Recognize cpu type "arm*", not just "armv7*'.

	* arm/aes-encrypt-internal.asm: Updated include of aes.m4.
	* arm/aes-decrypt-internal.asm: Likewise.

	* Makefile.in (distdir): Updated for ARM reorganization.

	* configure.ac (asm_path): Generalized, can now be a list of
	directories. On ARM, check for neon instructions, and add arm/neon
	if appropriate. New command line options
	--enable-arm-neon/--disable-arm-neon, for overriding the default.

	arm/neon: New subdirectory, for assembly files making use of neon
	instructions.

	arm: Renamed directory, from...
	armv7: ...old name.

	* aclocal.m4 (NETTLE_CHECK_ARM_NEON): New macro.

	* nettle.texinfo (Keyed hash functions): Document UMAC.

	* umac.h (UMAC32_DIGEST_SIZE, UMAC64_DIGEST_SIZE)
	(UMAC96_DIGEST_SIZE, UMAC128_DIGEST_SIZE): New constants.
	(UMAC_DATA_SIZE): New name, for consistency with hash functions.
	Updated all uses.
	(UMAC_BLOCK_SIZE): ... old name.

2013-04-17  Niels Möller  <nisse@lysator.liu.se>

	* examples/nettle-benchmark.c (main): Benchmark salsa20r12.

	* nettle-internal.c (nettle_salsa20r12): Cipher struct for
	benchmarking only.
	* nettle-internal.h (nettle_salsa20): Declare it.

	* Makefile.in (eccdata): Depend on mini-gmp files. Drop -lgmp.

	* eccdata.c: Use mini-gmp, to avoid gmp dependency and associated
	configure tests for the *build* system. Replaced mpz_submul_ui by
	mpz_mul_ui + mpz_sub, and gmp_printf and gmp_fprintf by calls to
	mpz_out_str.

	* mini-gmp.h, mini-gmp.c: New files, copied from gmp-5.1.1.

2013-04-16  Niels Möller  <nisse@lysator.liu.se>

	* umac-set-key.c (BE_SWAP32_N): Fixed dummy definition used for
	big-endian systems.

	* Makefile.in (TARGETS): Deleted eccdata, it should be build only
	when public key support is enabled.
	(clean-here): Exlicitly list it here.

	* asm.m4 (m4_log2): New macro, similar to the one in gmp.
	(ALIGN): Changed to take alignment in bytes. Updated all callers,
	currently used only in x86 and x86_64 files.

	* umac.h (umac32_ctx, umac64_ctx, umac96_ctx, umac128_ctx): Make
	block count an uint64_t. Reorder some elements to put short values
	together.
	* umac-l2.c (_umac_l2, _umac_l2_final): Make count argument an uint64_t.
	(_umac_l2): Deleted redundant memcpy.
	(_umac_l2, _umac_l2_final): Store input buffer at end of the
	poly64/poly128 state. Deleted l1_out from corresponding context
	structs, and updated all callers.

	* configure.ac: Changed version number to 2.7.
	(LIBNETTLE_MINOR): Bumped library version, to 4.6.
	(LIBHOGWEED_MINOR): And to 2.4.

	* Makefile.in (distdir): Include files from armv7 subdirectory.

	* x86_64/umac-nh-n.asm: New file, 3.5 time speedup.

	* umac32.c (umac32_digest): Fix nonce caching.
	* umac64.c (umac64_digest): Likewise.

	* testsuite/umac-test.c (test_incr): New function.
	(test_main): Test nonce increment.

	* misc/umac/umac.py: UMAC reference implementation.
	* misc/umac/rijndael.py: AES implementation used by umac.py.
	* misc/umac/mkvectors: Script to generate UMAC test vectors.
	* misc/umac/vectors.out: Generated test vectors.

	* umac32.c (umac32_digest): Fix nonce increment, use INCREMENT
	macro.
	* umac64.c (umac64_digest): Likewise.
	* umac96.c (umac96_digest): Likewise.
	* umac128.c (umac128_digest): Likewise.

	* macros.h (INCREMENT): Allow size == 1.

2013-04-15  Niels Möller  <nisse@lysator.liu.se>

	* x86_64/umac-nh.asm: New file. 4.4 time speedup.

	* armv7/umac-nh-n.asm: New file. 2.0-2.3 time speedup.

	* testsuite/umac-test.c (test_align): Fixed memory leak.

2013-04-12  Niels Möller  <nisse@lysator.liu.se>

	* armv7/umac-nh.asm: New file. 2.4 time speedup.

	* armv7/machine.m4 (D0REG, D1REG): New macros.

	* configure.ac (asm_replace_list): Added umac-nh.asm and
	umac-nh-n.asm.

	* testsuite/umac-test.c: Test different alignments for the
	message.

2013-04-11  Niels Möller  <nisse@lysator.liu.se>

	* umac-nh-n.c (_umac_nh_n): Rewrote as a single pass over the
	message data.

	* examples/nettle-benchmark.c (time_umac): New function.
	(main): Call it.

	* umac-set-key.c (_umac_set_key): Drop byteswapping of l3_key2, it
	can be xored directly to the pad in native byteorder.
	* umac-l3.c (_umac_l3): Drop key_2 argument, let caller do that
	xor. Updated all callers.
	* umac32.c (umac32_digest): Adapt to l3 changes.
	* umac64.c (umac64_digest): Likewise.
	* umac96.c (umac96_digest): Likewise.
	* umac128.c (umac128_digest): Likewise.

	Initial implementation of umac.
	* umac.h: New file.
	* umac-nh.c: New file.
	* umac-nh-n.c: New file.
	* umac-poly64.c: New file.
	* umac-poly128.c: New file.
	* umac-l2.c: New file.
	* umac-l3.c: New file.
	* Makefile.in (nettle_SOURCES): Added umac source files.
	(HEADERS): Added umac.h.
	* testsuite/umac-test.c: New file.
	* testsuite/Makefile.in (TS_NETTLE_SOURCES): Added umac-test.c.

	* ecc-mul-a.c (ecc_mul_a): Avoid using mp_bitcnt_t, for
	compatibility with older GMP versions.
	* ecc-mul-g.c (ecc_mul_g): Likewise.
	* eccdata.c (ecc_mul_binary): Likewise.
	* sec-modinv.c (sec_modinv): Likewise.

	* x86_64/sha3-permute.asm: Go via memory for moves between general
	registers and xmm registers.

2013-04-06  Niels Möller  <nisse@lysator.liu.se>

	From Edgar E. Iglesias:
	* sha3.c (_sha3_update): Fix condition for when the block buffer
	is full.

2013-04-04  Niels Möller  <nisse@lysator.liu.se>

	* ecc-point.c (ecc_point_get): Allow NULL x or y, ignore
	corresponding coordinate.

	* nettle.texinfo (Elliptic curves): Document high-level ECDSA
	support.

	From Martin Storsjö. Fallback functions for older GMP releases.
	* gmp-glue.c (mpn_copyd, mpn_copyi, mpn_zero): New functions.
	* gmp-glue.h: Declare them.
	(mpn_sqr): Fallback macro.

	* gmp-glue.h (cnd_add_n, cnd_sub_n): Moved here, define in terms
	of mpn_cnd_add_n and mpn_sub_n if available, otherwise in terms of
	mpn_addmul_1 and mpn_submul_1. This seems to be an improvement for
	subtraction, but more questionable for addition.

	* ecc-internal.h: Include gmp-glue.h. Deleted corresponding
	include in all files using ecc-internal.h.
	(cnd_add_n, cnd_sub_n): Moved from here.

2013-04-03  Niels Möller  <nisse@lysator.liu.se>

	* ecc-point-mul-g.c (ecc_point_mul_g): New file and function.
	* ecc-point-mul.c (ecc_point_mul): New file and function.
	* ecc.h: Updated declarations and name mangling.
	* Makefile.in (hogweed_SOURCES): Added ecc-point-mul.c and
	ecc-point-mul-g.c.

	* testsuite/salsa20-test.c (test_main): Tests for salsa20r12,
	contributed by Nikos Mavrogiannopoulos.

2013-03-26  Niels Möller  <nisse@lysator.liu.se>

	* armv7/salsa20-core-internal.asm: New file. 45% speedup.

2013-03-25  Niels Möller  <nisse@lysator.liu.se>

	From Martin Storsjö:
	* examples/timing.c: New file, extracted from nettle-benchmark.c.
	* examples/timing.h: New file.
	* examples/Makefile.in (SOURCES): Added timing.c.
	(DISTFILES): Added timing.h.
	(BENCH_OBJS, ECC_BENCH_OBJS, HOGWEED_BENCH_OBJS): Added timing.o.
	* examples/nettle-benchmark.c: Use timing.h.
	* examples/hogweed-benchmark.c: Likewise.
	* examples/ecc-benchmark.c: Likewise.

	From Nikos Mavrogiannopoulos:
	* salsa20r12-crypt.c (salsa20r12_crypt): New file and function.
	* salsa20.h (salsa20r12_crypt): Declare.
	* Makefile.in (nettle_SOURCES): Added salsa20r12-crypt.c.

	From Martin Storsjö:
	* examples/hogweed-benchmark.c: Include local headers.
	* testsuite/ecdsa-keygen-test.c: Likewise.
	* x86_64/sha3-permute.asm: Workaround for Apple's assembler; write
	movq instructions as movd.

	* Makefile.in (hogweed_PURE_OBJS): Don't include OPT_ASM_SOURCES
	twice.

2013-03-15  Niels Möller  <nisse@lysator.liu.se>

	* armv7/sha3-permute.asm: New file. 4.5 time speedup.

	* armv7/machine.m4 (QREG): New macro.

2013-03-14  Niels Möller  <nisse@lysator.liu.se>

	* configure.ac (asm_replace_list): Added sha3-permute.asm,
	revering 2012-12-30 change. 34% speedup on intel i5, from 2190
	cycles for the C implementation down to 1630.

	* armv7/sha512-compress.asm: Optimized. Keep expanded data in
	registers, exploit parallelism. Another 70% speedup.

	* testsuite/sha512-test.c (test_main): Additional test vectors,
	including some longer than 128 bytes.

2013-03-13  Niels Möller  <nisse@lysator.liu.se>

	* armv7/sha512-compress.asm: New file, using neon instructions.
	2.3 time speedup.

	* configure.ac (asm_replace_list): Added sha512-compress.asm.
	* x86_64/machine.m4 (OFFSET64): New macro.
	* x86_64/sha512-compress.asm: New file, 20% speedup.

	* sha512-compress.c (ROUND): Eliminated a temporary, analogous to
	sha256 change below.

	* x86_64/sha256-compress.asm: New file, 16% speedup (benchmarked
	on intel i5).

2013-03-11  Niels Möller  <nisse@lysator.liu.se>

	* armv7/sha256-compress.asm: New file, 25% speedup.

	* configure.ac (asm_replace_list): Added sha256-compress.asm.

	* sha256-compress.c (ROUND): Eliminated a temporary.

	* armv7/sha1-compress.asm: New file, 9% speedup.

	* testsuite/testutils.c (test_hash): Test different alignments for
	the hash input.

2013-03-08  Niels Möller  <nisse@lysator.liu.se>

	* armv7/aes-decrypt-internal.asm: New file, 15% speedup.
	* armv7/aes-encrypt-internal.asm: New file, 25% speedup.
	* armv7/aes.m4: New file.

2013-03-07  Niels Möller  <nisse@lysator.liu.se>

	* gmp-glue.c (mpz_limbs_cmp): Don't use PTR and SIZ macros.

	* Makefile.in (aesdata, desdata, twofishdata, shadata, gcmdata)
	(eccdata): Arrange for compiling these programs for running on the
	build system, also when cross compiling everything else.

	* config.make.in (CC_FOR_BUILD, EXEEXT_FOR_BUILD): New variables.

	* configure.ac: Use GMP_PROG_CC_FOR_BUILD and
	GMP_PROG_EXEEXT_FOR_BUILD.

	* aclocal.m4 (GMP_PROG_CC_FOR_BUILD, GMP_PROG_CC_FOR_BUILD_WORKS)
	(GMP_PROG_EXEEXT_FOR_BUILD): New macros, based on GMP's.

	* aesdata.c: Deleted includes of config.h and nettle-types.h. Use
	unsigned char and unsigned long instead of stdint.h types.

	* desdata.c: Deleted includes of config.h and desCode.h.
	(main): Return 1 on invalid argument. Don't use ROR macro. Use
	unsigned long instead of uint32_t, and make it work if unsigned
	long is larger than 32 bits.

	* gcmdata.c: Deleted include of config.h and use UNUSED macro.
	* shadata.c: Likewise.

	* twofishdata.c: Deleted include of nettle-types.h. Use unsigned
	char instead of stdint.h types.

	* x86_64/ecc-521-modp.asm: New file. 2.4 time speedup.

2013-03-06  Niels Möller  <nisse@lysator.liu.se>

	* x86_64/ecc-384-modp.asm: New file, 3 time speedup.
	* x86_64/ecc-256-redc.asm: New file, 2.5 time speedup.
	* x86_64/ecc-224-modp.asm: New file, 5 time speedup over C
	version.

2013-03-05  Niels Möller  <nisse@lysator.liu.se>

	* configure.ac (asm_optional_list): Added ecc-521-modp.asm.
	* ecc-521.c: Check HAVE_NATIVE_ecc_521_modp, and use native
	version if available.
	* armv7/ecc-521-modp.asm: New file, 2 time speedup over C version.

2013-03-04  Niels Möller  <nisse@lysator.liu.se>

	* configure.ac (asm_optional_list): Added ecc-384-modp.asm. Deleted
	bogus reference to $asm_search_list.
	* ecc-384.c: Check HAVE_NATIVE_ecc_384_modp, and use native
	version if available.
	* armv7/ecc-384-modp.asm: New file, 3 time speedup over C version.

2013-03-03  Niels Möller  <nisse@lysator.liu.se>

	* ecc-256.c: Fixed definition of USE_REDC.

2013-03-01  Niels Möller  <nisse@lysator.liu.se>

	* ecc-256.c: Check HAVE_NATIVE_ecc_256_redc, and use native
	version if available.
	* armv7/ecc-256-redc.asm: New file, 4 time speedup over C version.

	* testsuite/ecc-redc-test.c: Increased test count.

	* ecc-224.c: Check HAVE_NATIVE_ecc_224_modp, and use native
	version if available.
	* armv7/ecc-224-modp.asm: New file, 4.5 time speedup over C
	version.

	* configure.ac (asm_optional_list): Added ecc-224-modp.asm.
	(OPT_ASM_SOURCES): Fixed assignment.

2013-02-28  Niels Möller  <nisse@lysator.liu.se>

	* x86_64/ecc-192-modp.asm: Reorganized to reduce number of
	additions. Use setc instruction.

	* examples/Makefile.in: Let $(HOGWEED_TARGETS) depend on
	../libhogweed.a.

	* armv7/ecc-192-modp.asm: New file. 2.5 time speedup over C
	version.

2013-02-27  Niels Möller  <nisse@lysator.liu.se>

	* ecc-192.c: Check HAVE_NATIVE_ecc_192_modp, and use native
	version if available.
	(ecc_192_modp): Fixed carry handling bug in 32-bit version.

	* x86_64/ecc-192-modp.asm: New file. 3.8 times speedup over C
	version.

	* configure.ac (OPT_ASM_SOURCES): New substituted variable.
	(asm_replace_list, asm_optional_list): New variables. For files in
	asm_optional_list, also add them to OPT_ASM_SOURCES and define
	appropriate HAVE_NATIVE_* symbols found.

	* Makefile.in (OPT_ASM_SOURCES): New variable. Used for setting
	hogweed_OBJS and hogweed_PURE_OBJS.

	* testsuite/ecc-mod-test.c: Increased test count.

	* ecc-384.c (ecc_384_modp): Fixed typo which broke carry handling
	in the 64-bit version.

	* examples/ecc-benchmark.c (bench_add_jjj): Typo fix, benchmark
	the right function.

	* gmp-glue.h: Check if GMP provides mpz_limbs_read (expected in
	next release).
	* gmp-glue.c: Use GMP's mpz_limbs_read and friends if available.
	Renamed all functions for consistency with GMP. Updated all
	callers.

2013-02-20  Niels Möller  <nisse@lysator.liu.se>

	* examples/Makefile.in (HOGWEED_TARGETS): Added
	hogweed-benchmark$(EXEEXT).
	(SOURCES): Added hogweed-benchmark.c.
	(hogweed-benchmark$(EXEEXT)): New target.

	* examples/hogweed-benchmark.c: New file.

	* ecdsa-keygen.c (ecdsa_generate_keypair): New file and function.
	* Makefile.in (hogweed_SOURCES): Added ecdsa-keygen.c.
	* testsuite/ecdsa-keygen-test.c: New testcase.
	* testsuite/Makefile.in (TS_HOGWEED_SOURCES): Added
	ecdsa-keygen-test.c.

	* nettle-internal.h (TMP_ALLOC): Added missing parentheses.

2013-02-18  Niels Möller  <nisse@lysator.liu.se>

	* testsuite/ecdsa-verify-test.c: New testcase.
	* testsuite/ecdsa-sign-test.c: New testcase.
	* testsuite/Makefile.in (TS_HOGWEED_SOURCES): Added
	ecdsa-sign-test.c and ecdsa-verify-test.c.
	* testsuite/testutils.h: Include ecdsa.h.
	(SHEX): Deleted const cast.

	* ecc-point.c: New file, struct ecc_point abstraction.
	* ecc-scalar.c: New file, struct ecc_scalar abstraction.
	* ecc-random.c (ecc_modq_random, ecc_scalar_random): New file, new
	functions.
	* ecc-hash.c (ecc_hash): New file and function.
	* ecc-ecdsa-sign.c: New file, low-level signing interface.
	* ecc-ecdsa-verify.c: New file, low-level ecdsa verify.
	* ecdsa-sign.c: (ecdsa_sign): New file and function.
	* ecdsa-verify.c (ecdsa_verify): New file and function.
	* ecdsa.h: New header file.
	* ecc.h: Declare ecc_point and ecc_scalar functions.
	* ecc-internal.h: Added declarations.
	* Makefile.in (hogweed_SOURCES): Added new source files.
	(HEADERS): Added ecdsa.h.

	* gmp-glue.c (_mpz_set_mpn): New convenience function.
	(_mpn_set_base256): New function.
	(_gmp_alloc_limbs): New function.
	(_gmp_free_limbs): New function.
	* gmp-glue.h: Corresponding declarations. Include nettle-stdinh.h.

	* examples/Makefile.in (HOGWEED_TARGETS): Renamed, was
	RSA_TARGETS. Added ecc-benchmark$(EXEEXT).
	(SOURCES): Added ecc-benchmark.c.
	(ecc-benchmark$(EXEEXT)): New target.

	* examples/ecc-benchmark.c: New file, benchmarking ecc primitives.

2013-02-15  Niels Möller  <nisse@lysator.liu.se>

	Integrate ecc_mul_a.
	* ecc-a-to-j.c: New file.
	* ecc-add-jjj.c: New file.
	* ecc-mul-a.c: New file.
	* Makefile.in (hogweed_SOURCES): Added new files.
	* testsuite/ecc-mul-a-test.c: New file.
	* testsuite/Makefile.in (TS_HOGWEED_SOURCES): Added
	ecc-mul-a-test.c.

	* testsuite/testutils.c: Removed redundant includes.
	(die): New function.

	Integrate ecc_mul_g.
	* ecc.h: New file.
	* ecc-j-to-a.c: New file.
	* ecc-size.c: New file.
	* ecc-add-jja.c: New file.
	* ecc-dup-jj.c: New file.
	* ecc-mul-g.c: New file.
	* sec-tabselect.c: New file.
	* Makefile.in (hogweed_SOURCES): Added new files.
	(HEADERS): Added ecc.h
	* testsuite/ecc-mul-g-test.c: New file.
	* testsuite/Makefile.in (TS_HOGWEED_SOURCES): Added
	ecc-mul-g-test.c.
	* testsuite/testutils.c (xalloc_limbs): New function.
	(test_mpn): New function.
	(test_ecc_point): New function.
	(test_ecc_mul_a): New function.
	(test_ecc_mul_j): New function.
	* testsuite/testutils.h: Corresponding declarations.

	Integrate ECC internals.
	* ecc-curve.h: New file.
	* ecc-internal.h: New file.
	* cnd-copy.c: New file.
	* ecc-192.c: New file.
	* ecc-224.c: New file.
	* ecc-256.c: New file.
	* ecc-384.c: New file.
	* ecc-521.c: New file.
	* ecc-generic-modp.c: New file.
	* ecc-generic-modq.c: New file.
	* ecc-generic-redc.c: New file.
	* ecc-mod.c: New file.
	* ecc-modp.c: New file.
	* ecc-modq.c: New file.
	* sec-add-1.c: New file.
	* sec-modinv.c: New file.
	* sec-sub-1.c: New file.
	* Makefile.in (hogweed_SOURCES): Added new files.
	(HEADERS): Added ecc-curve.h.
	(DISTFILES): Added ecc-internal.h.
	* testsuite/ecc-mod-test.c: New file.
	* testsuite/ecc-modinv-test.c: New file.
	* testsuite/ecc-redc-test.c: New file.
	* testsuite/testutils.c (ecc_curves): New constant array.
	* testsuite/testutils.h: Include ecc-related headers. Declare
	ecc_curves array.
	* testsuite/Makefile.in (TS_HOGWEED_SOURCES): Added ecc-mod-test.c
	ecc-modinv-test.c ecc-redc-test.c.

	* gmp-glue.c: New file, mpn <-> mpz conversions.
	* gmp-glue.h: New file.
	* Makefile.in: Added to hogweed_SOURCES and DISTFILES, respectively.

	* eccdata.c: New program, for generating ECC-related tables.
	* Makefile.in (ecc-192.h, ecc-224.h, ecc-256.h, ecc-384.h)
	(ecc-512.h): New generated files.

2013-02-19  Niels Möller  <nisse@lysator.liu.se>

	* armv7/memxor.asm (memxor): Software pipelining for the aligned
	case. Runs at 6 cycles (0.5 cycles per byte). Delayed push of
	registers until we know how many registers we need.
	(memxor3): Use 3-way unrolling also for aligned memxor3.
	Runs at 8 cycles (0.67 cycles per byte)

2013-02-14  Niels Möller  <nisse@lysator.liu.se>

	* configure.ac: Find GMP's GMP_NUMB_BITS. Substitute in Makefile.
	* config.make.in (GMP_NUMB_BITS): New variable.

	* examples/rsa-keygen.c (uint_arg): New function.
	(main): New options -s and -e, to specify key size and public
	exponent. Increased default key size to 2048.

2013-02-12  Niels Möller  <nisse@lysator.liu.se>

	* armv7/memxor.asm (memxor): Optimized aligned case, using 3-way
	unrolling.

2013-02-06  Niels Möller  <nisse@lysator.liu.se>

	* armv7/memxor.asm (memxor, memxor3): Optimized aligned case, now
	runs at 0.75 cycles/byte.

	* armv7/README: New file.
	* armv7/machine.m4: New (empty) file.
	* armv7/memxor.asm: Initial assembly implementation.

	* config.m4.in: Substitute ASM_TYPE_PROGBITS as TYPE_PROGBITS.

	* config.make.in: Added .s to the suffix list.

	* Makefile.in (.asm.s): Use a separate make target for .asm
	preprocessing. Include asm.d, which the corresponding
	dependencies.

	* configure.ac (asm_file_list): Collect assembly files into this
	variable.
	(asm.d): Make config.status write dependencies for .s files into
	asm.d.
	(ASM_ALIGN_LOG): Set to "no" when appropriate.
	(ASM_TYPE_FUNCTION): Default to "@function".
	(ASM_TYPE_PROGBITS): New substituted variable, set in the same way
	as ASM_TYPE_FUNCTION.
	(ASM_MARK_NOEXEC_STACK): Use TYPE_PROGBITS.
	(asm_path): Set up asm_path for armv7.

	* asm.m4: Use changecom to disable m4 quoting. Use divert to
	suppress output.

2013-02-05  Niels Möller  <nisse@lysator.liu.se>

	* testsuite/rsa-keygen-test.c (test_main): Updated expected
	signatures, after the nettle_mpz_random change below.
	* testsuite/dsa-test.c (test_main): Likewise. Also fixed the
	dsa256 test to actually use the expected signature.

2013-01-31  Niels Möller  <nisse@lysator.liu.se>

	* bignum-random.c (nettle_mpz_random): Increased number of extra
	bits to 64, following FIPS 186-3.

2013-01-16  Niels Möller  <nisse@lysator.liu.se>

	* Released nettle-2.6.

2013-01-12  Niels Möller  <nisse@lysator.liu.se>

	* configure.ac: Use AC_LANG_SOURCE.

2013-01-02  Niels Möller  <nisse@lysator.liu.se>

	* configure.ac (LIBNETTLE_MINOR): Bumped library version, to 4.5.
	(LIBHOGWEED_MINOR): And to 2.3.

	* examples/Makefile.in: Explicit rules for building objects in
	parent directory.
	* tools/Makefile.in: Likewise.
	* testsuite/Makefile.in: Likewise.

2013-01-01  Niels Möller  <nisse@lysator.liu.se>

	* nettle.texinfo (Recommended hash functions): Document additional
	sha3 functions.

	* examples/nettle-benchmark.c (main): Benchmark additional sha3
	functions.

2012-12-30  Niels Möller  <nisse@lysator.liu.se>

	* sha3-224.c, sha3-224-meta.c: New files.
	* sha3-384.c, sha3-384-meta.c: New files.
	* sha3-512.c, sha3-512-meta.c: New files.
	* sha3.h: Prototypes for sha3 with sizes 224, 384 and 512.
	* nettle-meta.h: Declare nettle_sha3_224, nettle_sha3_384 and
	nettle_sha3_512.
	* Makefile.in (nettle_SOURCES): Added new sha3 files.

	* testsuite/sha3-224-test.c: New file.
	* testsuite/sha3-384-test.c: New file.
	* testsuite/sha3-512-test.c: New file.
	* testsuite/Makefile.in (TS_NETTLE_SOURCES): Added new sha3 test files.

	* configure.ac: Disabled use of sha3-permute.asm.

2012-12-20  Niels Möller  <nisse@lysator.liu.se>

	From Tim Rühsen:
	* testsuite/des-compat-test.c (pt): Use proper prototype, use
	const.
	* testsuite/testutils.c (test_dsa_key): Deleted spurious
	semicolon.

2012-12-15  Niels Möller  <nisse@lysator.liu.se>

	Based on a patch from Alon Bar-Lev:
	* Makefile.in (LIBTARGETS, SHLIBTARGET): Define as empty if static
	or shared libraries, respectively, are disabled.
	(TARGETS): Deleted @IF_SHARED@ conditional, now in the definition
	of SHLIBTARGET.

	From Alon Bar-Lev:
	* configure.ac: Check for ar program. New option --disable-static.
	* config.make.in (AR): Use configured value.

2012-12-13  Niels Möller  <nisse@lysator.liu.se>

	* x86_64/sha3-permute.asm: Rewrote, to keep all state in
	registers. 2400 cycles on x86_64, only slightly faster than the
	current C code.

2012-12-09  Niels Möller  <nisse@lysator.liu.se>

	* sha3-permute.c (sha3_permute): Rewrote to do permutation in
	place. 80% speedup on x86_64, 2500 cycles.

2012-12-04  Niels Möller  <nisse@lysator.liu.se>

	* ctr.c (ctr_crypt): Fix bug reported by Tim Kosse. Don't
	increment the counter when length is zero (was broken for the
	in-place case).

	* testsuite/ctr-test.c (test_main): Added test with zero-length
	data.
	* testsuite/testutils.c (test_cipher_ctr): Check the ctr value
	after encrypt and decrypt.

2012-12-03  Niels Möller  <nisse@lysator.liu.se>

	* sha3-permute.c (sha3_permute): Optimized, to reduce number of
	passes over the data. 20% speedup on x86_64, 4700 cycles.

	* configure.ac: Added sha3-permute.asm.

	* x86_64/sha3-permute.asm: New file. 30% speedup over current C
	code, 4300 cycles.

	* nettle.texinfo (Hash functions): Split into several sections,
	separating recommended hash functions and legacy hash functions.
	Document sha3-256.

2012-12-02  Niels Möller  <nisse@lysator.liu.se>

	Split sha.h into new files sha1.h and sha2.h. Replaced all
	internal usage of sha.h in all files.
	* sha.h: Kept for compatibility, just includes both new files.
	* sha1.h: New file.
	* sha2.h: New file.
	* Makefile.in (HEADERS): Added sha1.h and sha2.h.

2012-11-28  Niels Möller  <nisse@lysator.liu.se>

	From Fredrik Thulin:
	* testsuite/pbkdf2-test.c (test_main): Add PBKDF2-HMAC-SHA512 test
	cases.

2012-11-15  Niels Möller  <nisse@lysator.liu.se>

	* sha3-permute.c (sha3_permute): Use ULL suffix on round
	constants. Avoid passing shift count 0 to ROTL64.

	* sha3.c (sha3_absorb): Fixed big-endian code. Need macros.h.

	* macros.h (LE_READ_UINT64): New macro.

2012-11-13  Niels Möller  <nisse@lysator.liu.se>

	* sha3-permute.c (sha3_permute): Micro optimizations. Partial
	unrolling. Use lookup table for the permutation. On an x86_64,
	execution time reduced from appr. 13000 cycles to appr. 6000.

	* examples/nettle-benchmark.c (TIME_CYCLES): New macro.
	(bench_sha1_compress, bench_salsa20_core): Use it.
	(bench_sha3_permute): New function.
	(main): Call bench_sha3_permute.

2012-11-12  Niels Möller  <nisse@lysator.liu.se>

	* examples/nettle-benchmark.c (main): Benchmark sha3_256.

	* sha3-permute.c: New file. Permutation function for sha3, aka
	Keccak.
	* sha3.h: New header file.
	* sha3.c: New file, absorption and padding for sha3.
	* sha3-256.c: New file.
	* sha3-256-meta.c: New file.
	* nettle-meta.h (nettle_sha3_256): Declare.
	* Makefile.in (nettle_SOURCES): Added sha3 files.
	(HEADERS): Added sha3.h.
	* testsuite/sha3.awk: New file. Script to extract test vectors.
	* testsuite/sha3-256-test.c: New file.
	* testsuite/sha3-permute-test.c: New file.
	* testsuite/Makefile.in (TS_NETTLE_SOURCES): Added
	sha3-permute-test.c and sha3-256-test.c.
	(DISTFILES): Added sha3.awk.
	* testsuite/.test-rules.make: Added sha3 targets.

	* macros.h (LE_WRITE_UINT64): New macro.
	* write-le64.c (_nettle_write_le64): New file and function.
	* nettle-write.h (_nettle_write_le64): Declare. Also deleted
	declaration of non-existent _nettle_write_be64.
	* Makefile.in (nettle_SOURCES): Added write-le64.c.

	* macros.h (ROTL64): New macro, moved from...
	* sha512-compress.c (ROTL64): ... old location, deleted.

	* serpent-internal.h [HAVE_NATIVE_64_BIT] (DROTL32): Renamed from...
	(ROTL64): ... old name.
	(DRSHIFT32): Renamed from ...
	(RSHIFT64): ... old name.
	* serpent-encrypt.c (LINEAR_TRANSFORMATION64): Updated for above
	renames.
	* serpent-decrypt.c (LINEAR_TRANSFORMATION64_INVERSE): Likewise.

2012-11-11  Niels Möller  <nisse@lysator.liu.se>

	From Nikos Mavrogiannopoulos:
	* nettle.texinfo (Hash functions): Added documentation for
	gosthash94.
	* examples/nettle-benchmark.c (main): Benchmark gosthash94.

2012-11-10  Niels Möller  <nisse@lysator.liu.se>

	* nettle.texinfo (nettle_hashes, nettle_ciphers): Use deftypevr,
	not deftypevrx. Spotted by Nikos Mavrogiannopoulos.

2012-11-08  Niels Möller  <nisse@lysator.liu.se>

	Gost hash function, ported from Aleksey Kravchenko's rhash library
	by Nikos Mavrogiannopoulos.
	* gosthash94.c: New file.
	* gosthash94.h: New file.
	* gosthash94-meta.c: New file.
	* nettle-meta.h (nettle_gosthash94): Declare.
	* Makefile.in (nettle_SOURCES): Added gosthash94.c and
	gosthash94-meta.c.
	(HEADERS): Added gosthash94.h.
	* testsuite/gosthash94-test.c: New file.
	* testsuite/Makefile.in (TS_NETTLE_SOURCES): Added
	gosthash94-test.c.

2012-10-29  Niels Möller  <nisse@lysator.liu.se>

	From Martin Storsjö:
	* configure.ac (dummy-dep-files): Avoid non-posix \|-operator in
	sed regexp.

2012-10-29  Niels Möller  <nisse@lysator.liu.se>

	* x86_64/salsa20-core-internal.asm: New file.
	* configure.ac: Added salsa20-core-internal.asm.
	* examples/nettle-benchmark.c (bench_salsa20_core): New function.

2012-10-27  Niels Möller  <nisse@lysator.liu.se>

	* testsuite/Makefile.in (TS_SOURCES, CXX_SOURCES): Include sources
	unconditionally.
	(TS_CXX): Moved @IF_CXX@ conditional here.
	(DISTFILES): Use $(SOURCES), which now includes all C source
	files. testutils.c was lost in a the 2012-09-20 change.

	* x86_64/salsa20-crypt.asm: Include x86_64/salsa20.m4.
	Make all exits go via .Lend and W64_EXIT.

	* x86_64/salsa20.m4: New file, extracted from
	x86_64/salsa20-crypt.asm.

2012-10-26  Niels Möller  <nisse@lysator.liu.se>

	* configure.ac (LIBNETTLE_LINK, LIBHOGWEED_LIBS): Add $(CFLAGS) on
	the link command line. Reported by Dennis Clarke.

2012-10-03  Niels Möller  <nisse@lysator.liu.se>

	From: Nikos Mavrogiannopoulos:
	* testsuite/testutils.c (test_hash): On failure, print the
	expected and returned hash values.

2012-09-23  Niels Möller  <nisse@lysator.liu.se>

	* Makefile.in (nettle_SOURCES): Added salsa20-core-internal.c.

	* salsa20-core-internal.c (_salsa20_core): New file and function,
	extracted from salsa20_crypt.
	* salsa20.h (_salsa20_core): Declare it.
	* salsa20-crypt.c (salsa20_crypt): Use _salsa20_core.

2012-09-21  Niels Möller  <nisse@lysator.liu.se>

	* pbkdf2.c (pbkdf2): assert that iterations > 0. Reorganized
	loops.

	* nettle.texinfo (Cipher functions): Stress that the salsa20 hash
	function is not suitable as a general hash function.

2012-09-20  Simon Josefsson  <simon@josefsson.org>

	* pbkdf2-hmac-sha1.c, pbkdf2-hmac-sha256.c: New files.
	* pbkdf2.h (pbkdf2_hmac_sha1, pbkdf2_hmac_sha256): New prototypes.
	* Makefile.in (nettle_SOURCES): Add pbkdf2-hmac-sha1.c and
	pbkdf2-hmac-sha256.c.
	* nettle.texinfo (Key derivation functions): Improve.
	* testsuite/pbkdf2-test.c (test_main): Test new functions.

2012-09-20  Niels Möller  <nisse@lysator.liu.se>

	* pbkdf2.c (pbkdf2): Reordered arguments, for consistency.
	* pbkdf2.h (PBKDF2): Analogous reordering.
	* testsuite/pbkdf2-test.c: Adapted to new argument order. Also use
	LDATA for the salt.
	* nettle.texinfo (Key derivation functions): Updated documented
	pbkdf2 prototype.

	* testsuite/Makefile.in (VALGRIND): New variable, to make valgrind
	checking easier.

	* configure.ac: New substitution IF_CXX, replacing CXX_TESTS.
	(dummy-dep-files): Handle .cxx files.

	* testsuite/Makefile.in: Use IF_CXX. Include dependency file for
	cxx-test.o.

2012-09-19  Niels Möller  <nisse@lysator.liu.se>

	From Tim Rühsen:
	* examples/rsa-encrypt.c (main): Added missing mpz_clear.
	* examples/rsa-keygen.c (main): Added missing deallocation.

	* testsuite/meta-hash-test.c (test_main): Validate
	NETTLE_MAX_HASH_DIGEST_SIZE.

	* pbkdf2.h (PBKDF2): New macro.
	* testsuite/pbkdf2-test.c: Use it.

2012-09-12  Simon Josefsson  <simon@josefsson.org>

	* NEWS: Mention addition of PBKDF2.
	* pbkdf2.c (pbkdf2): New file and function.
	* pbkdf2.h: Declare it.
	* Makefile.in (nettle_SOURCES): Add pbkdf2.c.
	(HEADERS): Add pbkdf2.h.
	* nettle.texinfo (Key derivation functions): New section.
	* testsuite/pbkdf2-test.c: New test case.
	* testsuite/Makefile.in (TS_NETTLE_SOURCES): Add pbkdf2-test.c.
	* testsuite/.test-rules.make (pbkdf2-test): New target.

2012-09-16  Niels Möller  <nisse@lysator.liu.se>

	* testsuite/: Overhaul of testsuite, affecting almost all files.
	+ Use struct tstring for allocated strings, and deallocate before
	exit.
	+ Changed most test functions to take struct tstring as arguments.
	+ Made all test_main return on success.

	* testsuite/testutils.h (struct tstring): New struct type.
	(H2, HL, MEMEQH, SUCCESS): Deleted macros.
	(SHEX, SDATA): New macros.
	(H): Redefined to track storage.

	* testsuite/testutils.c (tstring_alloc): New function.
	(tstring_clear): New function.
	(tstring_data): New function.
	(tstring_hex): New function.
	(tstring_print_hex): New function.
	(decode_hex_length): Made static.
	(decode_hex): Made static. No return value, abort on error.
	(main): Expect test_main to return, and call tstring_clear before
	exit.
	(test_dsa_key): Added missing mpz_clear.
	(test_mac): Deleted unused function.

	* testsuite/rsa2sexp-test.c (test_main): Added missing
	nettle_buffer_clear.

	* testsuite/yarrow-test.c (open_file): Don't leak filename.
	(test_main): fclose input file properly.

	* testsuite/sexp-format-test.c (test_main): Added missing calls to
	nettle_buffer_clear and mpz_clear.

	* testsuite/serpent-test.c (tstring_hex_reverse): New function,
	replacing...
	(decode_hex_reverse): ... deleted function.
	(RHEX): New macro, replacing...
	(RH, RHL): ... deleted macros.

	* testsuite/rsa2sexp-test.c (test_main): Added missing
	nettle_buffer_clear.

	* testsuite/random-prime-test.c (test_main): Added missing
	mpz_clear.

	* realloc.c (nettle_realloc): Only call libc realloc if length >
	0, otherwise call free. Fixes a small memory leak.
	(nettle_xrealloc): Likewise.

	* run-tests (test_program): Don't quote $EMULATOR; allow it to
	expand to program and arguments (e.g., valgrind).

	* tools/pkcs1-conv.c (convert_public_key): Added missing calls to
	dsa_public_key_clear and rsa_public_key_clear.
	(main): Added missing nettle_buffer_clear.

2012-09-10  Niels Möller  <nisse@lysator.liu.se>

	* examples/eratosthenes.c (main): Explicitly deallocate storage
	before exit.

	* examples/io.c (read_file): Explicitly treat an empty file as an
	error. Rearrange loop, check for short fread return value.

	* desdata.c: Don't declare printf, include <stdio.h> instead. Also
	deleted casts of printf return value.

	From Tim Rühsen:
	* examples/nettle-benchmark.c (die): Use PRINTF_STYLE attribute.
	* pgp-encode.c (pgp_put_rsa_sha1_signature): Deleted unused variable.
	* rsa2openpgp.c (rsa_keypair_to_openpgp): Likewise.
	* examples/base16enc.c (main): Deleted useless allocations.

2012-09-07  Niels Möller  <nisse@lysator.liu.se>

	* examples/nettle-benchmark.c (die): Add NORETURN attribute. Patch
	from Tim Rühsen.
	* tools/misc.h (die, werror): Use PRINTF_STYLE and NORETURN macros
	for attributes. Patch from Tim Rühsen.

	* examples/io.h (werror): Use PRINTF_STYLE macro.

2012-08-22  Niels Möller  <nisse@lysator.liu.se>

	From Sam Thursfield <sam.thursfield@codethink.co.uk>:
	* configure.ac: Make documentation optional, to avoid requiring
	TeX. New option --disable-documentation, and Makefile substitution
	IF_DOCUMENTATION.
	* Makefile.in: Use IF_DOCUMENTATION.

2012-07-12  Niels Möller  <nisse@lysator.liu.se>

	* asm.m4 (ALIGN): Use << operator rather than **, with m4 eval.
	The latter is not supported by BSD m4.

2012-07-07  Niels Möller  <nisse@lysator.liu.se>

	Copyright headers: Updated FSF address. Patch from David Woodhouse.

	* examples/Makefile.in (BENCH_LIBS): Added -lm, needed for the
	ldexp function. Reported by Anthony G. Basile.

	* configure.ac: Changed version number to 2.6.

	* Released nettle-2.5.

2012-07-05  Niels Möller  <nisse@lysator.liu.se>

	* x86_64/salsa20-crypt.asm (salsa20_crypt): Write the 64-bit movq
	instructions as "movd", since that makes the osx assembler
	happier. Assembles to the same machine code on gnu/linux.

2012-07-03  Niels Möller  <nisse@lysator.liu.se>

	* aclocal.m4 (LSH_FUNC_ALLOCA): In the config.h boilerplate,
	include malloc.h if it exists, also when compiling with gcc.
	Needed for cross-compiling with --host=i586-mingw32msvc.

	* examples/base16dec.c: Don't #include files using <nettle/...>,
	we don't want to pick up installed versions. On windows, include
	<fcntl.h>, needed for _setmode.
	* examples/base16enc.c: Likewise.
	* examples/base64dec.c: Likewise.
	* examples/base64enc.c: Likewise

	* nettle.texinfo (Cipher functions): Document Salsa20.

2012-06-25  Niels Möller  <nisse@lysator.liu.se>

	* pkcs1.c (_pkcs1_signature_prefix): Renamed function, adding a
	leading underscore. Updated all callers.

	* bignum-next-prime.c (nettle_next_prime): Consistently use the
	type nettle_random_func * (rather then just nettle_random_func)
	when passing the function pointer as argument. Similar change for
	nettle_progress_func. Should have been done for the 2.0 release,
	but a few arguments were overlooked.
	* bignum-random-prime.c (_nettle_generate_pocklington_prime)
	(nettle_random_prime): Likewise.
	* bignum-random.c (nettle_mpz_random_size, nettle_mpz_random):
	Likewise.
	* dsa-keygen.c (dsa_generate_keypair): Likewise.
	* dsa-sha1-sign.c (dsa_sha1_sign_digest, dsa_sha1_sign): Likewise.
	* dsa-sha256-sign.c (dsa_sha256_sign_digest, dsa_sha256_sign):
	Likewise.
	* dsa-sign.c (_dsa_sign): Likewise.
	* pkcs1-encrypt.c (pkcs1_encrypt): Likewise.
	* rsa-blind.c (_rsa_blind): Likewise.
	* rsa-decrypt-tr.c (rsa_decrypt_tr): Likewise.
	* rsa-encrypt.c (rsa_encrypt): Likewise.
	* rsa-keygen.c (rsa_generate_keypair): Likewise.
	* rsa-pkcs1-sign-tr.c (rsa_pkcs1_sign_tr): Likewise.

	* cbc.c (cbc_encrypt, cbc_decrypt): Similarly, use the type
	nettle_crypt_func * rather than just nettle_crypt_func.
	* ctr.c (ctr_crypt): Likewise.
	* gcm.c (gcm_set_key): Likewise.

	* testsuite/des-compat-test.c (test_main): Disable declarations of
	disabled functions and variables, to avoid warnings. No verbose
	output unless verbose flag is set.

2012-06-09  Niels Möller  <nisse@lysator.liu.se>

	* examples/Makefile.in (SOURCES): Added base16dec.c, forgotten
	earlier.

	General pkcs1 signatures, with a "DigestInfo" input. Suggested by
	Nikos Mavrogiannopoulos.
	* Makefile.in (hogweed_SOURCES): Added pkcs1-rsa-digest.c,
	rsa-pkcs1-sign.c, rsa-pkcs1-sign-tr.c, and rsa-pkcs1-verify.c.

	* pkcs1-rsa-digest.c (pkcs1_rsa_digest_encode): New file and
	function.
	* pkcs1.h: Declare it.

	* rsa-pkcs1-verify.c (rsa_pkcs1_verify): New file and function.
	* rsa-pkcs1-sign.c (rsa_pkcs1_sign): New file and function.
	* rsa-pkcs1-sign-tr.c (rsa_pkcs1_sign_tr): New file and function,
	contributed by Nikos Mavrogiannopoulos.
	* rsa.h: Declare new functions.

	* rsa.h (_rsa_blind, _rsa_unblind): Declare functions.
	* rsa-blind.c (_rsa_blind, _rsa_unblind): Functions moved to a
	separate file, renamed and made non-static. Moved from...
	* rsa-decrypt-tr.c: ... here.

2012-06-03  Niels Möller  <nisse@lysator.liu.se>

	* testsuite/pkcs1-test.c (test_main): Include leading zero in
	expected result.

	* pkcs1.c (pkcs1_signature_prefix): Return pointer to where the
	digest should be written. Let the size input be the key size in
	octets, rather then key size - 1.
	* pkcs1-rsa-*.c: Updated for above.
	* rsa-*-sign.c, rsa-*-verify.c: Pass key->size, not key->size - 1.

2012-05-18  Niels Möller  <nisse@lysator.liu.se>

	* pkcs1-encrypt.c (pkcs1_encrypt): New file and function.
	* rsa-encrypt.c (rsa_encrypt): Use pkcs1_encrypt.

2012-05-09  Niels Möller  <nisse@lysator.liu.se>

	* rsa-decrypt-tr.c (rsa_decrypt_tr): Added missing mpz_clear,
	spotted by Nikos Mavrogiannopoulos.

2012-05-07  Niels Möller  <nisse@lysator.liu.se>

	* nettle-types.h (_STDINT_HAVE_INT_FAST32_T): Define here, to
	force nettle-stdint.h to not try to define the int_fast*_t types.
	Avoids compilation problems with gnutls on SunOS-5.8, where the
	definitions here collide with gnulib's.

2012-04-23  Niels Möller  <nisse@lysator.liu.se>

	* nettle-internal.h (NETTLE_MAX_BIGNUM_SIZE): New constant. Based
	on NETTLE_MAX_BIGNUM_BITS, rounded upwards. Replaced all uses of
	NETTLE_MAX_BIGNUM_BITS.

2012-04-19  Niels Möller  <nisse@lysator.liu.se>

	* list-obj-sizes.awk: Use decimal rather than hexadecimal output.
	(hex2int): Use local variables.

2012-04-18  Niels Möller  <nisse@lysator.liu.se>

	* x86_64/salsa20-crypt.asm: New file.

2012-04-17  Niels Möller  <nisse@lysator.liu.se>

	* testsuite/salsa20-test.c (test_salsa20_stream): Check that
	salsa20_crypt doesn't write beyond the given destination area.
	(test_salsa20): Likewise.

	* salsa20-crypt.c: Renamed file, from...
	* salsa20.c: ... old name.

	* x86_64/machine.m4 (WREG): New macro.

	* salsa20.c (salsa20_hash): Deleted function, inlined into
	salsa20_crypt.
	(salsa20_set_key, salsa20_set_iv): Moved, to...
	* salsa20-set-key.c: ...new file.

2012-04-15  Niels Möller  <nisse@lysator.liu.se>

	* testsuite/salsa20-test.c (test_salsa20_stream): New function.
	(test_main): Tests for encrypting more than one block at a time.

2012-04-14  Niels Möller  <nisse@lysator.liu.se>

	* examples/io.c (write_file): Use write_string.

	* examples/Makefile.in (base64enc): New targets. Also
	added missing io.o dependency to several other targets.
	(base64dec, base16enc, base16dec): Likewise.

	* examples/base64enc.c: New file, based on example code
	contributed by Jeronimo Pellegrini.
	* examples/base64dec.c: Likewise.
	* examples/base16enc.c: Likewise.
	* examples/base16dec.c: Likewise.

	* examples/rsa-encrypt.c (process_file): Reorganized fread loop.
	(usage): New function.
	(main): Implemented --help option.

	* examples/rsa-decrypt.c (process_file): Improved error message
	for too short input file.

	* aes-set-decrypt-key.c (gf2_log, gf2_exp): Deleted tables.
	(mult, inv_mix_column): Deleted functions.
	(mtable): New table.
	(MIX_COLUMN): New macro.
	(aes_invert_key): Use MIX_COLUMN and mtable.

	* aesdata.c (compute_mtable): New table, for the inv mix column
	operation in aes_invert_key.

2012-04-13  Niels Möller  <nisse@lysator.liu.se>

	* aes-set-encrypt-key.c (aes_set_encrypt_key): Use LE_READ_UINT32.
	Tabulate the needed "round constants".
	(xtime): Deleted function.

	* aes-internal.h (SUBBYTE): Cast to uint32_t. Use B0, ..., B3
	macros.

2012-04-09  Niels Möller  <nisse@lysator.liu.se>

	Timing resistant RSA decryption, based on RSA blinding code
	contributed by Nikos Mavrogiannopoulos.
	* rsa-decrypt-tr.c (rsa_decrypt_tr): New function.
	(rsa_blind): Helper function.
	(rsa_unblind): Helper function.
	* rsa.h: Declare rsa_decrypt_tr. Some cleanups, no longer include
	nettle-meta.h, more consistent declarations of function pointer
	arguments.
	* testsuite/rsa-encrypt-test.c (test_main): Test rsa_decrypt_tr.
	Check for writes past the end of the message area.

	* Makefile.in (hogweed_SOURCES): Added pkcs1-decrypt.c.
	* rsa-decrypt.c (rsa_decrypt): Use pkcs1_decrypt.
	* pkcs1-decrypt.c (pkcs1_decrypt): New file and function,
	extracted from rsa_decrypt.

2012-04-01  Niels Möller  <nisse@lysator.liu.se>

	* salsa20.c (LE_SWAP32): Typo fix for big-endian case.
	(QROUND): New macro.
	(salsa20_hash): Use it.

2012-03-31  Niels Möller  <nisse@lysator.liu.se>

	* salsa20.c: (salsa20_set_iv): Deleted size argument, only one
	size allowed.
	(U8TO32_LITTLE): Deleted macro. Use LE_READ_UINT32 instead, which
	avoids unaligned reads.
	(salsa20_set_key): Rearranged slightly, to avoid unnecessary
	byte-to-word conversions.

	(LE_SWAP32): Renamed macro from...
	(U32TO32_LITTLE): ... old name.
	(U32TO8_LITTLE): Deleted macro.
	(salsa20_wordtobyte): Renamed function to...
	(salsa20_hash): ... new name. Changed output argument from byte
	array to word array. Use memxor3, which brings a considerable
	performance gain.

	* nettle-internal.c (salsa20_set_key_hack): Updated salsa20_set_iv
	call.
	* testsuite/salsa20-test.c (test_salsa20): Deleted iv_length
	argument, updated all calls.

	* salsa20.h (SALSA20_BLOCK_SIZE): New constant.
	(_SALSA20_INPUT_LENGTH): New constant.
	* salsa20.c: Use these constants.

	* salsa20.c (ROTL32): Deleted macro, use the one from macros.h
	instead, with reversed order of arguments.
	(ROTATE, XOR, PLUS, PLUSONE): Deleted macros, use ROTL32 and
	builtin operators directly.

	Unification of rotation macros.
	* macros.h (ROTL32): New macro, to replace (almost) all other
	rotation macros.

	* aes-set-encrypt-key.c: Include macros.h.
	(aes_set_encrypt_key): Use ROTL32.
	* aes-internal.h (ROTBYTE, ROTRBYTE): Deleted macros.

	* camellia-internal.h (ROL32): Deleted macro.
	(ROTL128): Renamed for consistency, from...
	(ROL128): ... old name.
	* camellia-crypt-internal.c: Updated for renamed rotation macros.
	* camellia-set-encrypt-key.c: Likewise.
	* cast128.c (ROL): Deleted macro.
	(F1, F2, F3): Updated to use ROTL32 (reversed order of arguments).
	Also added proper do { ... } while (0) wrappers.

	* ripemd160-compress.c (ROL32): Deleted macro.
	(R): Updated to use ROTL32 (reversed order of arguments).

	* serpent-internal.h (ROL32): Deleted macro.
	(ROTL64): Renamed (from ROL64) and reorderd arguments, for
	consistency.
	(RSHIFT64): Reordered arguments, for consistency.
	* serpent-decrypt.c: Updated for renamed rotation macros, with
	reversed argument order.
	* serpent-encrypt.c: Likewise.
	* serpent-set-key.c: Likewise.

	* sha1-compress.c (ROTL): Deleted macro, use ROTL32 instead.

	* sha256-compress.c (ROTR): Deleted macro. Replaced by ROTL32,
	with complemented shift count.
	(SHR): Deleted macro, use plain shift operator instead.

	* sha512-compress.c (ROTR): Deleted macro, replaced by...
	(ROTL64): ...new macro, with complemented shift count
	(SHR): Deleted macro, use plain shift operator instead.
	(S0, S1, s0, s1): Updated accordingly.

2012-03-30  Niels Möller  <nisse@lysator.liu.se>

	* nettle-internal.c (nettle_salsa20): Cipher struct for
	benchmarking only. Sets a fix zero IV, and ignores block size.
	* nettle-internal.h (nettle_salsa20): Declare it.

	* examples/nettle-benchmark.c (block_cipher_p): New function.
	(time_cipher): Use block_cipher_p.
	(main): Include salsa20 in benchmark.

	* Makefile.in (soname link): Fixed logic.
	(nettle_SOURCES): Removed nettle-internal.c, so that it's not
	part of the library...
	(internal_SOURCES): ...and put it here.
	* testsuite/Makefile.in (TEST_OBJS): Added ../nettle-internal.o.
	* examples/Makefile.in (BENCH_OBJS): New variable, to simplify the
	nettle-benchmark rule. Also link with ../nettle-internal.o.

2012-03-29  Niels Möller  <nisse@lysator.liu.se>

	Implementation of Salsa20, contributed by Simon Josefsson.
	* salsa20.h: New file.
	* salsa20.c: New file.
	* Makefile.in (nettle_SOURCES): Added salsa20.c
	(HEADERS): Added salsa20.h.
	* testsuite/Makefile.in (TS_NETTLE_SOURCES): Added salsa20-test.c.
	* testsuite/salsa20-test.c: New test case.

	* Makefile.in (soname links): Adding missing space before ].

2012-03-23  Niels Möller  <nisse@lysator.liu.se>

	* arcfour.h (arcfour_stream): Deleted obsolete prototype.

2012-03-05  Niels Möller  <nisse@lysator.liu.se>

	* configure.ac (enable_shared): Build shared libraries by default.

2012-03-04  Niels Möller  <nisse@lysator.liu.se>

	* configure.ac (LIBNETTLE_MINOR): Bumped library version, to 4.4.
	(LIBHOGWEED_MINOR): And to 2.2.

2012-02-27  Niels Möller  <nisse@lysator.liu.se>

	* list-obj-sizes.awk: Recognize elf64 objects.

	* Makefile.in (.texinfo.dvi): Pass -b option to texi2dvi.

	* Makefile.in (TARGETS): Added twofishdata.
	(SOURCES): Added twofishdata.c.
	(twofishdata): New rule.

	* twofish.c (q0, q1): Made const, and reformatted to match the
	twofishdata program.

	* twofishdata.c: Resurrected old file. Used to be called
	generate_q.c, when the twofish code was contributed back in 1999.

	* nettle.texinfo: Documentation for base16 and base64 encoding.
	Text contributed by Jeronimo Pellegrini
	<pellegrini@mpcnet.com.br>, back in April 2006.

2012-02-18  Niels Möller  <nisse@lysator.liu.se>

	* run-tests, getopt.c, getopt1.c, getopt.h: These files were moved
	to the top-level in the conversion to an independent git
	repository. They used to be symlinks to lsh files, from the
	subdirectories which use them.

	* Makefile.in: Build and distribute getopt files. Distribute
	run-tests script.
	* examples/Makefile.in: Adapt to getopt files and the run-tests
	script now located in the parent directory.
	* testsuite/Makefile.in: Likewise.
	* tools/Makefile.in: Likewise.

	* index.html: Converted to xhtml (from lsh repository, change
	dated 2012-02-03). Updated git instructions.

	* nettle.texinfo: Updated charset declaration.
	* misc/plan.html: Likewise.

2012-01-17  Niels Möller  <nisse@lysator.liu.se>

	* testsuite/Makefile.in (DISTFILES): Added setup-env.

	* examples/rsa-decrypt.c (main): Use _setmode rather than setmode,
	suggested by Eli Zaretskii. Affects windows builds only.
	* examples/rsa-encrypt.c: Likewise.

	* Makefile.in ($(LIBNETTLE_FORLINK)): Always create a .lib symlink
	to the library file. Use LN_S.
	($(LIBHOGWEED_FORLINK)): Likewise.

	(install-shared-nettle): Use LN_S.
	(install-shared-hogweed): Likewise.

	* configure.ac: Use AC_PROG_LN_S.
	* config.make.in (LN_S): New substitution.

	* testsuite/setup-env: New file. Wine workaround. Can't get
	../.lib into wine's dll search path, so create additional
	symlinks.
	* testsuite/teardown-env: ...and delete them here. Also delete
	file testtmp.
	* examples/setup-env: Similar links setup here.
	* examples/teardown-env: ... and deleted.

2012-01-07  Niels Möller  <nisse@lysator.liu.se>

	* examples/Makefile.in (check): Add ../.lib to PATH, like in
	testsuite/Makefile. Needed for w*ndows. Reported by Eli Zaretskii.

2011-11-25  Niels Möller  <nisse@lysator.liu.se>

	From Martin Storsjö:
	* x86_64/machine.m4 (W64_ENTRY, W64_EXIT): New macros for
	supporting W64 ABI.
	* x86_64: Updated all assembly files to use them.

	* configure.ac (W64_ABI): New variable, set when compiling for
	W64 ABI (64-bit M$ windows).
	* config.m4.in (W64_ABI): Define, from configure substitution.

2011-11-24  Niels Möller  <nisse@lysator.liu.se>

	From Martin Storsjö:
	* examples/Makefile.in (check): Pass $(EMULATOR) and $(EXEEXT) in
	the environment of run-tests.
	* examples/rsa-encrypt-test: Use $EXEEXT and $EMULATOR.
	* examples/rsa-sign-test: Likewise.
	* examples/rsa-verify-test: Likewise.
	* examples/setup-env: Likewise.

	* testsuite/Makefile.in (check): Pass $(EXEEXT) in the environment of
	run-tests.
	* testsuite/pkcs1-conv-test: Use $EXEEXT and $EMULATOR. Ignore \r
	in rsa-sign output.

	* examples/rsa-decrypt.c (main) [WIN32]: Set stdout/stdin to
	binary mode.
	* examples/rsa-encrypt.c (main): Likewise.

2011-11-24  Niels Möller  <nisse@lysator.liu.se>

	* configure.ac (HAVE_NATIVE_64_BIT): Workaround to get it set to 1
	on w64.

	* serpent-internal.h (ROL64): Use (uint64_t) 1 rather than 1L, for
	M$ w64.
	(RSHIFT64): Likewise. Also added a missing parenthesis.

2011-11-24  Niels Möller  <nisse@lysator.liu.se>

	From Martin Storsjö:
	* testsuite/symbols-test: Use $NM, falling back to nm if undefined.
	* testsuite/Makefile.in (check): Pass $(NM) in the environment of
	run-tests.
	* config.make.in (NM): Set NM.

	* testsuite/sexp-conv-test: Use $EMULATOR when running test
	programs. Also ignore \r for output in the non-canonical output
	formats.
	* testsuite/Makefile.in (check): Pass $(EMULATOR) in the
	environment of run-tests.
	* configure.ac (EMULATOR): New substituted variable. Set to wine
	or wine64 when cross compiling for windows, otherwise empty.
	* config.make.in (EMULATOR): Set from autoconf value.

2011-11-20  Niels Möller  <nisse@lysator.liu.se>

	* x86/camellia-crypt-internal.asm: Take ALIGNOF_UINT64_T into
	account when getting the offset for the subkeys. Differs between
	w32 and other systems. w32 problem identified by Martin Storsjö.

	* config.m4.in: Define ALIGNOF_UINT64_T (from configure).

	* configure.ac: Check alignment of uint64_t, and also use AC_SUBST
	for use in config.m4.in.

2011-11-19  Niels Möller  <nisse@lysator.liu.se>

	Cygwin/mingw32 improvements contributed by Martin Storsjö:
	* Makefile.in (IMPLICIT_TARGETS): New variable for DLL link
	libraries.
	(clean-here): Delete the DLL import libraries.

	* configure.ac: Setup installation of DLL files in $bindir.
	(IF_DLL, LIBNETTLE_FILE_SRC, LIBHOGWEED_FILE_SRC): New
	substitutions.

	* config.make.in (LIBNETTLE_FILE_SRC): Substitute new autoconf
	variable.
	(LIBHOGWEED_FILE_SRC): Likewise.

	* Makefile.in (install-dll-nettle, uninstall-dll-nettle): New
	target for installing the DLL file in $bindir.
	(install-shared-nettle): Conditionally
	depend on install-dll-nettle. Use LIBNETTLE_FILE_SRC.
	(uninstall-shared-nettle): Conditionally depend on
	install-dll-nettle.
	(various hogweed targets): Analogous changes.

	* configure.ac: Unify shared lib setup for cygwin and mingw.

2011-10-31  Niels Möller  <nisse@lysator.liu.se>

	* configure.ac (LIBHOGWEED_LIBS): Typo fix for the darwin case.
	Spotted by Martin Storsjö.

2011-10-25  Niels Möller  <nisse@lysator.liu.se>

	* configure.ac (LIBHOGWEED_LIBS): cygwin fix, added
	libnettle.dll.a. Reported by Volker Zell.

2011-10-18  Niels Möller  <nisse@lysator.liu.se>

	* configure.ac: Improved setup för darwin shared libraries.
	Patch contributed by Ryan Schmidt.

2011-10-03  Niels Möller  <nisse@lysator.liu.se>

	* x86_64/memxor.asm: Implemented sse2-loop. Configured at compile
	time, and currently disabled.

	* testsuite/testutils.h (ASSERT): Write message to stderr.

	* testsuite/memxor-test.c: Use 16-byte alignment for "fully
	aligned" operands.

2011-09-03  Niels Möller  <nisse@lysator.liu.se>

	* x86/camellia-crypt-internal.asm: Use "l"-suffix on instructions
	more consistently. Reportedly, freebsd and netbsd systems with
	clang are more picky about this.

	* configure.ac: Changed version number to 2.5.

	* Released nettle-2.4.

	* configure.ac (LIBNETTLE_MINOR): Bumped library version, to 4.3.

	* gcm-aes.c: Include config.h.
	* tools/nettle-lfib-stream.c: Likewise.

	* ripemd160-compress.c: Added missing include of config.h. Needed
	for correct operation on big-endian systems.

2011-09-02  Niels Möller  <nisse@amfibolit.hack.org>

	* configure.ac: Changed version number to 2.4.

	* Released nettle-2.3.

2011-08-30  Niels Möller  <nisse@lysator.liu.se>

	* testsuite/hmac-test.c: Added tests for hmac-ripemd160.

	* hmac.h: Declare hmac-ripemd160 related functions.

	* Makefile.in (nettle_SOURCES): Added hmac-ripemd160.c.

2011-08-30  Niels Möller  <nisse@amfibolit.hack.org>

	* nettle.texinfo (Hash functions): Document ripemd-160.

	* hmac-ripemd160.c: New file.

	* hmac.h: Declare hmac-ripemd160 functions.

2011-08-29  Niels Möller  <nisse@lysator.liu.se>

	* sha256.c (sha256_update): Updated MD_UPDATE call for new
	conventions.
	(sha256_write_digest): Use MD_PAD rather than MD_FINAL, and insert
	the length manually.
	* sha512.c: Analogous changes.

	* sha1.c (COMPRESS): New macro.
	(sha1_update): Updated MD_UPDATE call for new conventions.
	(sha1_digest): Use MD_PAD rather than MD_FINAL, and insert the
	length manually.

	* ripemd160.c (ripemd160_init): Use memcpy for initializing the
	state vector.
	(COMPRESS): New macro.
	(ripemd160_update): Use MD_UPDATE.
	(ripemd160_digest): Inline ripemd160_final processing. Use MD_PAD
	and _nettle_write_le32.
	(ripemd160_final): Deleted function.

	* ripemd160.h (struct ripemd160_ctx): Use a 64-bit block count.
	Renamed digest to state.

	* md5.c (md5_init): Use memcpy for initializing the state vector.
	(COMPRESS): New macro, wrapping _nettle_md5_compress.
	(md5_update): Use MD_UPDATE.
	(md5_digest): Inline md5_final processing. Use MD_PAD and
	_nettle_write_le32.
	(md5_final): Deleted.

	* md5.h (struct md5_ctx): Renamed some fields, for consistency.

	* md4.h (struct md4_ctx): Renamed some fields, for consistency.

	* md4.c (md4_init): Use memcpy for initializing the state vector.
	(md4_update): Use MD_UPDATE.
	(md4_digest): Inline md4_final processing, using MD_PAD. Use
	_nettle_write_le32.
	(md4_block): Renamed, to...
	(md4_compress): ... new name. Take ctx pinter as argument.
	(md4_final): Deleted function.

	* md2.c (md2_update): Use MD_UPDATE.

	* macros.h (MD_UPDATE): Added incr argument. Invoke compression
	function with ctx pointer as argument, rather than ctx->state.
	(MD_FINAL): Just pad, don't store length field. Renamed to MD_PAD.
	(MD_PAD): Analogous change of compression invocations.

	* sha512.c: (COMPRESS): New macro wrapping _nettle_sha512_compress.
	(sha512_update): Use MD_UPDATE.
	(sha512_final): Deleted function.
	(sha512_write_digest): Use MD_FINAL.

	* sha256.c (COMPRESS): New macro wrapping _nettle_sha256_compress.
	(SHA256_INCR): Deleted macro.
	(sha256_update): Use MD_UPDATE.
	(sha256_final): Deleted function.
	(sha256_write_digest): New function, replacing sha256_final, and
	using MD_FINAL.
	(sha256_digest): Use sha256_write_digest.
	(sha224_digest): Likewise.

	* tools/nettle-hash.c (list_algorithms): Fixed typo in header.

	* sha1.c (SHA1_DATA_LENGTH): Deleted unused macro.
	(sha1_init): Use memcpy to initialize the state vector.
	(SHA1_INCR): Deleted macro.
	(sha1_update): Use MD_UPDATE macro, to reduce code duplication.
	(sha1_digest): Use MD_FINAL macro.
	(sha1_final): Deleted function.

	* sha.h (struct sha1_ctx): Renamed attribute digest to state.

	* macros.h (MD_UPDATE): New macro.
	(MD_FINAL): New macro.

2011-08-28  Niels Möller  <nisse@lysator.liu.se>

	* ripemd160.c (ripemd160_final): Use LE_WRITE_UINT32. Deleted byte
	swapping at the end, leaving it to ripemd160_digest.
	(ripemd160_digest): Use _nettle_write_le32.

	* Makefile.in (nettle_SOURCES): Added write-le32.c.

	* md5.c (md5_digest): Use _nettle_write_le32.

	* write-le32.c (_nettle_write_le32): New file and function.

	* ripemd160-compress.c (ROL32): Renamed macro (was "rol"). Deleted
	x86 version using inline assembly; at least gcc-4.4.5 recognizes
	shift-and-or expressions which are in fact rotations.
	(_nettle_ripemd160_compress): Use LE_READ_UINT32.

	* configure.ac (LIBNETTLE_MINOR): Bumped library version, to 4.2.

	* testsuite/meta-hash-test.c: Updated for the addition of
	ripemd-160.

	* testsuite/.test-rules.make: Added rule for ripemd160-test.

	* examples/nettle-benchmark.c (main): Benchmark ripemd-160.

2011-08-28  Niels Möller  <nisse@lysator.liu.se>

	RIPEMD-160 hash function. Ported from libgcrypt by Andres Mejia.
	* testsuite/ripemd160-test.c: New file.
	* ripemd160.h: New file.
	* nettle-meta.h: Declare nettle_ripemd160.
	* ripemd160.c: New file, ported from libgcrypt.
	* ripemd160-compress.c: Likewise.
	* ripemd160-meta.c: New file.
	* testsuite/Makefile.in (TS_NETTLE_SOURCES): Added
	ripemd160-test.c.
	* nettle-meta-hashes.c (nettle_hashes): Added nettle_ripemd160.
	* Makefile.in (nettle_SOURCES): Added ripemd160.c,
	ripemd160-compress.c, and ripemd160-meta.c.
	(HEADERS): Added ripemd160.h.

2011-08-10  Niels Möller  <nisse@amfibolit.hack.org>

	* nettle.texinfo: Fixed mis-placed const in various prototypes.
	Spotted by Tatsuhiro Tsujikawa.

2011-07-24  Niels Möller  <nisse@lysator.liu.se>

	* Makefile.in (PKGCONFIG_FILES, pkgconfigdir): New variables.
	(DISTFILES): Added nettle.pc.in and hogweed.pc.in.
	(nettle.pc, hogweed.pc): New targets (invoking config.status).
	(install-pkgconfig, uninstall-pkgconfig): New targets.
	(install-here): Depend on install-pkgconfig.
	(uninstall-here): Depend on uninstall-pkgconfig.
	(distclean-here): Delete nettle.pc and hogweed.pc.

2011-07-20  Niels Möller  <nisse@lysator.liu.se>

	* configure.ac: Generate nettle.pc and hogweed.pc.

	* nettle.pc.in, hogweed.pc.in: New files.

2011-07-17  Niels Möller  <nisse@lysator.liu.se>

	* nettle-internal.h: Added missing extern declarations.

2011-07-11  Niels Möller  <nisse@lysator.liu.se>

	* configure.ac: Changed version number to 2.3.

	* Released nettle-2.2.

	* Makefile.in (DISTFILES): Distribute COPYING.LIB, not COPYING,

2011-07-07  Niels Möller  <nisse@lysator.liu.se>

	* tools/misc.h (werror): Removed incorrect noreturn attribute from
	declaration.

	* examples/io.c (read_file): Bug fix, in dependence of initial
	size on max_size.

2011-07-01  Niels Möller  <nisse@lysator.liu.se>

	* cbc.c	(CBC_BUFFER_LIMIT): Reduced to 512 bytes.
	(cbc_decrypt): For in-place operation, use overlapping memxor3 and
	eliminate a memcpy.

	* ctr.c (ctr_crypt): Reorganized to call the encryption function
	with several blocks at a time. Handle the case of a single block
	specially.

	* x86_64/memxor.asm: Added ALIGN for shifting loop. Deleted
	obsolete ifelse.

2011-06-30  Niels Möller  <nisse@lysator.liu.se>

	* configure.ac: Link in serpent-decrypt.asm, if found.

	* x86_64/serpent-decrypt.asm: Added an SSE2 loop, doing four
	blocks at a time in parallel.

	* x86_64/serpent-encrypt.asm: Include serpent.m4. Deleted a
	redundant label.

	* x86_64/serpent.m4: New file, with serpent-related macros.

2011-06-29  Niels Möller  <nisse@lysator.liu.se>

	* x86_64/serpent-decrypt.asm: Wrote main (32-bit) loop.
	(SBOX0I, SBOX1I, SBOX7I): Fixed bugs.

	* nettle.texinfo (Copyright): Updated for license change to
	LGPLv2+. Updated copyriight info on serpent.

	* NEWS: Updated information for nettle-2.2.

	* x86_64/serpent-decrypt.asm: New file.

	* x86_64/serpent-encrypt.asm: Fixed .file pseudo op.

	* testsuite/testutils.c (test_cipher_ctr): Display more info on
	failure.

	* examples/nettle-benchmark.c (bench_ctr): New function.
	(time_cipher): Also benchmark CTR mode.

	* configure.ac (LIBNETTLE_MINOR): Updated library version number
	to 4.1.
	(LIBHOGWEED_MINOR): And to 2.1.

2011-06-22  Niels Möller  <nisse@lysator.liu.se>

	* configure.ac: Use pwd -P when examining lib directories.
	Link in serpent-encrypt.asm, if found.

2011-06-21  Niels Möller  <nisse@lysator.liu.se>

	* serpent-decrypt.c (SBOX3_INVERSE): Eliminated temporaries.
	(SBOX4_INVERSE): Likewise.
	(SBOX5_INVERSE): Likewise.
	(SBOX6_INVERSE): Likewise.
	(SBOX7_INVERSE): Likewise.
	(All SBOX_INVERSE-macros): Deleted type argument, and updated users.

2011-06-20  Niels Möller  <nisse@lysator.liu.se>

	* serpent-decrypt.c: Renamed arguments in sbox macros.
	(SBOX0_INVERSE): Eliminated temporaries.
	(SBOX1_INVERSE): Likewise.
	(SBOX2_INVERSE): Likewise.

	* x86_64/serpent-encrypt.asm: Added an SSE2 loop, doing four
	blocks at a time in parallel.

	* testsuite/serpent-test.c (test_main): Added some more multiple
	block tests.

2011-06-15  Niels Möller  <nisse@lysator.liu.se>

	* configure.ac (libdir): On 64-bit Linux, we used to assume that
	libraries are installed according to the FHS. Since at least
	Fedora and Gentoo follow the FHS convention, while at least Debian
	doesn't, we have to try to figure out which convention is used.

2011-06-14  Niels Möller  <nisse@lysator.liu.se>

	* x86_64/serpent-encrypt.asm: Slight simplification of loop logic.

	* x86_64/serpent-encrypt.asm: New file.

2011-06-12  Niels Möller  <nisse@lysator.liu.se>

	* testsuite/serpent-test.c (test_main): Added tests with multiple
	blocks at a time.

	* serpent-encrypt.c (SBOX6): Renamed arguments. Eliminated
	temporaries.
	(SBOX7): Likewise.
	(All SBOX-macros): Deleted type argument, and updated users.

	* configure.ac: Display summary at the end of configure..
	(asm_path): Set only if enable_assember is yes.

2011-06-10  Niels Möller  <nisse@lysator.liu.se>

	* serpent-encrypt.c (SBOX5): Renamed arguments. Eliminated
	temporaries.

2011-06-09  Niels Möller  <nisse@lysator.liu.se>

	* serpent-encrypt.c (SBOX4): Renamed arguments. Eliminated
	temporaries.

	* configure.ac (LIBNETTLE_LINK, LIBHOGWEED_LINK): Cygwin fix, from
	Vincent Torri.

2011-06-08  Niels Möller  <nisse@lysator.liu.se>

	* examples/eratosthenes.c (find_first_one): Fixed c99-style
	declaration. Reported by Sebastian Reitenbach.
	(find_first_one): Declare the lookup table as static const, and
	use unsigned char rather than unsigned..

2011-06-07  Niels Möller  <nisse@lysator.liu.se>

	* serpent-encrypt.c (SBOX0): Renamed arguments. Eliminated
	temporaries.
	(SBOX1): Likewise.
	(SBOX2): Likewise.
	(SBOX3): Likewise.

2011-06-06  Niels Möller  <nisse@lysator.liu.se>

	* Makefile.in (DISTFILES): Added serpent-internal.h.
	(nettle_SOURCES): Replaced serpent.c by serpent-set-key.c,
	serpent-encrypt.c, and serpent-decrypt.c.

	* serpent.c: Replaced by several new files.
	* serpent-set-key.c: New file.
	* serpent-encrypt.c: New file.
	* serpent-decrypt.c: New file.
	* serpent-internal.h: New file.

	* serpent.c [HAVE_NATIVE_64_BIT]: Process two blocks at a time in
	parallel. Measured speedup of 10%--25% (higher for encryption) on
	x86_64.

2011-06-01  Niels Möller  <nisse@lysator.liu.se>

	* serpent.c (ROUNDS): Deleted macro.
	(serpent_block_t): Deleted array typedef.
	(KEYXOR): New macro, replacing BLOCK_XOR.
	(BLOCK_COPY, SBOX, SBOX_INVERSE): Deleted macros.
	(LINEAR_TRANSFORMATION): Use four separate arguments.
	(LINEAR_TRANSFORMATION_INVERSE): Likewise.
	(ROUND): Take separate arguments for all input and output words.
	(ROUND_INVERSE): Likewise.
	(ROUND_LAST, ROUND_FIRST_INVERSE): Deleted macros.
	(serpent_set_key): Moved loop termination test.
	(serpent_encrypt): Rewrote with unrolling of just eight rounds,
	and without serpent_block_t.
	(serpent_decrypt): Likewise.

	* serpent.c: Added do { ... } while (0) around block macros.
	(serpent_key_t): Deleted array typedef.
	(ROL32, ROR32): Renamed macros, were rol and ror.
	(KS_RECURRENCE, KS): New macros.
	(serpent_key_pad): Renamed, from...
	(serpent_key_prepare): ...old name.
	(serpent_subkeys_generate): Deleted function.
	(serpent_set_key): Rewrote the generation of subkeys. Reduced both
	temporary storage and code size (less unrolling)

2011-05-31  Niels Möller  <nisse@lysator.liu.se>

	* testsuite/serpent-test.c (test_main): Enabled test with short,
	40-bit, key.

	* serpent.c (byte_swap_32): Deleted macro.
	(serpent_key_prepare): Use LE_READ_UINT32. Don't require aligned
	input, and support arbitrary key sizes.

2011-05-30  Simon Josefsson  <simon@josefsson.org>

	* serpent.c: Rewrite, based on libgcrypt code.  License changed
	from GPL to LGPL.
	* serpent_sboxes.h: Removed.
	* Makefile.in: Drop serpent_sboxes.h.

2011-05-31  Niels Möller  <nisse@lysator.liu.se>

	* testsuite/serpent-test.c (test_main): Added some tests for
	padding of keys of length which is not a multiple of four bytes.

2011-05-30  Simon Josefsson  <simon@josefsson.org>

	* testsuite/serpent-test.c (test_main): Add test vectors from
	libgcrypt.

2011-05-21  Niels Möller  <nisse@lysator.liu.se>

	* dsa-keygen.c (dsa_generate_keypair): Avoid double init of mpz
	variable. Spotted by Nikos Mavrogiannopoulos.

2011-05-06  Niels Möller  <nisse@lysator.liu.se>

	* configure.ac: Fix link flags for shared libraries on Solaris,
	which needs -h to set the soname. Patch contributed by Dagobert
	Michelsen.

2011-05-06  Niels Möller  <nisse@lysator.liu.se>

	* configure.ac: New configure option --enable-gcov.

	* arcfour.h (arcfour_stream): Deleted obsolete define.

2011-04-27  Niels Möller  <nisse@lysator.liu.se>

	* tools/nettle-hash.c (find_algorithm): Require exact match.

2011-04-15  Niels Möller  <nisse@lysator.liu.se>

	Reverted broken byte-order change from 2001-06-17:
	* serpent.c (serpent_set_key): Use correct byteorder.
	(serpent_encrypt): Likewise.
	(serpent_decrypt): Likewise.

	* testsuite/serpent-test.c (decode_hex_reverse): New function.
	(RH, RHL): New macros.
	(test_main): Byte reverse inputs and outputs for the testvectors
	taken from the serpent submission package. Enable test vectors
	from http://www.cs.technion.ac.il/~biham/Reports/Serpent/.

2011-03-23  Niels Möller  <nisse@lysator.liu.se>

	* tools/sexp-conv.c (xalloc): Deleted function, now it's in misc.c
	instead.

	* configure.ac: Use LSH_FUNC_STRERROR.

	* tools/Makefile.in (TARGETS): Added nettle-hash, and related
	build rules.
	(SOURCES): Added nettle-hash.c.

	* tools/misc.c (xalloc): New function.

	* tools/pkcs1-conv.c (main): Made the OPT_* constants local, and
	fixed numerical values to start with non-ASCII 0x300.

	* tools/nettle-hash.c: New file.

2011-03-23  Niels Möller  <nisse@lysator.liu.se>

	Contributed by Daniel Kahn Gillmor:
	* testsuite/Makefile.in (TS_NETTLE_SOURCES): Added
	meta-hash-test.c, meta-cipher-test.c, and meta-armor-test.c.

	* testsuite/meta-hash-test.c: New file.
	* testsuite/meta-cipher-test.c: New file.
	* testsuite/meta-armor-test.c: New file.

	* nettle.texinfo: Document nettle_hashes and nettle_ciphers.

	* nettle-meta.h: Declare algorithm lists nettle_ciphers,
	nettle_hashes, nettle_armors.

	* Makefile.in (nettle_SOURCES): Added nettle-meta-hashes.c,
	nettle-meta-ciphers.c, and nettle-meta-armors.c.

	* nettle-meta-armors.c: New file.
	* nettle-meta-ciphers.c: New file.
	* nettle-meta-hashes.c: New file.

2011-02-18  Niels Möller  <nisse@lysator.liu.se>

	* arcfour.c (arcfour_stream): Deleted function. It's not very
	useful, and neither documented nor tested.

2011-02-16  Niels Möller  <nisse@lysator.liu.se>

	* cbc.h (CBC_ENCRYPT): Avoid using NULL; we don't ensure that it
	is defined.
	(CBC_DECRYPT): Likewise.

	* gcm-aes.c (gcm_aes_set_iv): Use GCM_SET_IV.
	(gcm_aes_set_key): Deleted cast.
	(gcm_aes_encrypt): Likewise.
	(gcm_aes_decrypt): Likewise.
	(gcm_aes_digest): Likewise.
	(gcm_aes_update): One less argument to GCM_UPDATE.

	* gcm.h (GCM_SET_KEY): Added cast to nettle_crypt_func *. Help
	compiler type checking despite this cast.
	(GCM_ENCRYPT): Likewise.
	(GCM_DECRYPT): Likewise.
	(GCM_DIGEST): Likewise.
	(GCM_SET_IV): New macro, for completeness.
	(GCM_UPDATE): Deleted unused argument encrypt.

2011-02-14  Niels Möller  <nisse@lysator.liu.se>

	* nettle.texinfo: Split node on cipher modes, and started on
	the GCM documentation.

	* testsuite/gcm-test.c (test_gcm_aes): Deleted function, replaced
	by test_aead.
	(test_main): Use test_aead.

	* testsuite/testutils.c (test_aead): New function, replacing
	test_gcm_aes and before that test_cipher_gcm.

	* nettle-internal.c (nettle_gcm_aes128): New const struct.
	(nettle_gcm_aes192): Likewise.
	(nettle_gcm_aes256): Likewise.

	* nettle-internal.h (struct nettle_aead): Tentative interface for
	authenticated encryption with associated data.

	* examples/nettle-benchmark.c (time_gcm): Renamed. Updated for
	gcm_aes_auth to gcm_aes_update renaming. Benchmark both encryption
	and hashing.
	(time_gmac): ...old name.

	* nettle-internal.c (des_set_key_hack): Don't touch the bits
	parity, since thay are now ignored.
	(des3_set_key_hack): Likewise.

	* cast128-meta.c (nettle_cast128): Don't pass keysize.
	* nettle-meta.h (_NETTLE_CIPHER_FIX): Deleted keysize parameter
	derived from the appropriate constant instead.

	* testsuite/gcm-test.c (test_gcm_aes): Updated for gcm_aes_auth to
	gcm_aes_update renaming.

2011-02-13  Niels Möller  <nisse@lysator.liu.se>

	* gcm.h (GCM_UPDATE): Renamed, from...
	(GCM_AUTH): ...old name.

	* gcm-aes.c (gcm_aes_update): Renamed, from...
	(gcm_aes_auth): ...old name.

	* gcm.c (gcm_update): Renamed, and fixed an assert. From...
	(gcm_auth): ...old name.

	* gcm.h (GCM_TABLE_BITS): Increase table size to 8 bits,
	corresponding to 4 KByte of key-dependent tables.

2011-02-10  Niels Möller  <nisse@lysator.liu.se>

	* x86_64/memxor.asm: New file. Improves performance by 22% for the
	unaligned01 case and 35% for the unaligned12 case, benchmarked on
	Intel SU1400.

	* examples/nettle-benchmark.c (cgt_works_p): New function.
	(cgt_time_start): Likewise.
	(cgt_time_end): Likewise.
	(clock_time_start): Likewise.
	(clock_time_end): Likewise.
	(time_function): Read clock via function pointers time_start and
	time_end, so we can select method at runtime.
	(xalloc): Use die function.
	(main): Choose timing function. If available, try clock_gettime,
	and fall back to clock if it doesn't exist.

	* examples/nettle-benchmark.c (die): New function.
	(TIME_END, TIME_START): Check return value from clock_gettime.

	* gcm.h (union gcm_block): Use correct length for w array.

	* testsuite/gcm-test.c (test_main): Added the rest of the
	testcases from the spec.

2011-02-09  Niels Möller  <nisse@lysator.liu.se>

	* testsuite/gcm-test.c (test_main): Enabled testcases 5 and 6,
	with different IV lengths.

	* gcm-aes.c (gcm_aes_set_iv): Updated for gcm_set_iv change.

	* gcm.c (gcm_hash_sizes): New function.
	(gcm_set_iv): Added support for IVs of arbitrary size. Needed
	another argument, for the hash subkey.
	(gcm_digest): Use gcm_hash_sizes.

	* examples/nettle-benchmark.c (time_gmac): Use gcm_aes interface.

	* testsuite/gcm-test.c (test_gcm_aes): New function, replacing
	test_cipher_gcm and using the new gcm_aes interface.
	(test_main): Updated to use test_gcm_aes.
	* testsuite/testutils.c (test_cipher_gcm): Deleted function.

	* Makefile.in (nettle_SOURCES): Added gcm-aes.c.

	* gcm.c (gcm_set_key): Replaced context argument by a struct
	gcm_key *.
	(gcm_hash): Replaced context argument by a struct gcm_key * and a
	pointer to the hashing state block.
	(gcm_auth): Added struct gcm_key * argument.
	(gcm_encrypt): Likewise.
	(gcm_decrypt): Likewise.
	(gcm_digest): Likewise.

	* gcm-aes.c: New file.
	(gcm_aes_set_key): New function.
	(gcm_aes_set_iv): Likewise.
	(gcm_aes_auth): Likewise.
	(gcm_aes_encrypt): Likewise.
	(gcm_aes_decrypt): Likewise.
	(gcm_aes_digest): Likewise.

	* gcm.h (struct gcm_key): Moved the key-dependent and
	message-independent state to its own struct.
	(struct gcm_ctx): ... and removed it here.
	(GCM_CTX): New macro.
	(GCM_SET_KEY): Likewise.
	(GCM_AUTH): Likewise.
	(GCM_ENCRYPT): Likewise.
	(GCM_DECRYPT): Likewise.
	(GCM_DIGEST): Likewise.
	(struct gcm_aes_ctx): New struct.

2011-02-08  Niels Möller  <nisse@lysator.liu.se>

	* gcm.h (struct gcm_ctx): The hash key is now always an array,
	named h, with array size depending on GCM_TABLE_BITS.
	* gcm.c (gcm_gf_shift): Added a separate result argument.
	(gcm_gf_mul): Compile bitwise version only when GCM_TABLE_BITS ==
	0. Simplified interface with just two arguments pointing to
	complete blocks.
	(gcm_gf_shift_4, gcm_gf_shift_8): Renamed table-based functions, from...
	(gcm_gf_shift_chunk): ... old name.
	(gcm_gf_mul): Renamed both table-based versions and made the
	argument types compatible with the bitwise gcm_gf_mul.
	(gcm_gf_mul_chunk): ... the old name.
	(gcm_set_key): Initialize the table using adds and shifts only.
	When GCM_TABLE_BITS > 0, this eliminates the only use of the
	bitwise multiplication.
	(gcm_hash): Simplified, now that we have the same interface for
	gcm_gf_mul, regardless of table size.

	* gcm.c	(GHASH_POLYNOMIAL): Use unsigned long for this constant.
	(gcm_gf_shift_chunk): Fixed bugs for the big endian 64-bit case,
	e.g., sparc64. For both 4-bit and 8-bit tables.

	* gcm.c: Use the new union gcm_block for all gf operations.

	* gcm.h (union gcm_block): New union, used to enforce alignment.

2011-02-07  Niels Möller  <nisse@lysator.liu.se>

	* gcm.c (gcm_gf_shift_chunk) : Bug fix for little-endian 8-bit
	tables.

	* gcm.c (gcm_gf_mul_chunk): Special case first and last iteration.
	(gcm_gf_add): New function, a special case of memxor. Use it for
	all memxor calls with word-aligned 16 byte blocks. Improves
	performance to 152 cycles/byte with no tables, 28 cycles per byte
	with 4-bit tables and 10.5 cycles per byte with 8-bit tables.

	Introduced 8-bit tables. If enabled, gives gmac performance of 19
	cycles per byte (still on intel x86_64).
	* gcm.c (gcm_gf_shift_chunk): New implementation for 8-bit tables.
	(gcm_gf_mul_chunk): Likewise.
	(gcm_set_key): Generate 8-bit tables.

	* Makefile.in (SOURCES): Added gcmdata.c.

	* gcm.h (GCM_TABLE_BITS): Set to 4.

2011-02-06  Niels Möller  <nisse@lysator.liu.se>

	* Makefile.in (TARGETS): Added gcmdata.
	(gcmdata): New rule.

	Introduced 4-bit tables. Gives gmac performance of 45 cycles per
	byte (still on intel x86_64).
	* gcm.c (gcm_gf_shift): Renamed. Tweaked little-endian masks.
	(gcm_rightshift): ... old name.
	(gcm_gf_mul): New argument for the output. Added length argument
	for one of the inputs (implicitly padding with zeros).
	(shift_table): New table (in 4-bit and 8-bit versions), generated
	by gcmdata.
	(gcm_gf_shift_chunk): New function shifting 4 bits at
	a time.
	(gcm_gf_mul_chunk): New function processing 4 bits at a time.
	(gcm_set_key): Generation of 4-bit key table.
	(gcm_hash): Use tables, when available.

	* gcmdata.c (main): New file.

	* gcm.c (gcm_rightshift): Moved the reduction of the shifted out
	bit here.
	(gcm_gf_mul): Updated for gcm_rightshift change. Improves gmac
	performance to 181 cycles/byte.

	* gcm.c (gcm_gf_mul): Rewrote. Still uses the bitwise algorithm from the
	specification, but with separate byte and bit loops. Improves gmac
	performance a bit further, to 227 cycles/byte.

	* gcm.c (gcm_rightshift): Complete rewrite, to use word rather
	than byte operations. Improves gmac performance from 830 cycles /
	byte to (still poor) 268 cycles per byte on intel x86_64.

2011-02-05  Niels Möller  <nisse@lysator.liu.se>

	* examples/nettle-benchmark.c (time_gmac): New function.
	(main): Call time_gmac.

	* testsuite/Makefile.in (TS_NETTLE_SOURCES): Added gcm-test.c.

	* testsuite/testutils.c (test_cipher_gcm): New function,
	contributed by Nikos Mavrogiannopoulos.

	* testsuite/gcm-test.c: New file, contributed by Nikos
	Mavrogiannopoulos.

	* Makefile.in (nettle_SOURCES): Added gcm.c.
	(HEADERS): Added gcm.h.

	* gcm.c: New file, contributed by Nikos Mavrogiannopoulos.
	* gcm.h: New file, contributed by Nikos Mavrogiannopoulos.

	* macros.h (INCREMENT): New macro, moved from ctr.c. Deleted third
	argument.
	* ctr.c: Use INCREMENT macro from macros.h, deleted local version.

2011-01-07  Niels Möller  <nisse@lysator.liu.se>

	* testsuite/Makefile.in (check): Add ../.lib to PATH, since that's
	where w*ndows looks for dlls.

	* testsuite/testutils.c (test_cipher_stream): More debug output on
	failure.

2010-12-14  Niels Möller  <nisse@lysator.liu.se>

	* nettle-types.h: Deleted some unnecessary parenthesis from
	function typedefs.
	(nettle_realloc_func): Moved typedef here...
	* realloc.h: ...from here.

	* buffer.c (nettle_buffer_init_realloc): Use an explicit pointer
	for realloc argument.

2010-12-07  Niels Möller  <nisse@lysator.liu.se>

	* nettle.texinfo (Copyright): Updated info on blowfish.

2010-11-26  Niels Möller  <nisse@lysator.liu.se>

	Reapplied optimizations (150% speedup on x86_32) and other fixes,
	relicensing them as LGPL.
	* blowfish.c (do_encrypt): Renamed, to...
	(encrypt): ...new name.
	(F): Added context argument. Shift input explicitly, instead of
	reading individual bytes via memory.
	(R): Added context argument.
	(encrypt): Deleted a bunch of local variables. Using the context
	pointer for everything should consume less registers.
	(decrypt): Likewise.
	(initial_ctx): Arrange constants into a struct, to simplify key
	setup.
	(blowfish_set_key): Some simplification.

2010-11-26  Simon Josefsson  <simon@josefsson.org>

	* blowfish.c: New version ported from libgcrypt. License changed
	from GPL to LGPL.

2010-11-25  Niels Möller  <nisse@lysator.liu.se>

	* Makefile.in (install-shared-nettle): Use INSTALL_DATA, which
	clears the execute permission bits.
	(install-shared-hogweed): Likewise.

2010-11-16  Niels Möller  <nisse@lysator.liu.se>

	* configure.ac: Updated gmp url.

2010-11-01  Niels Möller  <nisse@lysator.liu.se>

	* tools/misc.c (werror): Don't call exit (copy&paste-error).

2010-10-26  Niels Möller  <nisse@lysator.liu.se>

	* examples/rsa-encrypt.c (main): No extra message for bad options.

	* examples/rsa-keygen.c (main): Added long options. Deleted -?,
	and fixed handling of bad options.

	* examples/next-prime.c (main): Deleted -?, and fixed handling of
	bad options.
	* examples/random-prime.c (main): Likewise.

2010-10-22  Niels Möller  <nisse@lysator.liu.se>

	* examples/nettle-benchmark.c (main): Added long options. Deleted -?,
	and fixed handling of bad options.

	* examples/eratosthenes.c (main): Added long options. Deleted -?,
	and fixed handling of bad options. Renamed -s to -q (long option
	--quiet).

	* tools/pkcs1-conv.c (main): Deleted short alias -? for --help,
	and fixed handling of bad options.
	* tools/sexp-conv.c (parse_options): Likewise.

2010-10-06  Niels Möller  <nisse@lysator.liu.se>

	* memxor.c (memxor3): Optimized.
	(memxor3_common_alignment): New function.
	(memxor3_different_alignment_b): New function.
	(memxor3_different_alignment_ab): New function.
	(memxor3_different_alignment_all): New function.

	* examples/nettle-benchmark.c (time_function): Reorganized, to
	reduce overhead.
	(time_memxor): Also benchmark memxor3.

	* x86_64/memxor.asm: New file.

	* examples/nettle-benchmark.c (overhead): New global variable.
	(time_function): Compensate for call overhead.
	(bench_nothing, time_overhead): New functions.
	(time_memxor): Tweaked src size, making it an integral number of
	words.
	(main): Call time_overhead.

2010-10-01  Niels Möller  <nisse@lysator.liu.se>

	* x86_64/camellia-crypt-internal.asm (ROUND): Reordered sbox
	lookups.

	* testsuite/memxor-test.c: Also test memxor3.

2010-09-30  Niels Möller  <nisse@lysator.liu.se>

	* configure.ac: Link in memxor.asm, if found.

	* testsuite/testutils.c (test_cipher_cbc): Print more info when
	failing.

	* testsuite/memxor-test.c (test_xor): Added verbose printout.

	* examples/nettle-benchmark.c (time_memxor): Count size of
	unsigned long as "block size" for memxor.

2010-09-24  Niels Möller  <nisse@lysator.liu.se>

	* testsuite/.test-rules.make: Added rule for memxor-test.
	* testsuite/Makefile.in (TS_NETTLE_SOURCES): Added memxor-test.c
	* testsuite/memxor-test.c: New file.

	* memxor.c (memxor_common_alignment): New function.
	(memxor_different_alignment): New function.
	(memxor): Optimized to do word-operations rather than byte
	operations.

	* configure.ac (HAVE_NATIVE_64_BIT): New config.h define.

	Partial revert of 2010-09-20 changes.
	* camellia-set-encrypt-key.c (camellia_set_encrypt_key):
	Reintroduce CAMELLIA_F_HALF_INV, for 32-bit machines.
	* camellia-crypt-internal.c (CAMELLIA_ROUNDSM): Two variants,
	differing in where addition of the key is done.
	* x86/camellia-crypt-internal.asm: Moved addition of key.

2010-09-22  Niels Möller  <nisse@lysator.liu.se>

	* examples/nettle-benchmark.c (BENCH_INTERVAL): Changed unit to
	seconds.
	(time_function): Use clock_gettime with CLOCK_PROCESS_CPUTIME_ID,
	if available. This gives better accuracy, at least on recent
	linux.
	(BENCH_INTERVAL): Reduced to 0.1 s.
	(struct bench_memxor_info): New struct.
	(bench_memxor): New function.
	(time_memxor): New function.
	(main): Use time_memxor. Added optional argument used to limit the
	algorithms being benchmarked.
	(GET_CYCLE_COUNTER): Define also for x86_64.
	(time_memxor): Improved display.

	* examples/Makefile.in (nettle-benchmark): Link using
	$(BENCH_LIBS) rather than $(LIBS).

	* configure.ac: Check for clock_gettime, and add -lrt to
	BENCH_LIBS if needed.

2010-09-20  Niels Möller  <nisse@lysator.liu.se>

	* configure.ac: Less quoting when invoking $CC, to allow CC="gcc
	-m32".

	* x86/camellia-crypt-internal.asm (ROUND): Adapted to new key
	convention, moving key xor to the end.

	* camellia-set-encrypt-key.c (CAMELLIA_F_HALF_INV): Deleted macro.
	(camellia_set_encrypt_key): Deleted the CAMELLIA_F_HALF_INV
	operations intended for moving the key xor into the middle of the
	round.

	* camellia-crypt-internal.c (CAMELLIA_ROUNDSM): Moved addition of
	key to the end, to use a 64-bit xor operation.

	* x86_64/camellia-crypt-internal.asm: New file.

	* x86_64/machine.m4 (LREG, HREG, XREG): New macros.

2010-09-17  Niels Möller  <nisse@lysator.liu.se>

	* configure.ac: Support shared libraries (dlls) with mingw32.
	Contributed by David Hoyt.

2010-07-25  Niels Möller  <nisse@lysator.liu.se>

	* configure.ac: Changed version number to nettle-2.2.

	* Released nettle-2.1.

	* configure.ac: Use camellia-crypt-internal.asm, if available.
	Bumped soname to libnettle.so.4, and reset LIBNETTLE_MINOR to
	zero.

	* x86/machine.m4 (LREG, HREG): Moved macros here, from...
	* x86/aes.m4: ...here.

	* x86/camellia-crypt-internal.asm: New file.

	* nettle.texinfo: Updated and expanded section on DSA.
	Document aes_invert_key, and camellia. Added missing functions
	rsa_sha512_verify and rsa_sha512_verify_digest.

	* camellia.h (struct camellia_ctx): Eliminate the two unused
	subkeys, and renumber the remaining ones.
	* camellia-crypt-internal.c (_camellia_crypt): Updated for
	renumbered subkeys.
	* camellia-set-encrypt-key.c (camellia_set_encrypt_key): Likewise.
	* camellia-set-decrypt-key.c (camellia_invert_key): Likewise.

	* camellia-set-encrypt-key.c (camellia_set_encrypt_key): Inline
	the expansion of camellia_setup128 and camellia_setup256, keeping
	the unexpanded key in scalar variables.
	(camellia_setup128): Deleted.
	(camellia_setup256): Deleted.

2010-07-24  Niels Möller  <nisse@lysator.liu.se>

	* camellia-set-encrypt-key.c (camellia_set_encrypt_key): Reduced
	code size, no complete loop unroll. Use one loop for each phase of
	the post-processing.

	* testsuite/camellia-test.c: New tests for camellia_invert_key.
	* testsuite/aes-test.c: New tests for aes_invert_key.

	* aes.h (aes_invert_key): Declare it.

	* aes-set-decrypt-key.c (aes_invert_key): New function, key
	inversion code extracted from aes_set_decrypt_key.
	(aes_set_decrypt_key): Use aes_invert_key.

	* camellia-set-encrypt-key.c (camellia_setup128): Generate
	unmodified subkeys according to the spec. Moved clever combination
	of subkeys to camellia_set_encrypt_key.
	(camellia_setup256): Likewise.
	(camellia_set_encrypt_key): Moved subkey post-processing code
	here, and reduce code duplication between 128-bit keys and larger
	keys.

	* camellia.c: Deleted file, split into several new files...
	* camellia-table.c (_camellia_table): New file with the constant
	sbox tables.
	* camellia-set-encrypt-key.c: New file.
	(camellia_setup128): Generate unmodified subkeys according to the
	spec. Moved clever combination of subkeys to camellia_set_encrypt_key.
	(camellia_setup256): Likewise.

	* camellia-set-decrypt-key.c: New file.
	(camellia_invert_key): Key inversion function.
	(camellia_set_decrypt_key): New key setup function.
	* camellia-internal.h: New file.
	* camellia-crypt.c (camellia_crypt): New file, new wrapper
	function passing the sbox table to _camellia_crypt.
	* camellia-crypt-internal.c (_camellia_crypt): New file, with main
	encrypt/decrypt function.
	* Makefile.in (nettle_SOURCES): Updated list of camellia source files.
	(DISTFILES): Added camellia-internal.h.

2010-07-20  Niels Möller  <nisse@lysator.liu.se>

	* camellia-meta.c: Use _NETTLE_CIPHER_SEP_SET_KEY.

	* camellia.h (struct camellia_ctx): Replaced flag camellia128 by
	expanded key length nkeys.

	* camellia.c (camellia_set_encrypt_key): Renamed, from...
	(camellia_set_key): ... old name.
	(camellia_invert_key): New function.
	(camellia_set_decrypt_key): New function, using
	camellia_invert_key.
	(camellia_crypt): Renamed, from...
	(camellia_encrypt): ... old name.
	(camellia_decrypt): Deleted, no longer needed. camellia_crypt used
	for both encryption and decryption.

	* nettle-meta.h (_NETTLE_CIPHER_SEP_SET_KEY): New macro.

	* dsa-keygen.c: Removed unnecessary include of memxor.h.

	* camellia.c: Rewrote to use 64-bit type for subkeys and use
	64-bit operations throughout. Performance on x86_32, when compiled
	with gcc-4.4.4, is reduced by roughly 15%, this should be fixed
	later.

	* camellia.h (struct camellia_ctx): Use type uint64_t for subkeys.

2010-07-07  Niels Möller  <nisse@lysator.liu.se>

	* aes.h (aes_encrypt, aes_decrypt): Declare ctx argument as const.
	Also updated implementation.
	* blowfish.h (blowfish_encrypt, blowfish_decrypt): Likewise.
	* cast128.h (cast128_encrypt, cast128_decrypt): Likewise.
	* serpent.h (serpent_encrypt, serpent_decrypt): Likewise.
	* twofish.h (twofish_encrypt, twofish_decrypt): Likewise.

	* testsuite/Makefile.in (TS_NETTLE_SOURCES): Added
	camellia-test.c.

	* examples/nettle-benchmark.c: Added camellia ciphers.

	* Makefile.in (nettle_SOURCES): Added camellia.c and
	camellia-meta.c.
	(HEADERS): Added camellia.h.

	* nettle-meta.h (nettle_camellia128): Declare.
	(nettle_camellia192): Likewise.
	(nettle_camellia256): Likewise.

	* camellia-meta.c: New file.

	* camellia.h: Rewrote interface to match nettle conventions.

	* camellia.c: Converted to nettle conventions.
	(camellia_encrypt128, camellia_encrypt256): Unified to new
	function...
	(camellia_encrypt): ...New function, with a loop doing 6
	regular rounds, one FL round and one FLINV round per iteration,
	with iteration count depending on the key size.

	(camellia_decrypt128, camellia_decrypt256): Similarly unified
	as...
	(camellia_decrypt): ...New function, analogous to
	camellia_encrypt.

2010-07-06  Niels Möller  <nisse@lysator.liu.se>

	* camellia.c, camellia.h: New files, copied from
	http://info.isl.ntt.co.jp/crypt/eng/camellia/dl/camellia-LGPL-1.2.0.tar.gz.

	* testsuite/camellia-test.c: New file.

2010-07-05  Niels Möller  <nisse@lysator.liu.se>

	* nettle.texinfo: Document new conventions for weak key and des
	parity checks. Document des_check_parity.

	* testsuite/des-test.c (test_weak): Don't check the deleted status
	attribute.

	* des-compat.c (des_key_sched): Rewrote error checking logic for
	the case of non-zero des_check_key.

	* des3.c (des3_set_key): Changed weak key detection logic.
	Complete key setup also for weak keys, and don't set the status
	attribute.

	* des.c (des_set_key): New iteration logic, to keep key pointer
	unchanged. Moved weak key check to the end, and don't set the
	status attribute.
	(des_encrypt): Ignore status attribute.
	(des_decrypt): Likewise.

	* des.h (enum des_error): Deleted.
	(struct des_ctx): Deleted status attribute.
	(struct des3_ctx): Likewise.

	* blowfish.c (initial_ctx): Deleted status value.
	(blowfish_encrypt): Ignore status attribute.
	(blowfish_decrypt): Likewise.
	(blowfish_set_key): Return result from weak key check, without
	setting the status attribute.

	* blowfish.h (enum blowfish_error): Deleted.
	(struct blowfish_ctx): Deleted status attribute.

	* Makefile.in (des_headers): Deleted parity.h.

2010-06-30  Niels Möller  <nisse@lysator.liu.se>

	* testsuite/des-test.c (test_des): New function.
	(test_weak): New function.
	(test_main): Use test_des and test_weak. Added tests for all the
	weak keys. Added some tests with invalid (to be ignored) parity
	bits.

	* des.c (parity_16): New smaller parity table.
	(des_check_parity): New function.
	(des_fix_parity): Use parity_16.
	(des_weak_p): New weak-key detection. Ignores parity bits, and
	uses a hash table.
	(des_set_key): Deleted parity checking code. Replaced old weak-key
	detection code by a call to des_weak_p.

2010-06-04  Niels Möller  <nisse@lysator.liu.se>

	* testsuite/testutils.c (test_dsa_key): Updated for new name
	DSA_SHA1_MIN_P_BITS.

	* dsa-keygen.c (dsa_generate_keypair): Use DSA_SHA1_MIN_P_BITS and
	DSA_SHA256_MIN_P_BITS.

	* dsa.h (DSA_MIN_P_BITS, DSA_Q_OCTETS, DSA_Q_BITS): Renamed to...
	(DSA_SHA1_MIN_P_BITS, DSA_SHA1_Q_OCTETS, DSA_SHA1_Q_BITS): New
	names.

	* sexp2dsa.c (dsa_keypair_from_sexp_alist): New argument q_bits.
	Renamed parameter limit to p_max_bits.
	(dsa_sha1_keypair_from_sexp): Renamed, was dsa_keypair_from_sexp.
	Updated to call dsa_keypair_from_sexp_alist with the new argument.
	(dsa_sha256_keypair_from_sexp): New function.
	(dsa_signature_from_sexp): New argument q_bits.

	* der2dsa.c (dsa_params_from_der_iterator): Enforce 160-bit limit
	on q. Renamed parameter limit to p_max_bits.
	(dsa_openssl_private_key_from_der_iterator): Enforce 160-bit limit
	on q and x. Renamed parameter limit to p_max_bits.

2010-06-03  Niels Möller  <nisse@lysator.liu.se>

	* testsuite/dsa-test.c (test_main): Added test for dsa-sha256.

2010-06-02  Niels Möller  <nisse@lysator.liu.se>

	* testsuite/dsa-test.c (test_main): Provide expected value of the
	signature.

	* testsuite/testutils.c (test_dsa160): Added argument for expected
	signature.
	(test_dsa256): Likewise.

2010-06-01  Niels Möller  <nisse@lysator.liu.se>

	* testsuite/rsa-keygen-test.c (test_main): Updated expected
	signatures.

	* examples/random-prime.c (main): Updated for nettle_random_prime
	change.
	* testsuite/random-prime-test.c (test_main): Likewise.

	* rsa-keygen.c (bignum_random_prime): Deleted function.
	(rsa_generate_keypair): Use new nettle_random_prime. Generate
	secret factors p and q with the two most significant bits set.

	* dsa-keygen.c (dsa_generate_keypair): Updated for changes in
	nettle_random_prime and _nettle_generate_pocklington_prime. Invoke
	progress callback.

	* bignum-random-prime.c (_nettle_generate_pocklington_prime): New
	argument top_bits_set, to optionally generate primes with the two
	most significant bits set. Reordered argument list.
	(nettle_random_prime): Likewise, added top_bits_set argument.
	Invoke progress callback when a prime is generated.

2010-05-26  Niels Möller  <nisse@lysator.liu.se>

	* dsa-keygen.c (dsa_generate_keypair): Use
	_nettle_generate_pocklington_prime. Deleted old key generation
	code.

	* bignum-random-prime.c (_nettle_generate_pocklington_prime): Also
	return the used r. Updated caller.

	* examples/random-prime.c (main): Allow sizes down to 3 bits.

	* bignum-random-prime.c (_nettle_generate_pocklington_prime): New
	function. Rely on mpz_probab_prime_p (for lack of a trial division
	function) for trial division.
	(nettle_random_prime): Rewritten. Uses the prime table for the
	smallest sizes, then trial division using a new set of tables, and
	then Maurer's algorithm, calling the new
	_nettle_generate_pocklington_prime for the final search.

2010-05-25  Niels Möller  <nisse@lysator.liu.se>

	* testsuite/dsa-test.c (test_main): Updated for dsa testing
	changes.

	* testsuite/dsa-keygen-test.c (test_main): Test dsa256.

	* testsuite/testutils.h (struct nettle_mac): New struct, currently
	unused.

	* testsuite/testutils.c (test_mac): New function (currently not
	used).
	(test_dsa): Replaced by two new functions...
	(test_dsa160): New function.
	(test_dsa256): New function.
	(test_dsa_key): New argument q_size.
	(DSA_VERIFY): Generalized.

	* dsa-keygen.c (dsa_generate_keypair): Rewritten, now generating
	primes using Pocklington's theorem. Takes both p_size and q_size
	as arguments.

2010-05-20  Niels Möller  <nisse@lysator.liu.se>

	* bignum-random-prime.c (miller_rabin_pocklington): Fixed broken
	logic when Miller-rabin succeeds early.

2010-04-09  Niels Möller  <nisse@lysator.liu.se>

	* bignum-next-prime.c: Include stdlib.h, needed for alloca on
	freebsd.
	* hmac.c: Likewise.

	* examples/Makefile.in (SOURCES): Added random-prime.c.

	* examples/random-prime.c: New program.

	* testsuite/Makefile.in (TS_NETTLE_SOURCES): Moved
	knuth-lfib-test.c, cbc-test.c, ctr-test.c, hmac-test.c here, from
	TS_HOGWEED_SOURCES.
	(TS_HOGWEED_SOURCES): Added random-prime-test.c.

	* testsuite/random-prime-test.c: New test case.

	* examples/next-prime.c (main): With no command line arguments.
	exit after dislaying usage message.

	* examples/io.c (simple_random): Free buffer when done.

	* configure.ac: Changed message, say CC is the recommended
	way to configure the ABI.

	* bignum-random.c: Deleted test of HAVE_LIBGMP.
	* bignum.c: Likewise.
	* sexp2bignum.c: Likewise.

	* Makefile.in (hogweed_SOURCES): Added bignum-random-prime.c.

	* bignum-random-prime.c (nettle_random_prime): New file, new
	function.

2010-03-31  Niels Möller  <nisse@lysator.liu.se>

	* examples/nettle-benchmark.c (main): Benchmark sha224.

2010-03-30  Niels Möller  <nisse@lysator.liu.se>

	* testsuite/testutils.c (DSA_VERIFY): Updated for dsa_sha1_verify
	rename.
	(test_dsa): Check return value from dsa_sha1_sign.

	* Makefile.in (hogweed_SOURCES): Added dsa-sha1-sign.c,
	dsa-sha1-verify.c, dsa-sha256-sign.c, and dsa-sha256-verify.c.

	* dsa.h: Updated and added dsa declarations.

	* dsa-sha256-verify.c (dsa_sha256_verify_digest): New file, new
	function.
	(dsa_sha256_verify): New function.
	* dsa-sha256-sign.c (dsa_sha256_sign_digest): New file, new
	function.
	(dsa_sha256_sign): New function.

	* dsa-sha1-verify.c (dsa_sha1_verify_digest): New file. Moved and
	renamed function, from dsa_verify_digest, rewrote to use
	_dsa_verify.
	(dsa_sha1_verify): Analogous change, renamed from dsa_verify.
	* dsa-sha1-sign.c (dsa_sha1_sign_digest): New file. Moved and
	renamed function, from dsa_sign_digest, rewrote to use _dsa_sign,
	and added return value.
	(dsa_sha1_sign): Analogous change, renamed from dsa_sign.

	* dsa-verify.c (_dsa_verify): New general verification function,
	for any hash.
	* dsa-sign.c (_dsa_sign): New general signing function, for any
	hash. Returns success code, like the rsa signture functions.

2010-03-29  Niels Möller  <nisse@lysator.liu.se>

	* configure.ac (ABI): Attempt to use a better, ABI-dependant,
	default value for libdir.

	* x86/md5-compress.asm: Fixed function name in epilogue.

	* asm.m4 (EPILOGUE): Use . to refer to current address.

	* configure.ac (ABI): Detect which ABI the compiler is using.
	On x86_64, also check for __arch64__.

2010-03-28  Niels Möller  <nisse@lysator.liu.se>

	* configure.ac (asm_path): For x86_64, check if compiler is
	generating 32-bit code.

2010-03-27  Niels Möller  <nisse@lysator.liu.se>

	* testsuite/hmac-test.c (test_main): Rewrote rest of tests to use
	HMAC_TEST, and added more tests from Daniel Kahn Gillmor and from
	RFC 4231.

	* Makefile.in (nettle_SOURCES): Added hmac-sha224.c and
	hmac-sha384.c.

	* hmac.h: Added declarations of hmac-sha224 and hmac-sha384.

	* hmac-sha224.c: New file.

2010-03-26  Niels Möller  <nisse@lysator.liu.se>

	* testsuite/hmac-test.c (HMAC_TEST): New macro.
	(test_main): Use HMAC_TEST for the md5 and sha1 tests, and add
	test vectors from Daniel Kahn Gillmor.

	* testsuite/Makefile.in (TS_NETTLE_SOURCES): Added sha224-test.c.

	* Makefile.in (nettle_SOURCES): Added sha224-meta.c and
	write-be32.c.
	(DISTFILES): Added nettle-write.h.

	* sha.h: Added declarations for sha224. Some are aliases for the
	corresponding sha256 definition.

	* sha256.c (sha256_digest): Use _nettle_write_be32.
	(sha224_init): New function.
	(sha224_digest): New function.

	* sha1.c (sha1_digest): Use _nettle_write_be32.

	* nettle-internal.h (NETTLE_MAX_HASH_BLOCK_SIZE)
	(NETTLE_MAX_HASH_DIGEST_SIZE): Increased, to take sha512 into
	account.

	* nettle-write.h: New file.

	* write-be32.c (_nettle_write_be32): New file, new function.

	* sha224-meta.c: New file.

2010-03-25  Niels Möller  <nisse@lysator.liu.se>

	* hmac-sha384.c: New file.

	* testsuite/sha224-test.c: New file.

	* testsuite/md4-test.c (test_main): More test vectors, provided by
	Daniel Kahn Gillmor.
	* testsuite/md5-test.c (test_main): Likewise.
	* testsuite/sha1-test.c (test_main): Likewise.
	* testsuite/sha256-test.c (test_main): Likewise.
	* testsuite/sha384-test.c (test_main): Likewise.
	* testsuite/sha512-test.c (test_main): Likewise.

	* configure.ac: Bumped version numbers. Package version
	nettle-2.1, library versions libnettle.so.3.1, libhogweed.so.2.0.

	* examples/nettle-benchmark.c (main): Benchmark sha384.

	* testsuite/Makefile.in (TS_NETTLE_SOURCES): Added sha384-test.c.

	* testsuite/sha384-test.c: New file.

	* Makefile.in (nettle_SOURCES): Added sha384-meta.c.

	* sha384-meta.c: New file.

	* sha.h: Added declarations for sha384. Some are aliases for the
	corresponding sha512 definition.

	* sha512.c (sha512_write_digest): New function.
	(sha512_digest): Use it.
	(sha384_init): New function.
	(sha384_digest): New function.

2010-03-24  Niels Möller  <nisse@lysator.liu.se>

	* sha512.c: (sha512_digest): Simplified handling of any final
	partial word of the digest.

	* sha512.c: Reorganized to use _nettle_sha512_compress.

	* sha512-compress.c (_nettle_sha512_compress): Compression
	function extracted from sha512.c to a new file.

	* Makefile.in (nettle_SOURCES): Added sha256-compress.c and
	sha512-compress.c.

	* sha256.c: Reorganized to use _nettle_sha256_compress.

	* sha256-compress.c (_nettle_sha256_compress): Compression
	function extracted from sha256.c to a new file.

	* examples/nettle-benchmark.c (main): Benchmark sha512.

	* rsa-keygen.c (rsa_generate_keypair): Ensure that bit size of e
	is less than bit size of n, and check for the unlikely case p = q.

	* rsa.h (RSA_MINIMUM_N_OCTETS, RSA_MINIMUM_N_BITS): Reduced, to
	correspond to pkcs#1 encryption of single byte messagees.

	* pgp-encode.c (pgp_put_rsa_sha1_signature): Check return value
	from rsa_sha1_sign.
	* rsa-compat.c (R_SignFinal): Likewise.

	* rsa-md5-sign.c (rsa_md5_sign): Check and propagate return value
	from pkcs1_rsa_md5_encode.
	(rsa_md5_sign_digest): Check and propagate return value from
	pkcs1_rsa_md5_encode_digest.
	* rsa-md5-verify.c (rsa_md5_verify): Check return value from
	pkcs1_rsa_md5_encode.
	(rsa_md5_verify_digest): Check return value from
	pkcs1_rsa_md5_encode_digest.
	* rsa-sha1-sign.c: Analogous changes.
	* rsa-sha1-verify.c: Analogous changes.
	* rsa-sha256-sign.c: Analogous changes.
	* rsa-sha256-verify.c: Analogous changes.
	* rsa-sha512-sign.c: Analogous changes.
	* rsa-sha512-verify.c: Analogous changes.

	* pkcs1-rsa-md5.c (pkcs1_rsa_md5_encode)
	(pkcs1_rsa_md5_encode_digest): Added return value. Check and
	propagate return value from pkcs1_signature_prefix.
	* pkcs1-rsa-sha256.c (pkcs1_rsa_sha256_encode)
	(pkcs1_rsa_sha256_encode_digest): Likewise.
	* pkcs1-rsa-sha1.c (pkcs1_rsa_sha1_encode)
	(pkcs1_rsa_sha1_encode_digest): Likewise.
	* pkcs1-rsa-sha512.c (pkcs1_rsa_sha512_encode)
	(pkcs1_rsa_sha512_encode_digest): Likewise.

	* pkcs1.c (pkcs1_signature_prefix): Interface change, take both
	the total size and digest size as arguments, and return a status
	code to say if the size was large enough.

	* testsuite/Makefile.in: Added hogweed dependency for the test
	programs.

2010-03-23  Niels Möller  <nisse@lysator.liu.se>

	* testsuite/rsa-test.c (test_main): Test signing with sha512.

	* testsuite/testutils.c (test_rsa_sha512): New function.

	* Makefile.in (hogweed_SOURCES): Added pkcs1-rsa-sha512.c,
	rsa-sha512-sign.c and rsa-sha512-verify.c.

	* rsa.h: Added prototypes for sha512-related functions.
	(RSA_MINIMUM_N_OCTETS, RSA_MINIMUM_N_BITS): Increased.
	* pkcs1.h: Added prototypes for sha512-related functions.

	* rsa-sha512-verify.c: New file.
	* rsa-sha512-sign.c: New file.
	* pkcs1-rsa-sha512.c: New file.

2010-03-22  Niels Möller  <nisse@lysator.liu.se>

	* Makefile.in (nettle_SOURCES): Added hmac-sha512.c.

	* testsuite/hmac-test.c (test_main): Added test cases for
	hmac-sha512.

	* hmac.h: Declare functions sha512-related functions.
	* hmac-sha512.c (hmac_sha512_set_key): New file.

	Basic sha512 support.
	* testsuite/Makefile.in (TS_NETTLE_SOURCES): Added sha512-test.c.
	* testsuite/sha512-test.c: New file.

	* macros.h (READ_UINT64, WRITE_UINT64): New macros.

	* Makefile.in (nettle_SOURCES): Added sha512.c and sha512-meta.c.
	* sha.h: Added sha512-related declarations.
	* nettle-meta.h: Likewise.
	* sha512-meta.c: New file.
	* sha512.c: New file.

2010-03-06  Niels Möller  <nisse@lysator.liu.se>

	* Makefile.in (distdir): Include x86_64 assembler files.

2010-01-20  Niels Möller  <nisse@lysator.liu.se>

	* configure.ac: Check for mpz_powm_sec.

2010-01-13  Niels Möller  <nisse@lysator.liu.se>

	* Makefile.in ($(LIBHOGWEED_FORLINK)): Depend on
	$(LIBNETTLE_FORLINK).

	* configure.ac (LIBHOGWEED_LIBS): Added -lnettle -lgmp for the
	default case. Follows debian, and also makes dlopen of
	libhogweed.so work, without having to use RTLD_GLOBAL.
	(LIBHOGWEED_LINK): Added -L., to find our libnettle.so.

2009-10-21  Niels Möller  <nisse@lysator.liu.se>

	* tools/Makefile.in (pkcs1-conv$(EXEEXT)): Added dependency on
	../libhogweed.a.

2009-10-19  Niels Möller  <nisse@lysator.liu.se>

	* tools/pkcs1-conv.c: Updated for dsa/der interface change.

	* der2dsa.c (dsa_public_key_from_der_iterators): Split into two
	new functions...
	(dsa_params_from_der_iterator): New function.
	(dsa_public_key_from_der_iterator): New function.
	(dsa_openssl_private_key_from_der_iterator): Renamed, was
	dsa_private_key_from_der_iterator.
	(dsa_openssl_private_key_from_der): Likewise.
	* dsa.h: Corresponding changees to prototypes and #defines.

2009-10-12  Niels Möller  <nisse@lysator.liu.se>

	* sexp-format.c: Removed conditioning on HAVE_LIBGMP.

	* tools/pkcs1-conv.c: Support for DSA keys, contributed by Magnus
	Holmgren.

	* Makefile.in (hogweed_SOURCES): Added dsa2sexp.c and der2dsa.c.

	* der2dsa.c: New file, contributed by Magnus Holmgren.
	* dsa2sexp.c: Likewise.
	* dsa.h: Added prototypes.

	* configure.ac (LIBHOGWEED_MINOR): Bumped libhogweed minor
	version, now it's 1.1.

	* testsuite/rsa2sexp-test.c (test_main): Updated testcase for
	"rsa-pkcs1".

2009-10-11  Niels Möller  <nisse@lysator.liu.se>

	* rsa2sexp.c (rsa_keypair_to_sexp): Changed default algorithm name
	to "rsa-pkcs1".

2009-09-20  Niels Möller  <nisse@lysator.liu.se>

	* x86/sha1-compress.asm: Improved performance by 17% on AMD K7,
	by letting loopmix scramble the instruction order.

2009-09-15  Niels Möller  <nisse@lysator.liu.se>

	* x86/sha1-compress.asm: Cleanup, removing old cruft. Slight
	improvement to ROUND_F1_NOEXP. Slight reduction of
	dependency-chains.

2009-08-25  Niels Möller  <nisse@lysator.liu.se>

	* x86/sha1-compress.asm: Eliminated tmp variable for f3 rounds.

	* examples/nettle-benchmark.c (bench_sha1_compress): New function,
	for precise benchmarking of the compression function.

2009-06-08  Niels Möller  <nisse@lysator.liu.se>

	* Released nettle-2.0.

2009-06-04  Niels Möller  <nisse@lysator.liu.se>

	* configure.ac: Set version to 2.0

2009-05-30  Niels Möller  <nisse@lysator.liu.se>

	* Makefile.in (.texinfo.info): Don't use a temporary output file
	$@T, trust makeinfo to remove output file on errors.

2009-05-19  Niels Möller  <nisse@lysator.liu.se>

	* nettle.texinfo: Changed license to public domain.

2009-05-11  Niels Möller  <nisse@lysator.liu.se>

	* nettle.texinfo: Fixes from Karl Berry. Added some more index
	terms.

2009-03-06  Niels Möller  <nisse@lysator.liu.se>

	* x86_64/aes-encrypt-internal.asm: Reduced unrolling. Keep state
	in %eax--%edx only.
	* x86_64/aes-decrypt-internal.asm: Likewise.

	* x86_64/aes.m4 (MOVE_HREG): Deleted, no longer needed.
	(AES_STORE): Reduced offsets.
	(AES_ROUND): Use HREG directly, not MOVE_HREG.

	* x86_64/aes-decrypt-internal.asm: Rearrange register allocation.
	Put SA--SD in %eax--%edx, so the second byte can be accessed as
	%ah-%dh. TD is not needed, SD can be reused. Use the register that
	is saved for the outer loop counter, getting it off the stack.
	* x86_64/aes-encrypt-internal.asm: Likewise.

	* x86_64/aes.m4 (HREG, MOVE_HREG): New macros.
	(XREG): Fixed bug in handling of %r8 and %r9.
	(AES_ROUND): Use MOVE_HREG.

2009-02-10  Niels Möller  <nisse@lysator.liu.se>

	* base16-meta.c (base16_encode_update_wrapper): Mark ctx argument
	as UNUSED.

	* testsuite/sexp-conv-test: Updated testcases for improved
	handling of comments.

	* tools/sexp-conv.c (sexp_convert_item): Use sexp_put_soft_newline
	to terminate comments, and modify indentation for the case that a
	list starts with a comment.

	* tools/output.c (sexp_output_init): Initialize soft_newline.
	(sexp_put_raw_char): Clear soft_newline.
	(sexp_put_newline): Check and reset soft_newline.
	(sexp_put_soft_newline): New function.

	* tools/output.h (struct sexp_output): Removed union with single
	element, and updated all users. New attribute soft_newline.

2008-12-22  Niels Möller  <nisse@lysator.liu.se>

	* Makefile.in ($(des_headers)): Create files in $(srcdir).

2008-11-28  Niels Möller  <nisse@lysator.liu.se>

	* testsuite/cxx-test.cxx: Include <cstdio>.

2008-11-22  Niels Möller  <nisse@lysator.liu.se>

	* yarrow256.c (yarrow256_fast_reseed): Set ctx->seeded = 1, so
	that it is set if and only if the aes context has been initialized
	with aes_set_encrypt_key.
	(yarrow256_seed): No need to set ctx->seeded here.
	(yarrow256_update): Likewise.

2008-11-04  Niels Möller  <nisse@lysator.liu.se>

	* examples/next-prime.c (main): Avoid using gmp_fprintf, to stay
	compatible with gmp-3.1.

2008-11-01  Niels Möller  <nisse@lysator.liu.se>

	* nettle.texinfo: Updated for 2.0. New section on linking.

	* nettle-types.h, nettle-meta.h: Moved all typedefs for function
	types to nettle-types.h. Use non-pointer types, so that the types
	can be used to declare functions. Updated all users.

2008-10-31  Niels Möller  <nisse@lysator.liu.se>

	* testsuite/yarrow-test.c (test_main): Updated for seed file
	changes.

	* sha-example.c (display_hex): Use %02x, not %2x.

2008-10-30  Niels Möller  <nisse@lysator.liu.se>

	* tools/sexp-conv.c (main): Fixed file locking.

2008-10-25  Niels Möller  <nisse@lysator.liu.se>

	* configure.ac: Set version to 2.0rc1.

	* examples/Makefile.in (next-prime$(EXEEXT)): Added -lnettle to
	linker.

2008-10-24  Niels Möller  <nisse@lysator.liu.se>

	* sha256.c (ROUND): Simplified macro.

	* yarrow256.c (yarrow256_fast_reseed): Renamed (was
	yarrow_fast_reseed) and made non-static. Don't generate seed file
	here, let the application use yarrow256_random instead.
	(yarrow256_slow_reseed): Renamed (was yarrow_slow_reseed) and made
	non-static.
	(yarrow256_force_reseed): Deleted function, use
	yarrow256_slow_reseed instead. For backwards compatibility,
	yarrow.h defines yarrow256_force_reseed as an alias for that
	function.

	* yarrow.h (struct yarrow256_ctx): Deleted seed_file buffer.

2008-09-17  Niels Möller  <nisse@lysator.liu.se>

	* x86/arcfour-crypt.asm: Improved loop logic, and unrolled
	loop twice. Gave a modest speedup.

2008-09-15  Niels Möller  <nisse@lysator.liu.se>

	* yarrow256.c (yarrow256_seed): Disallow length == 0.

	* base64-decode.c (decode_table): Added vertical tab (VT) and form
	feed (FF) as white space characters.

	* x86_64/aes-decrypt-internal.asm: New file.

2008-09-13  Niels Möller  <nisse@lysator.liu.se>

	* x86/aes-encrypt-internal.asm: Replaced pushl and popl in the
	loop with movl.	Eliminated redundant movl.
	* x86/aes-decrypt-internal.asm: Likewise.

	* x86_64/aes.m4: New file.

	* x86/aes-encrypt-internal.asm: Updated for AES_FINAL_ROUND. Only
	three times through the substitution loop.
	* x86/aes-decrypt-internal.asm: Likewise.
	* x86_64/aes-encrypt-internal.asm: Likewise.

	* x86/aes.m4 (AES_FINAL_ROUND): Do the substitution on the least
	significant byte here.

	* x86/aes-encrypt-internal.asm: Updated use of AES_SUBST_BYTE. USe
	decl for outer loop.
	* x86/aes-decrypt-internal.asm: Likewise.

	* x86/aes.m4 (LREG, HREG): New macros.
	(AES_SUBST_BYTE): Take state registers as argument. Use LREG to
	get the corresponding byte register.
	(AES_ROUND): Use movzbl together with LREG and HREG.
	(AES_SUBST_BYTE): Likewise.

2008-09-10  Niels Möller  <nisse@lysator.liu.se>

	* x86_64/sha1-compress.asm: Avoid using registers %rbx and %rbp,
	which must be preserved.

2008-09-08  Niels Möller  <nisse@lysator.liu.se>

	* Makefile.in (stamp-h.in): Use $(AUTOHEADER).

	* x86_64/sha1-compress.asm: New x86_64 assembler, based on the x86
	version.

	* configure.ac (asm_path): Set up asm_path for x86_64.

	* x86_64/machine.m4: New file, new directory.

2008-08-28  Niels Möller  <nisse@lysator.liu.se>

	* examples/eratosthenes.c (main): Rewrote block-wise sieving to
	use less memory. New options -s and -v.

2008-08-27  Niels Möller  <nisse@lysator.liu.se>

	* testsuite/sexp-conv-test (print_raw, print_nl): Use printf.
	Updated testcases with comments; comments are now preserved.

	* tools/sexp-conv.c (sexp_convert_item): Keep comments in advanced
	output.
	(parse_options): New --lock option.
	(main): Optionally lock output file.

	* tools/parse.c (sexp_check_token): Removed check for "any" token.
	All callers specify the token they expect.
	(sexp_parse): Pass on comment tokens.

	* tools/output.c (sexp_put_data): Made non-static.

	* tools/input.c (sexp_get_comment): New function.
	(sexp_get_token): Use sexp_get_comment.

	* tools/misc.h (enum sexp_token): Start enumeration with zero, zero
	is no longer used to mean any type. New type SEXP_COMMENT.

	* configure.ac: Check for fcntl file locking.

2008-08-26  Niels Möller  <nisse@lysator.liu.se>

	* Makefile.in (tags-here): Put TAGS file in the source directory.
	* examples/Makefile.in (tags): Likewise.
	* testsuite/Makefile.in (tags): Likewise.
	* tools/Makefile.in (tags): Likewise.

2008-02-29  Niels Möller  <nisse@lysator.liu.se>

	* examples/Makefile.in (SOURCES): Added next-prime.c.

2008-01-05  Niels Möller  <nisse@lysator.liu.se>

	* examples/Makefile.in (TARGETS): Added eratosthenes and next-prime.
	(next-prime, eratosthenes): New rules.
	(nettle-benchmark): Don't rely on $@.

	* examples/eratosthenes.c (find_first_one): Optimized, using
	slightly larger table.
	(main): Use atol, rather than atoi.

	* testsuite/symbols-test: Check symbols also in libhogweed.

	* examples/next-prime.c: New file.
	Deleted code for detailed timing.

	* Makefile.in (hogweed_SOURCES): Added bignum-next-prime.c.
	(DISTFILES): Added prime-list.h.
	(hogweed_OBJS): Removed $(LIBOBJS).

	* bignum-next-prime.c (nettle_next_prime): Renamed function, for
	name space reasons. Was bignum_next_prime. Updated call in
	rsa-keygen.c.
	(primes): Use prime-list.h.
	(nettle_next_prime): Skip Fermat test. Use mpz_millerrabin
	directly, rather than mpz_probab_prime_p, when the former is
	available.

	* bignum.h (nettle_next_prime): New prototype.

	* rsa-keygen.c (bignum_next_prime): Deleted, moved to
	bignum-next-prime.c. Call with a larger prime limit, this improves
	the running time of lsh-keygen by roughly 25%.

	* prime-list.h: List of odd primes < 2^16.

	* configure.ac: Check for sizeof(long).

2008-01-03  Niels Möller  <nisse@lysator.liu.se>

	* examples/nettle-benchmark.c (main): Removed incorrect UNUSED
	from declaration.

	* bignum-next-prime.c: Moved the bignum_next_prime function to a
	separate file.

2007-09-08  Niels Möller  <nisse@lysator.liu.se>

	* sparc64/aes-encrypt-internal.asm: The directory with the aes.m4
	include file was renamed from "sparc" to "sparc32". Updated include.
	* sparc64/aes-decrypt-internal.asm: Likewise.
	* sparc32/aes-encrypt-internal.asm: Likewise.
	* sparc32/aes-decrypt-internal.asm: Likewise.

2007-09-07  Niels Möller  <nisse@lysator.liu.se>

	* examples/read_rsa_key.c: Include stdlib.h.

2007-06-02  Niels Möller  <nisse@lysator.liu.se>

	* Makefile.in: Typo fixes to install targets, spotted by Magnus
	Holmgren.

2007-05-14  Niels Möller  <niels@s3.kth.se>

	* configure.ac: Fixed copy-and-paste errors in shared library
	name setup.

	* config.make.in (LIBNETTLE_SONAME, LIBHOGWEED_SONAME): Define.

	* Makefile.in (libnettle.so, libhogweed.so): Fixed rules.

	* Makefile.in: Split nettle library into two files, libnettle.a
	and libhogweed.a, and similarly for the shared libraries.

	* configure.ac: Bumped nettle so-versions to 3.0. Set hogweed
	so-versions to 1.0. New makefile conditionals IF_SHARED and
	IF_HOGWEED. Renamed WITH_PUBLIC_KEY to WITH_HOGWEED. Deleted
	SHLIBTARGET, SHLIBINSTALL, RSA_EXAMPLES and RSA_TOOLS.

	* config.make.in: Updated for hogweed split.

	* C source files: Don't use WITH_PUBLIC_KEY / WITH_HOGWEED, the
	Makefile sorts out which files should be compiled.

	* pgp.h: Include bignum.h, don't pretend to work without bignums.

	* pgp-encode.c (pgp_put_mpi, pgp_put_public_rsa_key)
	(pgp_put_rsa_sha1_signature): Define unconditionally. Removed the
	checking of HAVE_LIBGMP and WITH_PUBLIC_KEY.

	* examples/io.h: Use WITH_HOGWEED, not WITH_PUBLIC_KEY.
	* examples/io.c (read_rsa_key): Deleted, moved to...
	* examples/read_rsa_key.c: New file, extracted from io.c.

	* examples/Makefile.in: Use IF_HOGWEED instead of RSA_EXAMPLES.
	Link appropriate programs with -lhogweed.
	(SOURCES): Added read_rsa_key.c.

	* tools/Makefile.in (pkcs1-conv): Use IF_HOGWEED, not @RSA_TOOLS@,
	for configuration. Link with -lhogweed.

	* testsuite/testutils.h: Use WITH_HOGWEED, not WITH_PUBLIC_KEY.
	* testsuite/testutils.c: Likewise.

	* testsuite/Makefile.in (TS_NETTLE_SOURCES, TS_HOGWEED_SOURCES):
	Separate test cases using nettle and those also using hogweed.

2007-04-05  Niels Möller  <nisse@lysator.liu.se>

	* Moved in CVS tree. Also renamed directory sparc to sparc32.

2007-02-24  Niels Möller  <nisse@lysator.liu.se>

	* Makefile.in (clean-here): Remove .lib directory.
	(distclean-here): Remove machine.m4.

2006-12-05  Niels Möller  <nisse@lysator.liu.se>

	* configure.ac: AC_PREREQ 2.61, for AC_PROG_MKDIR_P.

	* config.make.in (datarootdir): New directory variable (for
	autoconf-2.61).

2006-11-28  Niels Möller  <nisse@lysator.liu.se>

	* configure.ac: Bumped version to 1.16.

	* Released nettle-1.15.

2006-11-27  Niels Möller  <nisse@lysator.liu.se>

	* NEWS: New entry for nettle-1.15.

	* configure.ac (SHLIBMINOR): Bumped version. Library name is now
	libnettle.so.2.6.

	* sha256.c: Changed copyright notice to use the LGPL.

	* Makefile.in (DISTFILES): Added COPYING.LIB.

	* COPYING.LIB: New file (previously only the plain GPL was
	included in the distribution).

	* nettle.texinfo: Updated vor nettle-1.15.

	* testsuite/rsa-test.c (test_main): Use test_rsa_sha256.
	* testsuite/testutils.c (test_rsa_sha256): New function.

	* testsuite/Makefile.in (DISTFILES): Replaces rfc1750.txt by
	gold-bug.txt.

	* rsa.h (rsa_sha256_sign, rsa_sha256_verify)
	(rsa_sha256_sign_digest, rsa_sha256_verify_digest): New declarations.
	(RSA_MINIMUM_N_OCTETS, RSA_MINIMUM_N_BITS): Increased to
	62 octets and  489 bits, respectively, for supporting sha256.

	* pkcs1.h (pkcs1_rsa_sha256_encode)
	(pkcs1_rsa_sha256_encode_digest): New declarations and name
	mangling symbols.

	* Makefile.in (nettle_SOURCES): Added pkcs1-rsa-sha256.c,
	rsa-sha256-sign.c, rsa-sha256-verify.c.

	* pkcs1-rsa-sha256.c, rsa-sha256-sign.c, rsa-sha256-verify.c: New
	files.

	* COPYING, INSTALL, install-sh, texinfo.tex: Updated files, from
	automake-1.10.

2006-11-27  Niels Möller  <niels@s3.kth.se>

	* tools/Makefile.in (install): Use MKDIR_P to create installation
	directory. Install only one file at a time.

	* Makefile.in (MKDIR_P): Use MKDIR_P for creating installation
	directories.

	* configure.ac: Use AC_PROG_MKDIR_P.

2006-11-24  Niels Möller  <nisse@lysator.liu.se>

	* testsuite/yarrow-test.c (test_main): Use gold-bug.txt as input
	file, instead of rfc1750.txt.

	* testsuite/gold-bug.txt: New test input file for yarrow-test.
	The copyright on this short story by Edgar Allan Poe has expired.

	* testsuite/rfc1750.txt: Deleted file. Debian considers RFC:s
	non-free, and it was expired anyway. Replaced by gold-bug.txt.

2006-11-24  Niels Möller  <niels@s3.kth.se>

	* Almost all header files: Added C++ guards.

	* configure.ac: Test if the system has any C++ compiler.

	* config.make.in (CXX, CXXFLAGS, COMPILE_CXX, LINK_CXX): New variables.

	* testsuite/Makefile.in: New variables TS_C and TS_CXX. Setup for
	compiling the C++ file cxx-test.cxx.

	* testsuite/cxx-test.cxx: New testcase, trying to use nettle from
	a C++ program.

2006-08-28  Niels Möller  <niels@s3.kth.se>

	* index.html: Added section on language bindings.

2006-06-10  Niels Möller  <niels@s3.kth.se>

	* configure.ac: Darwin shared library support, from Grant
	Robinsson.

2006-05-18  Niels Möller  <nisse@lysator.liu.se>

	* src/nettle/x86/aes.asm: Deleted unused file.

	* aes-decrypt.c (_aes_decrypt_table): Deleted the indexing array,
	previously commented out.
	* aes-encrypt-table.c (_aes_encrypt_table): Likewise.

	* Makefile.in (.texinfo.info, .dvi.ps): Use more quotes with
	basename.
	(install-here, install-shared, install-info, install-headers): Use
	plain mkdir, not $(INSTALL) -d.

2006-05-16  Niels Möller  <niels@s3.kth.se>
	Merged from the lsh experimental branch.

2006-04-26  Niels Möller  <nisse@lysator.liu.se>

	* examples/rsa-decrypt.c: Don't include "getopt.h", since it's not used.
	* examples/nettle-benchmark.c: Include "getopt.h".

	* examples/Makefile.in (GETOPT_OBJS): New variable.
	(rsa-keygen, rsa-encrypt, nettle-benchmark): Depend on and link
	with $(GETOPT_OBJS).

	* x86/aes-decrypt-internal.asm: Use ALIGN.
	* x86/aes-encrypt-internal.asm: Likewise.
	* x86/arcfour-crypt.asm: Likewise.
	* x86/md5-compress.asm: Likewise.
	* x86/sha1-compress.asm: Likewise.

	* config.m4.in (ASM_ALIGN_LOG): Substitute.
	* configure.ac (ASM_ALIGN_LOG): Check if .align directive is
	logarithmic.
	* asm.m4 (ALIGN): New macro. Takes a logarithmic argument, and
	expands to a .align directive.

2006-04-21  Niels Möller  <nisse@lysator.liu.se>

	* nettle.texinfo (Public-key algorithms): Say that the public key
	operations are undocumented, not unsupported. Reported by Jeronimo
	Pellegrini.

2006-04-08  Niels Möller  <nisse@lysator.liu.se>

	* tools/pkcs1-conv.c (read_pem): Fixed c99-style declaration.
	Reported by Henrik Grubbström.

2006-01-31  Niels Möller  <niels@s3.kth.se>

	* examples/rsa-verify.c: Fixed typo in usage message.

2005-12-05  Niels Möller  <nisse@lysator.liu.se>

	* configure.ac: Bumped version to 1.15,

	* Released nettle-1.14.

	* NEWS: Updated for 1.14.

	* configure.ac (SHLIBMINOR): Increased minor number. Library
	version is now libnettle.so.2.5, soname still libnettle.so.2.

2005-11-28  Niels Möller  <nisse@lysator.liu.se>

	* config.make.in (INSTALL): Don't substitute INSTALL, INSTALL_DATA
	and friends here, to get a correct a relative filename for
	install-sh when used in tools/Makefile.

	* tools/Makefile.in (INSTALL): Substitute INSTALL, INSTALL_DATA
	and friends here.
	* Makefile.in (INSTALL): Likewise.

2005-11-27  Niels Möller  <nisse@lysator.liu.se>

	* Makefile.in (.texinfo.pdf): New rule. Avoid dependency on
	intermediate .dvi and .ps files.

	* testsuite/Makefile.in (clean): Delete sha1-huge-test.

	* Makefile.in (install-info, install-headers): Don't use $< and
	$?; Solaris make doesn't support them in explicit rules.

2005-11-26  Niels Möller  <nisse@lysator.liu.se>

	* testsuite/Makefile.in: Include .test-rules.make, which contains
	the rules for all the test executables.
	(test-rules): New rule, to update this file.
	(DISTFILES): Added $(EXTRA_SOURCES).

	* testsuite/.test-rules.make: Automatically generated file for
	building the test programs.

2005-11-25  Niels Möller  <nisse@lysator.liu.se>

	* configure.ac: Disable assembler when compiling with rntcl.

	* tools/Makefile.in (pkcs1_conv_SOURCES): New variable.
	(pkcs1-conv): Link with getopt.o and getopt1.o.

	* Makefile.in (aesdata, desdata, shadata): Use explicit rules for
	executables.

	* testsuite/Makefile.in: Use %-rules for building the -test
	executables, in addition to the suffix rules. Hopefully, this
	should make all of GNU make, BSD make and Solaris make happy.
	Use $(EXEEXT) and $(OBJEXT) more consistently.

	* examples/Makefile.in: Use explicit rules for all executable
	targets. Use $(EXEEXT) and $(OBJEXT) more consistently.

2005-11-25  Niels Möller  <niels@s3.kth.se>

	* testsuite/Makefile.in: Avoid using single-suffix rule to build
	executables.

2005-11-24  Niels Möller  <niels@s3.kth.se>

	* Makefile.in (distdir): Use [ -f, not [ -e, since the latter
	is less portable, and not supported by Solaris /bin/sh.

2005-11-23  Niels Möller  <niels@s3.kth.se>

	* testsuite/Makefile.in (DISTFILES): Added teardown-env.
	* testsuite/teardown-env: New file. Delete files created by the
	testsuite.

2005-11-21  Niels Möller  <nisse@lysator.liu.se>

	* testsuite/testutils.c (main): Fixed check for -v option. Spotted
	by Goran K.

2005-11-21  Niels Möller  <niels@s3.kth.se>

	* ctr.h (CTR_CTX, CTR_CRYPT): Fixed bugs, spotted by Goran K.

2005-11-20  Niels Möller  <nisse@lysator.liu.se>

	* Makefile.in (nettle_SOURCES): Added der2rsa.c.

	* testsuite/Makefile.in (TS_SH): Added pkcs1-conv-test.

	* tools/Makefile.in (TARGETS): Added @RSA_TOOLS@.
	(SOURCES): Added pkcs1-conv.c.
	(pkcs1-conv): New rule.

	* tools/pkcs1-conv.c: New program.

	* testsuite/pkcs1-conv-test: New file.

	* examples/rsa-verify-test: Use rsa-sign to create signature.

	* examples/io.c (read_file): Fixed spelling in error message.

	* rsa.h (rsa_public_key_from_der_iterator)
	(rsa_private_key_from_der_iterator, rsa_keypair_from_der): Declare
	functions.

	* der2rsa.c: New file.

	* der-iterator.c (asn1_der_iterator_init): Initialize length and
	data.
	(asn1_der_iterator_next): Support for lengths >= 0x80.
	(asn1_der_decode_constructed_last, asn1_der_decode_bitstring)
	(asn1_der_decode_bitstring_last): New functions.
	(asn1_der_get_bignum): Check for non-mininal encodings.

	* configure.ac (RSA_TOOLS): New substituted variable. Includes
	pkcs1-conv, when public-key support is enabled.

	* bignum.h (nettle_asn1_der_get_bignum): Include nettle_-prefix in
	declaration.

	* asn1.h: Added name mangling defines, and a few new declarations.

2005-11-13  Niels Möller  <nisse@lysator.liu.se>

	* Makefile.in (nettle_SOURCES): Added der-iterator.c.
	(HEADERS): Added asn1.h.

	* bignum.h (asn1_der_get_bignum): Declare function.

	* der-iterator.c: New file.
	* asn1.h: New file.

2005-11-07  Niels Möller  <nisse@lysator.liu.se>

	* examples/nettle-benchmark.c: Check HAVE_UNISTD_H.

	* examples/Makefile.in (TARGETS): Use $(EXEEXT).
	* tools/Makefile.in (TARGETS, sexp-conv, nettle-lfib-stream): Likewise.

	* configure.ac: Use $host_cpu, not $host, when setting up the
	assembler path. Use $host_os, not uname, when setting up shared
	library flags.

	* Makefile.in (des.$(OBJEXT)): Use OBJEXT.

	* config.guess, config.sub: In the CVS tree, moved files to the
	lsh top-level directory.

2005-10-23  Niels Möller  <nisse@lysator.liu.se>

	* sparc64/arcfour-crypt.asm: New file, almost the same as
	sparc/arcfour-crypt.asm.

	* examples/nettle-benchmark.c (display): Use two decimal places.

	* sparc/arcfour-crypt.asm: Reorganized. Main loop unrolled four
	times. Uses aligned 32-bit write accesses at DST. Still uses 8-bit
	read accesses at SRC; could be improved int he case that SRC and
	DST have compatible alignment.

2005-10-19  Niels Möller  <niels@s3.kth.se>

	* testsuite/arcfour-test.c (test_main): New testcase with 512
	bytes of data.

2005-10-19  Niels Möller  <nisse@lysator.liu.se>

	* sparc/arcfour-crypt.asm: Fixed bug, spotted by Mikael Kalms. We
	must order the store at [CTX+I] before the load of [CTX+SI+SJ].

2005-10-18  Niels Möller  <nisse@lysator.liu.se>

	* sparc/arcfour-crypt.asm: Special unrolled code if SRC and DST
	have compatible alignment. Improves performance by 20%, but I'm
	not sure it's worth the extra complexity.

	* bignum.c (nettle_mpz_from_octets): Removed sign argument. If
	mpz_import is available, define nettle_mpz_from_octets as a macro
	calling mpz_import.
	(nettle_mpz_from_octets): Start by setting x to zero; callers no
	longer need to do that.
	(nettle_mpz_set_str_256_s): New logic for the handling of negative
	numbers. Convert in the same way as for positive numbers, and then
	subtract the appropriate power of two.

2005-10-17  Niels Möller  <nisse@lysator.liu.se>

	* bignum.c (nettle_mpz_from_octets): Improved loop. Removed the
	digit temporary (suggested by Torbjörn Granlund).

	* sparc/arcfour-crypt.asm: Improved instruction scheduling.

	* sparc/arcfour-crypt.asm: Bugfix, use lduh and stuh.

	* sparc/arcfour-crypt.asm: New file.

	* sparc64/aes.asm: Deleted unused file.

	* x86/arcfour-crypt.asm: Use ARCFOUR_I and ARCFOUR_J
	* asm.m4 (ARCFOUR): New struct.

2005-10-17  Niels Möller  <niels@s3.kth.se>

	* aes-internal.h (struct aes_table): Deleted idx and sparc_idx
	arrays.
	* aes-encrypt-table.c (_aes_encrypt_table): Likewise.
	* aes-decrypt.c (_aes_decrypt_table): Likewise.
	* asm.m4 (AES): Likewise

2005-10-16  Niels Möller  <nisse@lysator.liu.se>

	* tools/input.c (sexp_get_char): Use unsigned for the done flag.

	* sparc64/aes-encrypt-internal.asm: Include sparc/aes.m4.
	* sparc64/aes-decrypt-internal.asm: Likewise.

	* sparc64/machine.m4: Use .register pseudo op to say that we use
	%g2 and %g3 as scratch registers.

	* sparc/aes-encrypt-internal.asm: Explicitly include sparc/aes.m4.
	* sparc/aes-decrypt-internal.asm: Likewise.

	* sparc/aes.m4: New file. Moved aes-related macros here...
	* sparc/machine.m4: ... removed aes macros.

	* x86/aes-encrypt-internal.asm: Explicitly include x86/aes.m4.
	* x86/aes-decrypt-internal.asm: Likewise.

	* x86/aes.m4: New file. Moved aes-related macros here, from...
	* x86/machine.m4: ... removed aes macros.

	* sparc64/aes-encrypt-internal.asm: New file.
	* sparc64/aes-decrypt-internal.asm: New file.

	* sparc64/machine.m4: Include the same aes macros used for
	sparc32.
	(BIAS): Define magic stack bias constant.

	* sparc/aes-encrypt-internal.asm, sparc/aes-decrypt-internal.asm:
	Reduced frame size to 104 bytes, since we no longer need wtxt and
	tmp on the stack.

	* sparc/aes.asm: Deleted old aes implementation.

	* sparc/aes-decrypt-internal.asm: New file.

	* sparc/machine.m4: Don't use m4 eval, instead rely on the
	assembler's arithmetic.

	* sparc/machine.m4 (AES_FINAL_ROUND): Better scheduling, by
	interleaving independent operations.

	* sparc/machine.m4 (TMP3): A third temporary register.
	(AES_FINAL_ROUND): Prepared for scheduling.

	* sparc/machine.m4 (AES_ROUND): Deleted unused argument T. Updated
	all calls in aes-encrypt-internal.asm.

	* sparc/machine.m4 (AES_ROUND): New loop invariants T0-T3, to
	avoid the additions of the AES_TABLEx constants in the inner loop.

	* sparc/machine.m4 (AES_ROUND): Better scheduling, by
	interleaving independent operations.

	* sparc/machine.m4 (AES_ROUND): Alternate between using TMP1 and
	TMP2, to prepare for scheduling.

	* sparc/aes-encrypt-internal.asm: Renamed Ti -> Xi.

	* sparc/aes-encrypt-internal.asm: Fixed bugs. Now passes the
	testsuite.

	* sparc/machine.m4 (AES_ROUND, AES_FINAL_ROUND): Bugfixes. Put
	NOPs in the load dely slots.

	* sparc/aes-encrypt-internal.asm: Implemented. Not yet working,
	and not optimized.

	* sparc/machine.m4: Use TMP1 and TMP2, so we don't need to pass
	them as arguments.
	(AES_FINAL_ROUND): New macro.

2005-10-15  Niels Möller  <nisse@lysator.liu.se>

	* configure.ac (OBJDUMP): Substitute the program false if objdump
	is not found.

	* asm.m4 (PROLOGUE): Use TYPE_FUNCTION.

	* config.m4.in: Substitute ASM_TYPE_FUNCTION as TYPE_FUNCTION.

	* configure.ac (ASM_ELF_STYLE): Check for %function and #function,
	but not for @function.
	(ASM_TYPE_FUNCTION): New substituted variable.

	* configure.ac (ASM_ELF_STYLE): Fixed .type foo,@function statement
	used when checking for pseudo operations.

	* sparc/machine.m4 (AES_LOAD, AES_ROUND): Started writing new AES
	macros.

	* sparc/aes-encrypt-internal.asm: New file.

2005-10-14  Niels Möller  <nisse@lysator.liu.se>

	* x86/aes-decrypt.asm, x86/aes-encrypt.asm: Deleted files.

	* x86/aes-decrypt-internal.asm: New file.

	* x86/machine.m4: Changed AES macros, to handle a table register.
	Also take more of the used registers as argument.

	* x86/aes-encrypt-internal.asm: Rewritten to match new interface,
	with the table pointer as an argument. Unlike the old code, this
	should really be position independent.

	* configure.ac: When looking for assembler files, link in
	aes-encrypt-internal.asm and aes-decrypt-internal.asm. Don't look
	for aes.asm, aes-encrypt.asm and aes-decrypt.asm.

	* configure.ac (OBJDUMP): Use AC_CHECK_TOOL to check for objdump.
	(ASM_MARK_NOEXEC_STACK): Use $OBJDUMP when examining the object file.

	* Makefile.in (nettle_SOURCES): Removed aes.c,
	aes-decrypt-table.c. Added aes-decrypt-internal.c and aes-encrypt-internal.c.

	* aes.c, aes-decrypt-table.c: Deleted files.

	* aes-decrypt.c (_aes_decrypt_table): Moved table here, and made
	static.

	* aes-internal.h (_aes_decrypt_table): Don't declare, it's no
	longer globally visible.

	* aes-decrypt-internal.c (_nettle_aes_decrypt): New AES decryption
	function, analogous to _nettle_aes_encrypt.

2005-10-14  Niels Möller  <niels@s3.kth.se>

	* aes-internal.h (AES_ROUND, AES_FINAL_ROUND): New macros.

	* aes-encrypt-internal.c (_nettle_aes_encrypt): New AES encryption
	function, avoiding the table-based indexing.

	* sha1-compress.c: Added debugging code.
	* md5-compress.c: Likewise.

2005-10-13  Niels Möller  <niels@s3.kth.se>

	* config.m4.in (ASM_MARK_NOEXEC_STACK): Use a diversion, to
	substitute the value of ASM_MARK_NOEXEC_STACK at the end of each
	assembler file.

	* configure.ac (ASM_MARK_NOEXEC_STACK): Check if the C compiler
	generates a .note.GNU-stack section. If so, we should do the same
	in our assembler files.

	* sparc64/aes.asm: New file. Copy of sparc/aes.asm, with minor
	changes to the stack frame layout. Patch contributed by Henrik
	Grubbström. Not yet tested.

	* x86/md5-compress.asm: Skip copying of input to the stack, and
	don't allocate space for it.
	(F1): Fixed bug.

	* testsuite/md5-test.c: Document intermediate values for first
	test case.

	* configure.ac (asm_path): Check for sparc64, and use sparc64
	subdirectory. Link in md5-compress.asm, if it exists.

2005-10-13  Niels Möller  <nisse@lysator.liu.se>

	* x86/md5-compress.asm (REF): Fixed calculation of offset.

2005-10-12  Niels Möller  <nisse@lysator.liu.se>

	* x86/machine.m4 (OFFSET): Moved macro, used to be in...
	* x86/sha1-compress.asm (OFFSET): ... removed macro.

	* x86/md5-compress.asm: New file, with first attempt at md5
	assembler. Not yet working.

2005-10-11  Niels Möller  <nisse@lysator.liu.se>

	* Makefile.in (nettle_SOURCES): Added md5-compress.c.

	* md5.c: Reorganized to use _nettle_md5_compress, in analogy with
	sha1.c.

	* md5-compress.c (_nettle_md5_compress): New file and new function.

2005-10-10  Niels Möller  <niels@s3.kth.se>

	* testsuite/Makefile.in (EXTRA_SOURCES, EXTRA_TARGETS): New
	variables, for test cases that are not run by default.

	* testsuite/sha1-huge-test.c (test_main): New test case, with a
	very large sha1 input.

	* testsuite/testutils.c (test_hash_large): New function.

	* sha1.c (sha1_block): Deleted function; inlined where used.
	(SHA1_INCR): New macro for incrementing the block count.

2005-10-06  Niels Möller  <nisse@lysator.liu.se>

	* configure.ac: Bumped version to 1.14.

	* Released nettle-1.13.

	* configure.ac: Check for openssl/aes.h.

	* Makefile.in (distdir): Use a loop to pick up the contents of
	$(DISTFILES) from source and build directories. For some reason,
	$? failed to find stamp-h.in in the source directory.

2005-10-05  Niels Möller  <nisse@lysator.liu.se>

	* x86/aes-decrypt.asm: Use C_NAME(_nettle_aes_decrypt_table) when
	using the AES_SUBST_BYTE macro. Use PROLOGUE and EPILOGUE.
	* x86/sha1-compress.asm: Use PROLOGUE and EPILOGUE.
	* x86/arcfour-crypt.asm: Likewise.
	* x86/aes-encrypt.asm: Likewise.

	* config.m4.in (ELF_STYLE): Substitute configure's ASM_ELF_STYLE.

	* asm.m4 (PROLOGUE, EPILOGUE): New macros, checking the value of
	ELF_STYLE. So far, used and tested only for the x86 assembler
	files, and needed to make the assembler happy both with ELF
	(linux, solaris) and COFF (windows).

	* configure.ac (NM): Use AC_CHECK_TOOL to check for nm.
	(ASM_SYMBOL_PREFIX): Use $NM when examining the object file.
	(ASM_ELF_STYLE): New variable. Set to 'yes' if assembling a file
	with ELF-style .type and .size pseudo ops works.

	* Makefile.in (TARGETS, DISTFILES): Added nettle.pdf.
	(.texinfo.dvi, .dvi.ps, .ps.pdf): New targets, to build nettle.pdf.
	(DOCTARGETS): New variable with targets that shouldn't be deleted
	by make clean.
	(maintainer-clean-here): New target. Deletes generated
	documentation files.

	* nettle.texinfo: Define AUTHOR with accents, when running in TeX
	mode, which doesn't handle latin-1 properly. Set UPDATED-FOR to
	1.13. Updated copyright years, and introduced a COPYRIGHT-YEARS
	symbol. Updated copyright section, to mention assembler
	implementations.
	(Cipher modes): Transformed the Cipher Block Chaining to a section
	Cipher modes, describing both CBC and the new CTR mode.

	* src/nettle/x86/aes_tables.asm: Deleted unused file.

	* x86/aes.asm: Deleted contents. This file is needed just to
	override aes.c, which isn't needed for the x86 implementation.

	* configure.ac (SHLIBMINOR): Increased minor number. Library
	version is now libnettle.so.2.4, soname still libnettle.so.2.

	* examples/nettle-benchmark.c (main): Reordered hash benchmarks.

	* x86/sha1-compress.asm (EXPAND): Use % 16 instead of & 15 to
	compute offsets mod 16, since m4 on FreeBSD 49.RELEASE and NetBSD
	doesn't implement & correctly in eval.

2005-10-03  Niels Möller  <nisse@lysator.liu.se>

	* x86/sha1-compress.asm (OFFSET): New macro.
	(F3): Eliminated a movl.
	(ROUND): New argument, for k. When using F3, it's TMP3, on the
	stack, otherwise, it is kept in TMP2, a register.

2005-10-03  Niels Möller  <niels@s3.kth.se>

	* examples/nettle-openssl.c: Use correct block sizes for openssl
	ciphers.

	* examples/nettle-benchmark.c: Also display cycles per block.

2005-10-02  Niels Möller  <nisse@lysator.liu.se>

	* sha1-compress.c (_nettle_sha1_compress): Updated to new
	interface. Now responsible for byte conversion.

	* x86/sha1-compress.asm (_nettle_sha1_compress): Do byte order
	conversion, and store the input data on the stack. This leaves one
	more register free for other uses.

	* examples/nettle-benchmark.c: Now display cycles/byte, if the -f
	option is used to say what the clock frequency is.

	* sha1.c (sha1_block): Don't convert data from uint8_t to
	uint32_t, that's now the responsibility of _nettle_sha1_compress.

	* sha.h (_nettle_sha1_compress): Changed interface. Second
	argument is now a pointer to the input data in unaligned,
	big-endian form.

2005-09-28  Niels Möller  <niels@s3.kth.se>

	* sha1.c (sha1_final): Call sha1_block, don't call the compression
	function _nettle_sha1_compress directly.

	* nettle-internal.h (nettle_openssl_md5)
	(nettle_openssl_sha1): Declare.

	* examples/nettle-benchmark.c (main): Benchmark openssl md5 and
	sha1.

	* examples/nettle-openssl.c (nettle_openssl_md5)
	(nettle_openssl_sha1): Added glue for openssl hash functions.

	* nettle-internal.h (nettle_openssl_aes128, nettle_openssl_aes192)
	(nettle_openssl_aes256, nettle_openssl_arcfour128): Declare.

	* examples/nettle-benchmark.c: Check WITH_OPENSSL, not
	HAVE_LIBCRYPTO. Benchmark openssl's aes and arcfour code.

	* examples/nettle-openssl.c: Updated openssl des glue to use the
	new openssl des interface. Added glue for arcfour and aes.

2005-09-27  Niels Möller  <nisse@lysator.liu.se>

	* nettle.texinfo (RSA): Improved text about the RSA patent.
	Use @documentencoding ISO-8859-1.

2005-09-07  Niels Möller  <niels@s3.kth.se>

	* tools/sexp-conv.c (parse_options): New option --raw-hash, for
	compatibility with lsh-1.x. Equivalent to --hash.

2005-09-06  Niels Möller  <niels@s3.kth.se>

	* tools/sexp-conv.c (main): With --hash, output a newline after
	each hash.

2005-07-02  Niels Möller  <nisse@lysator.liu.se>

	* testsuite/Makefile.in (TS_SOURCES): Added ctr-test.c.

	* testsuite/testutils.c (test_cipher_ctr): New function.

	* testsuite/ctr-test.c: New file.

	* testsuite/cbc-test.c (test_main): Use static const for msg.

	* Makefile.in (nettle_SOURCES): Added ctr.c.
	(HEADERS): Added ctr.h.
	(HEADERS): Added nettle-types.h.
	(INSTALL_HEADERS): Install nettle-stdint.h.
	(distclean-here): Delete nettle-stdint.h, not nettle-types.h.

	* ctr.c (ctr_crypt): New file, new function.

	* memxor.c (memxor3): New function, suggested by Adam Langley.

	* nettle-internal.h (NETTLE_MAX_CIPHER_BLOCK_SIZE): New constant.

	* nettle.texinfo (Cipher functions): Fixed typo in prototype for
	arctwo_encrypt (noticed by Adam Langley).

	* nettle-meta.h: No longer needs to include cbc.h.

	* cbc.h (nettle_crypt_func): Moved typedef to nettle-types.h.
	(CBC_ENCRYPT, CBC_DECRYPT): Deleted older #if:ed out versions.

	* configure.ac (AX_CREATE_STDINT_H): Use the file name
	nettle-stdint.h, not nettle-types.h.

	* nettle-types.h: New file. Automatically generated declarations
	are now in nettle-stdint.h.

2005-03-17  Niels Möller  <niels@s3.kth.se>

	* config.guess: Support Solaris on x86_64. Fix by Henrik
	Grubbström.

2005-01-03  Niels Möller  <niels@s3.kth.se>

	* examples/io.h: Include RSA declarations only when public key
	algorithms are enabled. Problem reported by Meilof Veeningen
	<meilof@gmail.com>.

2004-12-07  Niels Möller  <nisse@lysator.liu.se>

	* Makefile.in: Install directories, using $(INSTALL) -d, only if
	they don't exist already.

2004-12-05  Niels Möller  <nisse@lysator.liu.se>

	* config.make.in (.PRECIOUS): Reverted earlier change. We need
	.PRECIOUS to stop GNU make from deleting object files for the test
	programs.

2004-12-02  Niels Möller  <nisse@lysator.liu.se>

	* Makefile.in (.SUFFIXES): Moved from Makefile.in to...
	* config.make.in (.SUFFIXES): ... here.	This helps compilation
	with BSD make.
	* testsuite/Makefile.in (.SUFFIXES): Deleted target.

	* config.make.in (.c): Disable default rule for BSD-make.

	* Makefile.in (all check install uninstall)
	(clean distclean mostlyclean maintainer-clean): Don't use the -C
	flag when invoking make, for compatibility with Solaris make.

2004-12-02  Niels Möller  <niels@s3.kth.se>

	* Makefile.in (aesdata, desdata): Commented out the explicit
	targets.
	(shadata): Avoid using $< in non-pattern rule.

2004-12-01  Niels Möller  <nisse@lysator.liu.se>

	* config.make.in: Added a default target.

2004-11-29  Niels Möller  <nisse@lysator.liu.se>

	* testsuite/Makefile.in: Use .$(OBJEXT). Explicitly set .SUFFIXES.

	* Makefile.in: Use .$(OBJEXT).

2004-11-28  Niels Möller  <nisse@lysator.liu.se>

	* tools/Makefile.in (nettle-lfib-stream): Avoid using $< in
	non-suffix rule.

	* Makefile.in (distdir): Handle absolute $distdir.
	Avoid using the GNU extension $^.

	* examples/Makefile.in: Avoid using the GNU extension $^.
	* tools/Makefile.in: Likewise.
	* testsuite/Makefile.in: Likewise.

2004-11-24  Niels Möller  <niels@s3.kth.se>

	* configure.ac: Fixed typo, preventing the creation of dependency
	files.

2004-11-23  Niels Möller  <nisse@lysator.liu.se>

	* Makefile.in: Use DEP_INCLUDE.
	* tools/Makefile.in: Likewise.
	* testsuite/Makefile.in: Likewise.
	* examples/Makefile.in: Likewise.

	* configure.ac (dummy-dep-files): Generate only of dependency
	tracking is enabled.

2004-11-18  Niels Möller  <nisse@lysator.liu.se>

	* Makefile.in (clean-here): The clean target should not delete the
	dependency files. Moved to the distclean target.
	* examples/Makefile.in: Likewise.
	* testsuite/Makefile.in: Likewise.
	* tools/Makefile.in: Likewise.

	* configure.ac (ASM_SYMBOL_PREFIX): Fixed test.
	(dummy-dep-files): Added quotes to sed command.

2004-11-17  Niels Möller  <nisse@lysator.liu.se>

	* testsuite/symbols-test: Try plain nm if nm -g doesn't work.

	* x86/sha1-compress.asm: Use C_NAME for global symbols.
	* x86/aes-encrypt.asm: Likewise.
	* x86/aes-decrypt.asm: Likewise.
	* x86/arcfour-crypt.asm: Likewise.

	* Makefile.in (config.m4): New rule.

	* config.m4.in (C_NAME): New macro.

	* configure.ac (ASM_SYMBOL_PREFIX): Check if global symbols have a
	leading underscore.

2004-11-16  Niels Möller  <nisse@lysator.liu.se>

	* Deleted getopt.c, getopt.h and getopt1.c from the CVS tree. Link
	them from shared copies in lsh/misc instead.

2004-11-14  Niels Möller  <nisse@lysator.liu.se>

	* Makefile.in (DEP_FILES): Try include with only one macro
	argument to be expanted.

	* configure.ac (dummy-dep-files): Create dummy dependency files,
	so that they can be included by the makefiles.

2004-11-13  Niels Möller  <nisse@lysator.liu.se>

	* Makefile.in: Don't use -include, as it's GNU make specific.
	* examples/Makefile.in, tools/Makefile.in, testsuite/Makefile.in:
	Likewise.

	* examples/nettle-openssl.c: Check WITH_OPENSSL, not HAVE_LIBCRYPTO.

	* configure.ac: Check for individual openssl headers blowfish.h,
	cast.h, des.h. Renamed symbol HAVE_LIBCRYPTO to WITH_OPENSSL. New
	configure option --disable-openssl.

2004-11-04  Niels Möller  <nisse@lysator.liu.se>

	* configure.ac: Bumped version to 1.13.

	* Released nettle-1.12.

2004-11-04  Niels Möller  <niels@s3.kth.se>

	* nettle.texinfo (UPDATED-FOR): Bumped to 1.12.

2004-11-02  Niels Möller  <nisse@lysator.liu.se>

	* nettle.texinfo (Cipher functions): Updated AES documentation,
	for aes_set_encrypt_key and aes_set_decrypt_key.
	(UPDATED-FOR): Set to 1.11. I think the manual should be updated
	with all user-visible changes.

	* aclocal.m4 (LSH_DEPENDENCY_TRACKING): Need extra quoting in case
	pattern. (This file really lives in the lsh tree, as
	lsh/acinclude.m4. For a complete ChangeLog, see lsh/Changelog).

2004-10-26  Niels Möller  <nisse@lysator.liu.se>

	* configure.ac: Bumped version to 1.12.

	* Released nettle-1.11.

	* Makefile.in (clean-here): Delete *.s files.
	(PRE_CPPFLAGS): Use this variable, not INCLUDES. Removed
	-I$(srcdir).

	* x86/arcfour-crypt.asm: Use movzbl when extending %cl to 32 bits.

2004-10-24  Niels Möller  <nisse@lysator.liu.se>

	* x86/arcfour-crypt.asm: Reverted the latest two changes; update
	bost src and dst pointers in the loop, and use plain addb when
	updating j. These two previous changes slowed the code down on AMD
	Duron.

2004-10-21  Niels Möller  <nisse@lysator.liu.se>

	* Makefile.in (install-shared): Use $(INSTALL_PROGRAM).

	* configure.ac (SHLIBMINOR): Updated, shared library version is
	now libnettle.so.2.3, soname still libnettle.so.2.

	* Makefile.in (DISTFILES): Added asm.m4.

2004-10-21  Niels Möller  <niels@s3.kth.se>

	* examples/Makefile.in: Deleted all configure-related rules,
	except the one rebuilding this Makefile. One should run make at
	top level if other configure related files change.
	* tools/Makefile.in: Likewise.
	* testsuite/Makefile.in: Likewise.

	* configure.ac: Replaced AC_OUTPUT(list...) with an AC_OUTPUT
	without arguments, and AC_CONFIG_FILES listing the files.

	* Makefile.in: Changed the assembler rules as suffix rules.
	Rewrote the configure-related rules, mostly based on the example
	in the autoconf manual.

2004-10-20  Niels Möller  <nisse@lysator.liu.se>

	* examples/nettle-openssl.c (NCOMPAT): Disable openssl backwards
	compatibility.

	* config.make.in: Insert $(PRE_CPPFLAGS) and $(PRE_LDFLAGS) before
	$(CPPFLAGS) and $(LDFLAGS). This mechanism replaces $(INCLUDES).

	* examples/Makefile.in (PRE_CPPFLAGS, PRE_LDFLAGS): Use these
	flags to get -I.. and -L.. early on the command line.
	* testsuite/Makefile.in: Likewise
	* tools/Makefile.in: Likewise.

2004-10-20  Niels Möller  <niels@s3.kth.se>

	* Makefile.in: In the assembler rules, there's no need to look in
	$(srcdir) for the input file.

	* x86/arcfour-crypt.asm: Reduced inner loop by one instruction, by
	precomputing the offset between src and dst.

	* tools/Makefile.in (.c.$(OBJEXT)): Removed redundant -I.. flag.

	* x86/arcfour-crypt.asm (nettle_arcfour_crypt): Replaced addb ->
	addl + andl $0xff, improving speed on PPro by another 15%.

2004-10-20  Niels Möller  <nisse@lysator.liu.se>

	* tools/Makefile.in (install): Support DESTDIR.
	(uninstall): New target.

	* testsuite/Makefile.in (uninstall): New dummy target.

	* config.sub: Copied from automake-1.8.5.

	* examples/Makefile.in (SOURCES): Added rsa-sign.c and rsa-verify.c.
	(DISTFILES): Added getopt.h.
	(install uninstall): New dummy targets.

	* config.make.in (.PHONY): Added more targets.

	* Makefile.in (.texinfo.info, .texinfo.html): New targets. Added
	support for uninstall and DESTDIR. Various fixes to install and
	distcheck.

	* examples/Makefile.in (INCLUDES): Added -I flags.
	(distdir): Use $^ to refer to the files.
	(distclean): New target.
	* testsuite/Makefile.in: Likewise.
	* tools/Makefile.in: Likewise.

	* Makefile.in (INCLUDES): Need -I flags for VPATH build.
	(clean distclean mostlyclean maintainer-clean): Clean
	subdirectories first.
	(DISTFILES): Added a bunch of files.
	(des_headers): Added desCore rules.
	(install-here): Split off target install-headers, which uses $^ to
	refer to the files.
	(distdir): Use $^ to refer to the files.
	distcheck): Fixes.

	* config.make.in (COMPILE): Add $(INCLUDE) to the line.

2004-10-19  Niels Möller  <nisse@lysator.liu.se>

	Stop using automake. Replaced each Makefile.am with a hand-written
	Makefile.in.
	* configure.ac: New output variable CCPIC_MAYBE. New output file
	config.make. Replaced automake constructions.
	* .bootstrap: Don't run aclocal and automake.
	* config.make.in: New file, with shared Makefile variables and rules.

2004-10-18  Niels Möller  <nisse@lysator.liu.se>

	* x86/arcfour-crypt.asm (nettle_arcfour_crypt): Replace incb ->
	incl + andl, to improve speed on PPro and PII. Suggested by
	Fredrik Olsson.

2004-10-08  Niels Möller  <niels@s3.kth.se>

	* examples/rsa-encrypt-test: Avoid reading and executing a file at
	the same time.
	* examples/setup-env: Likewise.

2004-10-06  Niels Möller  <niels@s3.kth.se>

	* testsuite/symbols-test: Ignore __i686.get_pc_thunk.bx and
	similar symbols.

2004-10-05  Niels Möller  <nisse@lysator.liu.se>

	* twofish.c (q_table): Use a const pointer array.

	* sexp2dsa.c (dsa_keypair_from_sexp_alist): Use a const pointer
	array for the keywords.
	(dsa_signature_from_sexp): Likewise.
	* sexp2rsa.c (rsa_keypair_from_sexp_alist): Likewise.
	(rsa_keypair_from_sexp): Likewise.

	* sexp.c (sexp_iterator_check_types): Use an argument of type
	"const uint8_t * const *" for the types list.
	(sexp_iterator_assoc): Likewise, for the keys list.

	* list-obj-sizes.awk: Fixes to handle multiple .data and .rodata
	sections. Also fixed to handle the last file correctly.

2004-09-23  Niels Möller  <nisse@lysator.liu.se>

	* configure.ac (SHLIBLINK, SHLIBLIBS): On cygwin, linking needs
	-Wl,--whole-archive $(OBJECTS) -Wl,--no-whole-archive $(LIBS).

2004-09-22  Niels Möller  <niels@s3.kth.se>

	* configure.ac: Setup SHLIBFORLINK and friends for cygwin.

	* list-obj-sizes.awk: Strip *_a-prefix from all file names.

	* Makefile.am (libnettle_a_SOURCES): List only .c files. Headers
	moved to noinst_HEADERS.
	(SHLIBOBJECTS): Substitute from libnettle_a_SOURCES, not
	am_libnettle_a_OBJECTS, since the latter includes
	libnettle_a-prefixes with some automake versions.
	(SHLIBSONAME): Check if this name is empty, which is the case on
	cygwin, before using it.

2004-08-31  Niels Möller  <nisse@lysator.liu.se>

	* configure.ac: New command line option --disable-pic. Use
	LSH_CCPIC.

	* Makefile.am (libnettle_a_CFLAGS): Added $(CCPIC), to attempt to
	build also the static library as position independent code.

2004-08-24  Niels Möller  <nisse@lysator.liu.se>

	* des-compat.c (des_cbc_cksum): Pad input with NUL's, if it's not
	an integral number of blocks.

2004-08-24  Niels Möller  <niels@s3.kth.se>

	* testsuite/arctwo-test.c, arctwo.h, arctwo.c
	(arctwo_set_key_ekb): Fixed typo; it should be "ekb", not "ebk".

	Integrated arctwo patch from Simon Josefsson.
	* testsuite/Makefile.am (noinst_PROGRAMS): Added arctwo-test.

	* Makefile.am (libnettleinclude_HEADERS): Added arctwo.h.
	(libnettle_a_SOURCES): Added arctwo.c, arctwo.h and arctwo-meta.c.

	* nettle-meta.h (nettle_arctwo40, nettle_arctwo64)
	(nettle_arctwo64, nettle_arctwo_gutmann128): Declare ciphers.

	* arctwo-meta.c, arctwo.c, arctwo.h, testsuite/arctwo-test.c: New
	files.

	* macros.h (LE_READ_UINT16, LE_WRITE_UINT16): New macros.

2004-08-23  Niels Möller  <nisse@lysator.liu.se>

	* testsuite/md5-test.c (test_main): Added collision, found in 2004.
	(test_main): Added second collision.

2004-08-23  Niels Möller  <niels@s3.kth.se>

	* testsuite/md5-test.c (test_main): Added first half of a
	collision test case.

	* des-compat.c (des_cbc_cksum): Changed input argument to be of
	type const uint8_t * (was const des_cblock *).

	* des-compat.h (const_des_cblock): New bogus type. Disabled use of
	const, for compatibility with openssl.

2004-06-08  Niels Möller  <niels@s3.kth.se>

	* aesdata.c: Renamed log and ilog to gf2_log and gf2_exp.

2004-04-07  Niels Möller  <nisse@lysator.liu.se>

	* aes-set-encrypt-key.c (log, ilog): Deleted unused tables.

	* aes-set-decrypt-key.c (gf2_log, gf2_exp, mult): Renamed tables,
	were log and ilog.

2004-03-20  Niels Möller  <nisse@lysator.liu.se>

	* configure.ac: Use AC_CONFIG_AUX_DIR([.]).

2004-03-18  Niels Möller  <niels@s3.kth.se>

	* examples/io.c (read_file): Display a message if fopen fails.

2004-03-05  Niels Möller  <nisse@lysator.liu.se>

	* Released nettle-1.10.

	* configure.ac (SHLIBMINOR): Shared library version is now 2.2.

2004-03-04  Niels Möller  <nisse@lysator.liu.se>

	* testsuite/symbols-test: Pass -g flag to nm.

2004-03-02  Niels Möller  <nisse@lysator.liu.se>

	* configure.ac: Fixed EXEEXT workaround.

2004-03-02  Niels Möller  <niels@s3.kth.se>

	* configure.ac: Added workaround to get the correct $(EXEEXT)=''
	when compiling with rntcl.

2004-03-02  Niels Möller  <nisse@lysator.liu.se>

	* testsuite/Makefile.am (noinst_PROGRAMS): Put test program list
	here, to let automake add $(EXEEXT).

	* configure.ac (RSA_EXAMPLES): Append $(EXEEXT) to the filenames.

2004-03-01  Niels Möller  <nisse@lysator.liu.se>

	* examples/rsa-keygen.c, examples/rsa-encrypt.c,
	examples/rsa-decrypt.c: Include "getopt.h" instead of <unistd.h>.

	* examples/Makefile.am (rsa_encrypt_SOURCES, rsa_decrypt_SOURCES)
	(rsa_keygen_SOURCES): Added getopt.h, getopt.c and getopt1.c.

	* examples/getopt.h, examples/getopt.c, examples/getopt1.c: New
	files.

	* testsuite/des-compat-test.c: Don't include <unistd.h>.

	* testsuite/testutils.c (main): Don't use getopt. Then we don't
	need to include <unistd.h>.

2004-03-01  Niels Möller  <niels@s3.kth.se>

	* config.guess: Copied from automake-1.8.2. Hacked to recognize
	Windows_NT (and Windows_95 and Windows_98) running on "x86" and
	"686".

	* install-sh: Removed from CVS repository. Let automake supply it.

2004-02-26  Niels Möller  <nisse@lysator.liu.se>

	* nettle-meta.h (nettle_crypt_func): Typedef moved to cbc.h.
	Include cbc.h instead.

	* des-compat.c: Reverted const change, now all the des_key_sched
	arguments are not const. This is also what openssl's interface
	looks like.
	(cbc_crypt_func): Deleted typedef, use nettle_crypt_func instead.

	* cbc.h (nettle_crypt_func): Moved typedef here.
	* cbc.c (cbc_encrypt, cbc_decrypt_internal, cbc_decrypt): Use it
	for typing the f argument. Reverted the const change, for
	compatibility with nettle_crypt_func.

2004-02-25  Niels Möller  <nisse@lysator.liu.se>

	* testsuite/des-compat-test.c: Use des_cblock for typing more of
	the variables. Use const. Got rid of most of the explicit casts.
	Disabled the input/output alignment tests.

	* des.c (des_encrypt, des_decrypt): Use a const context pointer.
	* des3.c (des3_encrypt, des3_decrypt): Likewise.

	* cbc.c (cbc_encrypt, cbc_decrypt): Use a _const_ void *ctx argument.

	* des-compat.c: Use const for all unchanged arguments.
	(des_key_sched): Use a copy of the key if we need to fix the
	parity.

	* testsuite/des-compat-test.c (C_Block, Key_schedule): Deleted
	defines. Deleted some of the explicit casts.

	* des-compat.c (des_cbc_cksum): Dereference DST pointer.

2004-02-25  Niels Möller  <niels@s3.kth.se>

	* pgp.h: Include nettle-types.h.

2004-02-24  Niels Möller  <nisse@lysator.liu.se>

	* testsuite/symbols-test: Allow symbols starting with double
	underscores, like on darwin.

2004-02-17  Niels Möller  <niels@s3.kth.se>

	* Makefile.am: Protected %-rules used for building pure objects,
	and for assembler files, by automake conditionals. Needed for
	makes such as tru64's, which tries to understand %-patterns, but
	doesn't get it right.
	(SUFFIXES): Added .html.
	(.texinfo.html): Rewrote rule to use a traditional suffix target.

	* configure.ac (enable_assembler): Explicitly set
	enable_assembler=no, on architectures where we have no assembler
	files.
	(ENABLE_ASSEMBLER, ENABLE_SHARED): New automake conditionals.

	* testsuite/testutils.c (xalloc): xalloc(0) should work also on
	systems where malloc(0) returns NULL.

2004-02-16  Niels Möller  <niels@s3.kth.se>

	* Makefile.am (%.o: %.asm): Added comment about OSF1 make problem.

2004-02-15  Niels Möller  <nisse@lysator.liu.se>

	* testsuite/testutils.h: #include nettle-types.h instead of
	inttypes.h.

2004-02-12  Niels Möller  <nisse@lysator.liu.se>

	* examples/rsa-encrypt-test: Use -r option when invoking
	rsa-encrypt. Needed for the test to work on systems with no
	/dev/urandom.

2004-02-12  Niels Möller  <niels@s3.kth.se>

	* configure.ac (CPPFLAGS, LDFLAGS): No spaces after -I and -L, as
	some C compilers, in particular True64 cc, don't like that.

2004-02-08  Niels Möller  <nisse@lysator.liu.se>

	* configure.ac: Bumped version number to 1.10.

2004-02-07  Niels Möller  <nisse@lysator.liu.se>

	* Released nettle-1.9.

	* configure.ac (SHLIBMINOR): Bumped, library version is now 2.1.

	* testsuite/sexp-format-test.c: Include bignum.h only if HAVE_LIBGMP.
	* testsuite/rsa-encrypt-test.c: Include rsa.h only if WITH_PUBLIC_KEY.
	* testsuite/pkcs1-test.c: Include pkcs1.h only if WITH_PUBLIC_KEY.

	* pgp-encode.c [!HAVE_LIBGMP]: Kludge around the pgp.h's
	dependency on gmp.h.
	(pgp_put_mpi): Condition on HAVE_LIBGMP.

	* pgp.h: Don't include bignum.h, to make it possible to compile
	the non-bignum parts of pgp-encode.c without bignum support. Needs
	to be fixed properly before the pgp interface is advertised.

	* tools/sexp-conv.c (xalloc): New function.
	(main): Use xalloc.

	* tools/output.c (sexp_put_digest): Use TMP_DECL instead of alloca.

	* testsuite/testutils.c (xalloc): New function. Made all other
	functions use xalloc instead of alloca.

	* examples/rsa-keygen.c (main): Use xalloc for allocation.
	* examples/rsa-encrypt.c (write_bignum): Likewise.
	* examples/rsa-decrypt.c (read_bignum): Likewise.
	* testsuite/yarrow-test.c (open_file): Likewise.
	* testsuite/rsa-encrypt-test.c (test_main): Likewise.
	* testsuite/bignum-test.c (test_bignum): Likewise.

	* examples/nettle-openssl.c: When calling des_key_sched and
	des_ecb_encrypt, cst arguments to (void *). Openssl's typedefs
	des_cblock and const_des_cblock are too broken.

	* examples/nettle-benchmark.c (xalloc): New function. Use instead
	of alloca, for better portability.

	* examples/io.c (xalloc): New function.

	* Makefile.am (nodist_libnettleinclude_HEADERS): nettle-types.h
	should not be distributed.

2004-02-06  Niels Möller  <niels@s3.kth.se>

	* x86/sha1-compress.asm: Rename round -> ROUND.

	* x86/sha1-compress.asm: Store the magic constants on stack.
	Accessing them via %esp should be a little faster than using large
	immediate operands.

	* Makefile.am (EXTRA_DIST, DISTCLEANFILES): Handle
	sha1-compress.asm.

	* configure.ac: Use assembler file sha1-compress.asm if available.

	* x86/sha1-compress.asm (EXPAND): Fixed the rotation part of the
	data expansion.

2004-02-06  Niels Möller  <nisse@lysator.liu.se>

	* x86/sha1-compress.asm: Assembler implementation of
	sha1_compress. (Not yet working).

	* Makefile.am (libnettle_a_SOURCES): Added sha1-compress.c.

	* sha1.c (sha1_transform): Function renamed to sha1_compress, and
	moved to...
	* sha1-compress.c: ... New file.

2004-02-05  Niels Möller  <nisse@lysator.liu.se>

	* examples/rsa-encrypt.c (process_file): Copy the leftover to the
	start of the buffer, when preparing for the final processing.

	* examples/nettle-benchmark.c (bench_hash, time_hash): New functions.
	(main): Benchmark hash functions too.
	(BENCH_BLOCK): Increased 10K.
	(BENCH_INTERVAL): Decreased to 0.25s.

	* examples/nettle-benchmark.c (time_function): Loop around calling
	f, until 1s has elapsed. Returns seconds per call. Updated bench
	functions to not loop themselves.
	(display): Updated MB/s calculation.

	* testsuite/arcfour-test.c (test_main): Use test_cipher_stream.

	* testsuite/testutils.c (test_cipher_stream): New function, that
	tries dividing the input into varying size blocks before
	processing.

	* x86/arcfour-crypt.asm (nettle_arcfour_crypt): Bug fix, half of
	the S array swap was forgotten.
	* arcfour.c (arcfour_stream): Likewise.
	* arcfour-crypt.c (arcfour_crypt): Likewise.

2004-02-05  Niels Möller  <niels@s3.kth.se>

	* x86/arcfour-crypt.asm (nettle_arcfour_crypt): Must store the new
	i, j at the end of the loop.

	* Makefile.am (EXTRA_DIST): Make sure x86 assembler files are
	distributed.
	(DISTCLEANFILES): And that the symlinks and .s files are deleted.

	* x86/aes-encrypt.asm, x86/aes-decrypt.asm, x86/arcfour-crypt.asm:
	Fixed debug information.

	* x86/arcfour-crypt.asm: New file. About three times faster than
	the optimized C code.

	* configure.ac: Use assembler file arcfour-crypt.asm if available.

	* arcfour.c (arcfour_crypt): Moved function too...
	* arcfour-crypt.c (arcfour_crypt): New file.

	* arcfour.c (arcfour_crypt): Optimization suggested by Jonas
	Walldén. Makes arcfour up to 50% faster on x86 and ppc, and
	probably on other architectures as well.

2004-01-31  Niels Möller  <nisse@lysator.liu.se>

	* configure.ac (AX_CREATE_STDINT_H): Also look for uint32_t and
	friends in sys/types.h.

2004-01-11  Niels Möller  <nisse@harpo.hack.org>

	* Makefile.am (libnettleinclude_HEADERS): Added bignum.h,
	memxor.h, pkcs1.h and rsa-compat.h.

	* configure.ac: Bumped version to 1.9.

2004-01-10  Niels Möller  <nisse@harpo.hack.org>

	* Released nettle-1.8.

	* examples/teardown-env: Delete more test files.

	* nettle.texinfo (Hash functions): Documented md2 and md4.

	* configure.ac (SHLIBMAJOR): Bumped to 2.

2004-01-09  Niels Möller  <nisse@harpo.hack.org>

	* examples/rsa-encrypt-test: New testcase.

	* examples/rsa-encrypt.c, examples/rsa-session.h: Expanded the
	comment describing the file format, and moved to rsa-session.h.

	* examples/rsa-decrypt.c (process_file): Finished this function.
	(main): Initialize x. Check the size of the session key after rsa
	decryption.

	* examples/io.c (write_string): Treat short item count as an error.

2004-01-08  Niels Möller  <niels@s3.kth.se>

	* index.html: Added instructions for CVS access.

	* dsa-keygen.c (dsa_nist_gen): Fixed declaration/statement order.

	* rsa-keygen.c (bignum_next_prime): Fixed off-by-one error when
	comparing input to the largest listed prime. General cleanup, as
	prime_limit > 0 always. Use TMP_DECL and TMP_ALLOC.

	* nettle-internal.h (TMP_DECL, TMP_ALLOC): New macros. When alloca
	is unavailable, they work by allocating a fix amount of stack and
	imposing a hard limit on what can be allocated. Updated all users
	of alloca.

2004-01-07  Niels Möller  <nisse@harpo.hack.org>

	* nettle-types.h: New (generated) file, to be used instead of
	including <inttypes.h> directly. Updated all users of inttypes.h.

	* Makefile.am (DISTCLEANFILES, libnettleinclude_HEADERS): Added
	nettle-types.h.

	* configure.ac (AX_CREATE_STDINT_H): Create nettle-types.h.

2003-11-16  Niels Möller  <nisse@harpo.hack.org>

	* yarrow256.c (yarrow256_seed): Use const for the seed_file input.

2003-11-12  Niels Möller  <niels@s3.kth.se>

	* list-obj-sizes.awk: New function for decoding hex values, with a
	new function hex2int. Also implemented calculation of total
	storage, removed the dependence on the .comment section, and use
	the $FILTER environment variable as a regexp for restricting the
	object files that are considered.

2003-09-21  Niels Möller  <nisse@cuckoo.hack.org>

	* testsuite/rsa-encrypt-test.c (test_main): Don't use gmp_printf,
	as it seems it's only available with the newer gmp. Use
	mpz_out_str instead.

2003-09-19  Niels Möller  <niels@s3.kth.se>

	* examples/Makefile.am (EXTRA_DIST): Added rsa-session.h.

	* tools/nettle-lfib-stream.c: New tool, which outputs a sequence
	of pseudorandom (non-cryptographic) bytes, using Knuth's lagged
	fibonacci generator.

	* examples/rsa-decrypt.c: Fixes to get the file to compile. It
	won't work yet.

	* examples/Makefile.am (EXTRA_PROGRAMS): Added rsa-encrypt and
	rsa-decrypt.

	* examples/io.c (write_file): New function.
	(write_string): Simplified error check, it's no real point in
	calling ferror unless we also call fflush.

	* examples/rsa-keygen.c (main): Check return value from
	simple_random.

	* examples/rsa-decrypt.c, examples/rsa-encrypt.c,
	examples/rsa-session.h: New files, demonstrating rsa encryption
	and decryption.

	* configure.ac (RSA_EXAMPLES): Added rsa-encrypt and rsa-decrypt.

2003-09-01  Niels Möller  <nisse@cuckoo.hack.org>

	* testsuite/testutils.c (print_hex): Use const.

2003-08-30  Niels Möller  <niels@s3.kth.se>

	* md2.c, md2.h: Added reference to RFC 1319.
	* md4.c, md4.h: Added reference to RFC 1320

2003-08-26  Niels Möller  <niels@s3.kth.se>

	* Makefile.am: Added md2 and md5 files. Deleted the print-path
	hack.

	* configure.ac: Bumped version to 1.8.

	* testsuite/testutils.c (test_rsa_set_key_1): New function.
	* testsuite/rsa-test.c (test_main): Use it.

	* testsuite/dsa-keygen-test.c: Deleted definition of UNUSED, it's
	now in config.h.
	* testsuite/rsa-keygen-test.c: Likewise.

	* testsuite/Makefile.am (TS_PROGS): Added rsa-encrypt-test,
	md4-test, and md2-test.

	* testsuite/rsa-encrypt-test.c, testsuite/md4-test.c,
	testsuite/md2-test.c: New test cases.

	* nettle-meta.h: Declare nettle_md2 and nettle_md4.

	* md5.c: Reorderd functions, putting md5_final at the end.

	* md2.c, md2.h, md2-meta.c: New files, implemented md2.
	* md4.c, md4.h, md4-meta.c: New files, implemented md4.

2003-08-17  Niels Möller  <nisse@cuckoo.hack.org>

	* desCode.h (des_keymap, des_bigmap): Deleted extern declarations,
	they conficted with the static definition in des.c. Reported by
	Simon Josefsson.

	* des.c (DesSmallFipsEncrypt, DesSmallFipsDecrypt): Moved
	definitions after the definition of the des_kemap array.

2003-08-11  Niels Möller  <nisse@cuckoo.hack.org>

	* rsa-encrypt.c (rsa_encrypt): Bugfix contributed by
	leg@terra.com.br.

2003-06-10  Niels Möller  <niels@s3.kth.se>

	* Makefile.am (EXTRA_DIST): Distribute sha-example.c.

2003-06-05  Niels Möller  <nisse@lysator.liu.se>

	* Makefile.am (DISTCLEANFILES): Delete .s files.

2003-05-27  Niels Möller  <nisse@cuckoo.hack.org>

	* testsuite/symbols-test: And allow symbols that start at the
	beginning of the line, as output by AIX nm.

2003-05-26  Niels Möller  <nisse@cuckoo.hack.org>

	* testsuite/symbols-test: Allow symbols to start with a dot.

2003-05-14  Niels Möller  <niels@s3.kth.se>

	* pgp.h (enum pgp_subpacket_tag): Copied values from RFC 2440.
	Renamed PGP_SUBPACKET_ISSUER to PGP_SUBPACKET_ISSUER_KEY_ID.

2003-05-13  Niels Möller  <nisse@cuckoo.hack.org>

	* pgp.h: Do proper namemangling for pgp_put_public_rsa_key and
	pgp_put_rsa_sha1_signature.

	* pgp-encode.c (pgp_put_mpi): Fixed nettle_mpz_get_str_256 call.

2003-05-12  Niels Möller  <nisse@cuckoo.hack.org>

	* rsa2openpgp.c (rsa_keypair_to_openpgp): Some bugfixes.

	* pgp.h (enum pgp_subpacket_tag): New enum. Definition is bogus
	and needs to be fixed.
	Added forward declarations of structs, and prototypes for
	pgp_put_public_rsa_key and pgp_put_rsa_sha1_signature.

	* pgp-encode.c (pgp_put_mpi): Take a const mpz_t argument. Gugfix,
	use nettle_mpz_get_str_256.
	(pgp_put_public_rsa_key, pgp_put_rsa_sha1_signature):
	Constification. Some bugfixes.

	* Use "config.h", not <config.h>.

	* Reordered includes in most or all .c-files. All should now
	include config.h.

2003-05-12  Niels Möller  <niels@s3.kth.se>

	* configure.ac: Use LSH_FUNC_ALLOCA.

2003-04-25  Niels Möller  <niels@s3.kth.se>

	* Makefile.am (libnettle_a_SOURCES): Added hmac-sha256.c.

	* testsuite/hmac-test.c (test_main): Added tests for hmac-sha256,
	from draft-ietf-ipsec-ciph-sha-256-01.txt.

	* hmac-sha256.c (hmac_sha256_digest): New file.

2003-04-22  Niels Möller  <nisse@cuckoo.hack.org>

	* sha-example.c (display_hex): Simplified by using printf better.

	* nettle.texinfo (Example): Use @verbatiminclude to include the
	example program.

	* sha-example.c: Example program, for inclusion in the manual.
	Fixed bugs reported by Mark Arking.

2003-04-14  Niels Möller  <niels@s3.kth.se>

	* x86/aes-encrypt.asm (nettle_aes_encrypt): Fixed references to
	_nettle_aes_encrypt_table.
	* x86/aes-decrypt.asm (nettle_aes_decrypt): Fixed references to
	_nettle_aes_decrypt_table.

2003-04-12  Niels Möller  <nisse@cuckoo.hack.org>

	* testsuite/Makefile.am (TS_SH): New test case symbols-test.
	(EXTRA_PROGRAMS): Added testutils, as a kludge to
	get automake to track dependencies for testutils.o.

	* x86/aes-encrypt.asm (nettle_aes_encrypt): Renamed function to
	use the nettle_ prefix.
	* x86/aes-decrypt.asm (nettle_aes_decrypt): Likewise.
	* sparc/aes.asm (_nettle_aes_crypt): Likewise.

	* examples/Makefile.am (EXTRA_PROGRAMS): Add "io", as a kludge to
	get automake to track dependencies for io.o.
	(LDADD): Added ../libnettle.a, for the dependency.

	* des-compat.c: Use names with the nettle_ prefix when using
	Nettle's des functions.

	* base16-meta.c (base16_encode_update): Need to undef before
	redefining.

	* New name mangling, to reduce the risk of link collisions. All
	functions (except memxor) now use a nettle_ or _nettle prefix when
	seen by the linker. For most functions, the header file that
	declares a function also use #define to provide a shorter more
	readable name without the prefix.

2003-03-11  Niels Möller  <nisse@cuckoo.hack.org>

	* Released nettle-1.7.

	* configure.ac: Bumped version to 1.7.

	* nettle.texinfo (DSA): New section.
	(RSA): Updated documentation.

2003-03-02  Niels Möller  <nisse@cuckoo.hack.org>

	* examples/nettle-benchmark.c (time_cipher): Don't use GNU C
	non-constant initializers.

2003-02-23  Niels Moller  <nisse@carduelis>

	* configure.ac: Use LSH_GCC_ATTRIBUTES.

2003-02-19  Niels Möller  <nisse@cuckoo.hack.org>

	* acinclude.m4: Deleted file from cvs, use a link to lsh's
	acinclude.m4 instead.

2003-02-16  Niels Möller  <nisse@cuckoo.hack.org>

	* Makefile.am (libnettleinclude_HEADERS): Added macros.h.

	* tools/Makefile.am (EXTRA_DIST): Added getopt.h.

2003-02-14  Niels Möller  <niels@s3.kth.se>

	* Makefile.am (print_path): Added target to print the used PATH,
	for debugging.
	(print-path): Moved dependency to all-local.

2003-02-11  Niels Möller  <niels@s3.kth.se>

	* buffer.c (nettle_buffer_copy): Bug fix, it didn't return any
	value.

2003-02-11  Niels Möller  <nisse@cuckoo.hack.org>

	* testsuite/sexp-format-test.c (test_main): Added test for %( and
	%).

	* sexp-format.c (sexp_vformat): Handle %( and %).

	* realloc.c (nettle_xrealloc): Fixed out-of-memory check.

	* configure.ac (SHLIBMAJOR): Bumped version number to 1.

	* buffer.c (nettle_buffer_init_realloc): New function.
	* buffer-init.c (nettle_buffer_init): Use nettle_buffer_init_realloc.

2003-02-10  Niels Möller  <nisse@cuckoo.hack.org>

	* testsuite/sexp-format-test.c (test_main): New test with tokens
	in the format string.
	(test_main): Test space-searated literals too.

	* rsa2sexp.c (rsa_keypair_to_sexp): New argument ALGORITHM_NAME.
	* examples/rsa-keygen.c (main): Updated call to rsa_keypair_to_sexp.
	* testsuite/rsa2sexp-test.c (test_main): Likewise.

	* sexp-format.c (sexp_vformat): Allow whitespace in format string.

	* rsa2sexp.c (rsa_keypair_to_sexp): Use literals with sexp_format.

	* sexp-format.c (format_string): New function.
	(sexp_vformat): Implemented support for literals in the format
	string.

2003-02-06  Niels Möller  <nisse@lysator.liu.se>

	* testsuite/sexp-conv-test (print_raw, print_nl): New functions.
	The testfunctions use these instead of using echo directly.
	Use the test input '3:"\x' instead of '2:"\', to be friendlier to
	sysv echo.

2003-02-05  Niels Möller  <nisse@lysator.liu.se>

	* des-compat.h (des_set_key): Different name mangling, if this
	file is included, des_set_key should refer to a function that
	behaves like openssl's.

	* des-compat.c (des_key_sched, des_is_weak_key): Use the name
	nettle_des_set_key for referring to Nettle's function.

	* des.h (des_set_key): Name mangling, linker symbols should use a
	"nettle_" prefix, and this one collided with openssl. Perhaps all
	symbols should be mangled in a similar way, but that's for later.

	* configure.ac (LDFLAGS): --with-lib-path should add to LDFLAGS,
	not replace it.

2003-01-30  Niels Möller  <nisse@cuckoo.hack.org>

	* tools/output.c (sexp_put_string): Fixed handling of escapable
	characters. The code generated random escape sequences for
	characters in the 0x10-0x1f range.

	* testsuite/sexp-conv-test: More tests for hex and base64 input
	and output.

2003-01-30  Niels Möller  <niels@s3.kth.se>

	* sexp2bignum.c (nettle_mpz_set_sexp): Call sexp_iterator_next on
	success. That means the iterator argument can't be const.

2003-01-29  Niels Möller  <niels@s3.kth.se>

	* tools/Makefile.am (LDADD): Add libnettle.a, for the dependency.

2003-01-27  Niels Möller  <nisse@cuckoo.hack.org>

	* sexp2dsa.c (dsa_signature_from_sexp): New function.

	RSA renaming. Updated all callers.
	* rsa-sign.c (rsa_private_key_init, rsa_private_key_clear)
	(rsa_private_key_prepare): Renamed functions.
	* rsa.c (rsa_public_key_init, rsa_public_key_clear)
	(rsa_public_key_prepare): Renamed functions.

2003-01-23  Niels Möller  <nisse@cuckoo.hack.org>

	* Makefile.am (libnettle_a_SOURCES): Added new rsa and pkcs1
	files. Removed old rsa_md5.c and rsa_sha1.c.

	* testsuite/Makefile.am (TS_PROGS): Added pkcs1-test.

	* dsa-verify.c (dsa_verify_digest): New function.
	(dsa_verify): Most of the code moved to dsa_verify_digest, which
	is used here.
	* dsa-sign.c (dsa_sign_digest): New function.
	(dsa_sign): Most of the code moved to dsa_sign_digest, which is
	used here.
	* dsa.c (_dsa_hash): Deleted function.

	* rsa_md5.c, rsa_sha1.c: Deleted files, contents spread over
	several files for signing and verification.
	* rsa-sign.c, rsa-sha1-verify.c, rsa-sha1-sign.c,
	rsa-md5-verify.c, rsa-md5-sign.c:  New files.

	* rsa-sha1-verify.c (rsa_sha1_verify_digest): New function.
	* rsa-sha1-sign.c (rsa_sha1_sign_digest):  New function.
	* rsa-md5-verify.c (rsa_md5_verify_digest):  New function.
	* rsa-md5-sign.c (rsa_md5_sign_digest):  New function.
	* rsa-verify.c (_rsa_verify): New file, new function.

	* rsa.c (_rsa_check_size): Renamed from rsa_check_size, and made
	non-static. Private key functions moved to rsa-sign.c.

	* pkcs1.c, pkcs1.h, pkcs1-rsa-md5.c, pkcs1-rsa-sha1.c: New files.
	(pkcs1_signature_prefix): New function.

	* testsuite/pkcs1-test.c: New test.

2003-01-22  Niels Möller  <niels@s3.kth.se>

	* examples/Makefile.am (nettle_benchmark_LDADD): Use
	OPENSSL_LIBFLAGS.

	* configure.ac (OPENSSL_LIBFLAGS): If libcrypto is found, add
	-lcrypto to OPENSSL_LIBFLAGS, not the plain LDFLAGS.

2003-01-20  Niels Möller  <nisse@cuckoo.hack.org>

	* testsuite/Makefile.am (CLEANFILES): Delete test.in, test1.out
	and test2.out.

2003-01-17  Niels Möller  <niels@s3.kth.se>

	* examples/Makefile.am (AM_CPPFLAGS): Use AM_CPPFLAGS instead of
	AM_CFLAGS.
	* testsuite/Makefile.am (AM_CPPFLAGS): Likewise.

2003-01-16  Niels Möller  <niels@s3.kth.se>

	* testsuite/Makefile.am (check): Can't use quotes around
	$(srcdir).

2003-01-14  Niels Möller  <nisse@lysator.liu.se>

	* testsuite/Makefile.am (check): Don't use "run-tests" as a
	target, as it's confused with the file with the same name.

	* .bootstrap: Added missing #! /bin/sh.

2003-01-12  Niels Möller  <nisse@cuckoo.hack.org>

	* buffer.c (nettle_buffer_reset): New function.
	(nettle_buffer_copy): New function.

	* tools/input.c, tools/input.h, tools/output.c, tools/output.h,
	tools/parse.c, tools/parse.h, tools/misc.c, tools/misc.h: Moved
	parts ov sexp-conv.c to separate files

	* tools/sexp-conv.c (sexp_convert_list): Inlined into
	sexp_convert_item.

	* tools/sexp-conv.c (struct sexp_input): Deleted string attribute.
	Changed all related functions to take a struct nettle_buffer *
	argument instead.
	(struct sexp_compound_token): New struct.
	(sexp_compound_token_init, sexp_compound_token_clear): New
	functions.
	(struct sexp_parser): Added a struct sexp_compound_token
	attribute, as a temporary measure.
	(sexp_parse): Take a struct sexp_compound_token * as argument.
	Updated all callers. Simplified handling of display types and
	transport encoding.

	* tools/sexp-conv.c (struct sexp_parser): Renamed struct (was
	struct sexp_parse_state). Added input pointer. Updated users to
	not pass around both parser and input.
	(sexp_check_token): handle token == 0.
	(sexp_parse): Simplified a little by calling sexp_check_token
	unconditionally.

	* tools/sexp-conv.c (sexp_convert_string): Deleted function.
	(sexp_skip_token): Likewise.

	* tools/sexp-conv.c (enum sexp_token): New constant SEXP_DISPLAY.
	Start constants from 1, to keep 0 free for special uses.
	(struct sexp_parse_state): New struct for keeping track of parser
	state.
	(sexp_parse_init): New function.
	(sexp_check_token): New function, replacing sexp_skip_token.
	(sexp_parse): New function.
	(sexp_convert_item): Simplified by using sexp_parse.
	(sexp_convert_list): Use sexp_parse.
	(main): Likewise.

2003-01-08  Niels Möller  <niels@s3.kth.se>

	* tools/sexp-conv.c (parse_options): Initialize prefer_hex.

2003-01-07  Niels Möller  <nisse@cuckoo.hack.org>

	* Makefile.am (des_headers): Refer to the desdata binary using
	$(EXEEXT).

2003-01-01  Niels Möller  <nisse@cuckoo.hack.org>

	* testsuite/sexp-conv-test: New tests for hex and base64 literal
	output.

	* tools/sexp-conv.c (sexp_put_string): Print binary strings using
	either hex or base 64 (in advanced mode).
	(parse_options): Implemented -s hex, for output using hex rather
	than base64.

2002-12-30  Niels Möller  <nisse@cuckoo.hack.org>

	* testsuite/rsa2sexp-test.c: Don't include rsa.h (done by
	testutils.h, if enabled).
	* testsuite/sexp2rsa-test.c: Likewise.

	* rsa-decrypt.c: Make compilation conditional on WITH_PUBLIC_KEY.
	* rsa-encrypt.c: Likewise.
	* rsa-compat.c: Likewise.

2002-12-04  Niels Möller  <niels@s3.kth.se>

	* testsuite/Makefile.am (LDADD): Added path to ../libnettle.a,
	which is redundant except for the dependency.

2002-12-04  Niels Möller  <nisse@cuckoo.hack.org>

	* testsuite/sexp-format-test.c (test_main): Use %0s instead of %z.
	New test for %t.

	* sexp-format.c (format_length_string): Deleted function.
	(format_string): Deleted function.
	(sexp_vformat): New %t specifier, formatting an optional display
	type. Deleted %z specifier. Instead, introduced a new modifier "0"
	that can be used with %s, %l and %t, which says that the data is
	NUL-terminated.

	* rsa2sexp.c (rsa_keypair_to_sexp): Use %0s rather than %z, when
	formatting s-expressions.

	* buffer.c (nettle_buffer_grow): Fixed assertion.

2002-11-22  Niels Möller  <niels@s3.kth.se>

	* buffer.c: Include assert.h.

2002-11-21  Niels Möller  <nisse@cuckoo.hack.org>

	* testsuite/testutils.c (print_hex): Add line breaks.

	* Makefile.am (libnettleinclude_HEADERS): Added realloc.h.
	(libnettle_a_SOURCES): Added buffer-init.c and realloc.c.

	* sexp.c (sexp_iterator_exit_lists): New function, #if:ed out for
	now.

	* desdata.c: Include config.h, to get definition of UNUSED.
	* shadata.c: Likewise.

	* buffer.c (nettle_buffer_grow): New function, replacing
	grow_realloc.
	(nettle_buffer_clear): Rewritten to use buffer->realloc.

	* buffer.h (struct nettle_buffer): Replaced the GROW function
	pointer with a nettle_realloc_func pointer and a
	void *realloc_ctx.
	(NETTLE_BUFFER_GROW): Deleted macro, use function instead.

	* buffer-init.c (nettle_buffer_init): Moved to a separate file.

	* realloc.c (nettle_realloc): New function.
	(nettle_xrealloc): New function.

	* realloc.h (nettle_realloc_func): New typedef.

	* configure.ac: Check for gcc:s __attribute__.

2002-11-16  Niels Möller  <nisse@cuckoo.hack.org>

	* sexp2dsa.c, sexp2rsa.c: (macro GET): Check sign of parsed
	numbers.

	* sexp2bignum.c (nettle_mpz_set_sexp): In the first check against
	limit, added some margin to allow for sign octets.

2002-11-15  Niels Möller  <nisse@cuckoo.hack.org>

	* testsuite/testutils.h (LDATA): Use sizeof instead of strlen. Now
	handles strings including NUL-characters. But works only with
	literals and character arrays, no char pointers.
	(LLENGTH): New macro, computing length the same way as LDATA.

	* testsuite/sexp-test.c (test_main): Test sexp_iterator_get_uint32.

	* testsuite/sexp-format-test.c (test_main): Check that %i and %b
	generate leading zeroes when needed. Check that %b handles
	negative numbers.

	* testsuite/rsa2sexp-test.c (test_main): Updated test, one leading
	zero is needed in the private key expression. In verbose mode,
	print the generated keys.

	* testsuite/sexp2rsa-test.c (test_main): Added a leading zero in
	the private key expression.

	* testsuite/bignum-test.c (test_bignum): Use
	nettle_mpz_init_set_str_256_s.
	(test_size): New function.
	(test_main): Test size computation and formatting of negative
	numbers.

	* sexp2bignum.c (nettle_mpz_set_sexp): Use
	nettle_mpz_set_str_256_s, to handle negative numbers correctly.

	* sexp-format.c (sexp_vformat): For %i, output a leading zero when
	needed to get a correct, positive, sign. For %b, use
	nettle_mpz_sizeinbase_256_s, to handle negative numbers properly.

	* bignum.c (nettle_mpz_sizeinbase_256_s): New function.
	(nettle_mpz_sizeinbase_256_u): New name, was
	nettle_mpz_sizeinbase_256. Updated all callers.
	(nettle_mpz_to_octets): New function.
	(nettle_mpz_get_str_256): Handle negative numbers.
	(nettle_mpz_from_octets): New function.
	(nettle_mpz_set_str_256_u): New name, was nettle_mpz_set_str_256.
	(nettle_mpz_init_set_str_256_u): New name, was
	nettle_mpz_init_set_str_256.
	(nettle_mpz_set_str_256_s): New function, handling negative two's
	complement numbers.
	(nettle_mpz_init_set_str_256_s): And an init variant.

	* sexp.c (sexp_iterator_get_uint32): New function.

2002-11-10  Niels Möller  <nisse@cuckoo.hack.org>

	* testsuite/sexp-conv-test: Use input files without any trailing
	newline character, in order to stress the end of file handling.

	* tools/sexp-conv.c (sexp_get_token_string): Fixed end of file
	handling.
	(sexp_get_string): Fixed end of encoding/end of file handling.
	(parse_options): Check for negative width and complain.

	* tools/sexp-conv.c: Use supplied getopt.
	(werror): New function.
	(sexp_output_hash_init): New function.
	(sexp_put_char): Made base64 linebreaking configurable.
	Implemented hashing.
	(sexp_put_code_start, sexp_put_code_end): Don't output any
	delimiters here.
	(sexp_put_string): Output base64 delimiters.
	(sexp_put_digest): New function.
	(sexp_convert_item): Output transport delimiters.
	(sexp_convert_file): Deleted function, folded with main.
	(parse_options): New function.
	(main): Implemented --hash and --once, needed by lsh-authorize.

	* sexp.h (struct sexp_iterator): New field start.

	* sexp.c (sexp_iterator_subexpr): New function.
	(sexp_iterator_parse): Initialize ITERATOR->start.

	* sexp-format.c (sexp_vformat): Abort if format string contains
	unhandled characters.

2002-11-08  Niels Möller  <niels@s3.kth.se>

	* des-compat.c (des_ecb3_encrypt): Don't use struct initialization
	(c89 doesn't allow non-constant initializers). Reported by James
	Ralston.
	(des_ede3_cbc_encrypt): Likewise.

	* examples/nettle-openssl.c: Moved from the top-level directory.
	Should *not* be included in the nettle library.

2002-11-08  Niels Möller  <nisse@cuckoo.hack.org>

	* testsuite/testutils.c (test_dsa_key): Bugfix for renamed DSA
	constant (noted by James Ralston).

2002-11-07  Niels Möller  <niels@s3.kth.se>

	* testsuite/run-tests: Copied new version rom lsh/src/testsuite.
	This version handles test scripts located in $srcdir.

	* examples/Makefile.am (AM_CFLAGS): We need -I$(top_srcdir).
	* tools/Makefile.am (AM_CFLAGS): Likewise.
	* testsuite/Makefile.am (AM_CFLAGS): Likewise.

2002-11-07  Niels Möller  <nisse@cuckoo.hack.org>

	* Makefile.am (SUBDIRS): Added tools.
	(libnettle_a_SOURCES): Added sexp-transport-format.c,
	sexp2bignum.c, sexp2dsa.c.

	* sexp2dsa.c (dsa_keypair_from_sexp_alist, dsa_keypair_from_sexp):
	New file, new functions.

	* rsa2sexp.c (rsa_keypair_to_sexp): %s -> %z renaming.

	* sexp-transport.c (sexp_transport_iterator_first): Fixed bug,
	length was mishandled.

	* sexp-transport-format.c (sexp_transport_format,
	sexp_transport_vformat): New file, new functions.

	* sexp-format.c (sexp_format): Return length of output. Allow
	buffer == NULL, and only compute the needed length in this case.
	Renamed %s to %z. New format specifiers %s, %i, and %l.
	(sexp_vformat): New function.
	(format_prefix): Rewrote to not use snprintf.

	* sexp2rsa.c (rsa_keypair_from_sexp): New limit argument. Use
	nettle_mpz_set_sexp.

	* dsa-keygen.c (dsa_generate_keypair): Added some newlines to
	progress display. Use DSA_P_MIN_BITS.

	* dsa.h (DSA_MIN_P_BITS): New constant (was DSA_MINIMUM_BITS).
	(DSA_Q_OCTETS, DSA_Q_BITS): New constants.
	(dsa_keypair_from_sexp_alist, dsa_keypair_from_sexp): New
	prototypes.

	* configure.ac: Output tools/Makefile.

	* sexp2bignum.c (nettle_mpz_set_sexp): New file, and new function.
	Moved from sexp2rsa.c:get_value.

	* examples/io.c (read_rsa_key): New limit argument in
	call of rsa_keypair_from_sexp_alist.

	* examples/Makefile.am (noinst_PROGRAMS): Removed sexp-conv.

	* tools/sexp-conv.c: Moved file from examples directory.

	* testsuite/Makefile.am (TS_SH): New variable. Added
	sexp-conv-test.

	* testsuite/testutils.h (LDUP): New macro.

	* testsuite/sexp2rsa-test.c (test_main): New limit argument in
	call of rsa_keypair_from_sexp_alist.

	* testsuite/sexp-test.c (test_main): Added test for lengths with
	more than one digit. Added tests for transport mode decoding.

	* testsuite/sexp-format-test.c (test_main): Added tests for %i and
	%l.

	* testsuite/sexp-conv-test: Moved test from examples directory.
	Updated path to sexp-conv, now in ../tools/sexp-conv.

2002-11-03  Niels Möller  <nisse@cuckoo.hack.org>

	* sexp-format.c, sexp_format.c: Renamed sexp_format.c to
	sexp-format.c.
	* Makefile.am (libnettle_a_SOURCES): Renamed sexp_format.c to
	sexp-format.c.

	* examples/Makefile.am: Don't set CFLAGS or CPPFLAGS explicitly,
	let automake handle that.
	* testsuite/Makefile.am: Likewise.

	* sexp2rsa.c (rsa_keypair_from_sexp_alist): New function.
	(rsa_keypair_from_sexp): Use it.

2002-11-01  Niels Möller  <niels@s3.kth.se>

	* examples/Makefile.am (LDADD): Use -lnettle, instead of an
	explicit filename libnettle.a, so that we will use the shared
	library, if it exists.
	(AM_LDFLAGS): Added -L.., so we can find -lnettle.
	(run-tests): Set LD_LIBRARY_PATH to ../.lib, when running the
	testsuite.
	* testsuite/Makefile.am: Similar changes.

	* Makefile.am (LIBOBJS): Put @LIBOBJS@ into the make variable
	LIBOBJS.
	(CLEANFILES): Delete libnettle.so.
	(clean-local): Delete the .lib linkfarm.
	($(SHLIBFORLINK)): When building libnettle.so, create a link from
	.lib/$SHLIBSONAME. Needed at runtime, for the testsuite.

2002-11-01  Niels Möller  <nisse@lysator.liu.se>

	* configure.ac: Fixed definitions using SHLIBMAJOR and SHLIBMINOR.
	Also AC_SUBST SHLIBMAJOR and SHLIBMINOR. Reported by James
	Ralston.

2002-10-31  Niels Möller  <niels@s3.kth.se>

	* examples/sexp-conv.c(sexp_put_list_start): Deleted function.
	(sexp_put_list_end): Likewise.
	(sexp_put_display_start): Likewise.
	(sexp_put_display_end): Likewise.
	(sexp_puts): Likewise.

	* examples/sexp-conv.c (sexp_get_quoted_string): Deleted function.
	Merged with sexp_get_String.
	(sexp_get_hex_string): Likewise.
	(sexp_get_base64_string): Likewise.
	(sexp_get_string): Do hex and base64 decoding.

	* examples/sexp-conv.c (enum sexp_char_type): New enum, for end
	markers in the input strem.
	(struct sexp_input): Deleted LEVEL attribute. Deleted all usage of
	it.
	(sexp_get_raw_char): Use INPUT->c and INPUT->ctype to store
	results. Deleted OUT argument.
	(sexp_get_char): Likewise. Also removed the
	INPUT->coding->decode_final call, for symmetry.
	(sexp_input_end_coding): Call INPUT->coding->decode_final.
	(sexp_next_char): New function.
	(sexp_push_char): New function.
	(sexp_get_token_char): Deleted function.
	(sexp_get_quoted_char): Simplified. Deleted output argument.
	(sexp_get_quoted_string): Simplified.
	(sexp_get_base64_string): Likewise.
	(sexp_get_token_string): Likewise.
	(sexp_get_string_length): Skip the character that terminates the
	string.
	(sexp_get_token): Cleared upp calling conventions. Always consume
	the final character of the token.
	(sexp_convert_list): Take responsibility for converting the start
	and end of the list.
	(sexp_convert_file): Call sexp_get_char first, to get the token
	reading started.
	(sexp_convert_item): Cleared up calling conventions. Should be
	called with INPUT->token being the first token of the expression,
	and returns with INPUT->token being the final token of the
	expression. Return value changed to void..

	* examples/sexp-conv-test: Added test for transport mode input.

	* examples/sexp-conv.c (sexp_get_char): Use the nettle_armor
	interface for decoding.
	(sexp_input_start_coding): New function.
	(sexp_input_end_coding): New function.
	(sexp_get_base64_string): Rewrote to use sexp_input_start_coding
	and sexp_input_end_coding.
	(sexp_get_token): Generate SEXP_TRANSPORT_START tokens.
	(sexp_convert_list): Lists are ended only by SEXP_LIST_END.
	(sexp_convert_item): Implemented transport mode, using
	sexp_input_start_coding and sexp_input_end_coding.

2002-10-30  Niels Möller  <nisse@cuckoo.hack.org>

	* Makefile.am: Added base16 files.

	* examples/sexp-conv-test: New tests for transport output.

	* examples/sexp-conv.c: Deleted hex functions, moved to Nettle's
	base16 files.
	(struct sexp_output): Represent the current encoding as a
	nettle_armor pointer and a state struct.
	(sexp_output_init): Deleted MODE argument. Now passed to functions
	that need it.
	(sexp_get_char): Updated to new base64 conventions.
	(sexp_get_base64_string): Likewise.
	(sexp_put_raw_char): New function.
	(sexp_put_newline): Use sexp_put_raw_char.
	(sexp_put_char): Use nettle_armor interface for encoding data.
	Use OUTPUT->coding_indent for line breaking, so the INDENT
	argument was deleted.
	(sexp_put_code_start): New function, replacing sexp_put_base64_start.
	(sexp_put_code_end): New function, replacing sexp_put_base64_end.
	(sexp_put_data): Deleted argument INDENT.
	(sexp_puts): Likewise.
	(sexp_put_length): Likewise.
	(sexp_put_list_start): Likewise.
	(sexp_put_list_end): Likewise.
	(sexp_put_display_start): Likewise.
	(sexp_put_display_end): Likewise.
	(sexp_put_string): Likewise. Also changed base64 handling.
	(sexp_convert_string): Deleted argument INDENT. New argument
	MODE_OUT.
	(sexp_convert_list): New argument MODE_OUT.
	(sexp_convert_file): Likewise.
	(sexp_convert_item): Likewise. Also handle output in transport
	mode.
	(match_argument): Simple string comparison.
	(main): Adapted to above changes.

	* testsuite/testutils.c (test_armor): Allocate a larger buffer
	CHECK, to make decode_update happy. Updated to new base64
	conventions.

	* testsuite/base64-test.c (test_main): Fixed overlap test to not
	change the base64 before decoding. Updated to new base64
	conventions.

	* testsuite/Makefile.am (TS_PROGS): Added base16-test.

	* testsuite/base16-test.c: New test.

	* sexp-transport.c (sexp_transport_iterator_first): Updated to new
	conventions for base64_decode_update and base64_decode_final.

	* nettle-meta.h: Updated ascii armor declarations. New declaration
	for nettle_base16.

	* base64-decode.c (base64_decode_single): Return -1 on error.
	Also keep track of the number of padding characters ('=') seen.
	(base64_decode_update): New argument dst_length. Return -1 on error.
	(base64_decode_status):  Renamed function...
	(base64_decode_final): ... to this.

	* base64.h (struct base64_decode_ctx): Deleted STATUS attribute.
	Added PADDING attribute.

	* base16.h, base16-encode.c, base16-decode.c, base16-meta.c: New
	files.

2002-10-28  Niels Möller  <nisse@cuckoo.hack.org>

	* examples/sexp-conv.c (struct hex_decode_ctx): New hex decoding
	functions.
	(sexp_get_raw_char): New function.
	(sexp_get_char): Use sexp_get_raw_char.

2002-10-26  Niels Möller  <nisse@cuckoo.hack.org>

	* examples/sexp-conv.c (sexp_put_length): Bugfix, don't output any
	leading zero.
	(main): Implemented -s option.

	* examples/sexp-conv-test: Test for echo -n vs echo '\c'. Added a
	few tests for canonical output.

2002-10-25  Niels Möller  <niels@s3.kth.se>

	* examples/sexp-conv.c (struct sexp_input): Deleted the mode from
	the state, that should be passed as argument to relevant
	functions. Instead, introduces enum sexp_coding, to say if base64
	coding is in effect.
	(struct sexp_output): Added coding attribute.
	(sexp_put_char): Use output->coding.
	(sexp_put_base64_start): Likewise.
	(sexp_put_base64_end): Likewise.

	* base64-decode.c (base64_decode_single): Simplified, got rid of
	the done variable.

2002-10-25  Niels Möller  <nisse@cuckoo.hack.org>

	* examples/sexp-conv.c (sexp_put_newline): Return void, die on
	error.
	(sexp_put_char, sexp_put_data, sexp_puts, sexp_put_length,
	sexp_put_base64_start, sexp_put_base64_end, sexp_put_string,
	sexp_put_list_start, sexp_put_list_end, sexp_put_display_start,
	sexp_put_display_end, sexp_convert_string, sexp_convert_list,
	sexp_skip_token): Likewise.
	(sexp_convert_item): Die on error.

2002-10-24  Niels Möller  <nisse@cuckoo.hack.org>

	* examples/sexp-conv-test: Doesn't need echo -n anymore.

	* examples/sexp-conv.c (die): New function.
	(struct sexp_input): Deleted field ITEM.
	(sexp_get_char): Die on failure, never return -1.
	(sexp_get_quoted_char): Likewise.
	(sexp_get_quoted_string): Die on failure, no returned value.
	(sexp_get_base64_string): Likewise.
	(sexp_get_token_string): Likewise.
	(sexp_get_string): Likewise.
	(sexp_get_string_length): Likewise.
	(sexp_get_token): Likewise.
	(sexp_convert_string): Adapted to sexp_get_token.
	(sexp_convert_list): Likewise.
	(sexp_convert_file): New function.
	(main): Use sexp_convert_file.

2002-10-23  Niels Möller  <nisse@cuckoo.hack.org>

	* examples/Makefile.am (TS_PROGS): Added sexp-conv-test.

	* examples/sexp-conv.c (sexp_input_init): Initialize input->string
	properly.
	(sexp_get_char): Fixed non-transport case.
	(sexp_get_quoted_char): Fixed default case.
	(sexp_get_token): Loop over sexp_get_char (needed for handling of
	white space). Don't modify input->level. Fixed the code that skips
	comments.
	(sexp_put_char): Fixed off-by-one bug in assertion.
	(sexp_put_string): Fixed escape handling for output of quoted
	strings.
	(sexp_convert_list): Prettier output, hanging indent after the
	first list element.
	(sexp_skip_token): New function.
	(sexp_convert_item): Use sexp_skip_token to skip the end of a
	"[display-type]".

2002-10-22  Niels Möller  <nisse@cuckoo.hack.org>

	* examples/sexp-conv-test: New test program.

	* examples/Makefile.am (noinst_PROGRAMS): Added sexp-conv.

	* examples/sexp-conv.c (sexp_convert_list): New function.
	(sexp_convert_item): New function.
	(main): New function. Compiles and runs now, but doesn't work.

	* base64-decode.c (base64_decode_single): New function.
	(base64_decode_update): Use base64_decode_single.

	* examples/sexp-conv.c: Added output functions.

2002-10-21  Pontus Sköld  <pont@soua.net>

	* base64-encode.c (base64_encode_raw): Fixed null statement
	amongst variable declarations, broke compilation for non C99
	compilers.

2002-10-21  Niels Möller  <nisse@lysator.liu.se>

	* examples/sexp-conv.c: New sexp conversion program.

2002-10-21  Niels Möller  <niels@s3.kth.se>

	* Makefile.am (libnettle_a_SOURCES): Added
	sexp-format-transport.c.

	* sexp-transport.c (sexp_transport_iterator_first): New file and
	function.
	* sexp.h (sexp_transport_iterator_first): Added protoype.

	* sexp.c (sexp_iterator_next): Abort if iterator type is boogus.

2002-10-19  Niels Möller  <nisse@cuckoo.hack.org>

	* testsuite/testutils.c (test_armor): Updated to new armor
	conventions.

	* testsuite/base64-test.c (test_main): Test BASE64_ENCODE_LENGTH
	and BASE64_DECODE_LENGTH. Updated test of base64_encode_raw (used
	to be base64_encode).

	* base64.h (BASE64_ENCODE_LENGTH, BASE64_DECODE_LENGTH): Fixed and
	documented macros.

	* base64-meta.c (base64_encode_length, base64_decode_length): New
	functions, corresponding to the macros with the same name.

	* Makefile.am (libnettle_a_SOURCES): base64.c replaced by
	base64-encode.c and base64-decode.c.

	* pgp-encode.c (pgp_armor): Use new base64 conventions.

	* nettle-meta.h: Updated nettle_armor definitions.

	* base64.h: Major reorganization.

	* base64.c: Deleted file, contents moved to base64-encode.c or
	base64-decode.c.

	* base64-encode.c: New file. New supporting both encode-at-once
	and streamed operation.

	* base64-decode.c: New file.

2002-10-09  Niels Möller  <nisse@cuckoo.hack.org>

	* testsuite/Makefile.am (TS_PROGS): Added dsa-keygen-test.

	* dsa-keygen.c: Call the progress callback only if it's non-NULL.

	* Makefile.am (libnettle_a_SOURCES): Added bignum-random.c and
	dsa-keygen.c.

	* testsuite/testutils.c (test_dsa_key): New function to sanity
	check a dsa keypair.

	* testsuite/dsa-test.c (test_main): Call dsa_test_key.

	* testsuite/dsa-keygen-test.c: New test case.

	* dsa.h (DSA_MINIMUM_BITS): New constant.

	* bignum.h (nettle_mpz_random, nettle_mpz_random_size): Added
	prototypes.

	* dsa-keygen.c: New file.

	* bignum-random.c: New file.
	(nettle_mpz_random): New function, moved from...
	* dsa-sign.c (nettle_mpz_random): ... here. Also changed argument
	ordering and updated callers.

	* bignum-random.c: (nettle_mpz_random_size): New function, renamed
	and moved here from...
	* rsa-keygen.c (bignum_random_size): ... here. Updated all
	callers.

	* testsuite/testutils.c (test_dsa): Needs both public and private
	key as arguments.

	* testsuite/dsa-test.c (test_main): Updated to changes of the
	private key struct.

	* testsuite/Makefile.am (TS_PROGS): Added dsa-test.

	* rsa-decrypt.c (rsa_decrypt): Constification.
	* rsa-encrypt.c (rsa_encrypt): Likewise.
	* rsa.c (rsa_compute_root): Likewise.
	* rsa_md5.c (rsa_md5_sign): Likewise.
	(rsa_md5_verify): Likewise.
	* rsa_sha1.c (rsa_sha1_sign): Likewise.
	(rsa_sha1_verify): Likewise.

	* dsa-verify.c (dsa_verify): Use const for the public key
	argument.

	* dsa-sign.c (dsa_sign): Needs the public key as argument, in
	addition to the private key. Use const.

	* dsa.h (struct dsa_private_key): Don't include the public
	information here.
	* dsa.c (dsa_private_key_init, dsa_private_key_clear): Updated to
	new struct dsa_private_key.

	* dsa-sign.c (dsa_sign): Bugfix, added missing mpz_init call.

	* Makefile.am (libnettle_a_SOURCES): Added dsa files.
	(libnettleinclude_HEADERS): Added dsa.h.

	* testsuite/testutils.c (test_dsa): New function.

	* testsuite/dsa-test.c: New test.

	* dsa.h, dsa.c, dsa-sign.c, dsa-verify.c: New files.

	* nettle-meta.h: Moved the nettle_random_func and
	nettle_progress_func typedefs here...
	* rsa.h: ... from here.

2002-10-07  Niels Möller  <nisse@cuckoo.hack.org>

	* sexp.h (enum sexp_type): Deleted SEXP_START.

	* sexp.c (sexp_iterator_parse): New function, similar to the old
	sexp_iterator_next, but independent of the previous value of the
	iterator->type.
	(sexp_iterator_first): Use sexp_iterator_parse.
	(sexp_iterator_next): Likewise.
	(sexp_iterator_enter_list): Use sexp_iterator_parse. SEXP_START
	not needed anymore.
	(sexp_iterator_exit_list): Likewise.

2002-10-06  Niels Möller  <nisse@cuckoo.hack.org>

	* sexp2rsa.c (get_value): No need to call sexp_iterator_next
	anymore.

	* sexp.c (sexp_iterator_assoc): Advance the iterator to the
	element after a matching tag, before recording it.
	* testsuite/sexp-test.c (test_main): Updated test.

	* testsuite/sexp-test.c (test_main): No need to call
	sexp_iterator_next after sexp_iterator_exit_list.

	* sexp2rsa.c (rsa_keypair_from_sexp): No need to call
	sexp_iterator_next anymore.

	* sexp.c (sexp_iterator_next): Updated to new sexp_iterator_exit_list.
	(sexp_iterator_exit_list): Return with iterator pointing to the
	element after the list.
	(sexp_iterator_check_type): Call sexp_iterator_next before
	returning.
	(sexp_iterator_check_types): Likewise.
	(sexp_iterator_assoc): Rearranged calls of sexp_iterator_next.

	* sexp.c (sexp_iterator_enter_list): Call sexp_iterator_next to
	get to the first element of the list. Updated callers.

	* base64.c (base64_encode_group): New function, used by openpgp
	armoring code.

	* Makefile.am: Added openpgp files.

	* sexp2rsa.c (rsa_keypair_from_sexp): Use sexp_iterator_first.
	* testsuite/sexp-test.c (test_main): Likewise.

	* sexp.c (sexp_iterator_init): Made this function static.
	(sexp_iterator_first): New, friendlier, initialization function.

	* pgp-encode.c: New file. Functions for writing openpgp data
	packets.

	* pgp.h: New file, with pgp related declarations.

	* rsa2openpgp.c (rsa_keypair_to_openpgp): New file, new function.

2002-10-04  Niels Möller  <niels@s3.kth.se>

	* examples/rsa-keygen.c: Use malloc, instead of asprintf.

2002-10-03  Niels Möller  <nisse@cuckoo.hack.org>

	* Released nettle-1.6.

	* NEWS: Note the aes api change.

	* examples/Makefile.am (EXTRA_DIST): Distribute setup-env and
	teardown-env.

2002-10-02  Niels Möller  <nisse@cuckoo.hack.org>

	* examples/rsa-keygen.c (main): Comment on the lax security of the
	private key file.

	* index.html: Added link to mailing list.

2002-10-02  Niels Möller  <niels@s3.kth.se>

	* Makefile.am: Fixed assembler rules, and shared libraries.

	* configure.ac: Fixed the enable-shared option.

2002-10-01  Niels Möller  <nisse@cuckoo.hack.org>

	* configure.ac: New option --enable-shared, and a first attempt at
	building a shared library (*without* using libtool).

	* Makefile.am: A first attempt at rules for building a shared
	libnettle.so.

2002-10-01  Niels Möller  <niels@s3.kth.se>

	* examples/run-tests (test_program): Use basename.

	* examples/teardown-env: Delete some more files.

	* examples/run-tests (test_program): Strip directory part of
	displayed name.

	* examples/Makefile.am (TS_PROGS): New variable. Run tests.

	* examples/io.c (read_file): Bug fix, used to overwrite pointer.

	* examples/rsa-keygen.c (main): Bug fix, private key wasn't
	written properly.

	* testsuite/Makefile.am: Some cleanup of make check.

	* examples/setup-env, examples/teardown-env: Test environment scripts.
	* examples/rsa-verify-test, examples/rsa-sign-test: New test cases.

	* examples/run-tests: New file (copied from lsh testsuite).

	* examples/Makefile.am: Use EXTRA_PROGRAMS and @RSA_EXAMPLES@.

	* examples/rsa-sign.c: No need to include config.h. Use werror
	instead of fprintf.
	* examples/rsa-verify.c: Likewise.
	* examples/rsa-keygen.c: Likewise.

	* examples/io.h: Forward declare struct rsa_public_key and struct
	rsa_private_key, to avoid dependences on config.h.

	* configure.ac (RSA_EXAMPLES): New substituted variable,
	controlling which example programs to build.

	* examples/rsa-verify.c: New example program.

	* examples/rsa-keygen.c: Use functions from io.c.
	* examples/rsa-sign.c: Likewise.

	* examples/Makefile.am (noinst_PROGRAMS): Added rsa-verify.
	(LDADD): Added io.o.

	* configure.ac: New define WITH_PUBLIC_KEY, and new configure flag
	--disable-public-key. Updated rsa-files to check for that, rather
	than for HAVE_LIBGMP.

	* examples/io.c, examples/io.c: New files. Miscellaneous functions
	used by the example programs.

	* base64.h (BASE64_DECODE_LENGTH): Comment fix.

2002-09-30  Niels Möller  <nisse@cuckoo.hack.org>

	* sexp2rsa.c (rsa_keypair_from_sexp): Bugfix: Call
	rsa_prepare_public_key and rsa_prepare_private_key.

	* examples/Makefile.am (noinst_PROGRAMS): Added rsa-sign.

	* examples/rsa-sign.c: New example program.

	* testsuite/base64-test.c (test_main): Test encoding and decoding
	in place.

	* base64.c (base64_encode): Encode from the end of the data
	towards the start, in order to support overlapping areas.
	(base64_encode): Broke out some common code from the switch..

2002-09-30  Niels Möller  <niels@s3.kth.se>

	* sexp_format.c (sexp_format): Don't mix code and declarations.

2002-09-29  Niels Möller  <nisse@cuckoo.hack.org>

	* testsuite/Makefile.am (TS_PROGS): Added buffer-test
	sexp-format-test rsa2sexp-test sexp2rsa-test.


	* testsuite/sexp-test.c (test_main): Updated calls to
	sexp_iterator_assoc.

	* testsuite/testutils.h (MEMEQH): New macro.

	* testsuite/sexp2rsa-test.c: New test.
	* testsuite/sexp-format-test.c: New test.
	* testsuite/rsa2sexp-test.c: New test.
	* testsuite/buffer-test.c: New test.

	* testsuite/testutils.c (test_rsa_key): Copied this function
	from...
	testsuite/rsa-keygen-test.c: ... here.

	* examples/rsa-keygen.c: New file.

	* Makefile.am: Added new source files and headers buffer.h,
	buffer.c, sexp_format.c, sexp2rsa.c, rsa2sexp.c.

	* rsa.h (rsa_keypair_to_sexp, rsa_keypair_from_sexp): New
	prototypes.

	* rsa2sexp.c, sexp2rsa.c: New files.

	* sexp.c (sexp_iterator_assoc): Don't enter the list, associate
	keys within the current list. Still exit the list when done.
	(sexp_iterator_assoc): Represent keys as plain NUL-terminated
	strings.
	(sexp_iterator_check_type, sexp_iterator_check_types): New
	functions.

	* sexp_format.c: New file, implementing an sexp canonical syntax
	formatter.

	* buffer.c, buffer.h: New files, implementing a bare-bones string
	stream.

	* bignum.c (nettle_mpz_sizeinbase_256): New function.

2002-09-28  Niels Möller  <nisse@cuckoo.hack.org>

	* sexp.c (sexp_iterator_assoc): Return 0 for missing or duplicate
	keys. Now passes all the tests.

	* sexp.c (sexp_iterator_simple): Bugfixes. Check earlier that
	length doesn't grow too large.
	(sexp_iterator_next): Skip the current list only if type is
	SEXP_LIST. Handle ')'.
	(sexp_iterator_enter_list): Set type to SEXP_START.
	(sexp_iterator_exit_list): Likewise. Don't skip the ')' here.
	(sexp_iterator_assoc): Bug fix.

	* testsuite/sexp-test.c (test_main): Reordered sexp_iterator_assoc
	tests.

	* nettle.texinfo (Randomness): Documented that yarrow256_init can
	be called with a zero number of sources.

	* testsuite/testutils.h (ASSERT): New macro.

	* testsuite/sexp-test.c: Test sexp parser.

	* Makefile.am (SUBDIRS): Added sexp files.

	* sexp.c, sexp.h: New files, implementing an sexp-parser.

2002-08-27  Niels Möller  <niels@s3.kth.se>

	* Makefile.am (DISTCLEANFILES): make distclean should delete the
	assembler-related symlinks.

2002-08-26  Niels Möller  <nisse@cuckoo.hack.org>

	* Makefile.am (%.o: %.asm): Create an empty (and unused)
	dependency file, to make the make/automake dependency tracking
	happier.

2002-07-18  Niels Möller  <niels@s3.kth.se>

	* examples/nettle-benchmark.c (main): Try openssl's ciphers as
	well, if available.

	* Makefile.am (libnettle_a_SOURCES): Added nettle-openssl.c.

	* nettle-openssl.c: New file.

	* nettle-internal.h: Declare openssl glue ciphers.

	* des-compat.h: Extra name-mangling, to avoid collisions in case a
	program links with both nettle and libcrypto (the nettle-benchmark
	program does).

	* configure.ac: Don't use -ggdb3 with gcc-2.96.
	Check for openssl's libcrypto (for benchmarking).

2002-05-16  Niels Möller  <nisse@cuckoo.hack.org>

	* sparc/aes.asm: Deleted registers i and t3.
	(_aes_crypt): Moved some registers around. We now use input
	registers only for arguments, local registers for loop invariants,
	output registers for temporaries and loop variables, and no global
	registers at all.

	* sparc/aes.asm (AES_FINAL_ROUND): New macro.
	(_aes_crypt): Use AES_FINAL_ROUND for the first word of the final
	round.
	(_aes_crypt): And for the rest of the final round.
	(AES_FINAL_ROUND): Don't update dst, just access it offseted by i.
	(_aes_crypt): Add 16 to dst at the end of the final round.
	(AES_ROUND): Use ldub, not ld + and, to get the third byte
	of wtxt.
	(AES_ROUND): Use ldub, not lduh + and, to get the second
	byte of a word.
	(AES_ROUND): Reordered instructions, so that we can save one
	register.
	(AES_ROUND): Eliminated use of t3.
	(AES_FINAL_ROUND): Eliminated ands.
	(AES_FINAL_ROUND): Reordered, so that we can save one register.
	(AES_FINAL_ROUND): Eliminated t3.
	(AES_LOAD): New macro.
	(_aes_crypt): Unrolled source loop.
	(_aes_crypt): Use AES_LOAD macro.
	(_aes_crypt): Deleted cruft from the old source loop.
	(AES_LOAD): Eliminated t3.

2002-05-15  Niels Möller  <nisse@cuckoo.hack.org>

	* sparc/aes.asm (AES_ROUND): New macro.
	(_aes_crypt): Use AES_ROUND for first word of the
	round function.
	(_aes_crypt): And for the rest of the round function.

	* sparc/aes.asm (_aes_crypt): Deleted a bunch of additions,
	after accessing IDX1.

	* aes-internal.h (struct aes_table): sparc_idx[0] should now
	contain index values shifted by the size of a word, and with 2
	added. This saves some additions in the sparc assembler code.
	Updates aes-encrypt-table.c and aes-decrypt-table.c.

	* sparc/aes.asm (_aes_crypt): Unrolled final loop, preparing for
	optimizations.
	(_aes_crypt): Eliminated i from forst copy of the loop. Some
	cleanup.
	(_aes_crypt): And from second copy.
	(_aes_crypt): And from third.
	(_aes_crypt): And fourth.
	(_aes_crypt): Eliminated updates of i from the loop.
	(_aes_crypt): Access IDX1 and IDX3 through the T pointer, saving
	two registers.

	* aes-internal.h (struct aes_table): Renamed the shift_idx field
	to sparc_idx, as it will be tweaked to improve the sparc code.
	Also reduced its size to [2][4].
	(IDX_FACTOR): Deleted constant.
	* aes-encrypt-table.c (_aes_encrypt_table): Adapted initializer of
	sparc_idx.
	* aes-decrypt-table.c (_aes_decrypt_table): Likewise.
	* asm.m4: Deleted AES_SIDX2, to match struct aes_table.

	* sparc/aes.asm (_aes_crypt): Unrolled the inner loop, preparing
	for optimizations suggested by Marcus Comstedt.
	(_aes_crypt): Eliminated i from the first copy of the inner loop.
	(_aes_crypt): And from the second copy.
	(_aes_crypt): And from the third copy.
	(_aes_crypt): And from the fourth copy.
	(_aes_crypt): Renamed .Linner_loop to .Lround_loop.
	(_aes_crypt): Eliminated the loop variable i from the unrolled
	loop.
	(_aes_crypt): Deleted moves of constants into t2.

2002-05-15  Niels Möller  <niels@s3.kth.se>

	* x86/aes-encrypt.asm (aes_encrypt): Use AES_SUBST_BYTE.
	* x86/aes-decrypt.asm (aes_decrypt): Likewise.
	(aes_decrypt): Use AES_STORE.
	(aes_decrypt): Deleted first xchgl instruction into, permuting the
	AES_ROUND calls instead.
	(aes_decrypt): Likewise for the final round.
	(aes_decrypt): Got rid if the xchgl instruction after the final
	round, folding it into the final round.

	* x86/machine.m4: Renamed AES_LAST_ROUND to AES_FINAL_ROUND.
	Updated users.

	* x86/aes-decrypt.asm (aes_decrypt): Use the AES_LOAD macro.
	(aes_decrypt): Start using AES_ROUND.
	(aes_decrypt): Use AES_LAST_ROUND.

	* x86/aes-decrypt.asm (aes_decrypt): Moved function to a separate
	file...
	* x86/aes.asm: ... from here.

	* x86/aes.asm (aes_decrypt): Use _aes_decrypt_table instead of
	itbl1-4. Commented out the inclusion of aes_tables.asm.
	(aes_decrypt): Use _aes_decrypt_table instead of isbox.


	* x86/aes-decrypt.asm: New file, empty at the start.

	* Makefile.am (libnettle_a_SOURCES): Added aes-decrypt-table.c.

	* aes-decrypt.c (_aes_decrypt_table): Moved from this file...
	* aes-decrypt-table.c (_aes_decrypt_table): ... to a new file.

	* testsuite/aes-test.out: New file, with the output of
	testsuite/aes-test, when aes.c has been compiled with debugging
	printouts of intermediate state.

2002-05-15  Niels Möller  <nisse@cuckoo.hack.org>

	* sparc/aes.asm: (_aes_crypt): Restore %fp at end of function, to
	make %fp available for other uses.

	* sparc/aes.asm: The frame setup was broken. Tried to fix it.
	Reverted to revision 1.70 + minor changes from the head revision.

	* x86/aes-encrypt.asm (aes_encrypt): Use test instead of cmpl $0,.

	* x86/machine.m4 (AES_SUBST_BYTE): New macro.

	* sparc/aes.asm: wtxt needs no register of it's own, as its
	pointed to by %sp. %g5 moved to %l0, the register previously
	allocated for wtxt, so that we stay clean of the reserved %g
	registers.

2002-05-14  Niels Möller  <nisse@cuckoo.hack.org>

	* sparc/aes.asm: Avoid using %g6 and %g7, as they are reserved for
	operating sytem use. Use %i5 and %o7 instead. Also moved %g4 to %g1.
	(_aes_crypt): Allocate only 32 bytes local storage on the stack.
	Calculate wtxt and tmp using offsets from %sp, not %fp.

2002-05-14  Niels Möller  <niels@s3.kth.se>

	* x86/aes-encrypt.asm (aes_encrypt): Replaced first quarter of the
	round function with an invocation of AES_ROUND.
	(aes_encrypt): Similarly for the second column.
	(aes_encrypt): Similarly for the rest of the round function.

	* x86/machine.m4 (AES_ROUND): New macro.

	* x86/aes-encrypt.asm (aes_encrypt): Use AES_LOAD macro.

	* x86/machine.m4 (AES_LOAD): New macro.

	* x86/aes-encrypt.asm (aes_encrypt): Use AES_STORE.

	* x86/machine.m4 (AES_STORE): New macro.

	* x86/aes-encrypt.asm (aes_encrypt): Use the AES_LAST_ROUND macro
	for the first column of the final round.
	(aes_encrypt): Similarly for the second column.
	(aes_encrypt): Similarly for the third and fourth column.

	(aes_encrypt): Deleted xchgl instruction in final round, by
	reordering the second and fourth round.

	* x86/machine.m4 (AES_LAST_ROUND): New macro.

	* x86/aes-encrypt.asm (aes_encrypt): Move code here...
	* x86/aes.asm: ...from here.

	* x86/aes.asm: Use addl and subl, not add and sub. Replaced
	references to dtbl1-4 with references to _aes_encrypt_table.

	* configure.ac (asm_path): Enable x86 assembler.

	* x86/aes.asm (aes_decrypt): Adapted to the current interface.
	Notably, the order of the subkeys was reversed. Single block
	encrypt/decrypt works now.
	(aes_encrypt, aes_decrypt): Added an outer loop, so that we can
	encrypt more than one block at a time.

2002-05-07  Niels Möller  <niels@s3.kth.se>

	* configure.ac: Generate config.m4.

	* x86/aes.asm: Use C for comments, include the tables using
	include_src, and commented out the key setup functions.
	Fixed the processing of the first handling of the round function.
	Now, encryption of a single block works! Multiple blocks, and
	decryption, is still broken.

	* x86/machine.m4: New file (empty).

	* x86/aes-encrypt.asm: New file, empty for now.

	* Makefile.am (%.asm): Added asm.m4, machine.m4 and config.m4 to
	the m4 command line.
	(libnettle_a_SOURCES): Added aes-encrypt-table.c.

	* sparc/aes.asm: No need to include asm.m4, that is taken care of
	by the Makefile.

	* config.m4.in: New file, configuration for asm.m4.

	* asm.m4 (C, include_src): New macros.

	* aes-encrypt-table.c: New file, table moved out from
	aes-encrypt.c.

2002-05-06  Niels Möller  <niels@s3.kth.se>

	* configure.ac (CFLAGS): Don't enable -Waggregate-return.

2002-05-05  Niels Möller  <nisse@lysator.liu.se>

	* configure.ac: Pass no arguments to AM_INIT_AUTOMAKE.

2002-05-05  Niels Möller  <nisse@cuckoo.hack.org>

	* configure.ac: Update for automake-1.6.

	* configure.ac: Renamed file, used to be configure.in.

2002-03-20  Niels Möller  <nisse@cuckoo.hack.org>

	* testsuite/run-tests (test_program): Added missing single quote.

2002-03-20  Niels Möller  <nisse@lysator.liu.se>

	* testsuite/run-tests (test_program): Test the exit status of the
	right process.

2002-03-19  Pontus Sköld  <pont@it.uu.se>

	* testsuite/run-tests: Removed /bin/bashisms to use with /bin/sh.

2002-03-18  Niels Möller  <nisse@cuckoo.hack.org>

	* rsa-keygen.c (rsa_generate_keypair): Output a newline after a
	non-empty line of 'e':s (bad e was chosen, try again).

2002-03-16  Niels Möller  <nisse@cuckoo.hack.org>

	* configure.in (asm_path): AC_CONFIG_LINKS adds $srcdir
	automatically.

2002-03-14  Niels Möller  <nisse@cuckoo.hack.org>

	* sparc/aes.asm, x86/aes.asm: Added copyright notice.

	* Makefile.am (libnettle_a_SOURCES): Added aes-internal.h.
	(EXTRA_DIST): Added assembler files.

	* configure.in (asm_path): Use $srcdir when looking for the files.
	* configure.in (asm_path): For now, disable x86 assembler code.
	Bumped version to 1.6.

2002-02-25  Niels Möller  <nisse@cuckoo.hack.org>

	* sparc/aes.asm (_aes_crypt): Moved increment of src into the
	source_loop. Also fixed stop condition, the loop was run 5 times,
	not 4, as it should.
	(_aes_crypt): Use src directly when accessing the source data,
	don't use %o5.
	(_aes_crypt): Renamed variables in source_loop.
	(_aes_crypt): Changed stop condition in source_loop to not depend
	on i. Finally reduced the source_loop to 16 instructions. Also
	increased the alignment of the code to 16.
	(_aes_crypt): In final_loop, use preshifted indices.
	(_aes_crypt): In final_loop, construct the result in t0. Use t0-t3
	for intermediate values.
	(_aes_crypt): In final_loop, use the register idx.
	(_aes_crypt): In final_loop, keep i multiplied by 4. Use key to
	get to the current roundkey.
	(_aes_crypt): In final_loop, use i for indexing.
	(_aes_crypt): Update dst in the output loop. This yields a delay
	slot that isn't filled yet.
	(_aes_crypt): Decrement round when looping, saving yet some
	instructions.
	(_aes_crypt): Reformatted code as blocks of four instructions
	each.
	(_aes_crypt): Copy the addresses of the indexing tables into
	registers at the start. No more need for the idx register.
	(_aes_crypt): Deleted idx register.
	(_aes_crypt): Some peep hole optimizations, duplicating some
	instructions to fill nop:s, and put branch instructions on even
	word addresses.

2002-02-22  Niels Möller  <nisse@cuckoo.hack.org>

	* sparc/aes.asm (_aes_crypt): Moved some more additions out of the
	inner loop, using additional registers.
	(_aes_crypt): Deleted one more addition from the inner loop, by
	using the subkey pointer.

2002-02-19  Niels Möller  <nisse@cuckoo.hack.org>

	* configure.in (asm_path): Renamed "path" to "asm_path". Also look
	for a machine.m4.

2002-02-16  Niels Möller  <nisse@cuckoo.hack.org>

	* sparc/aes.asm: Use that IDX2(j) == j ^ 2

	* Makefile.am (libnettle_a_SOURCES): Reordered aes-decrypt.c and
	aes-encrypt.c. For some strange reason it makes the benchmark go
	faster...

	* sparc/aes.asm (_aes_crypt): Use double-buffering, and no
	separate loop for adding the round key.
	(round): Keep round index muliplied by 16, so it can be used
	directly for indexing the subkeys.
	(_aes_crypt): In the final loop, use ctx+round to access the
	subkeys, no need for an extra register.

2002-02-15  Niels Möller  <nisse@cuckoo.hack.org>

	* sparc/aes.asm (_aes_crypt): Renaming variables, allocating
	locals starting from %l0.
	(_aes_crypt): Consistently use %l4, aka i, as the variable for the
	innermost loops.
	(_aes_crypt): Moved reading of ctx->nrounds out of the loop.
	(_aes_crypt): In final_loop, deleted a redundant mov, and use i as
	loop variable.
	(_aes_crypt): Started renumbering registers in the inner loop. The
	computation for the table[j] sub-expression should be kept in
	register %o[j].
	(_aes_crypt): Renamed more variables in the inner loop. Now the
	primary variables are t0, t1, t2, t3.

	* sparc/aes.asm (_aes_crypt): Swapped register %i0 and %o5, %i1
	and %o0, %i2 and %o4, %i3 and %o3, %i4 and %o2.
	(_aes_crypt): wtxt was stored in both %l1 and %l2 for the entire
	function. Freed %l2 for other uses.
	(_aes_crypt): Likewise for tmp, freeing register %o1.

	* sparc/machine.m4: New file, for sparc-specific macros.

	* sparc/aes.asm (_aes_crypt): Hacked the source_loop, to get rid
	of yet another redundant loop variable, and one instruction.
	(_aes_crypt): Strength reduce loop variable in the
	inner loop, getting rid of one register.
	(_aes_crypt): Use pre-shifted indices (aes_table.idx_shift), to
	avoid some shifts in the inner loop.
	(_aes_crypt): Don't check for nrounds==0 at the start of the loop.

	* asm.m4: Define and use structure-defining macros.

	* Makefile.am (%.asm): Use a GNU pattern rule, to make %.o depend
	on both %.asm and asm.m4.

	* aes-internal.h (struct aes_table): New subtable idx_shift.
	Updated tables in aes_encrypt.c and aes_decrypt.c.

	* asm.m4: Use eval to compute values.

	* sparc/aes.asm (_aes_crypt): Deleted commented out old version of
	the code.

	* asm.m4: Added constants for individual rows of the aes table.

	* aes.c (IDX0, IDX1, IDX2, IDX3): New macros, encapsualting the
	structure of the idx table.

	* asm.m4: Define various aes struct offsets.

	* testsuite/cbc-test.c (test_cbc_bulk): Use aes_set_encrypt_key
	and aes_set_decrypt_key.

	* sparc/aes.asm (_aes_crypt): Use symbolic names for the fucntion
	arguments.

2002-02-14  Niels Möller  <nisse@cuckoo.hack.org>

	* sparc/aes.asm: Copied gcc assembler code for _aes_crypt.

	* aesdata.c: New program for generating AES-related tables.

	* testsuite/testutils.c (print_hex): New function (moved from
	yarrow-test.c).

	* testsuite/rsa-keygen-test.c (progress): Declare the ctx argument
	as UNUSED.

	* testsuite/cbc-test.c (test_cbc_bulk): New function, testing CBC
	with larger blocks.

	* yarrow256.c: Replaced uses of aes_set_key with
	aes_set_encrypt_key.

	* nettle-meta.h (_NETTLE_CIPHER_SEP): New macro, useful for
	algorithms with separate encyption and decryption key setup.

	* aes-internal.h (struct aes_table): New structure, including all
	constant tables needed by the unified encryption or decryption
	function _aes_crypt.

	* aes.c (_aes_crypt): New function, which unifies encryption and
	decryption.

	AES key setup now uses two separate functions for setting
	encryption and decryption keys. Applications that don't do
	decryption need no inverted subkeys and no code to generate them.
	Similarly, the tables (about 4K each for encryption and
	decryption), are put into separate files.

	* aes.h (struct aes_ctx): Deleted space for inverse subkeys. For
	decryption, the inverse subkeys replace the normal subkeys, and
	they are stored _in the order they are used_.

	* aes-set-key.c (aes_set_key): Deleted file, code moved...
	* aes-set-decrypt-key.c, aes-set-encrypt-key.c: New files,
	separated normal and inverse key setup.

	* aes-tables.c: Deleted, tables moved elsewhere...
	* aes-encrypt.c, aes-decrypt.c: New files; moved encryption and
	decryption funktions, and needed tables, into separate files.

2002-02-13  Niels Möller  <nisse@cuckoo.hack.org>

	* aes.c (aes_encrypt): Don't unroll the innerloop.
	(aes_encrypt): Don't unroll the loop for the final round.
	(aes_decrypt): Likewise, no loop unrolling.

	* aes-set-key.c (aes_set_key): Reversed the order of the inverted
	subkeys. They are now stored in the same order as they are used.

	* aes-tables.c (itable): New bigger table, generated by aesdata.c.

	* aes.c (aes_decrypt): Rewrote to use the bigger tables.

2002-02-12  Niels Möller  <nisse@cuckoo.hack.org>

	* aes.c (aes_encrypt): Interleave computation and output in the
	final round.

	* aes-internal.h (AES_SMALL): New macro.

	* aes.c (aes_encrypt): Optionally use smaller rotating inner loop.

	* aes-tables.c (dtbl): Replaced with table generated by aesdata.

	* aes.c (aes_encrypt): Rewrite, now uses larger tables in order to
	avoid rotates.

	* sparc/aes.asm (aes_encrypt): Strength reduced on j, getting rid
	of one register and one instruction in the inner loop.

	* sparc/aes.asm (idx, aes_encrypt): Multiplied tabled values by 4,
	making it possible to get rid of some shifts in the inner loop.

	* configure.in: Fixed spelling of --enable-assembler. Commented
	out debug echo:s.

	* asm.m4: New file. For now, only doing changequote and changecom.

	* sparc/aes.asm (aes_encrypt): Added comments.
	(aes_encrypt): Cut off redundant instruction per block, also
	saving one redundant register pointing to idx.
	(idx_row): New macro. Include asm.m4.

2002-02-11  Niels Möller  <nisse@cuckoo.hack.org>

	* sparc/aes.asm (key_addition_8to32): Cleaned up.
	Deleted gcc-generated debugging information.

	* sparc/aes.asm (key_addition32): First attempt at optimization.
	Made it slower ;-)

	* sparc/aes.asm (key_addition32): Unrolled loop, gained 4%
	speed, payed four instructions compared to gcc
	generated code.

	* Makefile.am (.asm.o): New rule for assembling via m4.
	(libnettle_a_SOURCES): Added new rsa and aes files.

	* configure.in: New command line option --enable-assembler.
	Selects assembler code depending on the host system.

	* rsa-decrypt.c, rsa-encrypt.c: New files for rsa pkcs#1
	encryption.

	* aes-set-key.c, aes-tables.c: New files, split off from aes.c.
	Tables are now not static, but use a _aes_ prefix on their names.

	* aes-internal.h: New file.

	* cast128-meta.c (_NETTLE_CIPHER_FIX): Use _NETTLE_CIPHER_FIX.

	* cbc.c (cbc_decrypt_internal): New function, doing the real CBC
	procesing and requiring that src != dst.
	(cbc_decrypt): Use cbc_decrypt_internal. If src == dst, use a
	buffer of limited size to copy the ciphertext.

	* nettle-internal.c (nettle_blowfish128): Fixed definition, with
	key size in bits.

	* nettle-meta.h (_NETTLE_CIPHER_FIX): New macro, suitable for
	ciphers with a fixed key size.

	* examples/nettle-benchmark.c (display): New function for
	displaying the results, including MB/s figures.

	* sparc/aes.asm: New file. Not yet tuned in any way (it's just the
	code generated by gcc).

2002-02-11  Niels Möller  <nisse@lysator.liu.se>

	* x86/aes.asm, x86/aes_tables.asm: New assembler implementation by
	Rafael Sevilla.

2002-02-06  Niels Möller  <nisse@cuckoo.hack.org>

	Applied patch from Dan Egnor improving the base64 code.
	* base64.h (BASE64_ENCODE_LENGTH): New macro.
	(struct base64_ctx): New context struct, for decoding.
	(BASE64_DECODE_LENGTH): New macro.
	* base64.c (base64_decode_init): New function.
	(base64_decode_update): New function, replacing base64_decode.
	Takes a struct base64_ctx argument.
	* nettle-meta.h: Updated nettle_armor, and related typedefs and
	macros.
	* testsuite/testutils.c (test_armor): Updated.
	* configure.in: Use AC_PREREQ(2.50).

2002-02-01  Niels Möller  <nisse@cuckoo.hack.org>

	* Released nettle-1.5.

2002-01-31  Niels Möller  <nisse@cuckoo.hack.org>

	* acinclude.m4: Commented out gmp-related macros, they're probably
	not needed anymore.

2002-01-31  Niels Möller  <nisse@lysator.liu.se>

	* configure.in: Added command line options --with-lib-path and
	--with-include-path. Use the RPATH-macros to get correct flags for
	linking the test programs with gmp.

	* acinclude.m4: New file.

2002-01-31  Niels Möller  <nisse@cuckoo.hack.org>

	* nettle.texinfo (Randomness): New subsection on Yarrow.

2002-01-30  Niels Möller  <nisse@cuckoo.hack.org>

	* nettle.texinfo (Randomness): New chapter.
	Spell checking and ispell configuration.

	* md5.c: Added reference to RFC 1321.

2002-01-24  Niels Möller  <nisse@cuckoo.hack.org>

	* nettle.texinfo (Public-key algorithms): Minor fixes.

2002-01-22  Niels Möller  <nisse@cuckoo.hack.org>

	* nettle.texinfo (Nettle soup): New chapter.
	(Hash functions): New subsection on struct nettle_hash.
	(Hash functions): New subsection on struct nettle_cipher.
	(Keyed hash functions): New section, describing MAC:s and HMAC.
	(Public-key algorithms): New chapter.

	* testsuite/testutils.c (test_armor): New function.

	* testsuite/base64-test.c: New testcase.

	* testsuite/Makefile.am (TS_PROGS): Added base64-test.

	* nettle-meta.h (struct nettle_armor): New struct.

	* configure.in: Bumped version to 1.5.

	* Makefile.am (libnettle_a_SOURCES): Added base64 files, and some
	missing header files.

	* base64.c, base64.h, base64-meta.c: New files, hacked by Dan
	Egnor.

2002-01-16  Niels Möller  <nisse@cuckoo.hack.org>

	* testsuite/yarrow-test.c: Deleted ran_array code, use
	knuth-lfib.h instead.

	* testsuite/testutils.c (test_rsa_md5, test_rsa_sha1): Moved
	functions here...
	* testsuite/rsa-test.c: ...from here.

	* testsuite/rsa-keygen-test.c: New file.

	* testsuite/knuth-lfib-test.c: New file.

	* Makefile.am (libnettle_a_SOURCES): Added knuth-lfib.c and
	rsa-keygen.c.

	* rsa-keygen.c: New file.

	* rsa.h (RSA_MINIMUM_N_OCTETS): New constant.
	(RSA_MINIMUM_N_BITS): New constant.
	(nettle_random_func, nettle_progress_func): New typedefs. Perhaps
	they don't really belong in this file.
	(rsa_generate_keypair): Added progress-callback argument.

	* macros.h (READ_UINT24, WRITE_UINT24, READ_UINT16, WRITE_UINT16):
	New macros.

	* knuth-lfib.c, knuth-lfib.h: New files, implementing a
	non-cryptographic prng.

2002-01-15  Niels Möller  <nisse@cuckoo.hack.org>

	* hmac-sha1.c: New file.

2002-01-14  Niels Möller  <nisse@cuckoo.hack.org>

	* configure.in: Bumped version to 1.1.

	* testsuite/hmac-test.c (test_main): Added hmac-sha1 test cases.

	* rsa.c (rsa_init_private_key, rsa_clear_private_key): Handle d.

	* rsa.h (struct rsa_private_key): Reintroduced d attribute, to be
	used only for key generation output.
	(rsa_generate_keypair): Wrote a prototype.

	* Makefile.am (libnettle_a_SOURCES): Added hmac-sha1.c and
	nettle-internal.h.

	* des.c: Use static const for all tables.
	(des_set_key): Use a new const * variable for the parity
	procesing, for constness reasons.

	* list-obj-sizes.awk: New file.

	* nettle-internal.c, nettle-internal.h: New files.

	* testsuite/Makefile.am (TS_PROGS): Added hmac-test. Deleted old
	m4-stuff.

	* testsuite/testutils.h (LDATA): Moved this macro here,...
	* testsuite/rsa-test.c: ... from here.

	* testsuite/hmac-test.c: New file.

	* hmac.h: General cleanup. Added declarations of hmac-md5,
	hmac-sha1 and hmac-sha256.

	* hmac.c: Bug fixes.

	* hmac-md5.c: First working version.

	* Makefile.am (libnettle_a_SOURCES): Added hmac.c and hmac-md5.c.
	(libnettleinclude_HEADERS): Added hmac.h.

	* testsuite/rsa-test.c: Also test a 777-bit key.

	* rsa.c (rsa_check_size): Changed argument to an mpz_t. Updated
	callers.
	(rsa_prepare_private_key): Compute the size of the key by
	computing n = p * q.

	* rsa-compat.c: Adapted to new private key struct.
	* rsa_md5.c: Likesize.
	* rsa_sha1.c: Likesize.

	* rsa.c (rsa_check_size): New function, for computing and checking
	the size of the modulo in octets.
	(rsa_prepare_public_key): Usa rsa_check_size.
	(rsa_init_private_key): Removed code handling n, e and d.
	(rsa_clear_private_key): Likewise.
	(rsa_compute_root): Always use CRT.

	* rsa.h (struct rsa_private_key): Deleted public key and d from
	the struct, as they are not needed. Added size attribute.

2002-01-12  Niels Möller  <nisse@cuckoo.hack.org>

	* Makefile.am: Added *-meta files.

	* rsa.c (rsa_init_public_key): New function.
	(rsa_clear_public_key): Likewise.
	(rsa_init_private_key): Likewise.
	(rsa_clear_private_key): Likewise.

	* aes-meta.c: New file.
	* arcfour-meta.c: New file.
	* cast128-meta.c: New file.
	* serpent-meta.c: New file.
	* twofish-meta.c: New file.

	* examples/nettle-benchmark.c: Use the interface in nettle-meta.h.

2002-01-11  Niels Möller  <nisse@cuckoo.hack.org>

	Don't use m4 for generating test programs, it's way overkill. Use
	the C preprocessor instead.
	* testsuite/*-test.c: New file.

	* hmac.c, hmac.h, hmac-md5.c: New files.

	Defined structures describing the algoriths. Useful for code that
	wants to treat an algorithm as a black box.
	* nettle-meta.h, md5-meta.c, sha1-meta.c, sha256-meta.c: New
	files.

2002-01-09  Niels Möller  <nisse@cuckoo.hack.org>

	* rsa-compat.c: Updated for new md5 and rsa conventions.

	* rsa_md5.c: Represent a signature as an mpz_t, not a string.
	Updated calls of md5 functions.
	* rsa_sha1.c: Likewise.

	* rsa.c (rsa_prepare_public_key): Renamed function, was
	rsa_init_public_key.
	(rsa_prepare_private_key): Renamed function, was
	rsa_init_private_key.

	* nettle.texinfo (Hash functions): Update for the changed
	interface without *_final. Document sha256.

	* testsuite/md5-test.m4, testsuite/sha1-test.m4,
	testsuite/sha256-test.m4, testsuite/yarrow-test.c: Updated for new
	hash function interface.

	* yarrow256.c: Removed calls of sha256_final and and some calls of
	sha256_init.

	* md5-compat.c (MD5Final): Call only md5_digest.

	* md5.c (md5_digest): Call md5_final and md5_init.
	(md5_final): Declared static.
	sha1.c, sha256.c: Analogous changes.

	* bignum.c (nettle_mpz_get_str_256): Declare the input argument
	const.

2001-12-14  Niels Möller  <nisse@cuckoo.hack.org>

	* Makefile.am (EXTRA_DIST): Added $(des_headers). Changed
	dependencies for $(des_headers) to depend only on the source file
	desdata.c, not on the executable.

2001-12-12  Niels Möller  <nisse@cuckoo.hack.org>

	* testsuite/yarrow-test.c (main): Updated testcase to match fixed
	generator. Send verbose output to stdout, not stderr.

	* yarrow256.c (yarrow_slow_reseed): Bug fix, update the fast pool
	with the digest of the slow pool.
	(yarrow256_init): Initialize seed_file and counter to zero, to
	ease debugging.

2001-12-07  Niels Möller  <nisse@cuckoo.hack.org>

	* bignum.c (nettle_mpz_get_str_256): Fixed handling of leading
	zeroes.

2001-12-05  Niels Möller  <nisse@cuckoo.hack.org>

	* testsuite/yarrow-test.c (main): Updated test to match the fixed
	key event estimator.

	* yarrow_key_event.c (yarrow_key_event_estimate): Fixed handling
	of timing info.

	* nettle.texinfo (Copyright): Say that under certain
	circumstances, Nettle can be used as if under the LGPL.

	* README: Added a paragraph on copyright.

2001-11-15  Niels Möller  <nisse@cuckoo.hack.org>

	* yarrow256.c (yarrow256_force_reseed): New function.

2001-11-14  Niels Möller  <nisse@ehand.com>

	* testsuite/yarrow-test.c (main): Use yarrow256_is_seeded.

	* yarrow256.c (yarrow256_needed_sources): New function.
	(yarrow256_is_seeded): New function.
	(yarrow256_update): Use yarrow256_needed_sources.

2001-11-14  Niels Möller  <nisse@cuckoo.hack.org>

	* testsuite/yarrow-test.out: Updated, to match the seed-file aware
	generator.

	* testsuite/yarrow-test.c: Updated expected_output. Check the seed
	file contents at the end.

	* yarrow256.c (yarrow256_seed): New function.
	(yarrow_fast_reseed): Create new seed file contents.

2001-11-13  Niels Möller  <nisse@cuckoo.hack.org>

	* yarrow.h: Deleted yarrow160 declarations.

2001-11-02  Niels Möller  <nisse@ehand.com>

	* yarrow256.c (yarrow256_init): Fixed order of code and
	declarations.

2001-10-30  Niels Möller  <nisse@ehand.com>

	* rsa-compat.h: Added real prototypes and declarations.

	* Makefile.am (libnettle_a_SOURCES): Added rsa-compat.h and
	rsa-compat.c.

	* rsa-compat.c: New file, implementing RSA ref signature and
	verification functions.

	* configure.in: Check for libgmp. Deleted tests for SIZEOF_INT and
	friends.

	* rsa_sha1.c: New file, PKCS#1 rsa-sha1 signatures.
	* rsa_md5.c: New file, PKCS#1 rsa-md5 signatures.

	* rsa.c: New file with general rsa functions.

	* Makefile.am (libnettle_a_SOURCES): Added rsa and bignum files.

	* bignum.c, bignum.h: New file, with base256 functions missing in
	gmp.

	* testsuite/Makefile.am: Added bignum-test.

	* testsuite/run-tests (test_program): Check the exit code more
	carefully, and treat 77 as skip. This convention was borrowed from
	autotest.

	* testsuite/macros.m4: New macro SKIP which exits with code 77.

	* testsuite/bignum-test.m4: New file.

2001-10-15  Niels Möller  <nisse@ehand.com>

	* testsuite/Makefile.am (EXTRA_DIST): Include rfc1750.txt in the
	distribution.

2001-10-14  Niels Möller  <nisse@cuckoo.hack.org>

	* testsuite/des-test.m4: Added testcase taken from applied
	cryptography.

	* testsuite/yarrow-test.c: Use sha256 instead of sha1 for checking
	input and output. Updated the expected values.

	* yarrow256.c (YARROW_RESEED_ITERATIONS): New constant.
	(yarrow_iterate): New function.
	(yarrow_fast_reseed): Call yarrow_iterate.

	* testsuite/yarrow-test.c: Added verbose flag, disabled by
	default.

2001-10-12  Niels Möller  <nisse@ehand.com>

	* examples/nettle-benchmark.c: Added more ciphers.

	* Makefile.am (SUBDIRS): Added the examples subdir.

	* configure.in: Output examples/Makefile.

2001-10-12  Niels Möller  <nisse@cuckoo.hack.org>

	* examples/nettle-benchmark.c: New benchmarking program.

2001-10-10  Niels Möller  <nisse@ehand.com>

	* testsuite/yarrow-test.c: Open rfc1750.txt. Hash input and
	output, and compare to expected values.

	* testsuite/Makefile.am (CFLAGS): Don't disable optimization.
	(run-tests): Set srcdir in the environment when running run-tests.

	* testsuite/rfc1750.txt: Added this rfc as test input for yarrow.

	* yarrow_key_event.c (yarrow_key_event_estimate): Check if
	previous is zero.
	(yarrow_key_event_init): Initialize previous to zero.

	* yarrow256.c: Added debug some output.

	* testsuite/yarrow-test.c (main): Better output of entropy
	estimates at the end.

2001-10-09  Niels Möller  <nisse@ehand.com>

	* testsuite/Makefile.am (TS_PROGS): Added yarrow-test.

	* testsuite/yarrow-test.c: New file.

	* yarrow256.c (yarrow256_init): Initialize the sources.
	(yarrow256_random): Fixed loop condition.

	* yarrow.h (YARROW_KEY_EVENT_BUFFER): New constant.

	* yarrow_key_event.c: New file.

	* Makefile.am (libnettle_a_SOURCES): Added yarrow_key_event.c.

2001-10-08  Niels Möller  <nisse@cuckoo.hack.org>

	* yarrow.h (struct yarrow_key_event_ctx): New struct.

	* yarrow256.c (yarrow_fast_reseed): Generate two block of output
	using the old key and feed into the pool.

	* yarrow.h (struct yarrow256_ctx): Deleted buffer, index and
	block_count.

	* yarrow256.c (yarrow_fast_reseed): New function.
	(yarrow_slow_reseed): New function.
	(yarrow256_update): Check seed/reseed thresholds.
	(yarrow_gate): New function, extracted from
	yarrow_generate_block_with_gate which was deleted.
	(yarrow_generate_block_with_gate): Deleted function.
	(yarrow256_random): Don't buffer any output, instead gate after
	each request.
	(YARROW_GATE_THRESHOLD): Deleted constant.

2001-10-07  Niels Möller  <nisse@cuckoo.hack.org>

	* Makefile.am: Added yarrow files.

	* yarrow256.c: New file, implementing Yarrow. Work in progress.

	* sha256.c: New file, implementing sha256.

	* testsuite/Makefile.am (CFLAGS): Added sha256-test.

	* testsuite/sha256-test.m4: New testcases for sha256.

	* shadata.c: New file, for generating sha256 constants.

	* sha.h: Renamed sha1.h to sha.h, and added declarations for
	sha256.

2001-10-05  Niels Möller  <nisse@ehand.com>

	* testsuite/aes-test.m4: Added a comment with NIST test vectors.

2001-10-04  Niels Möller  <nisse@ehand.com>

	* rsa.h, rsa-compat.h, yarrow.h: New files.

2001-09-25  Niels Möller  <nisse@cuckoo.hack.org>

	* Released version 1.0.

2001-09-25  Niels Möller  <nisse@ehand.com>

	* sha1.c: Include stdlib.h, for abort.

	* md5.c: Include string.h, for memcpy.

	* testsuite/Makefile.am (M4_FILES): New variable. Explicitly list
	those C source files that should be generated by m4.

	* configure.in: Changed package name from "libnettle" to "nettle".

	* Makefile.am (EXTRA_DIST): Added .bootstrap.

	* AUTHORS: Added a reference to the manual.

2001-09-25  Niels Möller  <nisse@lysator.liu.se>

	* des-compat.c (des_cbc_cksum): Bug fix, local variable was
	declared in the middle of a block.

2001-09-19  Niels Möller  <nisse@cuckoo.hack.org>

	* nettle.texinfo (Compatibility functions): New section,
	mentioning md5-compat.h and des-compat.h.

2001-09-18  Niels Möller  <nisse@ehand.com>

	* index.html: New file.

2001-09-16  Niels Möller  <nisse@cuckoo.hack.org>

	* nettle.texinfo: Added description of des3. Minor fixes.

	* testsuite/des-compat-test.c (cbc_data): Shorten to 32 bytes (4
	blocks), the last block of zeroes wasn't used anyway.

	* des-compat.c (des_compat_des3_decrypt): Decrypt in the right
	order.
	(des_ncbc_encrypt): Bug fixed.
	(des_cbc_encrypt): Rewritten as a wrapper around des_ncbc_encrypt.

2001-09-14  Niels Möller  <nisse@ehand.com>

	* testsuite/des-compat-test.c: New file, copied from libdes
	(freeswan). All implemented functions but des_cbc_cksum seems to
	work now.

	* testsuite/Makefile.am (TS_PROGS): Added des-compat-test.

	* des-compat.c: Added libdes typedef:s. Had to remove all use of
	const in the process.
	(des_check_key): New global variable, checked by des_set_key.

	* des.c (des_set_key): Go on and expand the key even if it is
	weak.

	* des-compat.c (des_cbc_cksum): Implemented.
	(des_key_sched): Fixed return values.

2001-09-11  Niels Möller  <nisse@cuckoo.hack.org>

	* Makefile.am: Added des-compat.c and des-compat.h

	* des-compat.c: Bugfixes, more functions implemented.

	* des-compat.h: Define DES_ENCRYPT and DES_DECRYPT. Bugfixes.

2001-09-10  Niels Möller  <nisse@ehand.com>

	* nettle.texinfo (Copyright): Added copyright information for
	serpent.
	(Miscellaneous functions): Started writing documentation on the CBC
	functions.
	(Cipher Block Chaining): This section more or less complete now.

2001-09-09  Niels Möller  <nisse@cuckoo.hack.org>

	* testsuite/cbc-test.m4: Record intermediate values in a comment.
	* testsuite/des3-test.m4: Likewise.

	* testsuite/aes-test.m4: Added test case that appeared broken in
	the cbc test.

	* cbc.c (cbc_encrypt): Bug fix, encrypt block *after* XOR:ing the
	iv.

	* Makefile.am (libnettleinclude_HEADERS): Added cbc.h. Deleted
	des3.h.
	(libnettle_a_SOURCES): Added des3.c.

	* testsuite/Makefile.am (TS_PROGS): Added des3-test and cbc-test.

	* testsuite/cbc-test.m4: New testcase.

	* testsuite/des3-test.m4: New testcase.

	* cbc.h (CBC_CTX): New macro.
	(CBC_ENCRYPT): New macro.
	(CBC_DECRYPT): New macro.

	* des.c (des_fix_parity): New function.

	* des3.c: New file, implementing triple des.

2001-09-06  Niels Möller  <nisse@cuckoo.hack.org>

	* cbc.c, cbc.h: New files, for general CBC encryption.

	* des-compat.h: Added some prototypes.

2001-09-05  Niels Möller  <nisse@ehand.com>

	* testsuite/Makefile.am (TS_PROGS): Added md5-compat-test.

	* README: Copied introduction from the manual.

	* configure.in: Bumped version to 1.0.

	* Makefile.am (libnettleinclude_HEADERS): Added missing includes.
	(libnettle_a_SOURCES): Added md5-compat.c and md5-compat.h.

	* md5-compat.c, md5-compat.h: New files, implementing an RFC
	1321-style interface.

2001-09-02  Niels Möller  <nisse@cuckoo.hack.org>

	* twofish.c (twofish_decrypt): Fixed for();-bug in the block-loop.
	Spotted by Jean-Pierre.
	(twofish_encrypt): Likewise.

2001-07-03  Niels Möller  <nisse@ehand.com>

	* testsuite/testutils.c: Include string.h.

	* twofish.c: Include string.h.

2001-06-17  Niels Möller  <nisse@lysator.liu.se>

	* Makefile.am (des_headers): Dont use $(srcdir)/-prefixes as that
	seems to break with GNU make 3.79.1.

	* testsuite/testutils.c, testsuite/testutils.h: Use <inttypes.h>,
	not <stdint.h>.
	Include <stdlib.h>.

2001-06-17  Niels Möller  <nisse@cuckoo.hack.org>

	* Use <inttypes.h>, not <stdint.h>.

	* blowfish.h (BLOWFISH_MAX_KEY_SIZE): Fixed, should be 56.

	* Fixed copyright notices.

	* Makefile.am (libnettle_a_SOURCES): Added desinfo.h and
	desCode.h.
	(info_TEXINFOS): Added manual.
	(EXTRA_DIST): Added nettle.html.
	(%.html): Added rule for building nettle.html.

	* nettle.texinfo: New manual.

	* configure.in: Bumped version to 0.2.

	* testsuite/Makefile.am (TS_PROGS): Added cast128 test.

	* Added CAST128.

	* testsuite/serpent-test.m4: Added a few rudimentary tests
	extracted from the serpent package.

	* twofish.c: Adapted to nettle. Made constant tables const.
	Deleted bytes_to_word and word_to_bytes; use LE_READ_UINT32 and
	LE_WRITE_UINT32 instead.
	(twofish_selftest): Deleted. Moved the tests to the external
	testsuite.
	(twofish_set_key): Don't silently truncate too large keys.

	* sha1.c (sha1_update): Use unsigned for length.

	* serpent.c (serpent_set_key): Read the key backwards. Fixed
	padding (but there are no test vectors for key_size not a multiple
	of 4).
	(serpent_encrypt): Read and write data in the strange order used
	by the reference implementation.
	(serpent_decrypt): Likewise.

	* macros.h (FOR_BLOCKS): New macro, taken from lsh.

	* blowfish.h (struct blowfish_ctx): Use a two-dimensional array
	for s.

	* blowfish.c (initial_ctx): Arrange constants into a struct, to
	simplify key setup.
	(F): Deleted all but one definitions of the F function/macro.
	Added a context argument, and use that to find the subkeys.
	(R): Added context argument, and use that to find the subkeys.
	(blowfish_set_key): Some simplification.

	(encrypt): Deleted code for non-standard number of rounds. Deleted
	a bunch of local variables. Using the context pointer for
	everything should consume less registers.
	(decrypt): Likewise.

	* Makefile.am (libnettle_a_SOURCES): Added twofish.

2001-06-16  Niels Möller  <nisse@cuckoo.hack.org>

	* testsuite/blowfish-test.m4: Fixed test.

	* Added twofish implementation.

	* blowfish.h (struct blowfish_ctx): Use the correct size for the p
	array.

2001-06-15  Niels Möller  <nisse@ehand.com>

	* testsuite/blowfish-test.m4: Fixed testcase, use correct key
	length.

	* Makefile.am (libnettle_a_SOURCES): Added blowfish files.
	($(des_headers)): Strip directory part when passing file name to
	desdata.

	* testsuite/blowfish-test.m4: Added one test, from GNUPG.

	* Created blowfish.c and blowfish.h (from GNUPG via LSH). Needs
	more work.

	* aes.h: Fixed copyright notice to not mention GNU MP. XXX: Review
	all nettle copyrights.

	* testsuite/Makefile.am (TS_PROGS): Added tests for twofish and
	blowfish.

2001-06-13  Niels Möller  <nisse@ehand.com>

	* Makefile.am (libnettle_a_SOURCES): Added serpent files.

2001-06-12  Niels Möller  <nisse@cuckoo.hack.org>

	* des.c (des_encrypt, des_decrypt): Assert that the key setup was
	successful.

	* testsuite/Makefile.am (TS_PROGS): Added tests for des and sha1.

	* testsuite/sha1-test.m4: New file.

	* testsuite/des-test.m4: New file.

	* Added sha1 files.

	* Added desCore files.

	* Makefile.am: Added desCore and sha1.

2001-04-17  Niels Möller  <nisse@cuckoo.hack.org>

	* install-sh: Copied the standard install script.

	* testsuite/Makefile.am (CFLAGS): Disable optimization. Add
	$(top_srcdir) to the include path.
	(EXTRA_DIST): Added testutils.h, testutils.c and run-tests.
	(run-tests): Fixed path to run-tests.

	* Makefile.am (EXTRA_DIST): Added memxor.h.
	(libnettleinclude_HEADERS): Install headers in
	$(libnettleincludedir).

2001-04-13  Niels Möller  <nisse@cuckoo.hack.org>

	* Initial checkin.<|MERGE_RESOLUTION|>--- conflicted
+++ resolved
@@ -1,6 +1,134 @@
 2014-01-20  Niels Möller  <nisse@lysator.liu.se>
 
-<<<<<<< HEAD
+	Merged poly1305-changes (starting at 2013-11-08).
+	* x86_64/poly1305-internal.asm: Update to new interface.
+	poly1305_digest much simplified.
+
+	* poly1305.h (struct poly1305_ctx): Moved block and index
+	fields...
+	(struct poly1305_aes_ctx): ... to here.
+	* asm.m4: Delete also from the assembly definition of struct
+	poly1305_ctx.
+
+	* poly1305-internal.c (poly1305_digest): Don't do final padding
+	here, leave that to caller. Add digest to the provided nonce s,
+	and deleted length and dst arguments. Also reset h0-h4 to zero
+	when done.
+	(_poly1305_block): Renamed, from...
+	(poly1305_block): ...old name.
+
+	* poly1305-aes.c (poly1305_aes_update): New function.
+	(poly1305_aes_digest): Update for poly1305_digest changes, do
+	final padding here.
+
+	* poly1305.c (poly1305_update): Deleted file and function. Moved
+	to poly1305-aes.c.
+	* Makefile.in (nettle_SOURCES): Deleted poly1305.c.
+
+2014-01-17  Niels Möller  <nisse@lysator.liu.se>
+
+	* poly1305-internal.c (poly1305_block): Additional argument with
+	the high bit.
+	(poly1305_block_internal): Deleted function, code moved into the
+	poly1305_block.
+	(poly1305_digest): Simplified padding code, call poly1305_block
+	with high bit 0.
+	* poly1305.h (poly1305_block): Update prototype.
+	* poly1305.c (poly1305_update): Call poly1305_block with high bit 1.
+	* x86_64/poly1305-internal.asm (poly1305_block): Handle new
+	argument.
+
+	* poly1305.h (struct poly1305_ctx): Moved nonce field from here...
+	(struct poly1305_aes_ctx): ... to here.
+	* poly1305-aes.c (poly1305_aes_set_nonce, poly1305_aes_digest):
+	Updated for above.
+	* poly1305.c (poly1305_set_nonce): Deleted function.
+	* asm.m4: Delete nonce also from the assembly definition of struct
+	poly1305_ctx.
+
+2014-01-16  Niels Möller  <nisse@lysator.liu.se>
+
+	* poly1305-aes.c: Include poly1305.c. Rewrite functions without
+	using the POLY1305_* macros.
+
+	* Makefile.in (HEADERS): Deleted poly1305-aes.h.
+
+	* poly1305.h (POLY1305_CTX, POLY1305_SET_KEY, POLY1305_SET_NONCE)
+	(POLY1305_DIGEST): Deleted macros. Only implemented variant is
+	poly1305-aes.
+	(POLY1305_DIGEST_SIZE, POLY1305_BLOCK_SIZE, POLY1305_KEY_SIZE):
+	New constants.
+	(POLY1305_AES_KEY_SIZE, POLY1305_AES_DIGEST_SIZE): Moved here,
+	from poly1305-aes.h.
+	(struct poly1305_aes_ctx): Likewise.
+	(poly1305_aes_set_key, poly1305_aes_set_nonce)
+	(poly1305_aes_update, poly1305_aes_digest): Likewise.
+	* poly1305-aes.h: Deleted file, declarations moved to poly1305.h.
+	Update all users.
+
+	* poly1305-internal.c (s2, s3, s4): Fixed macros.
+
+	* poly1305-aes.h (struct poly1305_aes_ctx): Replace struct aes_ctx
+	by struct aes128_ctx.
+	* poly1305-aes.c (poly1305_aes_set_key, poly1305_aes_digest):
+	Update to use aes128_* functions.
+	* poly1305.h (POLY1305_SET_KEY): Drop key size argument when
+	calling set_key.
+
+2013-12-19  Niels Möller  <nisse@lysator.liu.se>
+
+	* poly1305-aes.h (poly1305_aes_update): Define as an alias for
+	poly1305_update, using preprocessor and a type cast.
+
+	* poly1305-aes.c (poly1305_aes_update): Deleted function.
+
+	* poly1305.h (poly1305_update): Declare.
+	(_POLY1305_BLOCK, POLY1305_UPDATE): Deleted macros.
+
+	* poly1305.c (poly1305_update): New function.
+
+2013-11-21  Niels Möller  <nisse@lysator.liu.se>
+
+	* x86_64/poly1305-internal.asm: New file. Almost a factor of two
+	speedup.
+
+	* configure.ac (asm_replace_list): Added poly1305-internal.asm.
+
+	* asm.m4: Define struct ffsets for 64-bit poly1305_ctx.
+
+	* poly1305.h (POLY1305_DIGEST): Pass the encrypted nonce as an
+	additional argument to poly1305_digest.
+	(struct poly1305_ctx): Introduce unions, to support either 26-bit
+	or 64-bit implementation.
+
+	* poly1305-internal.c (poly1305_digest): Added s argument.
+
+	* poly1305.c (poly1305_set_s): Deleted function.
+
+2013-11-12  Niels Möller  <nisse@lysator.liu.se>
+
+	* poly1305-internal.c: New file, for poly1305 functions depending
+	on the internal mod (2^130 - 5) representation.
+	(poly1305_block_internal): New helper function.
+	(poly1305_block, poly1305_digest): Use it.
+
+2013-11-08  Nikos Mavrogiannopoulos  <nmav@gnutls.org>
+
+	* poly1305.h: New file.
+	* poly1305.c: New file.
+	* poly1305-aes.h: New file.
+	* poly1305-aes.c: New file.
+	* Makefile.in (nettle_SOURCES): Added poly1305-aes.c and poly1305.c.
+	(HEADERS): Added poly1305-aes.h and poly1305.h.
+
+	* testsuite/poly1305-test.c: New file.
+	* testsuite/Makefile.in (TS_NETTLE_SOURCES): Added poly1305-test.c.
+
+	* examples/nettle-benchmark.c (time_poly1305_aes): New function.
+	(main): Benchmark poly1305.
+
+2014-01-20  Niels Möller  <nisse@lysator.liu.se>
+
 	* Makefile.in (nettle_SOURCES): Added salsa20-set-nonce.c,
 	salsa20-128-set-key.c, and salsa20-256-set-key.c.
 
@@ -132,133 +260,6 @@
 2013-11-23  Niels Möller  <nisse@lysator.liu.se>
 
 	* configure.ac: Check also for openssl/ecdsa.h.
-=======
-	* x86_64/poly1305-internal.asm: Update to new interface.
-	poly1305_digest much simplified.
-
-	* poly1305.h (struct poly1305_ctx): Moved block and index
-	fields...
-	(struct poly1305_aes_ctx): ... to here.
-	* asm.m4: Delete also from the assembly definition of struct
-	poly1305_ctx.
-
-	* poly1305-internal.c (poly1305_digest): Don't do final padding
-	here, leave that to caller. Add digest to the provided nonce s,
-	and deleted length and dst arguments. Also reset h0-h4 to zero
-	when done.
-	(_poly1305_block): Renamed, from...
-	(poly1305_block): ...old name.
-
-	* poly1305-aes.c (poly1305_aes_update): New function.
-	(poly1305_aes_digest): Update for poly1305_digest changes, do
-	final padding here.
-
-	* poly1305.c (poly1305_update): Deleted file and function. Moved
-	to poly1305-aes.c.
-	* Makefile.in (nettle_SOURCES): Deleted poly1305.c.
-
-2014-01-17  Niels Möller  <nisse@lysator.liu.se>
-
-	* poly1305-internal.c (poly1305_block): Additional argument with
-	the high bit.
-	(poly1305_block_internal): Deleted function, code moved into the
-	poly1305_block.
-	(poly1305_digest): Simplified padding code, call poly1305_block
-	with high bit 0.
-	* poly1305.h (poly1305_block): Update prototype.
-	* poly1305.c (poly1305_update): Call poly1305_block with high bit 1.
-	* x86_64/poly1305-internal.asm (poly1305_block): Handle new
-	argument.
-
-	* poly1305.h (struct poly1305_ctx): Moved nonce field from here...
-	(struct poly1305_aes_ctx): ... to here.
-	* poly1305-aes.c (poly1305_aes_set_nonce, poly1305_aes_digest):
-	Updated for above.
-	* poly1305.c (poly1305_set_nonce): Deleted function.
-	* asm.m4: Delete nonce also from the assembly definition of struct
-	poly1305_ctx.
-
-2014-01-16  Niels Möller  <nisse@lysator.liu.se>
-
-	* poly1305-aes.c: Include poly1305.c. Rewrite functions without
-	using the POLY1305_* macros.
-
-	* Makefile.in (HEADERS): Deleted poly1305-aes.h.
-
-	* poly1305.h (POLY1305_CTX, POLY1305_SET_KEY, POLY1305_SET_NONCE)
-	(POLY1305_DIGEST): Deleted macros. Only implemented variant is
-	poly1305-aes.
-	(POLY1305_DIGEST_SIZE, POLY1305_BLOCK_SIZE, POLY1305_KEY_SIZE):
-	New constants.
-	(POLY1305_AES_KEY_SIZE, POLY1305_AES_DIGEST_SIZE): Moved here,
-	from poly1305-aes.h.
-	(struct poly1305_aes_ctx): Likewise.
-	(poly1305_aes_set_key, poly1305_aes_set_nonce)
-	(poly1305_aes_update, poly1305_aes_digest): Likewise.
-	* poly1305-aes.h: Deleted file, declarations moved to poly1305.h.
-	Update all users.
-
-	* poly1305-internal.c (s2, s3, s4): Fixed macros.
-
-	* poly1305-aes.h (struct poly1305_aes_ctx): Replace struct aes_ctx
-	by struct aes128_ctx.
-	* poly1305-aes.c (poly1305_aes_set_key, poly1305_aes_digest):
-	Update to use aes128_* functions.
-	* poly1305.h (POLY1305_SET_KEY): Drop key size argument when
-	calling set_key.
-
-2013-12-19  Niels Möller  <nisse@lysator.liu.se>
-
-	* poly1305-aes.h (poly1305_aes_update): Define as an alias for
-	poly1305_update, using preprocessor and a type cast.
-
-	* poly1305-aes.c (poly1305_aes_update): Deleted function.
-
-	* poly1305.h (poly1305_update): Declare.
-	(_POLY1305_BLOCK, POLY1305_UPDATE): Deleted macros.
-
-	* poly1305.c (poly1305_update): New function.
-
-2013-11-21  Niels Möller  <nisse@lysator.liu.se>
-
-	* x86_64/poly1305-internal.asm: New file. Almost a factor of two
-	speedup.
-
-	* configure.ac (asm_replace_list): Added poly1305-internal.asm.
-
-	* asm.m4: Define struct ffsets for 64-bit poly1305_ctx.
-
-	* poly1305.h (POLY1305_DIGEST): Pass the encrypted nonce as an
-	additional argument to poly1305_digest.
-	(struct poly1305_ctx): Introduce unions, to support either 26-bit
-	or 64-bit implementation.
-
-	* poly1305-internal.c (poly1305_digest): Added s argument.
-
-	* poly1305.c (poly1305_set_s): Deleted function.
-
-2013-11-12  Niels Möller  <nisse@lysator.liu.se>
-
-	* poly1305-internal.c: New file, for poly1305 functions depending
-	on the internal mod (2^130 - 5) representation.
-	(poly1305_block_internal): New helper function.
-	(poly1305_block, poly1305_digest): Use it.
-
-2013-11-08  Nikos Mavrogiannopoulos  <nmav@gnutls.org>
-
-	* poly1305.h: New file.
-	* poly1305.c: New file.
-	* poly1305-aes.h: New file.
-	* poly1305-aes.c: New file.
-	* Makefile.in (nettle_SOURCES): Added poly1305-aes.c and poly1305.c.
-	(HEADERS): Added poly1305-aes.h and poly1305.h.
-
-	* testsuite/poly1305-test.c: New file.
-	* testsuite/Makefile.in (TS_NETTLE_SOURCES): Added poly1305-test.c.
-
-	* examples/nettle-benchmark.c (time_poly1305_aes): New function.
-	(main): Benchmark poly1305.
->>>>>>> 5d6be1bc
 
 2013-10-05  Niels Möller  <nisse@lysator.liu.se>
 
