<<<<<<< HEAD
2021-01-31  Niels Möller  <nisse@lysator.liu.se>

	New variants, contributed by Nicolas Mora.
	* pbkdf2-hmac-sha384.c (pbkdf2_hmac_sha384): New file and function.
	* pbkdf2-hmac-sha512.c (pbkdf2_hmac_sha512): New file and function.
	* testsuite/pbkdf2-test.c (test_main): Corresponding tests.
=======
2021-01-25  Niels Möller  <nisse@lysator.liu.se>

	* arm/neon/salsa20-core-internal.asm: Deleted file. This ARM Neon
	implementation reportedly gave a speedup of 45% on Cortex A9,
	compared to the C implementation, when it was added back in 2013.
	That appears to no longer be the case with more recent processors
	and compilers. And it's even significantly slower than the C
	implementation on some platforms, including the Raspberry Pi 4.
	With the introduction of salsa20-2core.asm, performance of this
	function is also less important.
	* arm/neon/chacha-core-internal.asm: Deleted file, for analogous reasons.
	* arm/fat/salsa20-core-internal-2.asm: Deleted file.
	* arm/fat/chacha-core-internal-2.asm: Deleted file.
	* fat-arm.c (_nettle_salsa20_core, _nettle_chacha_core): Delete fat setup.
>>>>>>> 39f8797b

2021-01-20  Niels Möller  <nisse@lysator.liu.se>

	* ecc-ecdsa-verify.c (ecc_ecdsa_verify): Fix corner case with
	all-zero hash. Reported by Guido Vranken.
	* testsuite/ecdsa-verify-test.c: Add corresponding test case.

2021-01-10  Niels Möller  <nisse@lysator.liu.se>

	* fat-ppc.c: Don't use __GLIBC_PREREQ in the same preprocessor
	conditional as defined(__GLIBC_PREREQ), but move to a nested #if
	conditional. Fixes compile error on OpenBSD/powerpc64, reported by
	Jasper Lievisse Adriaanse.

2021-01-04  Niels Möller  <nisse@lysator.liu.se>

	* Released Nettle-3.7.

2020-12-27  Niels Möller  <nisse@lysator.liu.se>

	* configure.ac: Enable fat build by default.

2020-12-26  Niels Möller  <nisse@lysator.liu.se>

	* NEWS: News entries for Nettle-3.7.

	* Makefile.in (distdir): Distribute the README files in assembly
	directories.

	* configure.ac: Bump package version, to 3.7.
	(LIBNETTLE_MINOR): Bump minor number, to 8.1.
	(LIBHOGWEED_MINOR): Bump minor number, to 6.1.

2020-12-21  Niels Möller  <nisse@lysator.liu.se>

	From Mamone Tarsha:
	* fat-ppc.c: Check glibc version, and use getauxval only when available.

2020-12-12  Niels Möller  <nisse@lysator.liu.se>

	* powerpc64/p7/chacha-4core.asm: More interleaving of independent
	instructions, gives slight speedup on Power9.

2020-12-01  Niels Möller  <nisse@lysator.liu.se>

	* powerpc64/p7/chacha-4core.asm: Use protected zone below stack
	pointer to save registers, without modifying the stack pointer.
	(QR): Instruction level interleaving in the main loop, written by
	Torbjörn Granlund.

2020-11-30  Niels Möller  <nisse@lysator.liu.se>

	* m4-utils.m4 (m4_unquote): New macro, copied from GMP's
	mpn/asm-defs.m4.

	* chacha-crypt.c: (_nettle_chacha_crypt_4core)
	(_nettle_chacha_crypt32_4core): New functions.
	(_nettle_chacha_crypt_2core, _nettle_chacha_crypt32_2core):
	Deleted, no longer needed.
	* chacha-internal.h: Add prototypes for _nettle_chacha_4core and
	related functions.
	* configure.ac (asm_nettle_optional_list): Add chacha-4core.asm.
	* powerpc64/fat/chacha-4core.asm: New file.
	* powerpc64/p7/chacha-4core.asm: New file.
	* fat-ppc.c (fat_init): When altivec is available, use
	_nettle_chacha_crypt_4core and _nettle_chacha_crypt32_4core
	instead of _2core variants.

	* chacha-crypt.c (_nettle_chacha_crypt32_3core): Fix bug in
	handling of counter; this function should not propagate any carry.

	* aes-internal.h: Delete name mangling of internal symbols. Update
	all internal references to use _nettle prefix.
	* camellia-internal.h: Likewise.
	* chacha-internal.h: Likewise.
	* ctr-internal.h: Likewise.
	* dsa-internal.h: Likewise.
	* gost28147-internal.h: Likewise.
	* poly1305-internal.h: Likewise.
	* salsa20-internal.h: Likewise.
	* sha3-internal.h: Likewise.
	* umac-internal.h: Likewise.

2020-11-26  Niels Möller  <nisse@lysator.liu.se>

	Enable powerpc64 gcm code in fat builds. Based on patch
	contributed by Mamone Tarsha:
	* powerpc64/fat/gcm-hash.asm: New file.
	* configure.ac: Add HAVE_NATIVE_fat_gcm_init_key and
	HAVE_NATIVE_fat_gcm_hash.
	* gcm.c (gcm_init_key): Renamed, to ...
	(_nettle_gcm_init_key_c): ... new name. Add fat setup conditionals.
	(gcm_hash): Renamed, to...
	(_nettle_gcm_hash_c): ... new name. Add fat setup conditionals.
	* fat-setup.h (gcm_init_key_func, gcm_hash_func): New typedefs.
	* fat-ppc.c: Select implementations of _nettle_gcm_init_key and _nettle_gcm_hash.
	* gcm-internal.h: New file.
	* Makefile.in (DISTFILES): Add gcm-internal.h.

	* powerpc64/p8/gcm-hash.asm: New file, contributed by Mamone
	Tarsha. Implements _nettle_gcm_init_key and _nettle_gcm_hash.

2020-11-28  Niels Möller  <nisse@lysator.liu.se>

	* powerpc64/p7/chacha-2core.asm: Simplify counter carry handling
	using the vaddcuw instruction.

	Merge changes by Marco Bodrato and Torbjorn Granlund, from the
	gmp/mini-gmp copy of this file.
	* run-tests: Delete special handling of zero arguments. Update
	WINEPATH, instead of overwriting it.

2020-11-27  Niels Möller  <nisse@lysator.liu.se>

	* aclocal.m4: Replace some calls to exit with return, since exit
	requires stdlib.h. Including patch contributed by Adrien Béraud.

	* testsuite/version-test.c: Include version.h. Patch contributed
	by Brian Smith.

2020-11-25  Niels Möller  <nisse@lysator.liu.se>

	* powerpc64/p7/chacha-2core.asm: Add byte swapping of output, for
	big-endian builds.

2020-11-24  Niels Möller  <nisse@lysator.liu.se>

	Enable ppc chacha_2core in fat builds.
	* configure.ac: Add HAVE_NATIVE_fat_chacha_2core.
	* chacha-crypt.c: Check HAVE_NATIVE_fat_chacha_2core.
	* chacha-internal.h (_chacha_crypt_2core, _chacha_crypt32_2core):
	Add declarations.
	* fat-ppc.c (fat_init): Use _nettle_chacha_crypt_2core and
	_nettle_chacha_crypt32_2core when altivec is available.
	* powerpc64/fat/chacha-2core.asm: New file, including p7 version.

2020-11-23  Niels Möller  <nisse@lysator.liu.se>

	* powerpc64/p7/chacha-2core.asm: New file.

	* chacha-crypt.c (_chacha_crypt_2core, _chacha_crypt32_2core): New
	variants of chacha_crypt, using _chacha_2core to do two blocks at
	a time.
	* chacha-internal.h (_chacha_2core, _chacha_2core32): Add declarations.
	* configure.ac (asm_nettle_optional_list): Add chacha-2core.asm.

2020-11-14  Niels Möller  <nisse@lysator.liu.se>

	* ecc-mod-inv.c (ecc_mod_inv): Use passed in scratch for all
	scratch needs, don't use memory after the result area.
	* ecc-ecdsa-sign.c (ecc_ecdsa_sign): Update invert call.
	* ecc-ecdsa-verify.c (ecc_ecdsa_verify): Likewise.
	* ecc-eh-to-a.c (ecc_eh_to_a): Likewise.
	* ecc-j-to-a.c (ecc_j_to_a): Likewise.
	* ecc-gostdsa-verify.c (ecc_gostdsa_verify): Likewise.
	* curve25519-eh-to-x.c (curve25519_eh_to_x): Likewise.
	* curve448-eh-to-x.c (curve448_eh_to_x): Update invert call, and
	reduce scratch need from 9*size to 5*size.
	* ecc-internal.h (ECC_MOD_INV_ITCH, ECC_J_TO_A_ITCH)
	(ECC_EH_TO_A_ITCH): Update accordingly, but no change in total
	scratch need.

2020-11-13  Niels Möller  <nisse@lysator.liu.se>

	* ecc-internal.h (ECC_J_TO_A_ITCH): Generalize, and take invert
	itch as an argument, similarly to ECC_EH_TO_A_ITCH. Updated all
	secp and gost curve definitions to use it.

2020-10-21  Niels Möller  <nisse@lysator.liu.se>

	* ecc-secp384r1.c (ecc_secp384r1_inv): New function, modular
	inverse using powering.
	(_nettle_secp_384r1): Analogous updates. Increases signing
	performance roughly 15% on x86_64.

2020-10-20  Niels Möller  <nisse@lysator.liu.se>

	* ecc-mod-inv.c (ecc_mod_inv_redc): Deleted, no longer needed.
	(ecc_mod_inv_destructive): Deleted, merged with ecc_mod_inv.

	* ecc-secp256r1.c (ecc_secp256r1_inv): New function, modular
	inverse using powering.
	(_nettle_secp_256r1): Analogous updates. Increases signing
	performance roughly 6% on x86_64.

	* ecc-secp224r1.c (ecc_secp224r1_inv): New function, modular
	inverse using powering.
	(_nettle_secp_224r1): Analogous updates. Increases signing
	performance roughly 17% on x86_64.

2020-10-19  Niels Möller  <nisse@lysator.liu.se>

	* ecc-secp521r1.c (ecc_secp521r1_inv): New function, modular
	inverse using powering.
	(_nettle_secp_521r1): Analogous updates. Increases signing
	performance roughly 15% on x86_64.

2020-10-15  Niels Möller  <nisse@lysator.liu.se>

	* ecc-secp192r1.c (ecc_secp192r1_inv): New function, modular
	inverse using powering.
	(_nettle_secp_192r1): Use it for p.invert, and also update
	h_to_a_itch. Increases signing performance roughly 25% on x86_64.

	* testsuite/ecc-modinv-test.c (test_modulo): Allow invert function
	to return a non-canonical representation.

2020-11-08  Niels Möller  <nisse@lysator.liu.se>

	Merge refactoring of ecc modulo and reduce functions.
	* eddsa-sign.c (_eddsa_sign_itch): Update, since now point
	multiplication needs less scratch than point compression.
	* eddsa-pubkey.c (_eddsa_public_key_itch): Likewise.

	* ecc-internal.h: Update *_ITCH macros for point multiplication
	and signatures. They need slightly less scratch after optimization
	of the point addition functions.

	* ecc-mul-m.c (ecc_mul_m): Reduce scratch need.
	(ecc_mul_m): Optimize swapping, with only a single mpn_cnd_swap
	per iteration.

	* ecc-add-jja.c (ecc_add_jja): Reduce scratch need.
	* ecc-add-jjj.c (ecc_add_jjj): Reduce scratch need.
	* ecc-internal.h (ECC_ADD_JJA_ITCH, ECC_ADD_JJJ_ITCH): Now 5*size.
	(ECC_MUL_M_ITCH): New 8*size.

2020-11-06  Niels Möller  <nisse@lysator.liu.se>

	After these changes, both curve25519 and curve448 need 4*size for
	invert and 6*size for sqrt.
	* ecc-curve448.c (ecc_mod_pow_446m224m1): Reduce scratch need.
	(ecc_curve448_inv): Likewise.
	(ecc_curve448_sqrt): Likewise.
	* ecc-curve25519.c (ecc_curve25519_sqrt): Reduce scratch need.

	* ecc-add-jja.c (ecc_add_jja): Delete an unneeded copy.

2020-11-05  Niels Möller  <nisse@lysator.liu.se>

	* ecc-dup-jj.c (ecc_dup_jj): Reduce scratch need.
	* ecc-internal.h (ECC_DUP_JJ_ITCH): Now 4*size.

2020-11-03  Niels Möller  <nisse@lysator.liu.se>

	* ecc-dup-eh.c (ecc_dup_eh): Reduce scratch need.
	* ecc-dup-th.c (ecc_dup_th): Analogous changes.
	* ecc-internal.h (ECC_DUP_EH_ITCH, ECC_DUP_TH_ITCH): Now 3*size.

	* ecc-internal.h (ecc_add_func): Document in-place operation.
	* ecc-mul-a-eh.c (ecc_mul_a_eh): Fix call to ecc->add_hhh accordingly.
	* testsuite/ecc-add-test.c (test_main): Likewise.

	* ecc-add-eh.c (ecc_add_eh): Reduce scratch need.
	* ecc-add-th.c (ecc_add_th): Analogous changes.
	* ecc-add-ehh.c (ecc_add_ehh): Reduce scratch need.
	* ecc-add-thh.c (ecc_add_thh): Analogous changes.
	* ecc-internal.h (ECC_ADD_EH_ITCH, ECC_ADD_EHH_ITCH)
	(ECC_ADD_TH_ITCH, ECC_ADD_THH_ITCH): Now 4*size.

2020-11-02  Niels Möller  <nisse@lysator.liu.se>

	* ecc-curve25519.c (ecc_mod_pow_252m3): Reduce scratch need.
	(ecc_curve25519_inv): Likewise.
	(ecc_curve25519_sqrt): Likewise.

2020-11-01  Niels Möller  <nisse@lysator.liu.se>

	* ecc-mod-arith.c (ecc_mod_mul, ecc_mod_sqr): Separate argument
	for scratch area, reducing required size of result area. Update
	all callers to naïvely keep using result in scratch area.
	(ecc_mod_pow_2k, ecc_mod_pow_2k_mul): Simplified, also reducing
	required size of result area.

	* testsuite/testutils.c (test_ecc_point): Show curve bits on failure.

2020-10-31  Niels Möller  <nisse@lysator.liu.se>

	* ecc-internal.h (typedef ecc_mod_func): Updated all assembly
	implementations.

	* testsuite/ecc-mod-test.c (test_one): Extend tests, to also test
	with different destination area.
	* testsuite/ecc-redc-test.c (test_main): Likewise.

2020-10-30  Niels Möller  <nisse@lysator.liu.se>

	* ecc-internal.h (typedef ecc_mod_func): Add separate result
	argument. Updated all C implementations and callers.

2020-10-29  Niels Möller  <nisse@lysator.liu.se>

	* ecc-mod.c (ecc_mod): More unified handling of final carry
	folding. Also eliminates a goto statement.

2020-11-07  Niels Möller  <nisse@lysator.liu.se>

	Merged initial powerpc64 implementation of chacha.
	* configure.ac: New command line option --enable-power-altivec.
	Update asm_path logic, and add altivec to FAT_TEST_LIST.
	* fat-ppc.c (get_ppc_features): Add logic to check for altivec and
	vsx support, and select aither C or altivec implementation of
	chacha_core.
	* powerpc64/p7/chacha-core-internal.asm: New file.

2020-09-25  Niels Möller  <nisse@lysator.liu.se>

	* powerpc64/p7/chacha-core-internal.asm: New file.
	* Makefile.in (distdir): Add powerpc64/p7.

2020-10-29  Niels Möller  <nisse@lysator.liu.se>

	* blowfish.c (blowfish_set_key): Add casts to uint32_t. Avoids
	undefined behavior, since shifting an 8-bit value left by 24 bits
	overflows the range of signed int. Reported by Guido Vranken.

2020-10-28  Niels Möller  <nisse@lysator.liu.se>

	* gmp-glue.h (cnd_add_n, cnd_sub_n, cnd_swap): Deleted, use
	corresponding functions mpn_cnd_add_n, mpn_cnd_sub_n,
	mpn_cnd_swap, available from GMP version 6.1.0. Update all
	callers, in particular, mpn_cnd_add_n and mpn_cnd_sub_n has one
	more argument than the old functions.

	* gmp-glue.c (mpn_cnd_add_n, mpn_cnd_sub_n, mpn_cnd_swap)
	[NETTLE_USE_MINI_GMP]: Fallback definitions or mini-gmp builds.

2020-10-14  Niels Möller  <nisse@lysator.liu.se>

	* ecc-mod-arith.c (ecc_mod_pow_2k, ecc_mod_pow_2k_mul): Moved
	functions here.
	* ecc-internal.h (ecc_mod_pow_2kp1): New macro, calling the more
	general ecc_mod_pow_2k_mul.
	* ecc-curve25519.c (ecc_mod_pow_2kp1): Deleted static function.
	* ecc-curve448.c (ecc_mod_pow_2k, ecc_mod_pow_2kp1): Deleted
	static functions.

2020-10-13  Niels Möller  <nisse@lysator.liu.se>

	* ecc-mod-inv.c (ecc_mod_inv_destructive): New helper function,
	not preserving input argument. Extracted from old ecc_mod_inv.
	(ecc_mod_inv): Call ecc_mod_inv_destructive.
	(ecc_mod_inv_redc): New inversion function, with input and output
	in redc form.

	* ecc-secp224r1.c: Select between ecc_mod_inv and ecc_mod_inv_redc.
	* ecc-secp256r1.c: Likewise.

	* ecc-j-to-a.c (ecc_j_to_a): Simplify redc-related logic, taking
	advantage of ecc->p.invert handling redc, when appropriate. Reduce
	scratch need from 5n to 4n in the process (assuming inversion
	needs 2n).

	* testsuite/ecc-modinv-test.c (ref_modinv): Updated to do redc, if
	appropriate.

2020-09-25  Niels Möller  <nisse@lysator.liu.se>

	* gcm.c (gcm_fill): Added separate implementations for big- and
	little-endian, to use uint64_t stores and less overhead.

2020-09-24  Niels Möller  <nisse@lysator.liu.se>

	* aclocal.m4 (GMP_ASM_POWERPC_R_REGISTERS): Prefer to use register
	names. Can be tested by configuring with CC='gcc -Wa,-mregnames'.

2020-09-21  Niels Möller  <nisse@lysator.liu.se>

	* m4-utils.m4: New file with m4 utilities, copied from GMP's
	mpn/asm-defs.m4.
	* Makefile.in (DISTFILES): Add m4-utils.m4.
	(%.asm): Include m4-utils.m4 for preprocessing of .asm files, and
	include config.m4 before machine.m4.

	* aclocal.m4 (GMP_ASM_POWERPC_R_REGISTERS): New configure test,
	adapted from corresponding test in GMP's acinlude.m4.
	* configure.ac (ASM_PPC_WANT_R_REGISTERS): New substituted
	variable. Set using GMP_ASM_POWERPC_R_REGISTERS, when powerpc64
	assembly code is enabled.
	* config.m4.in: Substituted here.
	* powerpc64/machine.m4: Check ASM_PPC_WANT_R_REGISTERS, and
	if needed, replace register names like r0, r1, ... with integers.

2020-09-15  Niels Möller  <nisse@lysator.liu.se>

	* Makefile.in (DISTFILES): Add missing file blowfish-internal.h.

2020-09-14  Niels Möller  <nisse@lysator.liu.se>

	* asm.m4: Delete use of changequote, stick to the m4 default
	quoting characters `'. Updated all assembly and m4 files.
	* x86_64/machine.m4 (W64_ENTRY, W64_EXIT): Delete quoting workaround.

2020-09-12  Niels Möller  <nisse@lysator.liu.se>

	* x86_64/salsa20-2core.asm: Fix incorrect W64_EXIT.

2020-08-29  Niels Möller  <nisse@lysator.liu.se>

	Initial powerpc64 assembly support, contributed by Mamone Tarsha:
	* configure.ac: New configure option --enable-power-crypto-ext.
	(asm_path): Setup this and related variables for powerpc64.
	* powerpc64/machine.m4: New file.
	* powerpc64/README: New file.
	* powerpc64/p8/aes-encrypt-internal.asm: New file.
	* powerpc64/p8/aes-decrypt-internal.asm: New file.
	* powerpc64/fat/aes-encrypt-internal-2.asm: New file.
	* powerpc64/fat/aes-decrypt-internal-2.asm: New file.
	* fat-ppc.c: New file.
	* Makefile.in (OPT_SOURCES): Add fat-ppc.c.
	(distdir): Add powerpc64 directories.
	* aes-decrypt-internal.c (_nettle_aes_decrypt_c): Alternative
	name, for fat builds.
	* aes-encrypt-internal.c (_nettle_aes_encrypt_c): Likewise.

2020-07-28  Niels Möller  <nisse@lysator.liu.se>

	* configure.ac (FAT_TEST_LIST): New substituted variable. Set for
	fat builds, otherwise empty.
	* Makefile.in (check-fat): New target, using $(FAT_TEST_LIST).

2020-07-13  Niels Möller  <nisse@lysator.liu.se>

	* chacha-crypt.c (chacha_crypt) [HAVE_NATIVE_chacha_3core]: Use
	_chacha_3core.

	* arm/neon/chacha-3core.asm: New file, 3-way interleaving of
	chacha.

2020-07-11  Niels Möller  <nisse@lysator.liu.se>

	* testsuite/chacha-test.c (test_main): Delete obsolete tests for
	chacha with 128-bit keys. #if:ed out since 2014-03-04, see below.
	(test_chacha_core): New function, test chacha with simple input
	structure.

2020-07-10  Niels Möller  <nisse@lysator.liu.se>

	* x86_64/salsa20-2core.asm: New file.
	* x86_64/salsa20-crypt.asm: Deleted, since the 2core assembly is
	faster.

2020-07-08  Niels Möller  <nisse@lysator.liu.se>

	Rearrange salsa20, enabling ARM fat builds to use sala20_2core.
	* salsa20-crypt-internal.c (_salsa20_crypt_2core)
	(_salsa20_crypt_1core): New file, new functions. One or the other
	is used for implementing salsa20_crypt and salsa20r12_crypt,
	depending on availability of salsa20_2core.
	* salsa20-crypt.c (salsa20_crypt): Call _salsa20_crypt.
	* salsa20r12-crypt.c (salsa20r12_crypt): Likewise.
	* salsa20-internal.h: Declare new internal functions.
	* Makefile.in (nettle_SOURCES): Add salsa20-crypt-internal.c.
	* fat-setup.h (salsa20_crypt_func): New typedef.
	* fat-arm.c (_salsa20_crypt): Select _salsa20_crypt
	implementation, use 2core version when Neon instructions are
	available.
	* arm/fat/salsa20-2core.asm: New file, including Neon
	implementation. Trigger configure's HAVE_NATIVE_fat_salsa20_2core,
	* configure.ac: Add HAVE_NATIVE_fat_salsa20_2core, to identify the
	case that salsa20_2core is defined, but runtime checks are needed
	to determine if it is usable.

2020-07-06  Niels Möller  <nisse@lysator.liu.se>

	* testsuite/salsa20-test.c (test_salsa20_core): New function, test
	salsa20 with simple input structure.

	* configure.ac: Obey --enable-arm-neon=yes, even if not explicitly
	targetting ARM v6 or later.

2020-07-01  Niels Möller  <nisse@lysator.liu.se>

	* testsuite/bcrypt-test.c: New file. Moved bcrypt tests here.

	Support for bcrypt, contributed by Stephen R. van den Berg.
	* blowfish-bcrypt.c (blowfish_bcrypt_hash)
	(blowfish_bcrypt_verify): New file, new functions.
	* blowfish-internal.h: New header file, declaring internals needed
	for bcrypt.
	* testsuite/blowfish-test.c: Add bcrypt tests.
	* nettle.texinfo (Cipher functions): Document bcrypt.

2020-06-30  Niels Möller  <nisse@lysator.liu.se>

	* nettle.texinfo (Miscellaneous hash functions): New section, with
	Streebog documentation, contributed by Dmitry Baryshkov.
	(Top): Added some missing entries to the detailed node listing

2020-06-29  Niels Möller  <nisse@lysator.liu.se>

	* .gitlab-ci.yml: Add cross tests for powerpc64le, based on patch
	by Maamoun TK.

2020-06-25  Niels Möller  <nisse@lysator.liu.se>

	* x86_64/chacha-core-internal.asm (QROUND): Fix use of macro
	arguments. Spotted by Torbjörn Granlund.

2020-06-02  Niels Möller  <nisse@lysator.liu.se>

	* examples/nettle-benchmark.c (main): Delete call to
	time_overhead. The attempt to measure function call overhead is
	not very useful or accurate. The benchmarking loop is optimized
	away by gcc-10, making the benchmark program hang.
	(bench_nothing, time_overhead): Deleted.

2020-04-29  Niels Möller  <nisse@lysator.liu.se>

	* Released Nettle-3.6.

2020-04-27  Niels Möller  <nisse@lysator.liu.se>

	* configure.ac: Tweak gcc command line options. Delete checks for
	older gcc versions. Add -Wno-sign-compare, since warnings for
	signed/unsigned comparisons adds a lot of noise, in particular
	when building mini-gmp.

	* mini-gmp.c: Updated mini-gmp from the gmp repository, latest
	change from 2020-04-20.
	* mini-gmp.h: Likewise.

2020-04-25  Niels Möller  <nisse@lysator.liu.se>

	* gmp-glue.c (mpz_limbs_read, mpz_limbs_write, mpz_limbs_modify)
	(mpz_limbs_finish, mpz_roinit_n): Delete compatibility
	definitions. These functions available in GMP since version 6.0.0.
	* gmp-glue.h: Delete corresponding declarations, and preprocessor
	conditions.

	* configure.ac: Update required version of GMP to 6.1.0, needed
	for mpn_zero_p.
	* ecc-ecdsa-verify.c (zero_p): Deleted static function, usage
	replaced with mpn_zero_p.
	* testsuite/testutils.c (mpn_zero_p): Delete conditional
	definition.
	* testsuite/testutils.h: Delete corresponding declarations.

	* Makefile.in (DISTFILES): Add poly1305-internal.h.
	* testsuite/Makefile.in (DISTFILES): Delete setup-env.

2020-04-23  Niels Möller  <nisse@lysator.liu.se>

	* run-tests: Set WINEPATH, since it appears wine doesn't search
	for dlls in the unix PATH.
	* examples/setup-env: Delete creation of extra dll symlinks.
	* examples/teardown-env: Delete corresponding cleanup.
	* testsuite/setup-env: Deleted file (same symlink creation).
	* testsuite/teardown-env: Delete corresponding cleanup.

	* testsuite/ecc-add-test.c (test_main): Delete ASSERTs with
	functions pointer comparisons. They provide little value, and fail
	when linking with hogweed.dll on windows.
	* testsuite/ecc-dup-test.c (test_main): Likewise.

2020-04-22  Niels Möller  <nisse@lysator.liu.se>

	* testsuite/Makefile.in: Use pattern rules for test executables,
	replacing...
	(test-rules): ...deleted rule.
	* testsuite/.test-rules.make: Deleted file.

2020-04-21  Niels Möller  <nisse@lysator.liu.se>

	From Dmitry Baryshkov:
	* gostdsa-vko.c (gostdsa_vko): New file and function.
	* testsuite/gostdsa-vko-test.c (test_vko): New test.
	* nettle.texinfo (GOSTDSA): Document it.

2020-04-19  Niels Möller  <nisse@lysator.liu.se>

	From Dmitry Baryshkov:
	* gosthash94.h (struct gosthash94_ctx): Rearrange struct to enable
	use of MD_UPDATE macro, in particular, replacing byte count with
	block count and index. Also move buffer last, for consistency with
	other hash functions.
	* gosthash94.c (gosthash94_update_int): Use MD_UPDATE macro.
	(gosthash94_write_digest): Update for block count rather than byte
	count.

2020-04-17  Niels Möller  <nisse@lysator.liu.se>

	* configure.ac (LIBNETTLE_MAJOR): Increase libnettle version
	number to 8.0, for move of internal poly1305 functions.
	(LIBNETTLE_MINOR): Reset to zero.

2020-04-15  Niels Möller  <nisse@lysator.liu.se>

	From Dmitry Baryshkov:
	* poly1305.h (poly1305_set_key, poly1305_digest, _poly1305_block):
	Removed declarations from this public header file.
	* poly1305-internal.h: New file, with declarations of internal
	poly1305 functions.
	(_poly1305_set_key, _poly1305_digest): Renamed, with leading
	underscore. Updated definitions and all uses.

2020-04-12  Niels Möller  <nisse@lysator.liu.se>

	* Makefile.in (DISTFILES): Reorder to ensure that generated des
	headers can't be older than desdata.stamp.

	* testsuite/ed448-test.c: Define _GNU_SOURCE, for getline with gcc
	-std=c89.

2020-04-06  Niels Möller  <nisse@lysator.liu.se>

	* configure.ac (LIBHOGWEED_MAJOR): Increase libhogweed version
	number to 6.0, at request of Gnutls team.
	(LIBHOGWEED_MINOR): Reset to zero.

2020-04-01  Niels Möller  <nisse@lysator.liu.se>

	* config.guess: Update to 2020-01-01 version, from savannah's
	config.git.
	* config.sub: Likewise.

2020-03-31  Niels Möller  <nisse@lysator.liu.se>

	* aclocal.m4 (LSH_TYPE_SOCKLEN_T, LSH_CHECK_KRB_LIB, LSH_LIB_ARGP)
	(LSH_MAKE_CONDITIONAL): Delete unused macros.

	* config.make.in (abs_top_builddir, TEST_SHLIB_DIR): New variables.

	* run-tests: Check TEST_SHLIB_DIR, and set up LD_LIBRARY_PATH and
	related member variables.

	* testsuite/Makefile.in (check): Pass only TEST_SHLIB_DIR
	to the run-tests script, and leave setting of LD_LIBRARY_PATH and
	related variables to that script.
	* examples/Makefile.in (check): Likewise.

2020-03-26  Niels Möller  <nisse@lysator.liu.se>

	* configure.ac: Bump package version to 3.6.
	(LIBNETTLE_MINOR): Bump minor number, now 7.1.
	(LIBHOGWEED_MINOR): Bump minor numbers, now 5.1

2020-03-14  Niels Möller  <nisse@lysator.liu.se>

	From H.J. Lu:
	* configure.ac (ASM_X86_ENDBR)
	(ASM_X86_MARK_CETASM_X86_MARK_CET_ALIGN): New substituted
	variables.
	* config.m4.in: Substituted here. Add ASM_X86_MARK_CET to
	diversion inserted at end of assembly files.
	* asm.m4 (PROLOGUE): Add ASM_X86_ENDBR at entry point.

2020-03-09  Niels Möller  <nisse@lysator.liu.se>

	From Daiki Ueno:
	* chacha-crypt.c (chacha_crypt32): New function.
	* chacha-set-nonce.c (chacha_set_counter, chacha_set_counter32):
	New functions.
	* chacha.h (CHACHA_COUNTER_SIZE, CHACHA_COUNTER32_SIZE): New constants.
	* chacha-poly1305.c (chacha_poly1305_encrypt)
	(chacha_poly1305_decrypt): Use chacha_crypt32.
	* testsuite/chacha-test.c: Update tests to use new functions.
	* nettle.texinfo: Document new chacha functions, and update
	out-of-date chacha-poly1305 documentation.

2020-03-08  Niels Möller  <nisse@lysator.liu.se>

	From Dmitry Baryshkov:
	* cmac-des3-meta.c (nettle_cmac_des): New file, moving definition
	from...
	* testsuite/cmac-test.c: ... old location.
	* nettle-meta.h (nettle_cmac_des): Declare it.

2020-02-15  Niels Möller  <nisse@lysator.liu.se>

	From Dmitry Baryshkov:
	* ecc-internal.h (ecc_modq_add, ecc_modq_mul, ecc_modp_sqr)
	(ecc_modp_mul, ecc_mod_submul_1, ecc_modp_mul_1, ecc_modp_add)
	(ecc_modp_sub): Deleted macros. Updated callers to use respective
	functions instead.
	(ecc_modp_addmul_1): Delete unused macro.

2020-02-09  Niels Möller  <nisse@lysator.liu.se>

	Addition of struct nettle_mac based on patches by Daiki Ueno.
	* nettle-meta-macs.c (nettle_get_macs): New file, new function.
	* testsuite/meta-mac-test.c: New test.

	* nettle-meta.h (_NETTLE_HMAC): New macro.
	(nettle_hmac_md5, nettle_hmac_ripemd160, nettle_hmac_sha1)
	(nettle_hmac_sha224, nettle_hmac_sha256, nettle_hmac_sha384)
	(nettle_hmac_sha512): Declare.
	(struct nettle_mac): New public struct,
	* testsuite/testutils.h: ...moved from this file.

	* hmac-md5-meta.c: New file.
	* hmac-ripemd160-meta.c: Likewise.
	* hmac-sha1-meta.c: Likewise.
	* hmac-sha224-meta.c: Likewise.
	* hmac-sha256-meta.c: Likewise.
	* hmac-sha384-meta.c: Likewise.
	* hmac-sha512-meta.c: Likewise.

	* Makefile.in (nettle_SOURCES): Add new files.

	* testsuite/testutils.h (_NETTLE_HMAC): Delete unused version of
	this macro.
	* testsuite/testutils.c (test_mac): Allow testing with smaller
	digest size.
	* testsuite/hmac-test.c (test_main): Use test_mac for tests using
	key size == digest size.

	* testsuite/cmac-test.c (nettle_cmac_aes128, nettle_cmac_aes256):
	Moved to...
	* cmac-aes128-meta.c: New file.
	* cmac-aes256-meta.c: New file.

	* nettle-meta.h (struct nettle_mac): New public struct,
	* testsuite/testutils.h: ...moved from this file.

2020-02-06  Niels Möller  <nisse@lysator.liu.se>

	From Dmitry Baryshkov:
	* gost28147.h: Deleted, move declarations to gost28147-internal.h.

2020-02-05  Niels Möller  <nisse@lysator.liu.se>

	* configure.ac: On Solaris, link shared libraries with --shared
	rather than -G. For gcc, --shared is the proper way. For Solaris'
	proprietary cc, according to docs, it accepts --shared as an alias
	for -G since Oracle Solaris Studio 12.4, and it was made more gcc
	compatible in later versions. Since 12.4 was released in 2014,
	don't attempt to cater for older versions.

2020-01-26  Niels Möller  <nisse@lysator.liu.se>

	* ecc-internal.h (struct ecc_curve): Delete g, the curve
	generator, since it was used only by tests. Update all curve
	instances.

	* eccdata.c (output_curve): Delete output of ecc_g.
	(output_point): Delete name argument, and update callers.

	* testsuite/testutils.c (ecc_ref): Table of reference points moved
	out of test_ecc_mul_a. Add generator to the list of points.
	(test_ecc_mul_a): Use ecc_ref table also for the n == 1 case.
	(test_ecc_ga, test_ecc_get_g, test_ecc_get_ga): New functions,
	using the tabulated generator.

	* testsuite/ecc-add-test.c: Use test_ecc_get_g, instead of
	accessing ecc->g.
	* testsuite/ecc-dup-test.c: Likewise.
	* testsuite/ecc-mul-a-test.c: Use test_ecc_get_ga and test_ecc_ga.
	Delete special case for n == 1.
	* testsuite/ecc-mul-g-test.c: Use test_ecc_ga.

	Support for GOST DSA, contributed by Dmitry Baryshkov.
	* gostdsa-verify.c (gostdsa_verify): New file and function.
	* gostdsa-sign.c (gostdsa_sign): New file and function.
	* ecc-gostdsa-verify.c (ecdsa_in_range, ecc_gostdsa_verify_itch)
	(ecc_gostdsa_verify): New file and functions.
	* ecc-gostdsa-sign.c (ecc_gostdsa_sign_itch, ecc_gostdsa_sign):
	New file and functions.
	* ecc-internal.h (ECC_GOSTDSA_SIGN_ITCH): New macro.
	* ecc-hash.c (gost_hash): New function.
	* testsuite/gostdsa-verify-test.c: New test.
	* testsuite/gostdsa-sign-test.c: New test.
	* testsuite/gostdsa-keygen-test.c: New test.
	* testsuite/Makefile.in (TS_HOGWEED_SOURCES): Add new tests.

	Support for GOST gc256b and gc512a curves, contributed by Dmitry
	Baryshkov.
	* eccdata.c (ecc_curve_init): Add parameters for gost_gc256b and
	gost_gc512a.
	* ecc-gost-gc256b.c: New file, define _nettle_gost_gc256b.
	* ecc-gost-gc512a.c: New file, define _nettle_gost_gc512a.
	* Makefile.in: Add rules to generate ecc-gost-gc256b.h and
	ecc-gost-gc512a.h.
	(hogweed_SOURCES): Add ecc-gost-gc256b.c ecc-gost-gc512a.c.
	* examples/ecc-benchmark.c (curves): Add to list.
	* testsuite/testutils.c (ecc_curves): Add to list.
	(test_ecc_mul_a): Reference points for new curves.

	* NEWS: Started on entries for Nettle-3.6.

2020-01-25  Niels Möller  <nisse@lysator.liu.se>

	* examples/hogweed-benchmark.c (bench_curve_init): Pass correct
	sizes to knuth_lfib_random. Patch contributed by Dmitry Baryshkov.

2020-01-15  Niels Möller  <nisse@lysator.liu.se>

	* Makefile.in: Replace suffix rules by pattern rules. Move .asm
	rule above .c rule, since now the order of rules in the Makefile
	matters, rather than the order in the .SUFFIXES list.
	(aesdata, desdata, twofishdata, shadata, gcmdata, eccparams):
	Individual rules replaced by a pattern rule.
	(eccdata): Add explicit dependencies, to complement the pattern
	rule.
	* examples/Makefile.in: Replace suffix rules by pattern rules.
	* testsuite/Makefile.in: Likewise.
	* tools/Makefile.in: Likewise.

	* config.make.in: Empty .SUFFIXES, to not accidentally use any
	suffix rules.

	* aclocal.m4 (DEP_INCLUDE): Delete substituted variable.

	* Makefile.in: Use the GNU make directive -include to include
	dependency .d files. Delete dependency files on make clean.
	* examples/Makefile.in: Likewise.
	* testsuite/Makefile.in: Likewise. Also use $(OBJEXT) properly.
	* tools/Makefile.in: Likewise.

	* configure.ac (dummy-dep-files): Delete these config commands.

2020-01-10  Niels Möller  <nisse@lysator.liu.se>

	From Dmitry Eremin-Solenikov: Consistently rename ecc files and
	internal functions to include curve name rather than just number
	of bits. E.g.,
	* ecc-256.c (nettle_ecc_256_redc): File and function renamed to...
	* ecc-secp256r1.c (_nettle_ecc_256_redc): ... new names.
	* eccdata.c (ecc_curve_init, main): Take curve name as input, not
	bit size.

2020-01-03  Niels Möller  <nisse@lysator.liu.se>

	Add benchmarking of ed25519, ed448 and curve448.
	* examples/hogweed-benchmark.c: (struct eddsa_ctx): New struct.
	(bench_eddsa_init, bench_eddsa_sign, bench_eddsa_verify)
	(bench_eddsa_clear): New functions.
	(struct curve_ctx): New struct, generalizing struct curve25519_ctx.
	(bench_curve_init, bench_curve_mul_g, bench_curve_mul)
	(bench_curve_clear): New functions.
	(struct curve25519_ctx, bench_curve25519_mul_g)
	(bench_curve25519_mul, bench_curve25519): Deleted.
	(alg_list): Add eddsa and curve entries.
	(main): Delete call to bench_curve25519.

2020-01-02  Niels Möller  <nisse@lysator.liu.se>

	* eddsa-internal.h (nettle_eddsa_dom_func): New typedef.
	(struct ecc_eddsa): Use function pointer to represent eddsa dom
	string. To avoid calling sha512_update with empty input for
	ed25519.
	* ed448-shake256.c (ed448_dom): New function, calling
	sha3_256_update with the magic dom prefix.
	(_nettle_ed448_shake256): Point to it.
	* ed25519-sha512.c (_nettle_ed25519_sha512): Add do-nothing dom function.

	* eddsa-sign.c (_eddsa_sign): Update to use dom function pointer.
	* eddsa-verify.c (_eddsa_verify): Likewise.

	* eddsa-internal.h (struct ecc_eddsa): Add magic dom string,
	needed for ed448.
	* ed25519-sha512.c (_nettle_ed25519_sha512): Empty dom string.
	* ed448-shake256.c (_nettle_ed448_shake256): New file and
	parameter struct.

	* eddsa-hash.c (_eddsa_hash): Add digest_size as input argument.
	Handle ed448 digests with two extra bytes. Update callers.
	* eddsa-verify.c (_eddsa_verify): Hash dom string.
	* eddsa-sign.c (_eddsa_sign_itch): Assert that
	_eddsa_compress_itch isn't too large.
	(_eddsa_sign): New argument k1, with the hash prefix. Add hashing
	of this prefix and the dom string. Update callers. Fix final
	reduction, it's different for ed25519, with q slightly larger than
	a power of two, and ed448, with q slightly smaller.
	* eddsa-pubkey.c (_eddsa_public_key_itch): Assert that
	_eddsa_compress_itch isn't too large.

	Implementation of ed448-shake256, based on patch by Daiki Ueno.
	* ed448-shake256-pubkey.c (ed448_shake256_public_key): New file
	and function.
	* ed448-shake256-sign.c (ed448_shake256_sign): New file and function.
	* ed448-shake256-verify.c (ed448_shake256_verify): New file and function.

	* Makefile.in (hogweed_SOURCES): Add new ed448 files.

	* testsuite/eddsa-verify-test.c (test_ed448): New function.
	(test_main): New ed448 tests.
	* testsuite/eddsa-sign-test.c (test_ed448_sign): New function.
	(test_main): New ed448 tests.
	* testsuite/ed448-test.c: New tests.
	* testsuite/Makefile.in (TS_HOGWEED_SOURCES): Add ed448-test.c.

	* nettle.texinfo (Curve 25519 and Curve 448): Document ed448.

2020-01-01  Niels Möller  <nisse@lysator.liu.se>

	* ecc-448.c (ecc_mod_pow_2kp1): New function.
	(ecc_mod_pow_446m224m1): Reduce scratch usage from 6*n to 5*n, at
	the cost of one copy operation. Also use ecc_mod_pow_2kp1 where
	applicable.
	(ECC_448_INV_ITCH): Reduce to 5*ECC_LIMB_SIZE.
	(ECC_448_SQRT_ITCH): Reduce to 9*ECC_LIMB_SIZE.

	* testsuite/eddsa-compress-test.c: Test also with curve448.

2019-12-30  Niels Möller  <nisse@lysator.liu.se>

	Preparation for ed448, based on patch by Daiki Ueno.
	* eddsa-internal.h (struct ecc_eddsa): New struct for eddsa
	parameters.
	* ed25519-sha512.c (_nettle_ed25519_sha512): New parameter struct.
	* eddsa-expand.c (_eddsa_expand_key): Replace input
	struct nettle_hash with struct ecc_eddsa, and generalize for
	ed448. Update all callers.
	* eddsa-sign.c (_eddsa_sign): Likewise.
	* eddsa-verify.c (_eddsa_verify): Likewise.
	* eddsa-compress.c (_eddsa_compress): Store sign bit in most
	significant bit of last byte, as specified by RFC 8032.
	* eddsa-decompress.c (_eddsa_decompress): Corresponding update.
	Also generalize to support ed448, and make validity checks
	stricter.
	* testsuite/eddsa-sign-test.c (test_ed25519_sign): New function.
	(test_main): Use it.
	* testsuite/eddsa-verify-test.c (test_ed25519): New function.
	(test_main): Use it.

2019-12-28  Niels Möller  <nisse@lysator.liu.se>

	* bignum.h: Drop unrelated include of nettle-meta.h.
	* pss.h: Include nettle-meta.h explicitly.
	* eddsa-internal.h: Likewise.

2019-12-25  Niels Möller  <nisse@lysator.liu.se>

	Support for SHAKE256, based on patch by Daiki Ueno.
	* shake256.c (sha3_256_shake): New file and function.
	* Makefile.in (nettle_SOURCES): Add shake256.c.
	* testsuite/testutils.c (test_hash): Allow arbitrary digest size,
	if hash->digest_size == 0.
	* testsuite/shake.awk: New script to extract test vectors.
	* testsuite/Makefile.in (TS_NETTLE_SOURCES): Add shake256-test.c.
	(DISTFILES): Add shake.awk.
	* nettle.texinfo (Recommended hash functions): Document SHAKE-256.

	* sha3.c (_sha3_pad): Generalized with an argument for the magic
	suffix defining the sha3 instance.
	* sha3-internal.h (_sha3_pad_hash): New macro, for SHA3 hashes.
	Updated all callers of _sha3_pad.
	(_sha3_pad_shake): New macro, using the SHAKE magic byte 0x1f.

2019-12-19  Niels Möller  <nisse@lysator.liu.se>

	* ecc-mul-a-eh.c (ecc_mul_a_eh) [ECC_MUL_A_EH_WBITS == 0]: Use
	add_hh rather than add_hhh.
	(table_init) [[ECC_MUL_A_EH_WBITS > 0]: Likewise.
	* ecc-internal.h (ECC_MUL_A_EH_ITCH) [ECC_MUL_A_EH_WBITS == 0]:
	Reduced from 13*n to 12*n.

2019-12-18  Niels Möller  <nisse@lysator.liu.se>

	Rename add and dup functions for Edwards curves.
	* ecc-dup-th.c (ecc_dup_th): New file, move and rename ecc_dup_eh.
	* ecc-add-th.c (ecc_add_th): New file, move and rename ecc_add_eh.
	* ecc-add-thh.c (ecc_add_thh): New file, move and rename
	ecc_add_ehh.
	* ecc-dup-eh.c (ecc_dup_eh_untwisted): Rename to just ecc_dup_eh.
	* ecc-add-eh.c (ecc_add_ehh_untwisted): Rename to just ecc_add_eh.
	* ecc-add-ehh.c (ecc_add_ehh_untwisted): Rename to just ecc_add_ehh.
	* ecc-internal.h (ecc_dup_th, ecc_add_th, ecc_add_thh): Declare
	new functions, delete declarations of ecc_*_untwisted variants.
	(ECC_DUP_TH_ITCH, ECC_ADD_TH_ITCH, ECC_ADD_THH_ITCH): New macros.
	* ecc-25519.c (_nettle_curve25519): Update, use ecc_dup_th and
	friends.
	* ecc-448.c (_nettle_curve448): Update for rename, without
	_untwisted suffix.
	* Makefile.in (hogweed_SOURCES): Added ecc-dup-th.c, ecc-add-th.c,
	and ecc-add-thh.c
	* testsuite/ecc-dup-test.c (test_main): Update asserts.
	* testsuite/ecc-add-test.c (test_main): Likewise.

	* eddsa-verify.c (_eddsa_verify): Use function pointer rather than
	calling ecc_add_eh directly. Preparation for eddsa over curve448.

2019-12-17  Niels Möller  <nisse@lysator.liu.se>

	* examples/ecc-benchmark.c (bench_dup_hh): Rename, and use
	ecc->dup pointer.
	(bench_dup_jj): ... old name.
	(bench_add_hh): Rename, and use ecc->addd_hh pointer.
	(bench_add_jja): ... old name.
	(bench_dup_eh, bench_add_eh): Deleted.
	(bench_curve): Update, and delete curve25519 special case.
	(main): Update table headers accordingly.

2019-12-15  Niels Möller  <nisse@lysator.liu.se>

	* ecc-dup-eh.c (ecc_dup_eh): Eliminate one unneeded ecc_modp_add.

2019-12-14  Niels Möller  <nisse@lysator.liu.se>

	* ecc-mul-m.c (ecc_mul_m): New file and function. Implements
	multipliction for curves in Montgomery representation, as used for
	curve25519 and curve448. Extracted from curve25519_mul.
	* ecc-internal.h (ecc_mul_m): Declare.
	(ECC_MUL_M_ITCH): New macro.
	* Makefile.in (hogweed_SOURCES): Add ecc-mul-m.c.

	* curve25519-mul.c (curve25519_mul): Use ecc_mul_m.
	* curve448-mul.c (curve448_mul): Likewise.

2019-12-13  Niels Möller  <nisse@lysator.liu.se>

	* Merge curve448 implementation.

2019-12-09  Niels Möller  <nisse@lysator.liu.se>

	* ecc-internal.h: Revert itch macro changes. We now have
	h_to_a_itch <= mul_itch, mul_g_itch. Add asserts at a few places
	relying on this.
	(ECC_ECDSA_KEYGEN_ITCH, ECC_MAX): Delete macros.
	(ECC_ECDSA_SIGN_ITCH): Revert previous change.

	* ecc-448.c (ecc_mod_pow_446m224m1): Reduce scratch space from 9*n
	to 6*n.
	(ECC_448_INV_ITCH, ECC_448_SQRT_ITCH): Reduce accordingly.
	* curve448-mul.c (curve448_mul): Reduce allocation from 14*n to 12*n.

2019-12-08  Niels Möller  <nisse@lysator.liu.se>

	* x86_64/ecc-curve448-modp.asm (nettle_ecc_curve448_modp): New
	assembly function.
	* ecc-448.c (ecc_448_modp) [HAVE_NATIVE_ecc_curve448_modp]: Use
	native nettle_ecc_curve448_modp if available.
	* configure.ac (asm_hogweed_optional_list): Add ecc-curve448-modp.asm.
	(HAVE_NATIVE_ecc_curve448_modp): New config.h define.

2019-12-03  Niels Möller  <nisse@lysator.liu.se>

	* ecc-448.c (ecc_448_modp) [GMP_NUMB_BITS == 64]: New function.

2019-12-01  Niels Möller  <nisse@lysator.liu.se>

	Curve 448 support contributed by Daiki Ueno.
	* eccdata.c (enum ecc_type): Add ECC_TYPE_EDWARDS.
	(ecc_add): Support untwisted edwards curves.
	(ecc_curve_init): Add curve448 parameters.
	* ecc-internal.h (ECC_ECDSA_KEYGEN_ITCH): New macro.
	(ECC_ECDSA_SIGN_ITCH): Increased from 12*size to 13*size.
	(ECC_MAX): New macro.
	* ecc-448.c: New file.
	(ecc_mod_pow_2k, ecc_mod_pow_446m224m1, ecc_448_inv)
	(ecc_448_zero_p, ecc_448_sqrt): New functions.
	(_nettle_curve448): New curve definition.
	* curve448.h (CURVE448_SIZE): New constant.
	(curve448_mul_g, curve448_mul): Declare new public functions.
	* ecc-eh-to-a.c (ecc_eh_to_a): Update assert to allow the curve448
	Edwards curve.
	* curve448-mul.c (curve448_mul): New file and function.
	* curve448-mul-g.c (curve448_mul_g): New file and function.
	* curve448-eh-to-x.c (curve448_eh_to_x): New file and function.
	* ecc-dup-eh.c (ecc_dup_eh_untwisted): New function.
	* ecc-add-ehh.c (ecc_add_ehh_untwisted): New function.
	* ecc-add-eh.c (ecc_add_eh_untwisted): New function.
	* ecc-point.c (ecc_point_set): Add point validation for curve448.
	* ecc-point-mul.c (ecc_point_mul): Allow h_to_a_itch larger than
	mul_itch.
	* ecc-point-mul-g.c (ecc_point_mul_g): Allow h_to_a_itch
	larger than mul_g_itch. Switch from TMP_DECL/_ALLOC/_FREE to
	gmp_alloc_limbs/gmp_free_limbs.
	* ecdsa-keygen.c (ecdsa_generate_keypair): Use
	ECC_ECDSA_KEYGEN_ITCH.
	* Makefile.in (hogweed_SOURCES): Add ecc-448.c, curve448-mul-g.c,
	curve448-mul.c, and curve448-eh-to-x.c.
	(HEADERS): Add curve448.h.
	(ecc-448.h): New generated file.

	* testsuite/testutils.c (ecc_curves): Add _nettle_curve448 to list
	of tested curves.
	(test_ecc_mul_a): Add curve448.
	* testsuite/ecdsa-keygen-test.c (ecc_valid_p): Add curve448 support.
	* testsuite/ecdh-test.c (test_main): Add tests for (non-standard)
	curve448 diffie-hellman.
	* testsuite/ecc-add-test.c (test_main): Update for testing of curve448.
	* testsuite/ecc-dup-test.c (test_main): Likewise.
	* testsuite/ecc-mul-a-test.c (test_main): Likewise. Also increase
	scratch allocation for h_to_a_itch.
	* testsuite/ecc-mul-g-test.c (test_main): Likewise.
	* testsuite/curve448-dh-test.c: Test for curve448.
	* testsuite/Makefile.in (TS_HOGWEED_SOURCES): Add curve448-dh-test.c.

	* examples/ecc-benchmark.c: Add curve448 to list of benchmarked
	curves.

	* nettle.texinfo (Curve 25519 and Curve 448): Add docs.

2019-12-07  Niels Möller  <nisse@lysator.liu.se>

	* ecc-eh-to-a.c (ecc_eh_to_a): Require op == 0, delete code only
	used for non-standard ecdsa over curve25519.
	* testsuite/ecdsa-sign-test.c (test_main): Delete test of ecdsa
	over curve25519.
	* testsuite/ecdsa-verify-test.c (test_main): Likewise.
	* testsuite/ecdsa-keygen-test.c (test_main): Exclude curve25519
	from test.

2019-12-05  Niels Möller  <nisse@lysator.liu.se>

	* configure.ac: Use AC_TRY_LINK rather than AC_TRY_COMPILE to
	check for __builtin_bswap64. Since calling an non-existing
	function typically results in a warning only at compile time, but
	fails at link time. Patch contributed by by George Koehler.

2019-12-04  Niels Möller  <nisse@lysator.liu.se>

	* testsuite/testutils.c (test_cipher_cfb8): Add cast of size_t to
	unsigned long for argument to fprintf.

2019-11-21  Niels Möller  <nisse@lysator.liu.se>

	* eccdata.c (ecc_curve_init_str): Delete unused t and d arguments.
	Related to the the edwards_root member of struct ecc_curve, which
	was used by ecc_a_to_eh before it was deleted, see 2014-09-17
	entry below.
	(ecc_curve_init): Delete corresponding curve25519 constants, and
	NULL arguments passed for the other curves.

	* Merge curve448 preparations, from September 2017.

2017-09-23  Niels Möller  <nisse@lysator.liu.se>

	* eccdata.c: Reorganize curve25519 precomputation to work directly
	with the twisted Edwards curve, with new point addition based on a
	patch from Daiki Ueno.
	* ecc-25519.c (_nettle_curve25519): Update for removed Montgomery
	curve constant.

	* ecc-internal.h (struct ecc_curve): Delete unused pointer
	edwards_root. Update all instances.
	* eccdata.c (output_curve): Don't output it.

	* testsuite/ecc-add-test.c (test_main): Reduce test duplication.
	Use ecc->add_hhh_itch.
	* testsuite/ecc-dup-test.c (test_main): Reduce test duplication.
	Use ecc->dup_itch.

2017-09-23  Daiki Ueno  <dueno@redhat.com>

	* ecc-eh-to-a.c (ecc_eh_to_a): Use ecc->q.bit_size, instead of
	hard-coded value for curve25519.
	* eddsa-sign.c (_eddsa_sign): Likewise.

	* ecc-internal.h (ecc_dup_func): New typedef.
	(struct ecc_curve): New constants add_hh_itch and dup_itch, new
	function pointers add_hh and dup.
	* ecc-192.c, ecc-224.c, ecc-256.c, ecc-384.c, ecc-521.c,
	ecc-25519.c: Update accordingly.
	* ecc-mul-g-eh.c (ecc_mul_g_eh): Use new function pointers.
	* ecc-mul-a-eh.c (ecc_mul_a_eh, table_init, ecc_mul_a_eh):
	Likewise.
	* testsuite/ecc-dup-test.c (test_main): Likewise.
	* testsuite/ecc-add-test.c (test_main): Likewise.

2019-10-01  Niels Möller  <nisse@lysator.liu.se>

	* testsuite/testutils.c (test_cipher_cfb8): Reset destination area
	between tests. Encrypt/decrypt final partial block.

	From Daiki Ueno, fixing bug reported by Stephan Mueller:
	* cfb.c (cfb8_decrypt): Don't truncate output IV if input is
	shorter than block size.
	* testsuite/testutils.c (test_cipher_cfb8): Test splitting input
	into multiple calls to cfb8_encrypt and cfb8_decrypt.

2019-09-30  Niels Möller  <nisse@lysator.liu.se>

	* testsuite/siv-test.c (test_cipher_siv): Fix out-of-bounds read.
	Trim allocation size for de_data, drop some uses of
	SIV_DIGEST_SIZE, call FAIL for unexpected returned values.
	(test_compare_results): Delete digest argument.

2019-09-15  Niels Möller  <nisse@lysator.liu.se>

	From Dmitry Eremin-Solenikov:
	* gost28147.c (_gost28147_encrypt_block): New file, encrypt
	function and sbox tables moved here.
	* gosthash94.c: Update functions to take sbox array as argument.
	(gost_block_compress): Use _gost28147_encrypt_block.
	(gosthash94cp_update,gosthash94cp_digest): New functions.
	* gost28147-internal.h: New file.
	* gost28147.h: New file.
	* gosthash94-meta.c (nettle_gosthash94cp): New hash algorithm.
	* nettle-meta-hashes.c (_nettle_hashes): Add nettle_gosthash94 and
	nettle_gosthash94cp.
	* hmac-gosthash94.c (hmac_gosthash94_set_key)
	(hmac_gosthash94_update, hmac_gosthash94_digest)
	(hmac_gosthash94cp_set_key, hmac_gosthash94cp_update)
	(hmac_gosthash94cp_digest): New file and functions.
	* pbkdf2-hmac-gosthash94.c (pbkdf2_hmac_gosthash94cp): New file
	and function.
	* testsuite/pbkdf2-test.c (test_main): Add
	pbkdf2-hmac-gosthash94cp tests.
	* testsuite/hmac-test.c (test_main): Add hmac-gosthash94 tests.
	* testsuite/gosthash94-test.c (test_main): Add gosthash94cp tests.
	* nettle.texinfo (Legacy hash functions): Document gosthash94cp.

	* testsuite/dlopen-test.c (main): Use libnettle.dylib on MacOS.

2019-07-08  Niels Möller  <nisse@lysator.liu.se>

	* nettle-types.h (union nettle_block16): Mark w member as deprecated.
	* eax.c (block16_xor): Use uint64_t member of nettle_block16.
	* gcm.c (gcm_gf_add, gcm_gf_shift, gcm_gf_shift_8): Likewise.

2019-07-10  Niels Möller  <nisse@lysator.liu.se>

	From Dmitry Eremin-Solenikov:
	* cmac64.c (_cmac64_block_mulx, cmac64_set_key, cmac64_init)
	(cmac64_update, cmac64_digest): New file, new functions.
	* cmac-des3.c (cmac_des3_set_key, cmac_des3_update)
	(cmac_des3_digest): New file, new functions.
	* cmac.h: Add cmac64 and cmac_des3 declarations.
	* Makefile.in (nettle_SOURCES): Add cmac64.c and cmac-des3.c.
	* testsuite/cmac-test.c (test_main): Add tests for cmac_des3.

2019-07-02  Niels Möller  <nisse@lysator.liu.se>

	From Dmitry Eremin-Solenikov:
	* testsuite/testutils.c (test_mac): New function.
	* testsuite/cmac-test.c (nettle_cmac_aes128, nettle_cmac_aes256):
	New algorithm structs.
	(test_cmac_aes128, test_cmac_aes256): Use test_mac.

2019-06-06  Niels Möller  <nisse@lysator.liu.se>

	Update for cmac changes, enabling const for the _message functions.
	* siv-cmac.c (_siv_s2v): Take a const struct cmac128_key as argument,
	and use a local struct cmac128_ctx for message-specific state.
	(siv_cmac_set_key): Take a struct cmac128_key as argument. Updated
	callers.
	(siv_cmac_encrypt_message, siv_cmac_decrypt_message): Take a const
	struct cmac128_key as argument. Updated callers.

	* siv-cmac.h (SIV_CMAC_CTX): Changed to use struct cmac128_key
	rather than struct cmac128_ctx.

	* siv-cmac-aes256.c (siv_cmac_aes256_encrypt_message)
	(siv_cmac_aes256_decrypt_message): Likewise.
	* siv-cmac-aes128.c (siv_cmac_aes128_encrypt_message)
	(siv_cmac_aes128_decrypt_message): The ctx argument made const.

2019-05-15  Niels Möller  <nisse@lysator.liu.se>

	* siv-cmac.h (SIV_CMAC_AES128_KEY_SIZE, SIV_CMAC_AES256_KEY_SIZE):
	New constants.
	* testsuite/siv-test.c: Simplify tests a little.

	* siv-cmac.h (SIV_MIN_NONCE_SIZE): New constant, 1.
	* siv-cmac.c (_siv_s2v): Require non-empty nonce.
	* nettle.texinfo (SIV-CMAC): Update documentation.

2019-05-06  Niels Möller  <nisse@lysator.liu.se>

	SIV-CMAC mode, based on patch by Nikos Mavrogiannopoulos:
	* siv-cmac.h (SIV_BLOCK_SIZE, SIV_DIGEST_SIZE): New constants.
	(SIV_CMAC_CTX): New macro.
	(struct siv_cmac_aes128_ctx, struct siv_cmac_aes256_ctx): New
	context structs.
	* siv-cmac.c (_siv_s2v, siv_cmac_set_key)
	(siv_cmac_encrypt_message)
	(siv_cmac_decrypt_message): New file, new functions.
	* siv-cmac-aes128.c (siv_cmac_aes128_set_key)
	(siv_cmac_aes128_encrypt_message)
	(siv_cmac_aes128_decrypt_message): New file, new functions.
	* siv-cmac-aes256.c (siv_cmac_aes256_set_key)
	(siv_cmac_aes256_encrypt_message)
	(siv_cmac_aes256_decrypt_message): New file, new functions.
	* Makefile.in (nettle_SOURCES): Add siv-cmac source files.
	(HEADERS): Add siv-cmac.h.
	* testsuite/siv-test.c: New file.
	* testsuite/Makefile.in (TS_NETTLE_SOURCES): Added siv-test.c
	* nettle.texinfo (SIV-CMAC): Documentation.

2019-04-30  Niels Möller  <nisse@lysator.liu.se>

	Based on a patch contributed by Nikos Mavrogiannopoulos.
	* cmac.c (_cmac128_block_mulx): Renamed function...
	(block_mulx): ... from old name.
	* cmac-internal.h (_cmac128_block_mulx): New file, declare function.
	* Makefile.in (DISTFILES): Added cmac-internal.h.

2019-06-26  Niels Möller  <nisse@lysator.liu.se>

	* Released nettle-3.5.1.

	* configure.ac: Update version number to 3.5.1.

	* Makefile.in (distdir): Add x86_64/sha_ni to list of distributed
	directories.

	* Released nettle-3.5.

2019-06-25  Niels Möller  <nisse@lysator.liu.se>

	* config.sub: Update to 2019-05-23 version, from savannah's
	config.git.
	* config.guess: Update to 2019-06-10 version, from savannah's
	config.git. Adds recognition of mips R6 and riscv.

2019-06-05  Niels Möller  <nisse@lysator.liu.se>

	Further separation of CMAC per-message state from the
	message-independent subkeys, analogous to the gcm implementation.
	* cmac.h (struct cmac128_ctx): Remove key, instead a struct
	cmac128_key should be passed separately to functions that need it.
	(CMAC128_CTX): Include both a struct cmac128_key and a struct
	cmac128_ctx.
	(CMAC128_SET_KEY, CMAC128_DIGEST): Updated accordingly.

	* cmac.c (cmac128_set_key): Change argument type from cmac128_ctx
	to cmac128_key. Use a nettle_block16 for the constant zero block.
	(cmac128_init): New function, to initialize a cmac128_ctx.
	(cmac128_digest): Add cmac128_key argument. Move padding memset
	into the block handling a partial block. Call cmac128_init to
	reset state.

2019-06-01  Niels Möller  <nisse@lysator.liu.se>

	* cmac.h (struct cmac128_key): New struct.
	* cmac.h (struct cmac128_ctx): Use struct cmac128_key.
	* cmac.c (cmac128_set_key, cmac128_digest): Update accordingly.

2019-05-12  Niels Möller  <nisse@lysator.liu.se>

	Delete old libdes/openssl compatibility interface.
	* des-compat.c: Delete file.
	* des-compat.h: Delete file.
	* testsuite/des-compat-test.c: Delete file.
	* nettle.texinfo (Compatibility functions): Delete mention in documentation.

2019-05-11  Niels Möller  <nisse@lysator.liu.se>

	* NEWS: More updates for Nettle-3.5.

2019-04-27  Niels Möller  <nisse@lysator.liu.se>

	From Simo Sorce:
	* x86_64/poly1305-internal.asm: Add missing EPILOGUE.
	* x86_64/serpent-decrypt.asm: Likewise.
	* x86_64/serpent-encrypt.asm: Likewise.

2019-04-14  Niels Möller  <nisse@lysator.liu.se>

	* tools/nettle-pbkdf2.c (main): Check strdup return value.

2019-03-29  Niels Möller  <nisse@lysator.liu.se>

	* aes.h (struct aes_ctx): Redefine using a union of key-size
	specific contexts.
	* aes-decrypt.c (aes_decrypt): Use switch on key_size.
	* aes-encrypt.c (aes_encrypt): Likewise.
	* aes-set-decrypt-key.c (aes_invert_key): Likewise.
	* aes-set-encrypt-key.c (aes_set_encrypt_key): Likewise.

2019-03-27  Niels Möller  <nisse@lysator.liu.se>

	* xts.c (xts_shift): Arrange with a single write to u64[1].
	* cmac.c (block_mulx): Rewrite to work in the same way as
	xts_shift, with 64-bit operations. XTS and CMAC use opposite
	endianness, but otherwise, these two functions are identical.

2019-03-24  Niels Möller  <nisse@lysator.liu.se>

	From Simo Sorce:
	* xts.h: New file.
	* xts.c: New file.
	(BE_SHIFT): New macro.
	(xts_shift, check_length, xts_encrypt_message)
	(xts_decrypt_message): New functions.
	* xts-aes128.c (xts_aes128_set_encrypt_key)
	(xts_aes128_set_decrypt_key, xts_aes128_encrypt_message)
	(xts_aes128_decrypt_message): New file, new functions.
	* xts-aes256.c (xts_aes256_set_encrypt_key)
	(xts_aes256_set_decrypt_key, xts_aes256_encrypt_message)
	(xts_aes256_decrypt_message): New file, new functions.
	* nettle.texinfo (XTS): Document XTS mode.
	* Makefile.in (nettle_SOURCES): Add xts sourcce files.
	(HEADERS): New installed header xts.h.
	* testsuite/xts-test.c: New file.
	* testsuite/Makefile.in (TS_NETTLE_SOURCES): Add xts-test.c.

2019-02-06  Niels Möller  <nisse@lysator.liu.se>

	* gosthash94.h (struct gosthash94_ctx): Move block buffer last in
	struct.
	* md2.h (struct md2_ctx): Likewise.
	* md4.h (struct md4_ctx): Likewise.
	* md5.h (struct md5_ctx): Likewise.
	* ripemd160.h (struct ripemd160_ctx): Likewise.
	* sha1.h (struct sha1_ctx): Likewise.
	* sha2.h (struct sha256_ctx, struct sha512_ctx): Likewise.

2019-01-19  Niels Möller  <nisse@lysator.liu.se>

	* examples/Makefile.in (TARGETS): Delete eratosthenes, left over
	from earlier change.

	* fat-arm.c: Fix declarations of chacha_core functions.

	From Yuriy M. Kaminskiy:
	* fat-setup.h (chacha_core_func): New typedef.
	* fat-arm.c (fat_init): Enable choice between
	_nettle_chacha_core_c and _nettle_chacha_core_neon.
	* configure.ac (asm_nettle_optional_list): Add
	chacha-core-internal-2.asm.
	* chacha-core-internal.c: Enable fat build with C and asm version.
	* arm/fat/chacha-core-internal-2.asm: New file.

2019-01-12  Niels Möller  <nisse@lysator.liu.se>

	* examples/eratosthenes.c: Deleted program.
	* examples/Makefile.in: Delete rule to build and distribute it.

2019-01-10  Niels Möller  <nisse@lysator.liu.se>

	* testsuite/rsa-compute-root-test.c (test_one): Use %u and
	corresponding cast, when printing bit sizes.

2019-01-09  Niels Möller  <nisse@lysator.liu.se>

	* examples/nettle-benchmark.c (GET_CYCLE_COUNTER): Add volatile to
	inline asm.

2019-01-08  Niels Möller  <nisse@lysator.liu.se>

	* sha512-compress.c: Add missing include of sha2-internal.h.

2019-01-06  Niels Möller  <nisse@lysator.liu.se>

	* testsuite/rsa-compute-root-test.c (generate_keypair): Fix assert
	call with side-effects.

2019-01-06  Niels Möller  <nisse@lysator.liu.se>

	* nettle-types.h: Don't use nettle-stdint.h, include <stdint.h>
	directly.
	* nettle-write.h: Likewise.
	* configure.ac: Delete use of AX_CREATE_STDINT_H.
	* aclocal.m4 (AX_CREATE_STDINT_H): Delete.
	* Makefile.in (INSTALL_HEADERS, distclean-here): Delete mention of
	nettle-stdint.h.

2018-12-26  Niels Möller  <nisse@lysator.liu.se>

	* examples/hogweed-benchmark.c (make_openssl_rsa_ctx): New helper
	function. Call openssl's RSA_generate_key_ex rather then the
	deprecated RSA_generate_key.
	(bench_openssl_rsa_init, bench_openssl_rsa_tr_init): Use it.

	* eccdata.c (ecc_pippenger_precompute): Check that table size is
	at least 2. Intended to silence warning from the clang static
	analyzer.

	* configure.ac: Bump package version to 3.5.
	(LIBNETTLE_MAJOR): Bump major number, now 7.
	(LIBHOGWEED_MAJOR): Bump major number, now 5.
	(LIBNETTLE_MINOR, LIBHOGWEED_MINOR): Reset to zero.

	* pkcs1-internal.h: New header file, moved declarations of
	_pkcs1_sec_decrypt and _pkcs1_sec_decrypt_variable here.
	* rsa-internal.h: ... old location.
	* Makefile.in (DISTFILES): Added pkcs1-internal.h.
	* pkcs1-decrypt.c: Include new file.
	* pkcs1-sec-decrypt.c: Likewise.
	* rsa-decrypt-tr.c: Likewise.
	* rsa-sec-decrypt.c: Likewise.
	* testsuite/pkcs1-sec-decrypt-test.c: Likewise.

	* tools/nettle-pbkdf2.c: Add #define _GNU_SOURCE, needed for
	strdup with gcc -std=c89.
	* testsuite/ed25519-test.c: Add #define _GNU_SOURCE, needed for
	getline with gcc -std=c89.

	* rsa-sign-tr.c (sec_equal): Fix accidental use of C99 for loop.
	Reported by Andreas Gustafsson.
	* testsuite/rsa-sec-decrypt-test.c (test_main): Likewise.

2018-12-04  Niels Möller  <nisse@lysator.liu.se>

	* Released nettle-3.4.1.

2018-11-28  Niels Möller  <nisse@lysator.liu.se>

	* configure.ac: Update GMP check. Check for the function
	mpn_sec_div_r, available since GMP-6.0.0.

	* testsuite/rsa-encrypt-test.c (test_main): Fix allocation of
	decrypted storage. Update test of rsa_decrypt, to allow clobbering
	of all of the passed in message area.

	* pkcs1-decrypt.c (pkcs1_decrypt): Rewrite as a wrapper around
	_pkcs1_sec_decrypt_variable. Improves side-channel silence of the
	only caller, rsa_decrypt.

	* Makefile.in (DISTFILES): Add rsa-internal.h, needed for make
	dist. Patch from Simo Sorce.

	* rsa-internal.h: Add include of rsa.h.

2018-11-27  Niels Möller  <nisse@lysator.liu.se>

	* rsa-sec-compute-root.c (sec_mul, sec_mod_mul, sec_powm): New
	local helper functions, with their own itch functions.
	(_rsa_sec_compute_root_itch, _rsa_sec_compute_root): Rewrote to
	use helpers, for clarity.

2018-11-26  Niels Möller  <nisse@lysator.liu.se>

	* testsuite/rsa-compute-root-test.c (generate_keypair): Simplify
	selection of psize and qsize, and fix so that qsize is used.
	(test_main): Add outer loop, to test with more than one key.
	Deallocate storage before exiting.

2018-11-25  Niels Möller  <nisse@lysator.liu.se>

	* testsuite/rsa-compute-root-test.c: Renamed, from ...
	* testsuite/rsa-sec-compute-root-test.c: ... old name.

	* rsa.h (rsa_sec_compute_root_tr): Deleted declaration, moved to ...
	* rsa-internal.h (_rsa_sec_compute_root_tr): ... new location.
	* rsa-sign-tr.c (_rsa_sec_compute_root_tr): Renamed, from...
	(rsa_sec_compute_root_tr): ... old name. Updated callers.
	(cnd_mpn_zero): Use a volatile-declared mask variable.

	* testsuite/testutils.c (mpz_urandomb) [NETTLE_USE_MINI_GMP]: Fix
	masking of most significant bits.

	* rsa-decrypt-tr.c (rsa_decrypt_tr): Use
	NETTLE_OCTET_SIZE_TO_LIMB_SIZE.

	* testsuite/rsa-sec-decrypt-test.c (rsa_decrypt_for_test): Tweak
	valgrind marking, and document potential leakage of lowest and
	highest bits of p and q.

	* rsa-sec-compute-root.c (_rsa_sec_compute_root): Avoid calls to
	mpz_sizeinbase, since that potentially leaks most significant bits
	of private key parameters a and b.

	* testsuite/pkcs1-sec-decrypt-test.c (pkcs1_decrypt_for_test): Fix
	valgrind marking of return value.

	Merged below changes from Simo Sorce, to make RSA private key
	operations side-channel silent.

2018-11-08  Simo Sorce  <simo@redhat.com>

	* rsa-sign.c (rsa_compute_root) [!NETTLE_USE_MINI_GMP]: Use
	_rsa_sec_compute_root.

	* testsuite/rsa-sec-compute-root-test.c: Add more tests for new
	side-channel silent functions.

	* rsa-sign.c (rsa_private_key_prepare): Check that qn + cn >= pn,
	since that is required for one of the GMP calls in
	_rsa_sec_compute_root.

	* rsa-decrypt-tr.c: Switch to use side-channel silent functions.

	* pkcs1-sec-decrypt.c (_pkcs1_sec_decrypt_variable): New private
	function. Variable size version for backwards compatibility.

	* testsuite/rsa-sec-decrypt-test.c: Adds more tests.

	* rsa-sec-decrypt.c (rsa_sec_decrypt): New function.
	Fixed length side-channel silent version of rsa-decrypt.
	* testsuite/rsa-encrypt-test.c: add tests for the new fucntion.

	* testsuite/pkcs1-sec-decrypt-test.c: Adds tests for
	_pkcs1_sec_decrypt.

	* gmp-glue.c (mpn_get_base256): New function.

	* pkcs1-sec-decrypt.c (_pkcs1_sec_decrypt): New private function.
	Fixed length side-channel silent version of pkcs1-decrypt.

	* cnd-memcpy.c (cnd_memcpy): New function.
	* memops.h: Declare it.
	* testsuite/cnd-memcpy-test.c: New test case.

	* rsa-sign-tr.c (rsa_sec_compute_root_tr): New function that uses
	_rsa_sec_compute_root, as well as side-channel silent RSA
	blinding.
	(rsa_compute_root_tr) Rewritten as a wrapper around
	rsa_sec_compute_root_tr.
	(rsa_sec_blind, rsa_sec_unblind, sec_equal, rsa_sec_check_root)
	(cnd_mpn_zero): New helper functions.
	(rsa_sec_compute_root_tr) [NETTLE_USE_MINI_GMP]: Defined as a not
	side-channel silent wrapper around rsa_compute_root_tr, and the
	latter function left unchanged.

	* rsa-sec-compute-root.c (_rsa_sec_compute_root_itch)
	(_rsa_sec_compute_root): New file, new private functions.
	Side-channel silent version of rsa_compute_root.
	* rsa-internal.h: New header file with declarations.

	* gmp-glue.h (NETTLE_OCTET_SIZE_TO_LIMB_SIZE): New macro.

2018-11-24  Niels Möller  <nisse@lysator.liu.se>

	* configure.ac: Bump package version to 3.4.1.
	(LIBNETTLE_MINOR): Bump library version to 6.5.
	(LIBHOGWEED_MINOR): Bump library version to 4.5.

2018-11-17  Niels Möller  <nisse@lysator.liu.se>

	* examples/hogweed-benchmark.c (bench_rsa_verify)
	(bench_openssl_rsa_tr_init): New functions.
	(alg_list): Benchmark timing-resistant RSA functions, i.e.,
	including RSA blinding.
	(main): Increase width of first column, here and in other
	printouts.

2018-10-10  Dmitry Eremin-Solenikov  <dbaryshkov@gmail.com>

	* ctr16.c (_ctr_crypt16): Bugfix for the src == dst case, when
	processing more than on full block of size CTR_BUFFER_LIMIT, src
	and dst arguments to memxor3 were not properly updated.

2018-10-10  Niels Möller  <nisse@lysator.liu.se>

	* aes-set-encrypt-key.c: Add missing include of stdlib.h.
	* des-compat.c: Likewise.

2018-09-13  Niels Möller  <nisse@lysator.liu.se>

	* rsa-keygen.c (rsa_generate_keypair): Delete unlikely and
	redundant check for p == q.

2018-08-09  Niels Möller  <nisse@lysator.liu.se>

	* rsa-internal.h (_rsa_blind, _rsa_unblind): Mark with
	_NETTLE_ATTRIBUTE_DEPRECATED.

	* nettle-types.h (_NETTLE_ATTRIBUTE_PURE)
	(_NETTLE_ATTRIBUTE_DEPRECATED): New macros, for gcc and
	lookalikes.
	* ecc-curve.h: Include nettle-types.h, and use
	_NETTLE_ATTRIBUTE_PURE instead of local definition.
	* nettle-meta.h: Use _NETTLE_ATTRIBUTE_PURE, instead of explicit
	#ifdefs.

	* aes.h: Mark functions using struct aes_ctx interface as
	deprecated. Add #undef _NETTLE_ATTRIBUTE_DEPRECATED in files where
	the functions are implemented or tested.
	* gcm.h: Similarly mark functions using gcm_aes_ctx as deprecated.

	* nettle-internal.c (des_set_key_wrapper, des3_set_key_wrapper)
	(blowfish128_set_key_wrapper): Wrapper functions, to avoid cast
	between incompatible function types (which gcc-8 warns about).
	Wrappers are expected to compile to a single jmp instruction.

	* des-compat.c (des_compat_des3_encrypt)
	(des_compat_des3_decrypt): Change length argument type to size_t.

2018-08-08  Niels Möller  <nisse@lysator.liu.se>

	* nettle.texinfo (Compatibility): New section on ABI and API
	compatibility.

2018-07-25  Dmitry Eremin-Solenikov  <dbaryshkov@gmail.com>

	* examples/nettle-benchmark.c: Add benchmarking for HMAC functions.

2018-07-13  Niels Möller  <nisse@lysator.liu.se>

	* examples/eratosthenes.c (vector_alloc): Add assert related to
	overflow in the size calculation. Fixes a corner case identified
	by static analysis.
	(vector_init): Analogous assert.

2018-07-12  Niels Möller  <nisse@lysator.liu.se>

	* examples/eratosthenes.c (main): Don't allocate bitmap storage
	for limit == 2 (early exit), closing memory leak at exit.
	(main): Fix handling of short -q option.

	* eccdata.c (output_curve): Replace mpz_init_set_ui by mpz_set_ui,
	to fix memory leak.
	(ecc_curve_clear): New function.
	(main): Call it, to deallocate storage before exit.

2018-07-08  Niels Möller  <nisse@lysator.liu.se>

	* fat-x86_64.c (fat_init): Fix setup for nettle_sha1_compress.
	* x86_64/fat/sha1-compress.asm: Add leading underscore to symbol name.
	* x86_64/fat/sha1-compress-2.asm: Likewise.

2018-07-07  Niels Möller  <nisse@lysator.liu.se>

	From Nikos Mavrogiannopoulos.
	* sha1-compress.c (nettle_sha1_compress): Renamed, and promoted to
	public function, since there's known appliation usage (filezilla).
	* sha1.h (_nettle_sha1_compress): Old name, now a preprocessor
	alias for the new name.
	* md5-compress.c (nettle_md5_compress): Similarly renamed (used by
	sogo).
	* md5.h (_nettle_md5_compress): Old name,, now a preprocessor
	alias for the new name.

	* chacha-internal.h, dsa-internal.h, eddsa-internal.h:
	* hogweed-internal.h, ripemd160-internal.h, rsa-internal.h:
	* salsa20-internal.h, sha2-internal.h, sha3-internal.h:
	* umac-internal.h: Internal declarations moved to new header
	files, which are not installed..
	* Makefile.in (DISTFILES): Added above files.

	* libnettle.map.in: Use a different symbol version for _nettle_*
	symbols, depending on the minor release. This marks these symbols
	explicitly not part of the public Nettle ABI.
	* libhogweed.map.in: Analogous change.

2018-06-17  Niels Möller  <nisse@lysator.liu.se>

	* aclocal.m4 (NETTLE_CHECK_IFUNC): Fix quoting. Patch contributed
	by Dmitry Eremin-Solenikov.

	* testsuite/symbols-test: Exclude ____chkstk_darwin symbols,
	produced by Apple's Xcode 10 compiler. Patch contributed by
	Dominyk Tiller.

2018-03-25  Niels Möller  <nisse@lysator.liu.se>

	From Michael Weiser.
	* configure.ac (ASM_WORDS_BIGENDIAN): New substution, set from AC_C_BIGENDIAN.
	* config.m4.in: Use it to set WORDS_BIGENDIAN.
	* asm.m4 (IF_BE, IF_LE): New macros.
	* arm/memxor.asm: Support big-endian ARM.
	* arm/memxor3.asm: Likewise.
	* arm/neon/chacha-core-internal.asm: Likewise.
	* arm/neon/salsa20-core-internal.asm: Likewise.
	* arm/neon/umac-nh.asm: Likewise.
	* arm/v6/sha1-compress.asm: Likewise.
	* arm/v6/sha256-compress.asm: Likewise.
	* arm/README: Document big-endian considerations.

2018-03-17  Niels Möller  <nisse@lysator.liu.se>

	Discourage direct access to data symbols with non-public size.
	Direct references to these symbols may result in copy-relocations
	like R_X86_64_COPY, which make the symbol size leak into the ABI.
	* ecc-curve.h (_nettle_secp_192r1, _nettle_secp_224r1)
	(_nettle_secp_256r1, _nettle_secp_384r1, _nettle_secp_521r1): Add
	leading underscore on these data symbols.

	* nettle-meta.h (_nettle_ciphers, _nettle_hashes, _nettle_aeads)
	(_nettle_armors): Add leading underscore on these data symbols.
	Update all internal use. Macros without leading underscore remain,
	and expand to access via accessor functions nettle_get_ciphers and
	similar.

2018-03-10  Niels Möller  <nisse@lysator.liu.se>

	* eccdata.c (ecc_table_size): New helper function.
	(ecc_pippenger_precompute): Display warning for poor parameters.

	* eccparams.c (main): New program, to list parameter alternatives
	for Pippenger's algorithm.

	* Makefile.in: Tweak parameters for ecc tables.
	(ecc-192.h): Change parameters from k = 7, c = 6 to k = 8, c = 6.
	Reduces table size from 15 KB to 12 KB. Modest speedup, appr. 3%
	for ecdsa signatures.
	(ecc-224.h): Change parameters from k = 12, c = 6 to k = 16, c =
	7. Table size unchanged (14 KB in 32-bit platforms, 18 KB on
	64-bit platforms. Minor speedup, appr. 1% for ecdsa signatures.
	(ecc-256.h): Change parameters from k = 14, c = 6 to k = 11, c =
	6. Table size unchanged, 16 KB. 14% speedup for ecdsa signatures.
	(ecc-384.h): Changed parameters from k = 41, c = 6 to k = 32, c =
	6. Table size unchanged. 12% speedup for ecdsa signatures.
	(ecc-521.h): Changed parameters from k = 56, c = 6 to k 44, c = 6.
	Table size unchanged (17 KB on 32-bit platforms, 18 KB on 64-bit
	platforms). 15% speedup for ecdsa signatures.
	(ecc-255.h): Change parameters from k = 14, c = 6 to k = 11, c =
	6. Table size unchanged, 16 KB. 24% speedup for eddsa signatures.

2018-03-14  Niels Möller  <nisse@lysator.liu.se>

	Merge sha256 code using the x86_64 sha_ni instructions, starting
	2018-02-21.

2018-03-11  Niels Möller  <nisse@lysator.liu.se>

	* x86_64/fat/sha256-compress.asm: New file.
	* x86_64/fat/sha256-compress-2.asm: New file.
	* fat-x86_64.c (fat_init): Select plain x86_64 assembly version or
	sha_ni version for sha256_compress.

2018-02-21  Niels Möller  <nisse@lysator.liu.se>

	* x86_64/sha_ni/sha256-compress.asm: New implementation using sha_ni
	instructions.

2018-02-20  Niels Möller  <nisse@lysator.liu.se>

	* testsuite/cmac-test.c (test_cmac_hash): Deallocate ctx properly.

2018-02-19  Niels Möller  <nisse@lysator.liu.se>

	Mostly aesthetic changes. Besides indentation:
	* cmac.h (struct cmac128): Rename, to cmac128_ctx.
	(CMAC128_CTX): Rename first member from data to ctx.

	* cmac.c: Use const void * as the type for cipher arguments.
	(block_mulx): Un-inline.
	(cmac128_set_key): Make a constant function local.

	* testsuite/cmac-test.c: Delete local typedefs.

2018-02-19  Nikos Mavrogiannopoulos  <nmav@redhat.com>

	Add support for CMAC.
	* cmac.h: New file.
	(struct cmac128): New struct.
	* cmac.c (block_mulx, cmac128_set_key, cmac128_update)
	(cmac128_digest): New file, new functions.
	* cmac-aes128.c (cmac_aes128_set_key, cmac_aes128_update)
	(cmac_aes128_digest): New file, new functions.
	* cmac-aes256.c (cmac_aes256_set_key, cmac_aes256_update)
	(cmac_aes256_digest): New file, new functions.
	* Makefile.in (nettle_SOURCES): Added cmac.c cmac-aes128.c cmac-aes256.c.
	(HEADERS): Added cmac.h.

	* testsuite/cmac-test.c: New tests.
	* testsuite/Makefile.in (TS_NETTLE_SOURCES): Add cmac-test.c.

	* examples/nettle-benchmark.c (time_cmac): New function.
	(main): Use it.

	* nettle.texinfo: Document CMAC.

2018-02-20  Niels Möller  <nisse@lysator.liu.se>

	* testsuite/cbc-test.c (test_cbc_bulk): Use struct
	aes256_ctx, instead of the deprecated struct aes_ctx.
	* testsuite/cfb-test.c (test_cfb_bulk): Likewise.
	* examples/rsa-session.h (struct rsa_session): Likewise.
	* examples/rsa-encrypt.c (rsa_session_set_encrypt_key)
	(process_file): Use aes256_* functions.
	* examples/rsa-decrypt.c (rsa_session_set_decrypt_key)
	(process_file): Likewise.

2018-02-19  Niels Möller  <nisse@lysator.liu.se>

	* nettle-internal.h: Include sha3.h, needed for the definition of
	NETTLE_MAX_HASH_CONTEXT_SIZE.
	(TMP_DECL_ALIGN, TMP_ALLOC_ALIGN): New macros, to support
	allocation of context structs with alignment requirements.
	[!HAVE_ALLOCA]: Also use assert, rather than calling abort
	directly.

	* pss.c (pss_encode_mgf1, pss_verify_mgf1): Use new macros.
	* pss-mgf1.c (pss_mgf1): Likewise.

2018-02-18  Niels Möller  <nisse@lysator.liu.se>

	* testsuite/Makefile.in (TS_NETTLE_SOURCES): Moved pss-mgf1-test.c...
	(TS_HOGWEED_SOURCES): ...to here. Fixes link failure in builds
	without public-key support.

2018-02-18  Dmitry Eremin-Solenikov  <dbaryshkov@gmail.com>

	* examples/nettle-openssl.c): Move expressions with side effects
	out of asserts.

2018-02-17  Dmitry Eremin-Solenikov  <dbaryshkov@gmail.com>

	(openssl_evp_set_encrypt_key, openssl_evp_set_decrypt_key): Use
	EVP_CipherInit_ex.
	* examples/nettle-openssl.c (nettle_openssl_gcm_aes128)
	(nettle_openssl_gcm_aes192, nettle_openssl_gcm_aes256): New aead
	algorithms, for benchmarking purposes, and supporting wrapper functions.
	* nettle-internal.h: Corresponding declarations.
	* examples/nettle-benchmark.c (main): Include openssl's gcm aes in
	benchmark.

2018-02-16  Niels Möller  <nisse@lysator.liu.se>

	* nettle.texinfo: Improved index entries.
	(Cipher functions): Update CAST128/CAST5 docs. Inconsistencies
	spotted by Henrik Rindlöw.

2018-02-10  Niels Möller  <nisse@lysator.liu.se>

	* configure.ac: New configure option --enable-x86-sha-ni.

2018-02-07  Niels Möller  <nisse@lysator.liu.se>

	* x86_64/fat/sha1-compress.asm: New file.
	* x86_64/fat/sha1-compress-2.asm: New file.
	* fat-x86_64.c (fat_init): Select plain x86_64 assembly version or
	sha_ni version for sha1_compress.

2018-02-05  Niels Möller  <nisse@lysator.liu.se>

	* x86_64/sha_ni/sha1-compress.asm: New implementation using sha_ni
	instructions.

	* fat-x86_64.c (get_x86_features): Check for sha_ni extension.

	* x86_64/fat/cpuid.asm: Clear %ecx input to cpuid instruction.

2018-02-01  Nikos Mavrogiannopoulos  <nmav@redhat.com>

	* gcm.c (gcm_fill): New function, for use with _ctr_crypt16.
	(gcm_encrypt, gcm_decrypt): Use _ctr_crypt16. 50% speedup of
	gcm_aes128, benchmarked on x86_64 with aesni instructions.

2018-02-01  Niels Möller  <nisse@lysator.liu.se>

	Based on a patch contributed by Nikos Mavrogiannopoulos.
	* ctr16.c (_ctr_crypt16): New file, renamed and generalized
	function. New function pointer argument, used to fill a block with
	counter values. Use nettle_block16 * as the type for the buffer to
	be filled. Always process any final and partial block, and return
	no value.
	* ctr.c (ctr_crypt): ... previous, replaced, function.
	(ctr_fill16): Updated to new argument type.
	(ctr_crypt): Return immediately after using _ctr_crypt16.

	* ctr-internal.h: New file, declaring _ctr_crypt16.
	(nettle_fill16_func): New function typedef.

	* Makefile.in (nettle_SOURCES): Added ctr16.c.
	(DISTFILES): Added ctr-internal.h.

2018-01-30  Niels Möller  <nisse@lysator.liu.se>

	* Makefile.in (clean-here): Don't delete desdata.stamp.

2018-01-24  Jay Foad  <jay.foad@gmail.com>

	* Makefile.in (TARGETS): Delete dependencies on aesdata, desdata,
	twofishdata, shadata and gcmdata. They are not needed for a normal
	build.
	(clean-here): Explicitly delete of above files.
	(desdata.stamp): New stamp target, to avoid building desdata twice
	in a parallell build.

2018-01-23  Niels Möller  <nisse@lysator.liu.se>

	* configure.ac (asm_path): Recognize "x86", in addition to "i?86",
	for 32-bit x86 processors. Reportedly needed for x86 android builds.

2018-01-20  Niels Möller  <nisse@lysator.liu.se>

	CFB8 support, contributed by Dmitry Eremin-Solenikov.
	* cfb.c (cfb8_encrypt, cfb8_decrypt): New functions.
	* cfb.h: Declare them.
	(CFB8_ENCRYPT, CFB8_DECRYPT): New macros.
	* testsuite/cfb-test.c: New tests for CFB8.
	* nettle.texinfo (CFB and CFB8): Documentation.

2018-01-16  Niels Möller  <nisse@lysator.liu.se>

	* tools/pkcs1-conv.c (convert_file): Add missing break statements.

2018-01-09  Niels Möller  <nisse@lysator.liu.se>

	* testsuite/testutils.c (test_cipher_ctr): Test operations with
	shorter sizes.

	* testsuite/ctr-test.c: Additional unofficial test vectors, to
	exercise carry propagation in the counter, and block size
	different from 16.

2018-01-08  Niels Möller  <nisse@lysator.liu.se>

	* ctr.c (ctr_crypt16): New function, with optimizations specific
	to 16-byte block size.
	(ctr_fill16): New helper function, definition depending on
	WORDS_BIGENDIAN, and little endian version requiring
	HAVE_BUILTIN_BSWAP64.
	(ctr_crypt): Use ctr_crypt16, when appropriate.

	* nettle-types.h (union nettle_block16): Add uint64_t field.

	* configure.ac: Check for __builtin_bswap64, define
	HAVE_BUILTIN_BSWAP64 if available.

	* ctr.c (ctr_fill): New function. Use in ctr_crypt.

	* ctr.c (ctr_crypt): For in-place operation, increase max buffer
	size from 4 blocks to 512 bytes, similarly to CBC and CFB.
	Improves in-place aes128 CTR performance by 25% on x86_64.

	* examples/nettle-benchmark.c (time_cipher): Benchmark in-place
	operation separately, for cbc_decrypt and ctr_crypt.

	* cbc.c (cbc_decrypt): For in-place operation (src == dst case),
	eliminate use of src variable.
	* cfb.c (cfb_decrypt): Likewise.
	* gcm.c (gcm_crypt): Likewise, and replace one memxor3 by memxor.

2018-01-03  Niels Möller  <nisse@lysator.liu.se>

	* x86_64/aesni/aes-encrypt-internal.asm: Read subkeys into xmm
	registers before the block loop, and completely unroll the round
	loop.
	* x86_64/aesni/aes-decrypt-internal.asm: Likewise.

2017-11-19  Niels Möller  <nisse@lysator.liu.se>

	* Released nettle-3.4.

2017-11-12  Niels Möller  <nisse@lysator.liu.se>

	* configure.ac: Update check of GMP_NUMB_BITS declaration in
	assembly files. Was broken by rename of configure variable
	GMP_NUMB_BITS --> NUMB_BITS.

2017-11-11  Niels Möller  <nisse@lysator.liu.se>

	* nettle.texinfo: Document nettle_get_hashes, nettle_get_ciphers
	and nettle_get_aeads, and replace nettle_secp_256r1 by
	nettle_get_secp_256r1. Update version numbers. Delete ancient
	setting of ispell-skip-region-alist as an emacs file-local
	variable.

2017-11-08  Niels Möller  <nisse@lysator.liu.se>

	* ecc-curve.h (nettle_secp_192r1, nettle_secp_224r1)
	(nettle_secp_256r1, nettle_secp_384r1, nettle_secp_521r1): Delete
	macro wrappers, partially reverting below 2017-04-09 change. They
	didn't work at all for applications that only see a forward
	declaration of struct ecc_curve. Instead, we will have to make an
	ABI and API break and delete these symbols, when the size of
	struct ecc_curve is increased.

2017-11-05  Niels Möller  <nisse@lysator.liu.se>

	* configure.ac Bump package version to 3.4.
	(LIBNETTLE_MINOR): Bump library version to 6.4.
	(LIBHOGWEED_MINOR): Bump library version to 4.4.

2017-10-23  Niels Möller  <nisse@lysator.liu.se>

	* examples/Makefile.in (check): Also set DYLD_LIBRARY_PATH in the
	environment, to support Mac OSX shared libraries.
	* testsuite/Makefile.in (LD_LIBRARY_PATH): Likewise.

2017-10-23  Niels Möller  <nisse@lysator.liu.se>

	Merge API fixes, starting at 2017-01-12.

2017-04-09  Niels Möller  <nisse@lysator.liu.se>

	* ecc-curve.h (nettle_get_secp_192r1, nettle_get_secp_224r1)
	(nettle_get_secp_256r1, nettle_get_secp_384r1)
	(nettle_get_secp_521r1): New functions, returning a pointer to
	corresponding structure.
	(nettle_secp_192r1, nettle_secp_224r1, nettle_secp_256r1)
	(nettle_secp_384r1, nettle_secp_521r1): Redefined as macros,
	calling the corresponding function.

	* nettle-meta.h (nettle_ciphers, nettle_aeads, nettle_armors): New
	macros, analogous to below change to nettle_hashes.

	* nettle-meta-ciphers.c (nettle_get_ciphers): New function.

	* nettle-meta-aeads.c (nettle_get_aeads): New function.

	* nettle-meta-armors.c (nettle_get_armors): New function.

2017-01-12  Niels Möller  <nisse@lysator.liu.se>

	* tools/nettle-hash.c (find_algorithm): Deleted function.
	(main): Replaced by call to nettle_lookup_hash.

	* testsuite/meta-hash-test.c (test_main): Use nettle_lookup_hash.

	* nettle-meta.h (nettle_hashes): New macro, expanding to a call to
	nettle_get_hashes. Direct access to the array causes the array
	size to leak into the ABI, since a plain un-relocatable executable
	linking with libnettle.so gets copy relocations for any referenced
	data items in the shared library.

	* nettle-meta-hashes.c (nettle_get_hashes): New function.

2017-10-16  Niels Möller  <nisse@lysator.liu.se>

	CFB support, contributed by Dmitry Eremin-Solenikov.
	* cfb.c (cfb_encrypt, cfb_decrypt): New file, new functions.
	* cfb.h: New header file.
	(CFB_CTX, CFB_SET_IV, CFB_ENCRYPT, CFB_DECRYPT): New macros.
	* Makefile.in (nettle_SOURCES): Add cfb.c.
	(HEADERS): Add cfb.h.
	* testsuite/cfb-test.c: New test case.
	* testsuite/testutils.c (test_cipher_cfb): New function.
	* nettle.texinfo (CFB): Documentation.

2017-10-16  Niels Möller  <nisse@lysator.liu.se>

	* aclocal.m4 (GMP_PROG_CC_FOR_BUILD): Add -g when compiling with
	gcc.

2017-09-27  Niels Möller  <nisse@lysator.liu.se>

	Merged armor-signedness branch, starting 2017-08-27.

2017-09-24  Niels Möller  <nisse@lysator.liu.se>

	* tools/pkcs1-conv.c (base64_decode_in_place): New helper
	function.
	(decode_base64): Use it.

	* sexp-transport-format.c (base64_encode_in_place): New helper
	function.
	(sexp_transport_vformat): Use it.

	* testsuite/base64-test.c (test_fuzz_once): Update to use char
	type where appropriate.
	(test_main): Use helper functions base64_encode_in_place and
	base64_decode_in_place (copied to this file).

	* testsuite/testutils.c (tstring_data): Use uint8_t for data
	argument.
	* testsuite/testutils.h (SDATA): Use US macro to cast data
	argument.

2017-08-27  Niels Möller  <nisse@lysator.liu.se>

	* base64-encode.c (base64_encode_raw, base64_encode_group)
	(base64_encode_single, base64_encode_update)
	(base64_encode_final): Change type of destination to char *.
	* base16-encode.c (base16_encode_single, base16_encode_update):
	Likewise.
	* base64-decode.c (base64_decode_single, base64_decode_update):
	Change type of source argument to const char *. Update (almost)
	all callers.
	* base16-decode.c (base16_decode_single, base16_decode_update):
	Likewise.
	* nettle-types.h (nettle_armor_encode_update_func)
	(nettle_armor_encode_final_func, nettle_armor_decode_update_func):
	Corresponding updates to typedefs.

2017-09-14  Niels Möller  <nisse@lysator.liu.se>

	* hkdf.c: Delete unneeded includes. Use Nettle licensing notice.
	* hkdf.h: Include only nettle-types.h, not nettle-meta.h.

	* ecc-mod.c (ecc_mod): Workaround to silence a false positive from
	the clang static analyzer.

2017-09-12  Niels Möller  <nisse@lysator.liu.se>

	* testsuite/testutils.h (mpn_zero_p): Avoid redefining mpn_zero_p
	when building with mini-gmp. Since the mini-gmp update, this
	function is defined by mini-gmp, causing link errors if nettle is
	configured with --enable-mini-gmp --disable-shared. Reported by
	Tim Rühsen.

2017-09-09  Daiki Ueno  <dueno@redhat.com>

	* testsuite/ecc-mul-g-test.c (test_main): Fixed mpn_cmp call.
	* testsuite/ecc-mul-a-test.c (test_main): Likewise.
	* eccdata.c (ecc_point_out): Write to given stream, instead of
	stderr.
	* eccdata.c (output_curve): In curve448, the bit size of the order
	is slightly smaller than the one of p's. Adjust ecc_Bmodq_shifted
	accordingly.

2017-09-09  Niels Möller  <nisse@lysator.liu.se>

	* mini-gmp.c: Updated mini-gmp from the gmp repository, latest
	change from 2017-07-23.
	* mini-gmp.h: Likewise.

2017-09-06  Niels Möller  <nisse@lysator.liu.se>

	* hkdf.c (hkdf_expand): Eliminate a (signed) ssize_t variable, use
	break rather than return at loop termination.

2017-09-06  Niels Möller  <nisse@lysator.liu.se>

	HKDF implementation, contributed by Nikos Mavrogiannopoulos.
	* hkdf.c (hkdf_extract, hkdf_expand): New file, new functions.
	* hkdf.h: New file.
	* Makefile.in (nettle_SOURCES): Add hkdf.c.
	(HEADERS): Add hkdf.h.
	* testsuite/hkdf-test.c: Tests for hkdf-sha256 and hkdf-sha1.
	* testsuite/Makefile.in (TS_NETTLE_SOURCES): Added hkdf-test.c.
	* nettle.texinfo (Key derivation functions): Document HKDF.

2017-09-04  Andreas Schneider  <asn@samba.org>

	* fat-arm.c: Add missing define for _GNU_SOURCE.

2017-08-27  Niels Möller  <nisse@lysator.liu.se>

	* configure.ac (GMP_NUMB_BITS): Set to dummy value "n/a" in
	mini-gmp builds.
	(NUMB_BITS): New substituted variable which always holds the
	configured value.
	* Makefile.in (GMP_NUMB_BITS): Renamed variable...
	(NUMB_BITS): ...new name
	* config.make.in: Update corresponding substitution.

2017-08-26  Niels Möller  <nisse@lysator.liu.se>

	* ecc-mod-inv.c (ecc_mod_inv): Add missing assert. Fixes a
	"dead increment" warning from the clang static analyzer.

2017-08-26  Niels Möller  <nisse@lysator.liu.se>

	* examples/nettle-openssl.c (struct openssl_cipher_ctx): New
	struct. Use everywhere, instead of typing EVP_CIPHER_CTX pointers
	directly.

	* configure.ac: Update openssl-related tests. Checks for
	cipher-specific headers are replaced by a check for openssl/evp.h,
	and the check for the BF_ecb_encrypt function is replaced by a
	check for EVP_CIPHER_CTX_new.

2017-08-03  Daniel P. Berrange  <berrange@redhat.com>

	* examples/nettle-openssl.c: Rewritten to use openssl's EVP APIs.
	The older cipher-specific functions always use openssl's generic
	software implementation, while the EVP functions enables
	platform-specific code, e.g., using the x86 AES-NI instructions.
	(nettle_openssl_init): New function.

2017-07-18  Niels Möller  <nisse@lysator.liu.se>

	* ecc-add-eh.c (ecc_add_eh): Fix in-place operation by reordering
	two multiplies. Previously, in-place operation resulted in an
	invalid call to mpn_mul with overlapping operands. Reported by
	Sergei Trofimovich.

2017-06-09  Niels Möller  <nisse@lysator.liu.se>

	* pss.c (pss_verify_mgf1): Check for m being too large, fixing an
	assertion failure for certain invalid signatures. Based on a patch
	contributed by Daiki Ueno.

	* testsuite/rsa-pss-sign-tr-test.c (test_main): Add test case
	contributed by Daiki Ueno. Problem originally found by oss-fuzz,
	see https://bugs.chromium.org/p/oss-fuzz/issues/detail?id=2132.
	That problem report is currently embargoed, but will hopefully be
	public in a month or two.

2017-05-23  Niels Möller  <nisse@lysator.liu.se>

	Rework the previous change, which had the unintended effect of
	always regenerating .test-rules.make after ./configure is run.
	* testsuite/Makefile.in (test-rules.stamp): New stamp file target,
	depend on Makefile.in, and run $(MAKE) test-rules.
	(.test-rules.make): Add a level of indirection, by depending on
	test-rules.stamp.

2017-05-20  Niels Möller  <nisse@lysator.liu.se>

	* testsuite/Makefile.in (test-rules): Use $(srddir)/-prefix for
	.test-rules.make target, and change dependency from Makefile.in to
	Makefile.

2017-05-17  Nikos Mavrogiannopoulos  <nmav@redhat.com>

	* testsuite/Makefile.in: Ensure .test-rules.make is regenerated
	when Makefile.in is modified.

2017-04-09  Niels Möller  <nisse@lysator.liu.se>

	* testsuite/dlopen-test.c (main): Call dlclose, to fix memory leak
	on success.

	* testsuite/pss-test.c: Delete magic to let valgrind to check if
	pss_encode_mgf1 is side-channel silent with respect to the salt
	and digest inputs. It turns out that the most significant bits of
	the padded bignum, and hence its size, depends on these inputs.
	Which results in a data-dependent branch in the normalization code
	of at the end of gmp's mpz_import.

2017-04-04  Niels Möller  <nisse@lysator.liu.se>

	* pss.c (pss_verify_mgf1): Use const for input mpz_t argument.
	(pss_encode_mgf1): Avoid unnecessary memset and xor operations.

	Merged RSA-PSS support, contributed by Daiki Ueno.
	* pss-mgf1.h, pss.h: New header files.
	* pss-mgf1.c (pss_mgf1): New file and function.
	* pss.c (pss_encode_mgf1, pss_verify_mgf1): New file and
	functions.
	* rsa-verify.c (_rsa_verify_recover): New function.
	* rsa-pss-sha256-sign-tr.c: (rsa_pss_sha256_sign_digest_tr): New
	file and function.
	* rsa-pss-sha256-verify.c (rsa_pss_sha256_verify_digest): New
	file and function.
	* rsa-pss-sha512-sign-tr.c (rsa_pss_sha384_sign_digest_tr)
	(rsa_pss_sha512_sign_digest_tr): New file and functions.
	* rsa-pss-sha512-verify.c (rsa_pss_sha384_verify_digest)
	(rsa_pss_sha512_verify_digest): New file and functions.
	* rsa.h: Prototypes for new functions.
	* testsuite/rsa-pss-sign-tr-test.c: New test case.
	* testsuite/pss-test.c: New test case.
	* testsuite/pss-mgf1-test.c: New test case.
	* Makefile.in, testsuite/Makefile.in: Added new files.
	* nettle.texinfo: Documentation of rsa-pss functions.

2017-03-20  Niels Möller  <nisse@lysator.liu.se>

	* nettle-internal.h (NETTLE_MAX_HASH_CONTEXT_SIZE): New constant.
	* testsuite/meta-hash-test.c (test_main): Add sanity check for
	NETTLE_MAX_HASH_CONTEXT_SIZE.

	* tools/nettle-hash.c (list_algorithms): Also display the internal
	context size.

2017-01-03  Nikos Mavrogiannopoulos <nmav@redhat.com>

	* ecdsa-verify.c (ecdsa_verify): Eliminated memory leak on error
	path.

2016-10-10  Niels Möller  <nisse@lysator.liu.se>

	* write-be32.c (_nettle_write_be32): Use const for source argument.
	* write-le32.c (_nettle_write_le32): Likewise.
	* write-le64.c (_nettle_write_le64): Likewise.
	* nettle-write.h: Update prototypes.

2016-10-01  Niels Möller  <nisse@lysator.liu.se>

	* Released nettle-3.3.

2016-09-13  Niels Möller  <nisse@lysator.liu.se>

	* nettle-meta-hashes.c (nettle_hashes): Added SHA3 hashes.
	Reported missing by Thomas Walter.
	* testsuite/meta-hash-test.c: Update test accordingly.

2016-09-07  Niels Möller  <nisse@lysator.liu.se>

	* nettle.texinfo (Elliptic curves): Split into sub-nodes.
	(Miscellaneous functions): Document memeql_sec.
	* NEWS: Mention memeql_sec.

2016-09-06  Niels Möller  <nisse@lysator.liu.se>

	* NEWS: Update for 3.3.

	* configure.ac: Bump package version to 3.3.
	(LIBNETTLE_MINOR): Bump library version to 6.3.
	(LIBHOGWEED_MINOR): Bump library version to 4.3.

2016-09-05  Niels Möller  <nisse@lysator.liu.se>

	* curve25519.h (NETTLE_CURVE25519_RFC7748): New preprocessor
	constant.
	* nettle.texinfo: Document it.

2016-09-03  Niels Möller  <nisse@lysator.liu.se>

	* config.make.in (.SUFFIXES): Delete no longer used .p$(OBJEXT).

	* sexp.h (TOKEN_CHAR): Delete macro and declaration of
	sexp_token_chars. They belong in tools/misc.h, not here.

	* examples/ecc-benchmark.c (die): Deleted unused function.

	* testsuite/testutils.h (US): New macro, for unsigned string
	literals.
	(LDATA): Use the US macro, to eliminate pointer signedness
	warnings.

	* testsuite/eddsa-verify-test.c (test_eddsa): Use LDATA.
	* testsuite/pbkdf2-test.c (test_main): Likewise.
	* testsuite/pkcs1-test.c (test_main): Likewise.

	* testsuite/md5-compat-test.c (test_main): Use US macro.

	* testsuite/sexp-test.c (test_main): Use const char * for assoc
	keys. Overlooked in 2016-08-16 change.

	* testsuite/yarrow-test.c (test_main): Fix pointer
	signednesss warnings.
	* testsuite/sexp-format-test.c (test_main): Likewise.
	* testsuite/rsa-encrypt-test.c (test_main): Likewise.
	* tools/nettle-lfib-stream.c (main): Likewise.
	* tools/output.c (sexp_put_string): Likewise.

	* testsuite/testutils.c (test_armor): Change ascii argument to
	const char *.
	* testsuite/base16-test.c (test_main): Use LDATA for the non-ascii
	argument to test_armor.
	* testsuite/base64-test.c (test_main): Likewise.

	* tools/nettle-pbkdf2.c (main): Fix some pointer signedness warning.
	* tools/nettle-hash.c (hash_file): Likewise.

	* examples/rsa-decrypt.c (process_file): Use memeql_sec to check
	the digest.

	* memeql-sec.c (memeql_sec): New public function, moved from...
	* ccm.c (memeql_sec): ... previous location.

	* memops.h: New header file, generalizing memxor.h.

	* testsuite/memeql-test.c (test_main): New test case.
	(memeql_sec_for_test): Wrapper to get valgrind to check for
	side-channel silence.

2016-08-29  Niels Möller  <nisse@lysator.liu.se>

	* sexp-format.c (strlen_u8): New helper function.
	(sexp_vformat): Use uint8_t * for strings instead of char *.

2016-08-16  Niels Möller  <nisse@lysator.liu.se>

	* examples/io.c (hash_file): Use uint8_t for buffer.

	* sexp.c (sexp_iterator_check_type, sexp_iterator_check_types)
	(sexp_iterator_assoc): Use const char * for caller's expression
	types. Updated all callers.

	* rsa2openpgp.c (rsa_keypair_to_openpgp): Added cast to const
	uint8_t *.

	* pgp-encode.c (write_string): New helper function, replacing...
	(WRITE): ... deleted macro.

	* examples/io.c (write_data): Renamed, and use const void * for
	the input data. Updated all callers.
	(write_string): ... old name.
	(write_file): Use const void * for the input data.

2016-08-05  Niels Möller  <nisse@lysator.liu.se>

	* examples/hogweed-benchmark.c: Use uint8_t for curve25519 values.
	(bench_rsa_init): Use unsigned char for sexp strings.
	(bench_dsa_init): Likewise.
	(hash_string): Delete length argument, calling strlen instead.
	Cast string to const uint8_t *. Updated callers.

	* examples/io.c (read_file): Use size_t for sizes, and uint8_t for
	the contents.

2016-08-04  Niels Möller  <nisse@lysator.liu.se>

	* dsa-sign.c (dsa_sign): Return failure if p is even, so that an
	invalid key doesn't result in a crash inside mpz_powm_sec.

	* rsa-sign-tr.c (rsa_compute_root_tr): Return failure if any of p,
	q or n is even, to avoid crashing inside mpz_powm_sec. Invalid
	keys with even modulo are rejected by rsa_public_key_prepare and
	rsa_private_key_prepare, but some applications, notably gnutls,
	don't use them.

2016-07-31  Niels Möller  <nisse@lysator.liu.se>

	* rsa.c (_rsa_check_size): Check that n is odd. Otherwise, using
	an invalid key may crash in mpz_powm_sec. Problem reported by
	Hanno Böck.

2016-07-13  Niels Möller  <nisse@lysator.liu.se>

	* bignum.c (nettle_mpz_from_octets): Unconditionally use
	mpz_import.
	* gmp-glue.c (mpn_copyd, mpn_copyi, mpn_zero): Deleted
	compatibility definitions for older versions of GMP.
	* gmp-glue.h (mpn_sqr): Deleted compatibility definition.
	* testsuite/testutils.c (mpz_combit): Deleted compatibility
	definition.

2016-07-12  Niels Möller  <nisse@lysator.liu.se>

	* configure.ac: Check for mpz_powm_sec, and require GMP-5.0 or
	later.
	* bignum.h (mpz_powm_sec): Fall back to plain mpz_powm for
	mini-gmp build.
	* dsa-sign.c (dsa_sign): Use mpz_powm_sec.
	* rsa-sign.c (rsa_compute_root): Likewise.
	* rsa-sign-tr.c (rsa_blind, rsa_compute_root_tr): Likewise.
	* rsa-blind.c (_rsa_blind): Likewise.

2016-05-02  Niels Möller  <nisse@lysator.liu.se>

	* nettle.texinfo: Update Curve25519 documentation.

	* testsuite/curve25519-dh-test.c: Test that inputs bits which must
	be ignored really are ignored.

2016-04-25  Niels Möller  <nisse@lysator.liu.se>

	* curve25519-mul.c (curve25519_mul): Ignore top bit of the input x
	coordinate, as required by RFC 7748.

2016-03-30  Niels Möller  <nisse@lysator.liu.se>

	From Nikos Mavrogiannopoulos.
	* configure.ac: Change dll names to follow the libtool convention
	with only major version number in the name.

2016-03-15  Niels Möller  <nisse@lysator.liu.se>

	* twofish.c (gf_multiply): Change return value to uint32_t, to
	make shifting of the return value well defined, without any type
	casts. Fixes an undefined shift in compute_s, reported by Nikos
	Mavrogiannopoulos.
	(h_byte): Deleted type casts.

	* blowfish.c (blowfish_encrypt, blowfish_decrypt): Use READ_UINT32
	macro. Fixes an undefined shift, reported by Nikos
	Mavrogiannopoulos.

	From Nikos Mavrogiannopoulos.
	* configure.ac (HOGWEED_EXTRA_SYMBOLS): Add "mp_*", when building
	with mini-gmp.
	* des.c (des_weak_p): Check that the hash value is in the proper
	range before using it. Fixes an out-of-bounds read.

2016-03-14  Niels Möller  <nisse@lysator.liu.se>

	* getopt.c (_getopt_internal_r): Fix c99-ism, move declarations to
	top of block. Reported by Henrik Grubbström.

2016-02-16  Niels Möller  <nisse@lysator.liu.se>

	* tools/input.c (sexp_get_string_length): Process advanced string
	syntax only when in advanced mode. Fixes an assertion failure
	reported by Hanno Böck, for input where advanced syntax is
	improperly wrapped inside transport syntax.

	* tools/parse.c (sexp_parse): Fail with an error message for
	unexpected ']' characters. Fixes crash reported by Hanno Böck.
	Also handle SEXP_DISPLAY (internal error) explicitly, without a
	default clause.

2016-01-28  Niels Möller  <nisse@lysator.liu.se>

	* Released nettle-3.2.

2016-01-26  Niels Möller  <nisse@lysator.liu.se>

	* tools/nettle-pbkdf2.c (main): Fix handling of unrecognized
	options. Bug reported by Dongsheng Zhang. Display usage message
	and exit non-zero. Also added "Usage: "-prefix to the message.
	* tools/nettle-hash.c (usage): New function, extracted from main.
	(main): Analogous fix for unrecognized options.

2016-01-23  Niels Möller  <nisse@lysator.liu.se>

	* nettle.texinfo: Set UPDATED-FOR to 3.2.

2016-01-21  Niels Möller  <nisse@lysator.liu.se>

	* .gitlab-ci.yml: New file. Configuration for gitlab's continuous
	integration system.

2016-01-20  Niels Möller  <nisse@lysator.liu.se>

	* testsuite/dlopen-test.c (main): Mark arguments as UNUSED.

	* testsuite/Makefile.in (clean): Delete dlopen-test.

	* configure.ac: Bump package version, to nettle-3.2.
	(LIBNETTLE_MINOR, LIBHOGWEED_MINOR): Bump minor versions, to
	libnettle.so.6.2 and and libhogweed.so.4.2.

2016-01-10  Niels Möller  <nisse@lysator.liu.se>

	* base64-encode.c (encode_raw): Use const uint8_t * for the
	alphabet argument.

	* nettle.texinfo (RSA): Document the rsa_pkcs1_verify and
	rsa_pkcs1_sign functions, and the new rsa_*_tr functions.

2015-12-18  Niels Möller  <nisse@lysator.liu.se>

	* testsuite/testutils.h: Fix include order, system headers before
	nettle headers. Always include version.h, needed by
	version-test.c. It was included indirectly via bignum.h, but only
	if configured with publickey support.

	* configure.ac (IF_DLOPEN_TEST): Fixed shell conditional.

	* testsuite/ecc-mod-test.c (test_main): Handle random seeding if
	NETTLE_TEST_SEED is set in the environment.

2015-12-15  Niels Möller  <nisse@lysator.liu.se>

	* x86_64/ecc-384-modp.asm: Fixed carry propagation bug. Problem
	reported by Hanno Böck. Simplified the folding to always use
	non-negative carry, the old code attempted to add in a carry which
	could be either positive or negative, but didn't get that case
	right.

2015-12-10  Niels Möller  <nisse@lysator.liu.se>

	* ecc-256.c (ecc_256_modp): Fixed carry propagation bug. Problem
	reported by Hanno Böck.
	(ecc_256_modq): Fixed another carry propagation bug.

2015-11-23  Niels Möller  <nisse@lysator.liu.se>

	* nettle.texinfo: Document rsa_encrypt, rsa_decrypt and
	rsa_decrypt_tr. Text contributed by Andy Lawrence.

2015-11-15  Niels Möller  <nisse@lysator.liu.se>

	* rsa.h (_rsa_blind, _rsa_unblind): Mark as deprecated.

2015-09-17  Niels Möller  <nisse@lysator.liu.se>

	* rsa-md5-sign-tr.c (rsa_md5_sign_tr, rsa_md5_sign_digest_tr): New
	file, new functions.
	* rsa-sha1-sign-tr.c (rsa_sha1_sign_tr, rsa_sha1_sign_digest_tr):
	Likewise.
	* rsa-sha256-sign-tr.c (rsa_sha256_sign_tr)
	(rsa_sha256_sign_digest_tr): Likewise.
	* rsa-sha512-sign-tr.c (rsa_sha512_sign_tr)
	(rsa_sha512_sign_digest_tr): Likewise.
	* rsa.h: Added corresponding prototypes.
	* Makefile.in (hogweed_SOURCES): Added new files.

	* testsuite/testutils.c (SIGN): Extend macro to test new
	functions, and the rsa_*_sign_digest functions. Updated callers.

2015-09-14  Niels Möller  <nisse@lysator.liu.se>

	* rsa-decrypt-tr.c (rsa_decrypt_tr): Use rsa_compute_root_tr.
	Mainly for simplicity and consistency, I'm not aware of any CRT
	fault attacks on RSA decryption.

	* testsuite/rsa-encrypt-test.c (test_main): Added test with
	invalid private key.

	* rsa-sign-tr.c (rsa_compute_root_tr): New file and function.
	* rsa.h: Declare it.
	* rsa-pkcs1-sign-tr.c (rsa_pkcs1_sign_tr): Use rsa_compute_root_tr.
	(rsa_verify_res): Deleted, replaced by rsa_compute_root_tr.
	* testsuite/rsa-sign-tr-test.c (test_rsa_sign_tr): Check that
	signature argument is unchanged on failure.
	* Makefile.in (hogweed_SOURCES): Added rsa-sign-tr.c.

2015-09-07  Niels Möller  <nisse@lysator.liu.se>

	* testsuite/rsa-sign-tr-test.c: Drop include of nettle-internal.h.
	(test_main): Fix incorrect use of sizeof, and use LDATA macro.

	From Nikos Mavrogiannopoulos.
	* rsa-pkcs1-sign-tr.c (rsa_verify_res): New function.
	(rsa_pkcs1_sign_tr): Check result of private key operation, to
	protect against hardware or software errors leaking the private
	key.
	* testsuite/rsa-sign-tr-test.c: New testcase.

2015-09-06  Niels Möller  <nisse@lysator.liu.se>

	* nettle.texinfo: Updated SHA3 documentation.

2015-09-02  Niels Möller  <nisse@lysator.liu.se>

	* testsuite/dlopen-test.c: New test program, exposing the problem
	with ifunc and RTLD_NOW.

	* testsuite/Makefile.in (TS_ALL): Conditionally add dlopen-test.
	(SOURCES): Added dlopen-test.c.
	(dlopen-test): New target, unlike other test programs, *not*
	linked with -lnettle.

	* configure.ac: Check for dlfcn.h and the dlopen function.
	(IF_DLOPEN_TEST): New substituted variable, true if dlopen is
	available and we are building a shared library.

	* fat-setup.h: Disable use of ifunc, since it breaks dlopen with
	RTLD_NOW.

2015-08-25  Niels Möller  <nisse@lysator.liu.se>

	* NEWS: Started on entries for Nettle-3.2.

	* sha3.h (NETTLE_SHA3_FIPS202): New preprocessor constant.

2015-08-24  Niels Möller  <nisse@lysator.liu.se>

	* testsuite/sha3.awk: Document origin of test vectors.

	From Nikos Mavrogiannopoulos.
	* sha3.c (_sha3_pad): Update for NIST version.
	* testsuite/sha3-224-test.c: Updated test vectors.
	* testsuite/sha3-256-test.c: Likewise.
	* testsuite/sha3-384-test.c: Likewise.
	* testsuite/sha3-512-test.c: Likewise.

2015-06-03  Niels Möller  <nisse@lysator.liu.se>

	* arm/neon/chacha-core-internal.asm: New file. 55% speedup over C
	version on Cortex-A9.

2015-05-19  Niels Möller  <nisse@lysator.liu.se>

	* configure.ac: ABI detection (n32 or n64) on Irix, and
	appropriate default for libdir. Patch from Klaus Ziegler.

2015-05-12  Niels Möller  <nisse@lysator.liu.se>

	* version.c (nettle_version_major, nettle_version_minor): New
	file. New functions, returning the value of the corresponding
	preprocessor constant.
	* Makefile.in (nettle_SOURCES): Added version.c.
	* testsuite/version-test.c: New testcase.
	* testsuite/Makefile.in (TS_NETTLE_SOURCES): Added version-test.c.

2015-04-29  Niels Möller  <nisse@lysator.liu.se>

	* arm/v6/sha256-compress.asm: Fix syntax error in offset
	addressing. Spotted by Jukka Ukkonen.
	* arm/v6/aes-decrypt-internal.asm: Drop %-prefix on r12 register.
	* arm/v6/aes-encrypt-internal.asm: Likewise.

2015-04-24  Niels Möller  <nisse@lysator.liu.se>

	* Released nettle-3.1.1.

	* configure.ac: Bump package version, to nettle-3.1.1.
	(LIBNETTLE_MINOR, LIBHOGWEED_MINOR): Bump minor versions, to
	libnettle.so.6.1 and and libhogweed.so.4.1.

2015-04-22  Niels Möller  <nisse@lysator.liu.se>

	* x86_64/gcm-hash8.asm: Use ".value" instead of ".short", since
	the latter is not supported by the Sun/Oracle assembler.

2015-04-13  Niels Möller  <nisse@lysator.liu.se>

	* configure.ac: Fix shell quoting in test of GMP_NUMB_BITS asm
	compatibility. Reported by Edward Sheldrake.

2015-04-07  Niels Möller  <nisse@lysator.liu.se>

	* Released nettle-3.1.

2015-03-31  Niels Möller  <nisse@lysator.liu.se>

	* x86_64/ecc-224-modp.asm: Require that GMP_NUMB_BITS == 64.
	* x86_64/ecc-521-modp.asm: Likewise. Note that the other
	ecc-*-modp.asm files happen to work fine on x86_64, with either 32
	or 64 bits.

	* asm.m4 (GMP_NUMB_BITS): New macro, expanding to nothing.

	* configure.ac: Move tests for compiler characteristics,
	libraries, and GMP_NUMB_BITS, before assembler-related tests.
	For files in $asm_hogweed_optional_list, check if they declare
	a GMP_NUMB_BITS requirement, and skip files which are incompatible
	with the configuration. Needed for --enable-mini-gmp om w64.

	* Makefile.in (clean-here): Unconditionally delete *.a (including
	stub libraries like *.dll.a).

2015-03-30  Niels Möller  <nisse@lysator.liu.se>

	* version.h.in (GMP_NUMB_BITS) [NETTLE_USE_MINI_GMP]: Move
	definition here (uses configure substitution).
	* bignum.h (GMP_NUMB_BITS): ...old location.

	* nettle.texinfo: Updated version number.
	(Installation): Document some more configure options.

	* testsuite/symbols-test: Look for NETTLE_USE_MINI_GMP in
	version.h, not bignum.h. Allow leading underscore on mini-gmp
	symbols.

2015-03-26  Niels Möller  <nisse@lysator.liu.se>

	* Makefile.in (PRE_CPPFLAGS): Drop -I$(srcdir), no longer needed.
	(HEADERS): Added bignum.h. Removed version.h.
	(INSTALL_HEADERS): Added version.h.
	(DISTFILES): Removed bignum.h.in.
	(bignum.h): Deleted make target.
	(distclean-here): Don't delete bignum.h.

	* configure.ac: No longer generate bignum.h.

	* bignum.h: Renamed. Removed substitution of NETTLE_USE_MINI_GMP,
	and include version.h instead.
	* bignum.h.in: ... old name.

	* version.h.in (NETTLE_USE_MINI_GMP): Substitute here.

2015-03-25  Niels Möller  <nisse@lysator.liu.se>

	* configure.ac (MAJOR_VERSION, MINOR_VERSION): Tweak sed
	expressions, to tolerate version suffixes.

	* Makefile.in (distdir): Include assembly files from the new
	x86_64/aesni, x86_64/fat, and arm/fat directories.

	* ed25519-sha512-pubkey.c: Fix stack overwrite. The digest array
	must have room for a complete sha512 digest.

2015-03-19  Niels Möller  <nisse@lysator.liu.se>

	* Makefile.in (OPT_HOGWEED_SOURCES): Deleted make variable.
	(nettle_SOURCES, hogweed_SOURCES): Don't include optional sources
	here.
	(OPT_SOURCES): New variable.
	(SOURCES): Include OPT_SOURCES.
	(DISTFILES): Drop mini-gmp.c here, included via OPT_SOURCES.
	(nettle_OBJS, hogweed_OBJS): Add the object files corresponding to
	the optional source files included in the build.

	* ecc-curve.h (nettle_curve25519): Removed public declaration.
	* ecc-internal.h (_nettle_curve25519): New location, new name.
	Updated all users.

	* nettle.texinfo: Updated EdDSA documentation.

	* Makefile.in (DISTFILES): Added version.h.in, libnettle.map.in,
	and libhogweed.map.in (latter two patch by Nikos).
	(version.h): New make target.
	(distclean-here): Added version.h, libnettle.map, and
	libhogweed.map.

	From Nikos Mavrogiannopoulos.
	* configure.ac (MAJOR_VERSION, MINOR_VERSION): New substituted
	variables.
	* version.h.in: New file, defining version numbers.

2015-03-18  Niels Möller  <nisse@lysator.liu.se>

	EdDSA interface change, use plain strings to represent keys.
	* eddsa.h (_ED25519_LIMB_SIZE): Deleted constant.
	(struct ed25519_private_key, ed25519_public_key): Deleted.
	* eddsa-expand.c (_eddsa_expand_key): Don't compute the public
	key.
	(_eddsa_expand_key_itch): Deleted function.
	* eddsa-pubkey.c (_eddsa_public_key, _eddsa_public_key_itch): New
	file, new functions.
	* ed25519-sha512-pubkey.c (ed25519_sha512_public_key): New file
	and function.
	* ed25519-sha512-verify.c (ed25519_sha512_set_public_key): Deleted
	function.
	(ed25519_sha512_verify): Use a string to represent the public key.
	* ed25519-sha512-sign.c (ed25519_sha512_set_private_key): Deleted
	function.
	(ed25519_sha512_sign): Use strings for the input key pair.
	* Makefile.in (hogweed_SOURCES): Added eddsa-pubkey.c and
	ed25519-sha512-pubkey.c.
	* testsuite/eddsa-sign-test.c (test_eddsa_sign): Adapt to
	_eddsa_expand_key changes, and use _eddsa_public_key.
	* testsuite/ed25519-test.c (test_one): Test
	ed25519_sha512_public_key, and adapt to new ed25519 interface.

2015-03-14  Niels Möller  <nisse@lysator.liu.se>

	* ccm.c (memeql_sec): New function, more side-channel silent than
	memcmp.
	(ccm_decrypt_message): Use it.

2015-03-12  Niels Möller  <nisse@lysator.liu.se>

	* base64.h (struct base64_encode_ctx): Micro optimization of
	struct layout, saving a few bytes.
	(struct base64_decode_ctx): Likewise.
	* base16.h (struct base16_decode_ctx): Likewise.

	* nettle.texinfo (ASCII encoding): Document base64url functions.

2015-03-10  Niels Möller  <nisse@lysator.liu.se>

	* nettle.texinfo: Update documentation of curve25519_mul. Say that
	the output is undefined for points belonging to the twist rather
	than the proper curve.

	* curve25519-mul.c (curve25519_mul): Changed return type to void.
	* curve25519.h (curve25519_mul): Updated prototype.
	* examples/hogweed-benchmark.c (bench_curve25519_mul): Drop check
	of curve25519_mul return value.
	* testsuite/curve25519-dh-test.c (test_a): Likewise.

2015-02-26  Niels Möller  <nisse@lysator.liu.se>

	* nettle.texinfo: Document curve25519 and eddsa.

2015-02-10  Niels Möller  <nisse@lysator.liu.se>

	* base64url-meta.c (nettle_base64url): New file.
	* nettle-meta.h (nettle_base64url): Declare it.
	* nettle-meta-armors.c (nettle_armors): Added nettle_base64url.
	* testsuite/meta-armor-test.c: Updated testcase.
	* testsuite/base64-test.c (test_main): Additional tests, using
	nettle_base64url.
	* Makefile.in (nettle_SOURCES): Added base64url-meta.c.

	Base-64 generalization to support RFC4648 URL safe alphabet,
	contributed by Amos Jeffries.
	* base64url-decode.c (base64url_decode_init): New file and
	function.
	* base64url-encode.c (base64url_encode_init): New file and
	function.
	* Makefile.in (nettle_SOURCES): Added base64url-encode.c and
	base64url-decode.c.
	* base64.h: Declare new functions.
	* testsuite/base64-test.c (test_fuzz): Test base64url encoding and
	decoding.

	* base64.h (struct base64_encode_ctx): Added pointer to alphabet.
	(struct base64_decode_ctx): Added pointer to decoding table.
	* base64-decode.c (base64_decode_init): Initialize table pointer.
	Moved definition of table to local scope.
	(base64_decode_single): Use the context's decoding table.
	* base64-encode.c (ENCODE): Added alphabet argument. Updated all
	uses.
	(encode_raw): New static function, like base64_encode_raw
	but with an alphabet argument.
	(base64_encode_raw): Call encode_raw.
	(base64_encode_init): Initialize alphabet pointer.
	(base64_encode_single, base64_encode_update, base64_encode_final):
	Use the context's alphabet.

2015-02-09  Niels Möller  <nisse@lysator.liu.se>

	* base64-encode.c (base64_encode): Deleted old #if:ed out
	function.

	* testsuite/base64-test.c (test_fuzz_once, test_fuzz): Additional
	tests, based on contribution by Amos Jeffries.

2015-02-05  Niels Möller  <nisse@lysator.liu.se>

	* configure.ac (LIBHOGWEED_MAJOR): Undo latest bump, 4 should be
	enough (previous release, nettle-3.0, used 3).

2015-01-30  Niels Möller  <nisse@lysator.liu.se>

	Update chacha-poly1305 for draft-irtf-cfrg-chacha20-poly1305-08.
	* chacha-poly1305.h (CHACHA_POLY1305_NONCE_SIZE): Increase to 12
	bytes, i.e., CHACHA_NONCE96_SIZE.
	* chacha-poly1305.c (chacha_poly1305_set_nonce): Use
	chacha_set_nonce96.
	(poly1305_pad): New function.
	(chacha_poly1305_encrypt): Use poly1305_pad.
	(chacha_poly1305_digest): Call poly1305_pad, and format length
	fields as a single poly1305 block.

	* chacha-set-nonce.c (chacha_set_nonce96): New function.
	* chacha.h (CHACHA_NONCE96_SIZE): New constant.
	* testsuite/chacha-test.c: Add test for chacha with 96-bit nonce.

2015-01-27  Niels Möller  <nisse@lysator.liu.se>

	* ecc.h: Deleted declarations of unused itch functions. Moved
	declarations of internal functions to...
	* ecc-internal.h: ...new location. Also added a leading under
	score on the symbols.
	(ecc_a_to_j, ecc_j_to_a, ecc_eh_to_a, ecc_dup_jj, ecc_add_jja)
	(ecc_add_jjj, ecc_dup_eh, ecc_add_eh, ecc_add_ehh, ecc_mul_g)
	(ecc_mul_a, ecc_mul_g_eh, ecc_mul_a_eh): Affected functions.

2015-01-26  Niels Möller  <nisse@lysator.liu.se>

	* ecc-add-eh.c (ecc_add_eh_itch): Deleted.
	* ecc-add-ehh.c (ecc_add_ehh_itch): Deleted.
	* ecc-add-jja.c (ecc_add_jja_itch): Deleted.
	* ecc-add-jjj.c (ecc_add_jjj_itch): Deleted.
	* ecc-dup-eh.c (ecc_dup_eh_itch): Deleted.
	* ecc-dup-jj.c (ecc_dup_jj_itch): Deleted.
	* ecc-eh-to-a.c (ecc_eh_to_a_itch): Deleted.
	* ecc-j-to-a.c (ecc_j_to_a_itch): Deleted.
	* ecc-mul-a-eh.c (ecc_mul_a_eh_itch): Deleted.
	* ecc-mul-a.c (ecc_mul_a_itch): Deleted.
	* ecc-mul-g-eh.c (ecc_mul_g_eh_itch): Deleted.
	* ecc-mul-g.c (ecc_mul_g_itch): Deleted.

2015-01-25  Niels Möller  <nisse@lysator.liu.se>

	* arm/fat/sha1-compress-2.asm: New file.
	* arm/fat/sha256-compress-2.asm: Likewise.
	* fat-arm.c (fat_init): Setup for use of additional v6 assembly
	functions.

	* sha1-compress.c: Prepare for fat build with C and assembly
	implementations.
	* sha256-compress.c: Likewise.

	* fat-setup.h (sha1_compress_func, sha256_compress_func): New typedefs.

	* configure.ac (asm_nettle_optional_list): Added
	sha1-compress-2.asm and sha256-compress-2.asm, and corresponding
	HAVE_NATIVE_*.

	From Martin Storsjö:
	* arm: Add .arch directives for armv6. This allows building these
	files as part of a fat build, even if the assembler by default
	targets a lower architecture version.

2015-01-23  Niels Möller  <nisse@lysator.liu.se>

	* fat-setup.h (DEFINE_FAT_FUNC): Check value of function pointer,
	before calling fat_init. Should be correct even without memory
	barrier.
	* fat-x86_64.c (fat_init): Deleted static variable initialized.
	The checks of the relevant pointer in DEFINE_FAT_FUNC is more
	robust.
	* fat-arm.c (fat_init): Likewise.

2015-01-21  Niels Möller  <nisse@lysator.liu.se>

	* fat-arm.c (fat_init): Setup for use of neon assembly functions.

	* arm/fat/salsa20-core-internal-2.asm: New file.
	* arm/fat/sha3-permute-2.asm: New file.
	* arm/fat/sha512-compress-2.asm: New file.
	* arm/fat/umac-nh-2.asm: New file.
	* arm/fat/umac-nh-n-2.asm: New file.

	* salsa20-core-internal.c: Prepare for fat build with C and
	assembly implementations.
	* sha512-compress.c: Likewise.
	* sha3-permute.c: Likewise.
	* umac-nh.c: Likewise.
	* umac-nh-n.c: Likewise.

	* configure.ac (asm_nettle_optional_list): Added more *-2.asm
	files, and corresponding HAVE_NATIVE_* defines. Recognize PROLOGUE
	macro in asm files, also when not at the start of the line.

2015-01-20  Niels Möller  <nisse@lysator.liu.se>

	* fat-arm.c (get_arm_features): Check NETTLE_FAT_OVERRIDE
	environment variable.

	* fat-x86_64.c (get_x86_features): New function. Check
	NETTLE_FAT_OVERRIDE environment variable.
	(fat_init): Use it.

	* fat-setup.h (secure_getenv) [!HAVE_SECURE_GETENV]: Dummy
	definition, returning NULL.
	(ENV_OVERRIDE): New constant.

	* configure.ac: Check for secure_getenv function.

2015-01-19  Niels Möller  <nisse@lysator.liu.se>

	* configure.ac: Fat library setup for arm.
	* fat-arm.c: New file.
	* arm/fat/aes-encrypt-internal.asm: New files.
	* arm/fat/aes-encrypt-internal-2.asm: New file.
	* arm/fat/aes-decrypt-internal.asm: New file.
	* arm/fat/aes-decrypt-internal-2.asm: New file.

	* Makefile.in (DISTFILES): Added fat-setup.h.

	* fat-setup.h: New file, declarations moved from...
	* fat-x86_64.c: ... old location

2015-01-17  Niels Möller  <nisse@lysator.liu.se>

	* fat-x86_64.c (DECLARE_FAT_FUNC, DEFINE_FAT_FUNC)
	(DECLARE_FAT_FUNC_VAR): New macros, to define needed resolver and
	wrapper functions.

	* config.m4.in (SYMBOL_PREFIX): Define from from autoconf
	ASM_SYMBOL_PREFIX.
	(C_NAMS): move definition to...
	* asm.m4 (C_NAME): Define here, also take fat_transform.
	(fat_suffix): Replaced by...
	(fat_transform): New macro, taking symbol name as argument.
	Updated all uses of fat_suffix.
	* fat-x86_64.c: Updated for internal "_nettle" prefix on
	cpu-specific memxor functions.

	* fat-x86_64.c: Set up for sse2 vs non-sse2 memxor. Patch by Nikos
	Mavrogiannopoulos.
	* configure.ac (asm_nettle_optional_list): Added memxor-2.asm.
	* x86_64/fat/memxor-2.asm: New file.
	* x86_64/fat/memxor.asm: New file.

	* x86_64/memxor.asm: Use ifdef, not ifelse, for testing USE_SSE2.

2015-01-16  Niels Möller  <nisse@lysator.liu.se>

	* configure.ac (OPT_NETTLE_SOURCES): New substituted variable.
	(asm_path): Fixed x86_64 fat setup. Include only x86_64 and
	x86_64/fat in the asm_path. Put fat-x86_64.c in
	OPT_NETTLE_SOURCES, with no symlinking.

	* fat-x86_64.c: Renamed,...
	* x86_64/fat/fat.c: ... from old name.

2015-01-13  Niels Möller  <nisse@lysator.liu.se>

	* x86_64/fat/fat.c: For constructor hack, check
	HAVE_GCC_ATTRIBUTE, not __GNUC__. Also support sun compilers, as
	suggested by Nikos Mavrogiannopoulos, and attch the constructor
	attribute directly to fat_init.
	(fat_constructor): Deleted wrapper function.

	* x86_64/fat/fat.c: New file, initialization for x86_64 fat
	library.

	* x86_64/fat/cpuid.asm (_nettle_cpuid): New file and function.

	* x86_64/fat/aes-encrypt-internal.asm: New file, including
	x86_64/aes-encrypt-internal.asm, after setting fat_suffix to
	_x86_64.
	* x86_64/fat/aes-decrypt-internal.asm: New file, analogous setup.
	* x86_64/fat/aes-encrypt-internal-2.asm: New file, including
	x86_64/aesni/aes-encrypt-internal.asm, after setting fat_suffix to
	_aesni.
	* x86_64/fat/aes-decrypt-internal.asm-2: New file, analogous
	setup.

	* configure.ac: New command line option --enable-fat.
	(asm_nettle_optional_list): Added cpuid.asm, fat.c,
	aes-encrypt-internal-2.asm, and aes-decrypt-internal-2.asm.

	* asm.m4 (fat_suffix): New suffix added to symbol names.

	* x86_64/aesni/aes-encrypt-internal.asm: Use explicit .byte
	sequences for aes instructions, don't rely on assembler support.
	* x86_64/aesni/aes-decrypt-internal.asm: Likewise.

	* aclocal.m4 (NETTLE_CHECK_IFUNC): New macro, checking for ifunc
	and settting HAVE_LINK_IFUNC if working.
	* configure.ac: Use it.

2015-01-12  Niels Möller  <nisse@lysator.liu.se>

	* asm.m4 (DECLARE_FUNC): New macro, extracted from PROLOGUE.
	(PROLOGUE): Use it.

	* configure.ac (OPT_NETTLE_OBJS, OPT_HOGWEED_OBJS): Renamed
	substituted variables, and list the object files rather than
	source files.
	(OPT_ASM_NETTLE_SOURCES, OPT_ASM_HOGWEED_SOURCES): ...Old names.
	* Makefile.in (OPT_NETTLE_OBJS, OPT_HOGWEED_OBJS): Use new
	variables.

2015-01-11  Niels Möller  <nisse@lysator.liu.se>

	* x86_64/aesni/aes-decrypt-internal.asm: New file.
	* x86_64/aesni/aes-encrypt-internal.asm: New file.
	* configure.ac: New configure flag --enable-x86-aesni.

	* aclocal.m4 (LSH_RPATH_INIT): Handle freebsd, in the same way as
	gnu/linux, with -Wl,-rpath,.

	Merged memxor-reorg changes, starting at 2014-10-23.

2015-01-10  Niels Möller  <nisse@lysator.liu.se>

	* arm/memxor.asm (memxor3): Moved to new file.
	* arm/memxor3.asm: New file.

2014-11-24  Niels Möller  <nisse@lysator.liu.se>

	* x86_64/memxor3.asm (memxor3): New file, code moved from old
	memxor.asm.
	* x86_64/memxor.asm (memxor): Rewritten, no longer jumps into
	memxor3.

	* configure.ac (asm_replace_list): Added memxor.asm and
	memxor3.asm.

2014-10-23  Niels Möller  <nisse@lysator.liu.se>

	* configure.ac (IF_ASM): New substituted variable.
	* testsuite/Makefile.in (VALGRIND): Allow partial loads only when
	build includes assembly files.

	* memxor-internal.h (READ_PARTIAL): New macro.
	* memxor.c (memxor_different_alignment): Avoid out-of-bounds
	reads, corresponding to valgrind's --partial-loads-ok. Use
	READ_PARTIAL.
	* memxor3.c: Analogous changes for unaligned operations.

	* configure.ac (asm_replace_list): Deleted memxor.asm, now
	incompatible with the memxor/memxor3 split.

	* memxor3.c: New file, split off from memxor.c.
	* memxor-internal.h: New file, declarations shared by memxor.c and
	memxor3.c.
	* memxor.c: memxor3 functions moved out from this file.
	* Makefile.in (nettle_SOURCES): Added memxor3.c.
	(DISTFILES): Added memxor-internal.h.

	* memxor.c (memxor_common_alignment, memxor_different_alignment)
	(memxor): Change loop order, iterate from the end.
	(memxor3_common_alignment): Unroll twice.
	(word_t): On x86_64, unconditionally define as uint64_t, to get 64
	bits also in M$ windows. Replaced all uses of SIZEOF_LONG.

2014-12-12  Niels Möller  <nisse@lysator.liu.se>

	* cbc.h (CBC_ENCRYPT, CBC_DECRYPT): Make type-checking hack
	stricter, warn if type of length argument is smaller than size_t.
	* ctr.h (CTR_CRYPT): Likewise.
	* eax.h (EAX_SET_KEY, EAX_SET_NONCE, EAX_UPDATE, EAX_ENCRYPT)
	(EAX_DECRYPT, EAX_DIGEST): Likewise.
	* gcm.h (GCM_SET_KEY, GCM_ENCRYPT, GCM_DECRYPT, GCM_DIGEST):
	Likewise.

2014-12-08  Niels Möller  <nisse@lysator.liu.se>

	* aclocal.m4 (LD_VERSION_SCRIPT): Linker scripts no longer located
	in the source tree.

	* configure.ac (LIBNETTLE_MAJOR): Bump major number, now 6.
	(LIBHOGWEED_MAJOR): Bump major number, now 5.

	From Nikos Mavrogiannopoulos. Support for versioned symbols.
	* aclocal.m4 (LD_VERSION_SCRIPT): New macro. Substitute
	EXTRA_LINKER_FLAGS and EXTRA_HOGWEED_LINKER_FLAGS.
	* configure.ac: Use LD_VERSION_SCRIPT. Generate libnettle.map
	and libhogweed.map.
	(HOGWEED_EXTRA_SYMBOLS): New substituted variable.
	* libnettle.map.in: New file, libnettle.so linker script
	* libhogweed.map.in: New file, libhogweed.so linker script.
	* Makefile.in ($(LIBNETTLE_FORLINK)): Use EXTRA_LINKER_FLAGS.
	($(LIBHOGWEED_FORLINK)): Use EXTRA_HOGWEED_LINKER_FLAGS.

2014-11-24  Niels Möller  <nisse@lysator.liu.se>

	* gcm.h (GCM_SET_KEY): Rename macro argument KEY to avoid
	collision with a struct tag. Spotted by Nikos Mavrogiannopoulos.

	* testsuite/eddsa-verify-test.c (test_eddsa): Fixed test case bug,
	showing up as use of uninitialized data with valgrind.

2014-10-23  Niels Möller  <nisse@lysator.liu.se>

	* examples/nettle-benchmark.c (time_memxor): Allocate buffers as
	arrays of unsigned long, for more reliable alignment.

2014-10-22  Niels Möller  <nisse@lysator.liu.se>

	* configure.ac: Check for getline function.
	* testsuite/ed25519-test.c (getline) [!HAVE_GETLINE]: Fallback
	definition.

	* Makefile.in (clean-here): Unconditionally delete .so and .dll
	files.
	(IMPLICIT_TARGETS): Deleted variable.

2014-10-21  Niels Möller  <nisse@lysator.liu.se>

	* testsuite/ed25519-test.c: New test case. Optionally reads the
	file pointed to by $ED25519_SIGN_INPUT.

	* testsuite/testutils.c (tstring_hex): Rewrite, using Nettle's
	base16 functions.
	(decode_hex, decode_hex_length): Deleted functions.

2014-10-20  Niels Möller  <nisse@lysator.liu.se>

	* eddsa.h (ED25519_KEY_SIZE): New constant.
	(ED25519_SIGNATURE_SIZE): New constant.
	(struct ed25519_private_key): New struct.
	(struct ed25519_public_key): New struct.

	* ed25519-sha512-sign.c (ed25519_sha512_set_private_key)
	(ed25519_sha512_sign): New file and functions.
	* ed25519-sha512-verify.c (ed25519_sha512_set_public_key)
	(ed25519_sha512_verify): New file and functions.
	* Makefile.in (hogweed_SOURCES): Added ed25519-sha512-sign.c and
	ed25519-sha512-verify.c.


2014-10-18  Niels Möller  <nisse@lysator.liu.se>

	* eddsa-verify.c (_eddsa_verify): Change argument order, putting A
	before ctx.
	* eddsa.h: Updated prototype.
	* testsuite/eddsa-verify-test.c (test_eddsa): Updated
	_eddsa_verify calls.

2014-10-14  Niels Möller  <nisse@lysator.liu.se>

	* eddsa-verify.c (equal_h): New function.
	(_eddsa_verify): Use it for a proper point compare, replacing an
	ecc_add_ehh.

	* testsuite/eddsa-verify-test.c: New testcase.
	* testsuite/Makefile.in (TS_HOGWEED_SOURCES): Added
	eddsa-verify-test.c.

	* eddsa-verify.c (_eddsa_verify, eddsa_verify_itch): New file, new
	functions.
	* eddsa.h: Declare new functions.
	* Makefile.in (hogweed_SOURCES): Added eddsa-verify.c.

2014-10-08  Niels Möller  <nisse@lysator.liu.se>

	* testsuite/eddsa-sign-test.c (test_eddsa_sign): Use
	_eddsa_expand_key, and check its public key output.

	* eddsa-expand.c (_eddsa_expand_key): New file, new function.
	* eddsa.h (_eddsa_expand_key): Declare it.
	* Makefile.in (hogweed_SOURCES): Added eddsa-expand.c.

	* eddsa-sign.c: Drop unneeded include of nettle-internal.h.

2014-10-04  Niels Möller  <nisse@lysator.liu.se>

	* testsuite/eddsa-sign-test.c: New testcase.
	* testsuite/Makefile.in (TS_HOGWEED_SOURCES): Added
	eddsa-sign-test.c.

	* eddsa-sign.c (_eddsa_sign, _eddsa_sign_itch): New file, new
	functions.
	* eddsa-hash.c (_eddsa_hash): New file and function.
	* eddsa.h: Declare new functions.
	* Makefile.in (hogweed_SOURCES): Added eddsa-hash.c and
	eddsa-sign.c.

2014-10-03  Niels Möller  <nisse@lysator.liu.se>

	* testsuite/ecc-redc-test.c [NETTLE_USE_MINI_GMP]: Enable test.
	(test_main): Replace gmp_fprintf calls.
	* testsuite/ecc-mul-a-test.c: Likewise.
	* testsuite/ecc-mul-g-test.c: Likewise.

	* testsuite/ecc-modinv-test.c [NETTLE_USE_MINI_GMP]: Enable test.
	(ref_modinv): Use mpz_gcdext, instead of mpn_gcdext.
	(test_modulo): Replace gmp_fprintf calls.

	* testsuite/ecc-mod-test.c [NETTLE_USE_MINI_GMP]: Enable test.
	(ref_mod): Use mpz_mod and mpz_limbs_copy, instead of mpn_tdiv_qr.
	(test_modulo): Replace gmp_fprintf calls by plain fprintf and
	mpn_out_str.

	* testsuite/testutils.c (mpn_out_str): New function, needed to
	replace uses of gmp_fprintf.

	* testsuite/ecc-sqrt-test.c (mpz_ui_kronecker)
	[NETTLE_USE_MINI_GMP]: New fallback definition when building with
	mini-gmp.
	* testsuite/testutils.c (gmp_randinit_default)
	[NETTLE_USE_MINI_GMP]: Likewise.
	(mpz_urandomb): Likewise.
	* testsuite/testutils.h (gmp_randstate_t) [NETTLE_USE_MINI_GMP]:
	Fallback typedef, using knuth_lfib_ctx.

2014-10-02  Niels Möller  <nisse@lysator.liu.se>

	* testsuite/eddsa-compress-test.c: New testcase.
	* testsuite/Makefile.in (TS_HOGWEED_SOURCES): Added
	eddsa-compress-test.c.

	* eddsa-decompress.c (_eddsa_decompress): New file, new function.
	* eddsa-compress.c (_eddsa_compress): New file, new function.
	* eddsa.h: New file.
	* Makefile.in (HEADERS): Added eddsa.h.
	(hogweed_SOURCES): Added eddsa-compress.c and eddsa-decompress.c.

	* testsuite/ecc-sqrt-test.c: New test case.
	* testsuite/Makefile.in (TS_HOGWEED_SOURCES): Added
	ecc-sqrt-test.c.

	* ecc-25519.c (PHIGH_BITS): Always define this constant.
	(ecc_25519_zero_p): New function.
	(ecc_25519_sqrt): Take a ratio u/v as input. Added scratch
	argument. Made static.
	* ecc-internal.h (ecc_mod_sqrt_func): New typedef.
	(struct ecc_modulo): Added sqrt_itch and sqrt function pointer.
	Updated all instances.
	(ecc_25519_sqrt): Deleted declaration, function now static.

2014-09-24  Niels Möller  <nisse@lysator.liu.se>

	* curve25519.h [__cplusplus]: Fixed extern "C" block.

2014-09-23  Niels Möller  <nisse@lysator.liu.se>

	* ecc-hash.c (ecc_hash): Changed argument type from struct
	ecc_curve to struct ecc_modulo. Updated callers.
	* testsuite/ecdsa-sign-test.c (test_main): Updated curve25519
	signature s. Changed since the hash value is truncated a few bits
	more, to match the size of q.
	* testsuite/ecdsa-verify-test.c (test_main): Likewise.

	* testsuite/ecc-modinv-test.c (zero_p): New function, checking for
	zero modulo p.
	(test_modulo): Use zero_p. Switch to dynamic allocation. Updated
	for larger modinv result area, and use invert_itch.

	* ecc-25519.c (ecc_mod_pow_2kp1): Renamed, and take a struct
	ecc_modulo * as argument.
	(ecc_modp_powm_2kp1): ... old name.
	(ecc_mod_pow_252m3): New function, extracted from ecc_25519_sqrt.
	(ecc_25519_inv): New modp invert function, about 5.5 times faster
	then ecc_mod_inv.
	(ecc_25519_sqrt): Use ecc_mod_pow_252m3.
	(nettle_curve25519): Point to ecc_25519_inv. Updated p.invert_itch
	and h_to_a_itch.

	* ecc-internal.h (struct ecc_modulo): New field invert_itch.
	Updated all implementations.
	(ECC_EH_TO_A_ITCH): Updated, and take invert itch as an argument.
	* ecc-eh-to-a.c (ecc_eh_to_a_itch): Take invert scratch into account.

	* testsuite/testutils.c (test_ecc_mul_h): Use ecc->h_to_a_itch.

	* ecc-mod-inv.c (ecc_mod_inv): Interface change, make ap input
	const, and require 2n limbs at rp. Preparing for powm-based
	alternative implementations. Drop #if:ed out code and dp
	temporary. Updated all callers, more complicated cases described
	below.
	* ecc-internal.h (typedef ecc_mod_inv_func): Added const to input
	argument.
	(ECC_MOD_INV_ITCH): Renamed, was ECC_MODINV_ITCH, and reduced to
	2*n.
	* ecc-ecdsa-verify.c (ecc_ecdsa_verify): Overhauled allocation,
	putting mod_inv scratch at the end.

2014-09-22  Niels Möller  <nisse@lysator.liu.se>

	* ecc-random.c (ecc_mod_random): Renamed, and take a const struct
	ecc_modulo * as argument. Updated callers.
	(ecc_modq_random): ... old name.

	* ecc-mod-arith.c: New file, replacing ecc-modp.c and ecc-modq.c.
	All functions take a struct ecc_modulo as argument.
	(ecc_mod_add, ecc_mod_sub, ecc_mod_mul_1, ecc_mod_addmul_1)
	(ecc_mod_submul_1, ecc_mod_mul, ecc_mod_sqr): New functions,
	replacing the corresponding ecc_modp_* functions. For convenience,
	old names are defined as macros wrapping the new functions.
	* ecc-modp.c: Deleted file.
	* ecc-modq.c: Deleted file.
	* Makefile.in (hogweed_SOURCES): Updated accordingly.

	* testsuite/ecc-redc-test.c (test_main): Relaxed tests for which
	tests to run.

	* testsuite/ecc-modinv-test.c (test_modulo): New function, same
	organization as in ecc-mod-test.c below.

	* testsuite/ecc-mod-test.c (test_modulo): New function, testing
	one modulo. Replacing...
	(test_curve): ... old function.
	(test_main): Invoke test_modulo for p and q of each curve.

	* ecc-internal.h (ecc_mod_inv_func): New typedef.
	(struct ecc_modulo): Added mp1h constant and invert function
	pointer. Updated all callers.
	* ecc-modp.c (ecc_modp_inv): Deleted wrapper function.
	* ecc-modq.c (ecc_modq_inv): Deleted wrapper function.

	* ecc-mod-inv.c (ecc_mod_inv): Renamed file and function. Also
	take a struct ecc_modulo * as argument.
	* sec-modinv.c (sec_modinv): ... the old names. Deleted.
	* Makefile.in (hogweed_SOURCES): Updated accordingly.

	* examples/ecc-benchmark.c (bench_modinv_powm, bench_curve):
	Updated benchmarking of mpn_sec_powm.

	* ecc-internal.h (struct ecc_curve): Deleted redc function
	pointer. Use only reduce pointer, which is redc or modp as
	applicable. Updated all users.
	(struct ecc_modulo): Moved mod and reduce function pointers to
	this struct.

	* ecc-generic-modp.c (ecc_generic_modp): Deleted file and
	function. We no longer need a wrapper around ecc_mod.
	* ecc-generic-modq.c (ecc_generic_modq): Likewise deleted.
	* Makefile.in (hogweed_SOURCES): Removed ecc-generic-modp.c and
	ecc-generic-modq.c.

	* ecc-internal.h (typedef ecc_mod_func): Take a const struct
	ecc_modulo * argument, not const struct ecc_curve *. Updated all
	implementations and all callers.

	* ecc-mod.c (ecc_mod): Use struct ecc_modulo to specify the
	modulo. Drop input size argument, always reduce from 2*size to
	size.

	* ecc-internal.h (struct ecc_modulo): New struct, collecting
	constants needed for modulo arithmetic.
	(struct ecc_curve): Use struct ecc_modulo for p and q arithmetic.
	Updated all ecc-related files.

2014-09-17  Niels Möller  <nisse@lysator.liu.se>

	* gmp-glue.c (mpn_get_base256_le): Fixed missing update of rn
	counter, making the function clear some bytes beyond the end of
	the output buffer. The bug triggered a make check failure on ARM.

	* testsuite/testutils.c (ecc_curves): Include curve25519 in list.
	(test_ecc_mul_a): Include reference points for curve25519 (with
	Edwards coordinates). Allow n == 0 and n == 1, comparing to zero
	and the generator, respectively.
	* testsuite/ecc-add-test.c (point_zero_p): Deleted function.
	(test_main): Replace calls to point_zero_p by calls to
	test_ecc_mul_h with n == 0.
	* testsuite/ecc-dup-test.c: Likewise.

	* testsuite/ecc-modinv-test.c (mpn_zero_p): Moved function, to...
	* testsuite/testutils.c (mpn_zero_p): New location. Also make
	non-static.

	* testsuite/ecdsa-keygen-test.c (ecc_valid_p): Add special case
	for curve25519.

	* testsuite/ecc-mul-a-test.c (test_main): Fix point negation to
	support curve25519.
	* testsuite/ecc-mul-g-test.c (test_main): Likewise.

	* ecc-a-to-eh.c (ecc_a_to_eh_itch, ecc_a_to_eh): Deleted file and
	functions.
	* ecc.h: Deleted corresponding declarations.
	* ecc-internal.h (ECC_A_TO_EH_ITCH): Deleted macro.
	* Makefile.in (hogweed_SOURCES): Removed ecc-a-to-eh.c.

	* testsuite/ecdh-test.c (test_main): Update curve25519 test to use
	Edwards coordinates.
	* testsuite/ecdsa-sign-test.c (test_main): Likewise.
	* testsuite/ecdsa-verify-test.c (test_main): Likewise.

	* ecc-point.c (ecc_point_set): Use Edwards rather than Montgomery
	curve.

	* ecc-mul-a-eh.c (ecc_mul_a_eh, table_init): Take an Edwards point
	as input, not a Montgomery point. Hence, use ecc_a_to_j, not
	ecc_a_to_eh.

	* ecc-eh-to-a.c (ecc_eh_to_a): Just convert to affine coordinates,
	don't transform from Edwards to Montgomery form. Also reduces
	scratch need slightly.
	* ecc-internal.h (ECC_EH_TO_A_ITCH): Reduced.

	* ecdsa-keygen.c (ecdsa_generate_keypair): Use struct ecc_curve
	function pointers.

	* testsuite/curve25519-dup-test.c: Deleted file. In the way for
	conversion to Edwards coordinate convention, and in the end
	the tests will be done by ecc-dup-test.c.
	* testsuite/curve25519-add-test.c: Similarly deleted.
	* testsuite/Makefile.in (TS_HOGWEED_SOURCES): Removed
	curve25519-dup-test.c and curve25519-add-test.c.

2014-09-16  Niels Möller  <nisse@lysator.liu.se>

	* testsuite/ecc-add-test.c: New generalized testcase, to replace
	curve25519-add-test.c.
	* testsuite/ecc-dup-test.c: New generalized testcase, to replace
	curve25519-dup-test.c.
	* testsuite/Makefile.in (TS_HOGWEED_SOURCES): Added ecc-add-test.c
	and ecc-dup-test.c.

2014-09-14  Niels Möller  <nisse@lysator.liu.se>

	* testsuite/ecc-mul-a-test.c (test_main): Use struct ecc_curve
	function pointers.
	* testsuite/ecc-mul-g-test.c (test_main): Likewise.

2014-09-09  Niels Möller  <nisse@lysator.liu.se>

	* curve25519-mul.c (curve25519_mul): Switch to use Montgomery
	ladder. About 20% faster than current Edwards curve operations.
	Difference is expected to shrink when Edwards operations are
	optimized to take advantage of the twist, but it seems unlikely to
	get significantly faster than the Montgomery ladder.

	* gmp-glue.c (cnd_swap): Moved function here, made non-static.
	Changed cnd type to mp_limb_t, for consistency with GMP
	mpn_cnd_add_n.
	* sec-modinv.c (cnd_swap): ... old location.
	* gmp-glue.h (cnd_swap): Declare function.

2014-09-06  Niels Möller  <nisse@lysator.liu.se>

	* examples/hogweed-benchmark.c (bench_curve25519_mul_g)
	(bench_curve25519_mul, bench_curve25519): New functions.
	(main): Added benchmarking of curve25519 functions.

2014-09-03  Niels Möller  <nisse@lysator.liu.se>

	* Makefile.in: Revert 2013-02-06 Makefile changes: use a single
	rule for transforming .asm to .o, and drop include of asm.d.
	Possible now since we generate a single object file from each asm
	file. This change also helps Solaris' make recognize .asm files.
	* config.make.in (.SUFFIXES): Drop .s from list.
	* configure.ac: Delete code to generate asm.d.

	* Makefile.in: Delete all uses of *.po files, use the same object
	files for both shared and static libraries.
	* configure.ac (dummy-dep-files): Don't create any .po.d files.

	* aclocal.m4 (LSH_CCPIC): Don't substitute CCPIC here, let
	configure.ac do that if needed.

	* configure.ac (CCPIC_MAYBE, SHLIBCFLAGS): Deleted substituted
	variables. Instead, use CCPIC directly when compiling all library
	files.
	(CCPIC): Set to empty, if --disable-pic is used.

	* config.make.in (SHLIBCFLAGS, CCPIC_MAYBE): Deleted.
	(COMPILE, COMPILE_CXX): Drop CCPIC. New variable EXTRA_CFLAGS,
	which can be set by individual Makefiles.

	* Makefile.in (EXTRA_CFLAGS): Set using CCPIC.
	Also delete all uses of CCPIC_MAYBE and SHLIBCFLAGS.

2014-09-02  Niels Möller  <nisse@lysator.liu.se>

	* curve25519-eh-to-x.c (curve25519_eh_to_x): New file, new
	function. The curve25519 transform currently done by ecc_eh_to_a,
	but which should eventually be eliminted from that function.
	* Makefile.in (hogweed_SOURCES): Added curve25519-eh-to-x.c.
	* ecc-internal.h (curve25519_eh_to_x): Declare it.

	* curve25519-mul.c (curve25519_mul): Use it.
	* curve25519-mul-g.c (curve25519_mul_g): Likewise. Also introduce
	local variable ecc, and use ecc->mul_g_itch.

2014-08-29  Niels Möller  <nisse@lysator.liu.se>

	* testsuite/testutils.c (test_ecc_mul_j): Renamed, to ...
	(test_ecc_mul_h): ... new name. Use ecc->h_to_a function pointer.
	Updated callers.

	* examples/ecc-benchmark.c (bench_add_jjj): Renamed, to ...
	(bench_add_hhh): ... new name. Use ecc->add_hhh function pointer.
	(bench_add_ehh): Deleted.
	(bench_curve): Use bench_add_hhh for all curves. Use ecc->mul_itch
	for scratch size.

	Switch the curve25519 implementation to use the isomorphism to the
	twisted Edwards curve which is used for Ed25519 signatures.
	* eccdata.c (ecc_curve_init): Tweaked the transformation constant
	for the isomorphism between curve25519 and the twisted Edwards
	curve.
	* ecc-add-ehh.c (ecc_add_ehh): Updated formulas for the twist curve.
	* ecc-add-eh.c (ecc_add_eh): Likewise.
	* ecc-dup-eh.c (ecc_dup_eh): Likewise.

2014-08-28  Niels Möller  <nisse@lysator.liu.se>

	* ecdsa-verify.c (ecdsa_verify): Drop include of ecc-internal.h,
	use ecc_size function instead.

	* ecc-ecdsa-verify.c (ecc_ecdsa_verify): Use the struct ecc_curve
	function pointers: mul, mul_g, add_hhh, h_to_a.

	* ecc-internal.h (ECC_ECDSA_VERIFY_ITCH): Deleted macro. Needed
	scratch depends on curve type, not just size.
	(ecc_add_func): New typedef.
	(struct ecc_curve): New function pointer add_hhh, and constant
	add_hhh_itch. Updated all instances.

	* ecdsa-verify.c (ecdsa_verify): Use the ecc_ecdsa_verify_itch
	function, not the corresponding macro.
	* ecc-ecdsa-verify.c (ecc_ecdsa_verify_itch): Take ecc->mul_itch
	into account. Also reduce to 5*ecc->size + ecc->mul_itch.

	* testsuite/ecdsa-sign-test.c (test_main): Added test for the
	obscure case of ecdsa using curve25519.
	* testsuite/ecdsa-verify-test.c (test_main): Likewise (depends on
	above changes).

	* ecc-ecdsa-sign.c (ecc_ecdsa_sign): Use mul_g and h_to_a function
	pointers. Implies (obscure) support for curve25519.

	* ecc-25519.c (ecc_25519_modq): Access q via the ecc struct.

	* ecc-eh-to-a.c (ecc_eh_to_a): Analogous change as for ecc_j_to_a.
	The modulo q case (op == 2) is hardcoded for curve25519.

	* ecc-j-to-a.c (ecc_j_to_a): For curves using redc, always convert
	back from redc form. When producing x coordinate only, optionally
	reduce it modulo q. Completely changes the meaning of the "flags"
	argument, and renames it to "op". Update all users of this
	function or ecc->h_to_a.

	* ecc-ecdsa-sign.c (ecc_ecdsa_sign): Use new ecc_j_to_a modulo q
	feature.
	* ecc-ecdsa-verify.c (ecc_ecdsa_verify): Likewise.

	* testsuite/symbols-test: Regexp fixes, to better filter out
	get_pc_thunk functions.

	* ecc-generic-redc.c (ecc_generic_redc): Deleted file and
	function. Split into...
	* ecc-pp1-redc.c (ecc_pp1_redc): New file and function.
	* ecc-pm1-redc.c (ecc_pm1_redc): New file and function.
	* ecc-internal.h: Updated declarations.
	* Makefile.in (hogweed_SOURCES): Replace ecc-generic-redc.c by
	ecc-pp1-redc.c and ecc-pm1-redc.c.
	* ecc-192.c: Use ecc_pp1_redc (benchmarking only).
	* ecc-224.c: Use ecc_pm1_redc when applicable.
	* ecc-256.c: Use ecc_pp1_redc when applicable.
	* ecc-384.c: Use ecc_pp1_redc (benchmarking only).
	* ecc-521.c: Use ecc_pp1_redc (benchmarking only).
	* testsuite/ecc-redc-test.c (test_main): Replace use of
	ecc_generic_redc by ecc_pp1_redc and ecc_pm1_redc.

	* eccdata.c (output_curve): Don't output ecc_redc_g.
	* ecc-internal.h (struct ecc_curve): Deleted unused field redc_g.
	Updated all instances.

2014-08-27  Niels Möller  <nisse@lysator.liu.se>

	* ecc-modq.c (ecc_modq_inv): Use q_bit_size.

	* ecc-internal.h (struct ecc_curve): New field q_bit_size. Updated
	all instances.

	* configure.ac: Bumped package version number to 3.1.
	(LIBHOGWEED_MAJOR): Bumped library version to 4.0.

	Merged curve25519 changes (starting at 2014-07-04).
	* Makefile.in (clean-here): Added ecc-25519.h.

2014-08-26  Niels Möller  <nisse@lysator.liu.se>

	* examples/ecc-benchmark.c (bench_mul_g, bench_mul_a): Use struct
	ecc_curve function pointers.
	(bench_mul_g_eh, bench_mul_a_eh): Deleted.
	(bench_curve): Make modq benchmark unconditional. Use bench_mul_g
	and bench_mul_a also for curve25519.

	* testsuite/ecc-mod-test.c (test_curve): Make modq test
	unconditional, partially reverting 2014-07-04 change.

	* ecc-25519.c (ecc_25519_modq): New function.

	* eccdata.c (output_curve): Precomputation for curve25519 mod q.

	* mini-gmp.c (mpz_abs_sub_bit): Do full normalization, needed in
	case the most significant bit is cleared.

2014-08-25  Niels Möller  <nisse@lysator.liu.se>

	* testsuite/ecdh-test.c (set_point): Check return value of
	ecc_point_set.
	(test_main): Enable curve25519 test.

	* ecc-point-mul-g.c (ecc_point_mul_g): Use ecc->mul_g and
	ecc->h_to_a function pointers.
	* ecc-point-mul.c (ecc_point_mul): Use the ecc->mul and
	ecc->h_to_a function pointers.

	* ecc-internal.h (ecc_mul_g_func, ecc_mul_func, ecc_h_to_a_func):
	New typedefs.
	(struct ecc_curve): New function pointers mul, mul_g, h_to_a, and
	constans for their scratch requirements. Updated all instances.

	* ecc-point.c (ecc_point_set): Handle curve25519 as a special
	case, when checking if the point is on the curve.

2014-08-24  Niels Möller  <nisse@lysator.liu.se>

	* testsuite/ecdh-test.c: Test ecc_point_mul and ecc_point_mul_g,
	using test data generated by ecc-ref.gp. Tests for all curves
	except curve25519, which doesn't yet work with the general
	ecc_point interface.

	* testsuite/Makefile.in (TS_HOGWEED_SOURCES): Added ecdh-test.c.

	* misc/ecc-ref.gp: Script to generate ECDH test data.

2014-08-23  Niels Möller  <nisse@lysator.liu.se>

	* ecc-a-to-j.c (ecc_a_to_j): Deleted INITIAL argument.
	* ecc.h (ecc_a_to_j): Updated prototype.
	* ecc-mul-a.c (ecc_mul_a, table_init): Updated calls to ecc_a_to_j.

	* ecc-mul-a.c (ecc_mul_a): Deleted INITIAL argument, all callers,
	except the tests, pass 1. Updated all callers.
	(table_init): Likewise deleted INITIAL.
	* ecc.h (ecc_mul_a): Updated prototype.
	* testsuite/ecc-mul-a-test.c (test_main): Deleted tests for
	ecc_mul_a with INITIAL == 0.

	* ecc-internal.h (struct ecc_curve): Reordered struct, moved
	function pointers before pointers to bignum constants.

	* sec-modinv.c (sec_modinv): Document that for a == 0 (mod m), we
	should produce the "inverse" 0.

	* testsuite/ecc-modinv-test.c (test_main): Check that ecc_modp_inv
	produces 0 if a == 0 or a == p.

2014-08-22  Niels Möller  <nisse@lysator.liu.se>

	* x86_64/ecc-25519-modp.asm: New file. Assembly implementation,
	initial version yields 30% speedup of ecc_25519_modp. Early
	folding eliminates one pass of carry propagation, and yields
	almost 20% additional speedup.

	* ecc-25519.c [HAVE_NATIVE_ecc_25519_modp]: Use assembly version
	if available.

	* configure.ac (asm_hogweed_optional_list): Added ecc-25519-modp.asm.
	Also add HAVE_NATIVE_ecc_25519_modp to config.h.in.

2014-08-19  Niels Möller  <nisse@lysator.liu.se>

	* examples/ecc-benchmark.c (bench_curve): Support benchmarking of
	curve25519, for now handled as a special case.
	(curves): Added nettle_curve25519.
	(bench_dup_eh, bench_add_eh, bench_add_ehh, bench_mul_g_eh): New
	functions.

2014-08-18  Niels Möller  <nisse@lysator.liu.se>

	* testsuite/curve25519-dh-test.c (test_a): Use curve25519_mul.
	(test_main): Use little-endian inputs for test_a.
	(curve25519_sqrt, curve_25519): Deleted static helper functions,
	no longer needed.

	* curve25519-mul.c (curve25519_mul): New file and function.
	* curve25519.h (curve25519_mul): Declare it.
	* Makefile.in (hogweed_SOURCES): Added curve25519-mul.c.

	* curve25519-mul-g.c (curve25519_mul_g): Renamed file and
	function, updated callers.
	* curve25519-base.c (curve25519_base): ... old names.
	* Makefile.in (hogweed_SOURCES): Updated for rename.

	* eccdata.c (output_curve): Compute constants needed for
	Shanks-Tonelli.
	* ecc-25519.c (ecc_modp_powm_2kp1, ecc_25519_sqrt): New functions.
	* ecc-internal.h (ecc_25519_sqrt): Declare it.

2014-08-06  Niels Möller  <nisse@lysator.liu.se>

	* testsuite/curve25519-dh-test.c (test_g): Use curve25519_base.
	(test_main): Use little-endian inputs for test_g.

	* curve25519-base.c (curve25519_base): New file, new function.
	Analogous to NaCl's crypto_scalarmult_base.
	* curve25519.h: New file.
	* Makefile.in (hogweed_SOURCES): Added curve25519-base.c.
	(HEADERS): Added curve25519.h.

	* gmp-glue.c (mpn_set_base256_le, mpn_get_base256_le): New functions.
	* gmp-glue.h: Declare them.

2014-08-02  Niels Möller  <nisse@lysator.liu.se>

	* testsuite/curve25519-dh-test.c (curve25519_sqrt): Fixed memory
	leak, a mpz_clear call was missing.

	* ecc-internal.h (ECC_MUL_A_EH_WBITS): Set to 4, to enable
	window-based scalar multiplication.

	* ecc-mul-a-eh.c (table_init) [ECC_MUL_A_EH_WBITS > 0]: Fixed
	initialization of TABLE(1).

2014-07-29  Niels Möller  <nisse@lysator.liu.se>

	* ecc-internal.h (ECC_MUL_A_EH_WBITS): New constant.
	(ECC_A_TO_EH_ITCH, ECC_MUL_A_EH_ITCH): New macros.
	* ecc-a-to-eh.c (ecc_a_to_eh, ecc_a_to_eh_itch): New file, new
	functions.
	* ecc-mul-a-eh.c: New file.
	(ecc_mul_a_eh): New function. The case [ECC_MUL_A_EH_WBITS > 0]
	not yet working).
	(ecc_mul_a_eh_itch): New function.
	* ecc.h: Declare new functions.
	* Makefile.in (hogweed_SOURCES): Added ecc-a-to-eh.c and
	ecc-mul-a-eh.c.

	* testsuite/curve25519-dh-test.c (curve25519_sqrt): New function.
	(curve_25519): Use ecc_mul_a_eh.
	(test_a): New function.
	(test_main): Test construction of shared secret, using scalar
	multiplication with points other than the fix generator.

2014-07-26  Niels Möller  <nisse@lysator.liu.se>

	* ecc-add-ehh.c (ecc_add_ehh): Reduce scratch need.
	* ecc-internal.h (ECC_ADD_EHH_ITCH): Reduced to 7*size.

2014-07-23  Niels Möller  <nisse@lysator.liu.se>

	* testsuite/curve25519-dh-test.c: New test case, based on
	draft-josefsson-tls-curve25519-05 test vectors.
	* testsuite/Makefile.in (TS_HOGWEED_SOURCES): Added curve25519-dh-test.c.

2014-07-18  Niels Möller  <nisse@lysator.liu.se>

	* ecc-mul-g-eh.c (ecc_mul_g_eh, ecc_mul_g_eh_itch): New file and
	functions. Untested.
	* ecc.h (ecc_mul_g_eh_itch): Declare new functions.
	* ecc-internal.h (ECC_MUL_G_EH_ITCH): New macro.
	* Makefile.in (hogweed_SOURCES): Added ecc-mul-g-eh.c.

2014-07-17  Niels Möller  <nisse@lysator.liu.se>

	* ecc-add-eh.c (ecc_add_eh): Reduce scratch need.
	* ecc-internal.h (ECC_ADD_EH_ITCH): Reduced to 6*size.

	* testsuite/curve25519-dup-test.c (test_main): Free allocated
	storage.

2014-07-15  Niels Möller  <nisse@lysator.liu.se>

	* ecc-add-eh.c (ecc_add_eh, ecc_add_eh_itch): New file, new
	functions.
	* ecc.h: Declare new functions.
	* ecc-internal.h (ECC_ADD_EH_ITCH): New macro.
	* Makefile.in (hogweed_SOURCES): Added ecc-add-eh.c.
	* testsuite/curve25519-add-test.c (test_main): Test ecc_add_eh.
	Additional test for g2+g2. Free allocated storage.

2014-07-14  Niels Möller  <nisse@lysator.liu.se>

	* testsuite/curve25519-add-test.c: New test case.
	* testsuite/Makefile.in (TS_HOGWEED_SOURCES): Added
	curve25519-add-test.c.

	* ecc-add-ehh.c (ecc_add_ehh, ecc_add_ehh_itch): New file, new
	functions.
	* ecc.h (ecc_add_ehh, ecc_add_ehh_itch): Declare them.
	* ecc-internal.h (ECC_ADD_EHH_ITCH): New macro.
	* Makefile.in (hogweed_SOURCES): Added ecc-add-ehh.c.

	* ecc-25519.c (nettle_curve25519): Use ecc_d instead of ecc_b.

	* eccdata.c: For curve25519, output the Edwards curve constant,
	ecc_d = (121665/121666) mod p.

	* testsuite/curve25519-dup-test.c (test_main): Add test for 4g.
	Delete some left-over debug output.

2014-07-11  Niels Möller  <nisse@lysator.liu.se>

	* misc/ecc-formulas.tex: Some ECC notes.

	* testsuite/curve25519-dup-test.c: New testcase.
	* testsuite/Makefile.in (TS_HOGWEED_SOURCES): Added
	curve25519-dup-test.c.

	* testsuite/testutils.c (test_ecc_point): Made non-static.
	* testsuite/testutils.h (struct ecc_ref_point): Moved here, from
	testutils.h.
	(test_ecc_point): Declare it.

	* ecc-dup-eh.c (ecc_dup_eh, ecc_dup_eh_itch): New file, new functions.
	* ecc-eh-to-a.c (ecc_eh_to_a, ecc_eh_to_a_itch): New file, new
	functions.
	* ecc.h: Declare new functions.
	* ecc-internal.h (ECC_EH_TO_A_ITCH, ECC_DUP_EH_ITCH): New macros.
	* Makefile.in (hogweed_SOURCES): Added ecc-dup-eh.c and
	ecc-eh-to-a.c.

	* ecc-internal.h (struct ecc_curve): New constant edwards_root.
	* ecc-192.c (nettle_secp_192r1): Updated accordingly, additional
	NULL pointer.
	* ecc-224.c (nettle_secp_224r1): Likewise.
	* ecc-256.c (nettle_secp_256r1): Likewise.
	* ecc-384.c (nettle_secp_384r1): Likewise.
	* ecc-521.c (nettle_secp_521r1): Likewise.
	* ecc-25519.c (nettle_curve25519): Initialize new constant.

	* eccdata.c (ecc_curve_init): For curve 25519, use correct
	constant for edwards coordinate transform, and output the constant
	as ecc_edwards.

2014-07-06  Niels Möller  <nisse@lysator.liu.se>

	* eccdata.c: Use separate is_zero flag to represent the neutral
	element.
	(output_point, output_point_redc): Unified to a single function,
	with a use_redc flag argument. Also support conversion to Edwards
	form.
	(ecc_curve_init_str): New argument for Edwards curve conversion
	constant.

2014-07-04  Niels Möller  <nisse@lysator.liu.se>

	Started curve25519 branch.
	* ecc-25519.c: New file.
	(ecc_25519_modp): New function.
	(nettle_curve25519): New curve.

	* ecc-curve.h (nettle_curve25519): Declare it.

	* Makefile.in (hogweed_SOURCES): Added ecc-25519.c.
	(ecc-25519.h): New generated file. Add as explicit dependency for
	ecc-25519.o.

	* testsuite/ecc-mod-test.c (test_curve): New function, extracted
	from test_main. Tolerate NULL modq function pointer.
	(test_main): Use test_curve, iterate over supported curves, and
	also test curve_25519 for the new modp function.

2014-08-23  Niels Möller  <nisse@lysator.liu.se>

	* ecc-modp.c (ecc_modp_sub_1): Deleted unused function.
	* ecc-internal.h: Deleted corresponding declaration.

	* examples/nettle-benchmark.c (time_cipher): Fixed memset calls,
	amending the totally broken change from 2014-02-06.

2014-07-02  Niels Möller  <nisse@lysator.liu.se>

	* eccdata.c (ecc_dup): Use mpz_submul_ui, now available in
	mini-gmp.
	(ecc_type): New enum, for Weierstrass and Montgomery curves
	(ecc_curve): New field type.
	(ecc_dup): Support montgomery curves.
	(ecc_add): Likewise.
	(ecc_curve_init_str): New argument, for the curve type.
	(ecc_curve_init): Pass curve type to all ecc_curve_init_str calls.
	Recognize curve25519, for bit_size 255.
	(output_modulo): Deleted assert, which isn't true for curve25519.

2014-06-30  Niels Möller  <nisse@lysator.liu.se>

	* camellia-absorb.c: Include <limits.h>, needed for correct use of
	HAVE_NATIVE_64_BIT. Reported and debugged by Magnus Holmgren.
	Fixes debian build failure on s390x.

2014-06-26  Niels Möller  <nisse@lysator.liu.se>

	From Martin Storsjö:
	* configure.ac (IF_NOT_SHARED): New substituted variable.
	* hogweed.pc.in: Use @LIBS@, instead of hardcoding -lgmp. When
	shared libraries are disabled, move needed libraries from
	Requires.private: to Requires: and from Libs.private: to Libs:.

 	From Nikos Mavrogiannopoulos.
	* examples/hogweed-benchmark.c (bench_alg): Tolerate alg->init
	returning NULL.
	(bench_openssl_ecdsa_init): Return NULL if
	EC_KEY_new_by_curve_name fails, indicating the curve is not
	supported.

2014-06-25  Niels Möller  <nisse@lysator.liu.se>

	Support for building with mini-gmp instead of the real GMP. Loosely
	based on work by Nikos Mavrogiannopoulos.
	* configure.ac: New command line option --enable-mini-gmp. Also
	disable all libgmp-related checks when enabled.
	(NETTLE_USE_MINI_GMP): New substituted variable.
	(LIBHOGWEED_LIBS): Use $(LIBS) instead of -lgmp.
	(IF_MINI_GMP): New Makefile conditional.
	(GMP_NUMB_BITS): Alternative test for the mini-gmp case.
	Substituted also in bignum.h.
	(HAVE_MPZ_POWM_SEC): Drop this unused check.

	* bignum.h: Renamed, to...
	* bignum.h.in: New name.
	(NETTLE_USE_MINI_GMP): Substituted by configure.
	(GMP_NUMB_BITS): Substituted by configure, for the mini-gmp case.

	* Makefile.in (OPT_HOGWEED_SOURCES): New variable, value
	conditional on @IF_MINI_GMP@.
	(hogweed_SOURCES): Add $(OPT_HOGWEED_SOURCES).
	(PRE_CPPFLAGS): Add -I$(srcdir).
	(HEADERS): Delete bignum.h.
	(INSTALL_HEADERS): Add bignum.h. Also add mini-gmp.h, if mini-gmp
	is enabled.
	(DISTFILES): Added bignum.h.in.
	(bignum.h): New target.
	(distclean-here): Delete bignum.h.

	* examples/ecc-benchmark.c (modinv_gcd) [NETTLE_USE_MINI_GMP]:
	Disable this benchmark.
	(mpn_random) [NETTLE_USE_MINI_GMP]: Provide a simple implementation.

	* testsuite/ecc-mod-test.c [NETTLE_USE_MINI_GMP]: Skip test, it
	depends on gmp_randstate_t.
	* testsuite/ecc-modinv-test.c [NETTLE_USE_MINI_GMP]: Likewise.
	* testsuite/ecc-mul-a-test.c [NETTLE_USE_MINI_GMP]: Likewise.
	* testsuite/ecc-mul-g-test.c [NETTLE_USE_MINI_GMP]: Likewise.
	* testsuite/ecc-redc-test.c [NETTLE_USE_MINI_GMP]: Likewise.

	Various preparations for mini-gmp support.
	* testsuite/bignum-test.c: Use WITH_HOGWEED instead of HAVE_LIBGMP
	for preprocessor conditionals.
	* testsuite/testutils.h: Likewise.
	* testsuite/sexp-format-test.c: Likewise.

	* testsuite/ecdsa-keygen-test.c (test_main): Use printf,
	mpz_out_str and write_mpn instead of gmp_fprintf.
	* testsuite/ecdsa-sign-test.c (test_ecdsa): Likewise.
	* testsuite/ecdsa-verify-test.c (test_ecdsa): Likewise.

	* dsa.h: Include bignum.h instead of gmp.h.
	* ecc-internal.h: Likewise.
	* ecc.h: Likewise.
	* gmp-glue.h: Likewise.
	* pkcs1.h: Likewise.
	* rsa.h: Likewise.

	* testsuite/testutils.c (die): Use plain vfprintf, not
	gmp_vfprintf.
	(write_mpn): New function.
	(test_ecc_point): Use it, replacing gmp_fprintf.
	* testsuite/testutils.h (write_mpn): Declare it.

	* der-iterator.c: Deleted HAVE_LIBGMP conditionals.

2014-06-07  Niels Möller  <nisse@lysator.liu.se>

	* Released nettle-3.0.

2014-06-04  Niels Möller  <nisse@lysator.liu.se>

	* NEWS: List des-compat.h as a candidate for removal in the next
	release.

	* testsuite/des-compat-test.c (test_main): Fixed out of bounds
	memory read, reported by Nikos Mavrogiannopoulos.

	* nettle-write.h: Include <stddef.h>, fixing compilation on
	freebsd.

	* aclocal.m4 (ac_stdint): Fixed "unsinged" typo, spotted by Andy
	Goth.

2014-06-01  Niels Möller  <nisse@lysator.liu.se>

	* x86_64/gcm-hash8.asm: Pass correct argument count to W64_EXIT.
	* x86_64/camellia-crypt-internal.asm: Pass correct argument count
	to W64_ENTRY and W64_EXIT.

	* x86_64/machine.m4 [W64_ABI]: Fix for the case of 6 function
	arguments. Also push %rdi unconditionally, and use aligned
	accesses for save and restore %xmm registers (movdqa).

2014-05-31  Niels Möller  <nisse@lysator.liu.se>

	* configure.ac: Check for COFF type directives.
	(ASM_COFF_STYLE): New substituted variable.
	* config.m4.in: Set COFF_STYLE from configure.
	* asm.m4 (PROLOGUE): Use COFF type directive, if enabled by
	configure. Fixes problem with windows dll linking.

	* asm.m4: Deleted unused offsets for struct aes_ctx.

2014-05-28  Niels Möller  <nisse@lysator.liu.se>

	* testsuite/nettle-pbkdf2-test: Delete carriage return characters
	from output.

	* configure.ac (LIBHOGWEED_LIBS): Be explicit and link
	libhogweed.so with libnettle.so, not -lnettle.
	(LIBHOGWEED_LINK): Drop -L. flag, no longer needed, and previously
	not at the correct position in the link command line.

2014-05-27  Niels Möller  <nisse@lysator.liu.se>

	* examples/ecc-benchmark.c: If mpn_sec_powm is available,
	benchmark it, for modinv.
	(bench_modinv_powm): New function.
	(bench_curve): Use it.

2014-05-22  Niels Möller  <nisse@lysator.liu.se>

	From Claudio Bley:
	* Makefile.in ($(des_headers)): Use the EXEEXT_FOR_BUILD.

2014-05-15  Niels Möller  <nisse@lysator.liu.se>

	* NEWS: Updated with library version numbers.

	* configure.ac (dummy-dep-files): Use simpler and more portable
	sed expression. Problem reported by Peter Eriksson.
	(LIBHOGWEED_MAJOR): Bumped shared library version to 3.0.
	(LIBHOGWEED_MINOR): Reset to zero. Also increased the package
	version number to 3.0.

	* getopt.c: Don't use gettext.

2014-05-14  Niels Möller  <nisse@lysator.liu.se>

	* testsuite/nettle-pbkdf2-test: Avoid the bash construction
	${#foo}.

	* getopt.c: Copied from glibc tree, tag glibc-2.19.
	* getopt.h: Likewise.
	* getopt1.c: Likewise.
	* getopt_int.h: New file, also copied from glibc.
	* Makefile.in (DISTFILES): Added getopt_int.h.

2014-05-09  Niels Möller  <nisse@lysator.liu.se>

	* mini-gmp.c: Updated, use version from gmp-6.0.0.
	* mini-gmp.h: Likewise.

	* testsuite/Makefile.in (all): Drop dependency on $(TARGETS), to
	delay building of test programs until make check.

2014-05-08  Niels Möller  <nisse@lysator.liu.se>

	* nettle.texinfo (nettle_aead abstraction): Document nettle_aead.

	* Makefile.in (nettle_SOURCES): Added nettle-meta-aeads.c.
	* nettle-meta.h (nettle_aeads): Declare array.
	* nettle-meta-aeads.c (nettle_aeads): New file, new array.
	* testsuite/meta-aead-test.c: New test case.
	* testsuite/Makefile.in (TS_NETTLE_SOURCES): Added
	meta-aead-test.c.

	* aclocal.m4 (GMP_PROG_CC_FOR_BUILD): If CC_FOR_BUILD is gcc, add
	-O option. This makes eccdata twice as fast.

2014-05-06  Niels Möller  <nisse@lysator.liu.se>

	* nettle.texinfo: Document SHA3 and ChaCha-Poly1305 as
	experimental.

2014-05-05  Niels Möller  <nisse@lysator.liu.se>

	* nettle.texinfo (POLY1305): Document poly1305-aes.
	(Authenticated encryption): Move AEAD algorithms to their own
	section.
	(RSA, DSA, ECDSA): Change some subsections to subsubsections.
	(ChaCha-Poly1305): Document ChaCha-Poly1305.

2014-05-04  Niels Möller  <nisse@lysator.liu.se>

	* nettle.texinfo (DSA): Document new DSA interface.
	(Salsa20): Update salsa20 docs.
	(ChaCha): Document ChaCha.

2014-05-03  Niels Möller  <nisse@lysator.liu.se>

	* configure.ac: Check for SIZEOF_SIZE_T.
	* ccm.c (ccm_set_nonce): Skip code for 64-bit encoding when size_t
	is only 32 bits.

	* nettle.texinfo (CCM): Document new ccm macros and constants.
	Describe ccm restrictions.

	* ccm.h (CCM_DIGEST_SIZE): New constant.

2014-04-30  Niels Möller  <nisse@lysator.liu.se>

	* ccm.c (CCM_IV_MAX_SIZE, CCM_IV_MIN_SIZE): Deleted, replaced by
	public constants CCM_MIN_NONCE_SIZE and CCM_MAX_NONCE_SIZE.
	(ccm_build_iv): Updated for above rename.
	(CCM_L_MAX_SIZE): Deleted, no longer used.

	* ccm.h (CCM_MIN_NONCE_SIZE, CCM_MAX_NONCE_SIZE): New constants.
	(CCM_MAX_MSG_SIZE): New macro.

2014-04-27  Niels Möller  <nisse@lysator.liu.se>

	* nettle.texinfo (Cipher modes): Subsection on AEAD constructions.
	(GCM): Update GCM documentation, including functions for
	gcm_aes128, gcm_camellia128, ...

2014-04-26  Niels Möller  <nisse@lysator.liu.se>

	* nettle.texinfo: Update for introduction of nettle_cipher_func.
	(GCM): Document GCM_DIGEST_SIZE.
	(UMAC): Document new UMAC constants.
	(Keyed hash functions): Make HMAC and UMAC their own info nodes.
	(EAX): Document EAX.

	* umac.h (UMAC_MIN_NONCE_SIZE, UMAC_MAX_NONCE_SIZE): New
	constants.

2014-04-25  Niels Möller  <nisse@lysator.liu.se>

	* All hash-related files: Renamed all _DATA_SIZE constants to
	_BLOCK_SIZE, for consistency. Old names kept for backwards
	compatibility.

	* nettle.texinfo (CCM): Documentation for CCM mode, contributed by
	Owen Kirby.

	* testsuite/ccm-test.c (test_cipher_ccm): And tests.

	* ccm.c (ccm_decrypt_message): Change length argument, should now
	be clear text (dst) length.
	* ccm-aes128.c (ccm_aes128_decrypt_message): Likewise.
	* ccm-aes192.c (ccm_aes192_decrypt_message): Likewise.
	* ccm-aes256.c (ccm_aes256_decrypt_message): Likewise.
	* ccm.h: Updated prototypes.

2014-04-22  Niels Möller  <nisse@lysator.liu.se>

	* nettle.texinfo (Recommended hash functions): Document additional
	sha512 variants.

	* sha2.h (sha512_224_ctx, sha512_256_ctx): New aliases for the
	sha512_ctx struct tag.

2014-04-17  Niels Möller  <nisse@lysator.liu.se>

	* examples/Makefile.in (SOURCES): Deleted next-prime.c (forgotten
	in 2014-04-13 change).

2014-04-16  Niels Möller  <nisse@lysator.liu.se>

	* testsuite/ccm-test.c (test_cipher_ccm): Deleted check for NULL
	authdata.

	* sha3-224.c (sha3_224_init): Pass pointer to context struct, not
	pointer to first element, to memset.
	* sha3-256.c (sha3_256_init): Likewise.
	* sha3-384.c (sha3_384_init): Likewise.
	* sha3-512.c (sha3_512_init): Likewise.

	* examples/eratosthenes.c (vector_alloc): Use sizeof(*vector)
	instead of explicit type in malloc call.
	(vector_init): Make constant explicitly unsigned long.

	* tools/input.c (sexp_get_quoted_char): Deleted useless for loop.

2014-04-13  Niels Möller  <nisse@lysator.liu.se>

	* rsa-compat.c: Deleted file.
	* rsa-compat.h: Deleted file.
	* Makefile.in (hogweed_SOURCES): Deleted rsa-compat.c.
	(HEADERS): Deleted rsa-compat.h.

	* examples/next-prime.c: Deleted file.
	* bignum-next-prime.c (nettle_next_prime): Deleted file and
	function.
	* prime-list.h: Deleted file.
	* bignum.h (nettle_next_prime): Deleted prototype.
	* Makefile.in (hogweed_SOURCES): Deleted bignum-next-prime.c.
	(DISTFILES): Deleted prime-list.h.
	* examples/Makefile.in (HOGWEED_TARGETS): Deleted next-prime, and
	corresponding make target.

2014-04-12  Niels Möller  <nisse@lysator.liu.se>

	* nettle.texinfo (Copyright): Updated licensing info.
	* README: Likewise.

	* Makefile.in (DISTFILES): Distribute new COPYING* files.

	* COPYING.LESSERv3: New file.
	* COPYINGv3: New file.
	* COPYING.LIB: Deleted.
	* COPYINGv2: New name for GPL version 2 file.
	* COPYING: Old name, deleted.

	* Update license headers for LGPL3+ and GPL2+ dual licensing.

2014-04-11  Niels Möller  <nisse@lysator.liu.se>

	* testsuite/testutils.c (test_aead): Use aead->digest_size.

	* configure.ac: Skip GMP tests if public key support is disabled.

	* eax.c (block16_xor): Fixed bug effecting 32-bit platforms.

	* Makefile.in (DISTFILES): Deleted memxor.c, already included via
	nettle_SOURCES.
	* tools/Makefile.in (SOURCES): Add nettle-pbkdf2.c.

2014-04-10  Niels Möller  <nisse@lysator.liu.se>

	From Nikos Mavrogiannopoulos:
	* examples/hogweed-benchmark.c (bench_openssl_ecdsa_init): Support
	for secp192r1 and secp256r1.
	(alg_list): Add them.

2014-04-09  Niels Möller  <nisse@lysator.liu.se>

	* examples/nettle-benchmark.c (main): Benchmark sha512_224 and
	sha512_256.

	* testsuite/sha512-224-test.c: New file.
	* testsuite/sha512-256-test.c: New file.
	* testsuite/Makefile.in (TS_NETTLE_SOURCES): Added new files.

	* nettle-meta.h (nettle_sha512_224, nettle_sha512_256): Declare.
	* sha512-224-meta.c (nettle_sha512_224): New file, new nettle_hash.
	* sha512-256-meta.c (nettle_sha512_256): New file, new nettle_hash.

	* sha2.h (SHA512_224_DIGEST_SIZE, SHA512_224_DATA_SIZE)
	(SHA512_256_DIGEST_SIZE, SHA512_256_DATA_SIZE): New constants.

	* sha512.c (sha512_256_digest): Typo fix, call sha512_256_init.

	* testsuite/testutils.c (test_hash): Removed redundant init call.
	Tests that digest implies init.

2014-03-28  Niels Möller  <nisse@lysator.liu.se>

	* testsuite/dsa-keygen-test.c (test_main): Explicitly use
	dsa_compat_generate_keypair.
	(test_main): Test dsa_generate_params and dsa_generate_keypair
	with a large q; p_bits = 1024, q_bits = 768.

	* testsuite/testutils.h: Undo dsa-compat.h name mangling.

	* dsa-keygen.c (dsa_generate_keypair): New interface, generating
	only a keypair, and no new parameters.
	* dsa-compat-keygen.c (dsa_compat_generate_keypair): New file.
	Moved old key generation function here. Use dsa_generate_keypair.

2014-03-27  Niels Möller  <nisse@lysator.liu.se>

	* dsa-compat.c (dsa_public_key_init, dsa_public_key_clear)
	(dsa_private_key_init, dsa_private_key_clear): : Move deprecated
	DSA functions to a separate file...
	* dsa.c: ...from here.
	* dsa-compat.h: New file, declaring deprecated DSA interface.
	Include in corresponding C files.
	* Makefile.in (hogweed_SOURCES): Add dsa-compat.c.
	(HEADERS): Add dsa-compat.h.

	* dsa-gen-params.c (dsa_generate_params): New file and function,
	extracted from DSA key generation.
	* dsa-keygen.c (dsa_generate_keypair): Use dsa_generate_params.

2014-03-26  Niels Möller  <nisse@lysator.liu.se>

	* der2dsa.c (dsa_params_from_der_iterator): Converted to new DSA
	interface. Allow q_size == 0, meaning any q < p is allowed.
	Additional validity checks.
	(dsa_public_key_from_der_iterator): Converted to new DSA
	interface. Also check that the public value is in the correct
	range.
	(dsa_openssl_private_key_from_der_iterator): Converted
	to new DSA interface. Additional validity checks.
	(dsa_openssl_private_key_from_der): Converted to new DSA
	interface.
	* tools/pkcs1-conv.c (convert_dsa_private_key): Update to use
	struct dsa_params, and adapt to the der decoding changes.
	(convert_public_key): Likewise.

	* examples/hogweed-benchmark.c: Update dsa benchmarking to use new
	DSA interface.

	* dsa.c (dsa_params_init, dsa_params_clear): New functions.
	(dsa_public_key_init): Use dsa_params_init.
	(dsa_public_key_clear): Use dsa_params_clear.

	* sexp2dsa.c (dsa_keypair_from_sexp_alist): Converted to new DSA
	interface. Allow q_size == 0, meaning any q < p is allowed.
	Additional validity checks.
	(dsa_sha1_keypair_from_sexp, dsa_sha256_keypair_from_sexp):
	Converted to new DSA interface.

	* dsa2sexp.c (dsa_keypair_to_sexp): Converted to new DSA
	interface.
	* tools/pkcs1-conv.c: Updated uses of dsa_keypair_to_sexp.

	* dsa.h (struct dsa_params): New struct.

	* dsa-sign.c (dsa_sign): Use struct dsa_params, with key as a
	separate mpz_t.
	* dsa-verify.c (dsa_verify): Likewise.
	* dsa-sha1-verify.c (dsa_sha1_verify_digest, dsa_sha1_verify): Use
	dsa_verify, cast the struct dsa_public_key * input to a struct
	dsa_params *
	* dsa-sha256-verify.c (dsa_sha256_verify_digest)
	(dsa_sha256_verify): Likewise.
	* dsa-sha1-sign.c (dsa_sha1_sign_digest, dsa_sha1_sign): Likewise
	use dsa_sign, with a cast from struct dsa_public_key * to struct
	dsa_params *.
	* dsa-sha256-sign.c (dsa_sha256_sign_digest, dsa_sha256_sign):
	Likewise.

	* testsuite/testutils.c (test_dsa_verify): Use struct dsa_params.
	(test_dsa_key): Likewise.
	* testsuite/dsa-test.c (test_main): Adapt to test_dsa_key and
	test_dsa_verify changes.
	* testsuite/dsa-keygen-test.c (test_main): Adapt to
	test_dsa_key change.

	* testsuite/testutils.c (test_dsa_sign): #if out, currently
	unused.

2014-03-23  Niels Möller  <nisse@lysator.liu.se>

	From Owen Kirby:
	* ccm.c: New file.
	* ccm.h: New file.
	* ccm-aes128.c: New file.
	* ccm-aes192.c: New file.
	* ccm-aes256.c: New file.
	* Makefile.in (nettle_SOURCES): Added ccm source files.
	(HEADERS): Added ccm.h.
	* testsuite/ccm-test.c: New file.
	* testsuite/Makefile.in (TS_NETTLE_SOURCES): Added ccm-test.c.

2014-03-20  Niels Möller  <nisse@lysator.liu.se>

	From Joachim Strömbergson:
	* sha512.c (K): Indentation fix.
	(sha512_224_init, sha512_224_digest, sha512_256_init)
	(sha512_256_digest): New functions.
	* sha2.h: Add prototypes.
	(sha512_224_update, sha512_256_update): New aliases for
	sha512_update.

2014-03-18  Niels Möller  <nisse@lysator.liu.se>

	* examples/nettle-benchmark.c (main): Add benchmarking of arcfour,
	salsa20 and chacha, via time_aead.

	* nettle-internal.c (nettle_arcfour128): Define, as a struct
	nettle_aead (with NULL set_nonce, update, and digest methods).
	* examples/nettle-openssl.c (nettle_openssl_arcfour128): Likewise.
	* nettle-internal.h (nettle_arcfour128)
	(nettle_openssl_arcfour128): Declare.

	* nettle-types.h (nettle_cipher_func): New typedef, similar to
	nettle_crypt_func, but with a const context, intended for block
	ciphers.
	* nettle-meta.h (struct nettle_cipher): Use the nettle_cipher_func
	type.
	* Many other files affected: aes*-meta.c, camellia*-meta.c,
	cast128-meta.c, serpent-meta.c, twofish-meta.c, cbc.[ch],
	ctr.[ch], ctr.[ch], des-compat.c, eax.[ch], gcm*.[ch],
	nettle-internal.*, testsuite/aes-test.c,
	examples/nettle-benchmark.c, examples/nettle-openssl.c.

2014-03-16  Niels Möller  <nisse@lysator.liu.se>

	* chacha-set-key.c: Include string.h.

	* arcfour-meta.c: Deleted file.
	* nettle-meta.h (nettle_arcfour128): Deleted declaration.
	* nettle-meta-ciphers.c (nettle_ciphers): Deleted
	nettle_arcfour128 from list.
	* Makefile.in (nettle_SOURCES): Deleted arcfour-meta.c.
	* examples/nettle-openssl.c (nettle_openssl_arcfour128): Deleted.
	* testsuite/meta-cipher-test.c: Adjust test for removal of
	nettle_arcfour128.

2014-03-15  Niels Möller  <nisse@lysator.liu.se>

	* examples/nettle-benchmark.c (struct bench_aead_info): New
	struct.
	(bench_aead_crypt, bench_aead_update, init_nonce, time_aead): New
	functions, for benchmarking aead algorithms.
	(time_gcm, time_eax): Deleted functions.
	(main): Use time_aead to benchmark gcm, eax and chacha-poly1305.

	* salsa20.h (SALSA20_NONCE_SIZE): Renamed constant, old name
	SALSA20_IV_SIZE kept as an alias.
	(salsa20_set_nonce): Update prototype for the 2014-01-20 rename.

	* Makefile.in (.asm.s): Add dependencies.
	(.s.o, .s.po): Empty any dependency .d file.

2014-03-04  Niels Möller  <nisse@lysator.liu.se>

	* testsuite/chacha-test.c (test_main): Additional test cases, for
	256-bit keys.

	* Makefile.in (nettle_SOURCES): Deleted chacha128-set-key.c and
	chacha256-set-key.c.

	* chacha.h (CHACHA256_KEY_SIZE): Deleted.
	(chacha_set_key): Updated prototype.
	* chacha256-set-key.c (chacha256_set_key): Deleted file and
	function, moved to...
	* chacha-set-key.c (chacha_set_key): Do 256-bit keys only. Deleted
	length argument. Updated all callers.

	* chacha128-set-key.c (chacha128_set_key): Deleted file and
	function. Support for 128-bit chacha keys may be reintroduced
	later, if really needed.
	* chacha.h: Deleted chacha128-related declarations.
	* chacha-set-key.c (chacha_set_key): Drop support for 128-bit
	keys.
	* testsuite/chacha-test.c (test_main): #if:ed out all tests with
	128-bit keys.

2014-02-16  Niels Möller  <nisse@lysator.liu.se>

	* gcm.h: Declarations for gcm-camellia256.
	* gcm-camellia256.c: New file.
	* gcm-camellia256-meta.c: New file.
	* nettle-meta.h (nettle_gcm_camellia256): Declare.
	* Makefile.in (nettle_SOURCES): Added gcm-camellia256.c and
	gcm-camellia256-meta.c.
	* testsuite/gcm-test.c (test_main): Test cases for
	nettle_gcm_camellia256.

	* gcm.h: Include camellia.h. Declarations for gcm-camellia128.
	* gcm-camellia128.c: New file.
	* gcm-camellia128-meta.c: New file.
	* nettle-meta.h (nettle_gcm_camellia128): Declare.
	* Makefile.in (nettle_SOURCES): Added gcm-camellia128.c and
	gcm-camellia128-meta.c.
	* testsuite/gcm-test.c (test_main): Test cases for
	nettle_gcm_camellia128. From Nikos Mavrogiannopoulos.

2014-02-13  Niels Möller  <nisse@lysator.liu.se>

	* Makefile.in (nettle_SOURCES): Added eax-aes128.c
	eax-aes128-meta.c.
	* examples/nettle-benchmark.c: Include eax.h.
	* nettle-meta.h (nettle_eax_aes128): Declare, moved from
	nettle-internal.h.
	* eax.h: Declare eax_aes128_ctx and related functions. Moved from
	nettle-internal.h
	(EAX_IV_SIZE): New constant.
	* eax-aes128-meta.c (nettle_eax_aes128): Moved definition to new
	file.
	* eax-aes128.c (eax_aes128_set_key, eax_aes128_set_nonce)
	(eax_aes128_update, eax_aes128_encrypt, eax_aes128_decrypt)
	(eax_aes128_digest): Moved functions to a new file.
	* nettle-internal.c: ... from old location.
	* nettle-internal.h: Moved eax declarations elsewhere.

	* tools/nettle-pbkdf2.c (main): Added missing deallocation.

2014-02-12  Niels Möller  <nisse@lysator.liu.se>

	* chacha-poly1305.h: New file.
	* chacha-poly1305.c: New file.
	* chacha-poly1305-meta.c (nettle_chacha_poly1305): New file, new
	aead algorithm.
	* nettle-meta.h (nettle_chacha_poly1305): Declare.

	* Makefile.in (nettle_SOURCES): Added chacha-poly1305.c and
	chacha-poly1305-meta.c.
	(HEADERS): Added chacha-poly1305.h.

	* testsuite/Makefile.in (TS_NETTLE_SOURCES): Added
	chacha-poly1305-test.c.
	* testsuite/chacha-poly1305-test.c: New file.

	* nettle-meta.h (struct nettle_aead): New generalized version
	if this struct.
	(nettle_gcm_aes128, nettle_gcm_aes192, nettle_gcm_aes256)
	(nettle_eax_aes128): Declare, moved from nettle-internal.h.
	* nettle-internal.h (struct nettle_aead): Deleted struct, moved to
	nettle-meta.h. Deleted declarations of unused instances.
	(_NETTLE_AEAD): Deleted macro.
	* nettle-internal.c (nettle_eax_aes128): Updated for new
	nettle_aead struct.
	(nettle_gcm_aes128, nettle_gcm_aes192, nettle_gcm_aes256):
	Deleted, moved to new files.
	* gcm-aes128-meta.c (nettle_gcm_aes128): Moved to new file,
	updated for new nettle_aead struct.
	* gcm-aes192-meta.c (nettle_gcm_aes192): Likewise.
	* gcm-aes256-meta.c (nettle_gcm_aes256): Likewise.
	* testsuite/testutils.c (test_aead): Take alternative set_nonce
	function as argument, and use it when nonce size differs from
	aead->nonce_length.
	* testsuite/testutils.h (test_aead): Updated prototype.
	* testsuite/gcm-test.c (nettle_gcm_unified_aes128): Updated for
	new nettle_aead struct.
	(test_main): Pass additional argument to test_aead.
	* testsuite/eax-test.c (test_main): Pass additional NULL argument
	to test_aead.

	* eax.h (EAX_DIGEST_SIZE): New constant.
	* gcm.h (GCM_DIGEST_SIZE): Likewise.

2014-02-10  Niels Möller  <nisse@lysator.liu.se>

	* chacha-set-nonce.c (chacha_set_nonce): Renamed file and
	function, updated callers and Makefile.in.
	* chacha-set-iv.c (chacha_set_iv): ... from old names.

2014-02-08  Niels Möller  <nisse@lysator.liu.se>

	* testsuite/chacha-test.c (test_chacha): For 20 rounds, use
	chacha_crypt, and test varying the message length.
	(test_main): Add second key stream block, for all testcases with
	20 rounds.

	* chacha-crypt.c (chacha_crypt): Fixed block counter update.

2014-02-07  Niels Möller  <nisse@lysator.liu.se>

	* nettle.texinfo (ASCII encoding): Document that
	base16_encode_update and base64_encode_update now uses dst_length
	as an output only.

	* testsuite/base64-test.c (test_main): Updated
	base64_decode_update test case.

	* sexp-transport.c (sexp_transport_iterator_first): For
	base64_decode_update, omit initialization of coded_length.
	* examples/base64dec.c (main): Likewise.
	* examples/base16dec.c (main): Likewise, for base16_decode_update.

	* base64-decode.c (base64_decode_update): Use *dst_length for
	output only. Don't require callers to pass a sane value.
	* base16-decode.c (base16_decode_update): Likewise.

2014-02-06  Niels Möller  <nisse@lysator.liu.se>

	* NEWS: List _set_key incompatibilities.

	* nettle-meta.h (_NETTLE_CIPHER_SEP, _NETTLE_CIPHER_SEP_SET_KEY)
	(_NETTLE_CIPHER_FIX, _NETTLE_CIPHER): Deleted unused macros.

	* nettle-internal.c (nettle_blowfish128): Deleted only use of
	_NETTLE_CIPHER.

	* blowfish.c (blowfish128_set_key): New function.
	* blowfish.h (BLOWFISH128_KEY_SIZE): New constant.

	* cast128-meta.c (nettle_cast128): Deleted only use of
	_NETTLE_CIPHER_FIX.

	* examples/nettle-benchmark.c (time_cipher): Fixed memset calls.

2014-01-30  Niels Möller  <nisse@lysator.liu.se>

	* Makefile.in (nettle_SOURCES): Arrange in alphabetic order.

	* nettle.texinfo: Updated, document size_t for length arguments.
	Document new AES and Camellia interfaces.

	* ecc-size.c (ecc_bit_size): New function.
	* ecc.h (ecc_bit_size): Declare it.

2014-01-29  Niels Möller  <nisse@lysator.liu.se>

	* nettle-types.h (typedef nettle_set_key_func): Deleted length
	argument.

	* arctwo.c (arctwo40_set_key, arctwo64_set_key)
	(arctwo128_set_key, arctwo128_set_key_gutmann): New functions.
	* arctwo.h: Declare them.
	* arctwo-meta.c (ARCTWO): New macro.
	(nettle_arctwo40, nettle_arctwo64, nettle_arctwo128)
	(nettle_arctwo_gutmann128): Use new _set_key functions.

	* arcfour.h (ARCFOUR128_KEY_SIZE): New constant.
	* arcfour.c (arcfour128_set_key): New function.
	* arcfour-meta.c (nettle_arcfour128): Use arcfour128_set_key and
	ARCFOUR128_KEY_SIZE.

	* cast128.c (cast5_set_key): Renamed, was cast128_set_key.
	(cast128_set_key): New definition, with fixed key size.
	* cast128.h (CAST128_MIN_KEY_SIZE, CAST128_MAX_KEY_SIZE): Renamed
	constants, to...
	(CAST5_MIN_KEY_SIZE, CAST5_MAX_KEY_SIZE): ... new names.

	* eax.h (EAX_SET_KEY): Deleted length argument.

	* aes128-meta.c: Deleted _set_key wrappers.
	* aes192-meta.c: Likewise.
	* aes256-meta.c: Likewise.
	* camellia128-meta.c: Likewise.
	* camellia192-meta.c: Likewise.
	* camellia256-meta.c: Likewise.

	* gcm-aes128.c (gcm_aes128_set_key): Deleted length argument.
	* gcm-aes192.c (gcm_aes192_set_key): Likewise.
	* gcm-aes256.c (gcm_aes256_set_key): Likewise.
	* gcm.h: Updated prototypes.

	* serpent-set-key.c (serpent128_set_key, serpent192_set_key)
	(serpent256_set_key): New functions.
	* serpent.h: Declare new functions.
	(SERPENT128_KEY_SIZE, SERPENT192_KEY_SIZE)
	(SERPENT256_KEY_SIZE): New constants.
	* serpent-meta.c (SERPENT): New macro.
	(nettle_serpent128, nettle_serpent192, nettle_serpent256): Use new
	_set_key functions.

	* twofish-set-key.c (twofish128_set_key, twofish192_set_key)
	(twofish256_set_key): New functions.
	* twofish.h: Declare new functions.
	(TWOFISH128_KEY_SIZE, TWOFISH192_KEY_SIZE)
	(TWOFISH256_KEY_SIZE): New constants.
	* twofish-meta.c (TWOFISH): New macro.
	(nettle_twofish128, nettle_twofish192, nettle_twofish256): Use new
	_set_key functions.

	* nettle-internal.h (struct nettle_aead): Use
	nettle_hash_update_func for the set_iv function pointer.

	* nettle-internal.c (des_set_key_hack, des3_set_key_hack): Deleted
	wrapper functions.
	(chacha_set_key_hack): Deleted length argument. Use
	chacha256_set_key.
	(salsa20_set_key_hack): Deleted length argument. Use
	salsa20_256_set_key.
	(nettle_unified_aes128, nettle_unified_aes192)
	(nettle_unified_aes256): Deleted, moved to test program.
	(eax_aes128_set_key): Deleted length argument. Use EAX_SET_KEY.

	* examples/nettle-benchmark.c: Updated for _set_key changes.
	* examples/nettle-openssl.c: Likewise.
	* testsuite/testutils.c: Likewise.
	* testsuite/gcm-test.c: Likewise.

	* testsuite/aes-test.c (UNIFIED_AES): New macro. Moved glue for
	testing the old aes interface (struct aes_ctx) here.

	* testsuite/arcfour-test.c (test_arcfour): New function, for key
	sizes != 128 bits.
	(test_main): Use it.

	* testsuite/blowfish-test.c (test_blowfish): New function.
	(test_main): Use it. Also deleted old #if:ed out code.

	* testsuite/cast128-test.c (test_cast5): New function.
	(test_main): Use it, for 40-bit and 80-bit tests.

	* testsuite/serpent-test.c (test_serpent): New function.
	(test_main): Use it.

2014-01-27  Niels Möller  <nisse@lysator.liu.se>

	* eax.h (struct eax_key, struct eax_ctx): Use union
	nettle_block16, for alignment.
	* eax.c: Updated everything to use nettle_block16.
	(block16_xor): New function.

	* examples/nettle-benchmark.c (time_eax): New function.
	(main): Use it.

	* x86_64/chacha-core-internal.asm: Use pshufhw + pshuflw for the
	16-bit rotate.

	* configure.ac (asm_replace_list): Added chacha-core-internal.asm.
	* x86_64/chacha-core-internal.asm: New file.

	* examples/nettle-benchmark.c (main): Add benchmarking of chacha.
	* nettle-internal.c (nettle_chacha): New const struct, for the
	benchmark.

	Chacha implementation, based on contribution by Joachim
	Strömbergson.
	* chacha.h: New file.
	* chacha256-set-key.c (chacha256_set_key): New file and function.
	* chacha128-set-key.c (chacha128_set_key): New file and function.
	* chacha-set-key.c (chacha_set_key): New file and function.
	* chacha-set-iv.c (chacha_set_iv): New file and function.
	* chacha-core-internal.c (_chacha_core): New file and function.
	* chacha-crypt.c (chacha_crypt): New file and function.
	* Makefile.in (nettle_SOURCES): Added chacha files.
	(HEADERS): Added chacha.h.
	* testsuite/chacha-test.c: New file.
	* testsuite/Makefile.in (TS_NETTLE_SOURCES): Added chacha-test.c.

2014-01-26  Niels Möller  <nisse@lysator.liu.se>

	* nettle-internal.h (_NETTLE_AEAD_FIX): Renamed to...
	(_NETTLE_AEAD): ... new name, and deleted old definition. Also use
	_set_nonce instead of _set_iv.
	* nettle-internal.c (nettle_gcm_aes128, nettle_gcm_aes192)
	(nettle_gcm_aes256): Define in terms of new interface.
	(nettle_eax_aes128): Updated for _NETTLE_AEAD changes.

	* testsuite/gcm-test.c (test_gcm_hash): Likewise use struct
	gcm_aes128_ctx.
	(test_main): Added a testcase using the old interface based on
	struct gcm_aes_ctx.

	* examples/nettle-benchmark.c (time_gcm): Update to use new struct
	gcm_aes128_ctx. Also use name "gcm-aes128" in output.

	* gcm.h: New interface for gcm_aes128, gcm_aes192, gcm_aes256,
	using the new AES interface.
	(GCM_CTX): Reorder fields, putting the cipher context
	last.

	* Makefile.in (nettle_SOURCES): Added gcm-aes128.c, gcm-aes192.c,
	and gcm-aes256.c.

	* gcm-aes128.c: New file.
	* gcm-aes192.c: New file
	* gcm-aes256.c: New file.

2014-01-25  Niels Möller  <nisse@lysator.liu.se>

	* gcm.h (GCM_SET_KEY): Deleted length argument.
	* gcm-aes.c (gcm_aes_set_key): Use aes_set_encrypt_key and
	gcm_set_key, can no longer use GCM_SET_KEY macro.

2014-01-23  Niels Möller  <nisse@lysator.liu.se>

	* testsuite/gcm-test.c (test_main): Use the correct
	nettle_gcm_aes128/192/256 object.

2014-01-21  Niels Möller  <nisse@lysator.liu.se>

	Merged camellia-reorg changes (starting at 2013-10-07).

2013-10-10  Niels Möller  <nisse@lysator.liu.se>

	* Makefile.in (nettle_SOURCES): Updated list of camellia files.

	* testsuite/camellia-test.c (test_invert): Updated for new
	camellia interface.

	* camellia.h: Reorganized camellia interface, with distinct
	context structs and functions for camellia128 and camellia256.

	* camellia-meta.c: Deleted file.
	* camellia256-meta.c: New file.
	* camellia192-meta.c: New file.
	* camellia128-meta.c: New file.

	* camellia-set-decrypt-key.c: Deleted file, code moved to:
	* camellia128-set-decrypt-key.c: New file.
	(camellia128_invert_key, camellia128_set_decrypt_key): New
	functions.
	* camellia256-set-decrypt-key.c: New file.
	(camellia256_invert_key, camellia256_set_decrypt_key)
	(camellia192_set_decrypt_key): New functions.
	* camellia-invert-key.c (_camellia_invert_key): New file and
	function.

	* camellia-set-encrypt-key.c: Deleted file, code moved to:
	* camellia128-set-encrypt-key.c: New file.
	(camellia128_set_encrypt_key): New function.
	* camellia256-set-encrypt-key.c: New file.
	(_camellia256_set_encrypt_key, camellia256_set_encrypt_key)
	(camellia192_set_encrypt_key): New functions.
	* camellia-absorb.c (_camellia_absorb): New file and function.
	* camellia-internal.h: Moved key schedule macros here.

	* camellia-crypt.c: Deleted file, code moved to:
	* camellia128-crypt.c (camellia128_crypt): New file and function.
	* camellia256-crypt.c (camellia256_crypt): New file and function.

2013-10-07  Niels Möller  <nisse@lysator.liu.se>

	* configure.ac: Delete check for ALIGNOF_UINT64_T, no longer
	needed.
	* config.m4.in: Likewise delete ALIGNOF_UINT64_T.

	* camellia-crypt.c (camellia_crypt): Updated call to
	_camellia_crypt.
	* camellia-internal.h (_camellia_crypt): Updated prototype.
	* camellia-crypt-internal.c (_camellia_crypt): Take separate
	arguments for rounds and subkey array.
	* x86_64/camellia-crypt-internal.asm: Likewise.	Also corrected
	.file pseudo-ops.
	* x86/camellia-crypt-internal.asm: Likewise.

2014-01-20  Niels Möller  <nisse@lysator.liu.se>

	* poly1305-internal.c (poly1305_digest): Use union nettle_block16
	for s argument.
	* poly1305-aes.c (poly1305_aes_digest): Update for poly1305_digest
	change.

	Merged poly1305 changes (starting at 2013-11-08).
	* x86_64/poly1305-internal.asm: Update to new interface.
	poly1305_digest much simplified.

	* poly1305.h (struct poly1305_ctx): Moved block and index
	fields...
	(struct poly1305_aes_ctx): ... to here.
	* asm.m4: Delete also from the assembly definition of struct
	poly1305_ctx.

	* poly1305-internal.c (poly1305_digest): Don't do final padding
	here, leave that to caller. Add digest to the provided nonce s,
	and deleted length and dst arguments. Also reset h0-h4 to zero
	when done.
	(_poly1305_block): Renamed, from...
	(poly1305_block): ...old name.

	* poly1305-aes.c (poly1305_aes_update): New function.
	(poly1305_aes_digest): Update for poly1305_digest changes, do
	final padding here.

	* poly1305.c (poly1305_update): Deleted file and function. Moved
	to poly1305-aes.c.
	* Makefile.in (nettle_SOURCES): Deleted poly1305.c.

2014-01-17  Niels Möller  <nisse@lysator.liu.se>

	* poly1305-internal.c (poly1305_block): Additional argument with
	the high bit.
	(poly1305_block_internal): Deleted function, code moved into the
	poly1305_block.
	(poly1305_digest): Simplified padding code, call poly1305_block
	with high bit 0.
	* poly1305.h (poly1305_block): Update prototype.
	* poly1305.c (poly1305_update): Call poly1305_block with high bit 1.
	* x86_64/poly1305-internal.asm (poly1305_block): Handle new
	argument.

	* poly1305.h (struct poly1305_ctx): Moved nonce field from here...
	(struct poly1305_aes_ctx): ... to here.
	* poly1305-aes.c (poly1305_aes_set_nonce, poly1305_aes_digest):
	Updated for above.
	* poly1305.c (poly1305_set_nonce): Deleted function.
	* asm.m4: Delete nonce also from the assembly definition of struct
	poly1305_ctx.

2014-01-16  Niels Möller  <nisse@lysator.liu.se>

	* poly1305-aes.c: Include poly1305.h. Rewrite functions without
	using the POLY1305_* macros.

	* Makefile.in (HEADERS): Deleted poly1305-aes.h.

	* poly1305.h (POLY1305_CTX, POLY1305_SET_KEY, POLY1305_SET_NONCE)
	(POLY1305_DIGEST): Deleted macros. Only implemented variant is
	poly1305-aes.
	(POLY1305_DIGEST_SIZE, POLY1305_BLOCK_SIZE, POLY1305_KEY_SIZE):
	New constants.
	(POLY1305_AES_KEY_SIZE, POLY1305_AES_DIGEST_SIZE): Moved here,
	from poly1305-aes.h.
	(struct poly1305_aes_ctx): Likewise.
	(poly1305_aes_set_key, poly1305_aes_set_nonce)
	(poly1305_aes_update, poly1305_aes_digest): Likewise.
	* poly1305-aes.h: Deleted file, declarations moved to poly1305.h.
	Update all users.

	* poly1305-internal.c (s2, s3, s4): Fixed macros.

	* poly1305-aes.h (struct poly1305_aes_ctx): Replace struct aes_ctx
	by struct aes128_ctx.
	* poly1305-aes.c (poly1305_aes_set_key, poly1305_aes_digest):
	Update to use aes128_* functions.
	* poly1305.h (POLY1305_SET_KEY): Drop key size argument when
	calling set_key.

2013-12-19  Niels Möller  <nisse@lysator.liu.se>

	* poly1305-aes.h (poly1305_aes_update): Define as an alias for
	poly1305_update, using preprocessor and a type cast.

	* poly1305-aes.c (poly1305_aes_update): Deleted function.

	* poly1305.h (poly1305_update): Declare.
	(_POLY1305_BLOCK, POLY1305_UPDATE): Deleted macros.

	* poly1305.c (poly1305_update): New function.

2013-11-21  Niels Möller  <nisse@lysator.liu.se>

	* x86_64/poly1305-internal.asm: New file. Almost a factor of two
	speedup.

	* configure.ac (asm_replace_list): Added poly1305-internal.asm.

	* asm.m4: Define struct offsets for 64-bit poly1305_ctx.

	* poly1305.h (POLY1305_DIGEST): Pass the encrypted nonce as an
	additional argument to poly1305_digest.
	(struct poly1305_ctx): Introduce unions, to support either 26-bit
	or 64-bit implementation.

	* poly1305-internal.c (poly1305_digest): Added s argument.

	* poly1305.c (poly1305_set_s): Deleted function.

2013-11-12  Niels Möller  <nisse@lysator.liu.se>

	* poly1305-internal.c: New file, for poly1305 functions depending
	on the internal mod (2^130 - 5) representation.
	(poly1305_block_internal): New helper function.
	(poly1305_block, poly1305_digest): Use it.

2013-11-08  Nikos Mavrogiannopoulos  <nmav@gnutls.org>

	* poly1305.h: New file.
	* poly1305.c: New file.
	* poly1305-aes.h: New file.
	* poly1305-aes.c: New file.
	* Makefile.in (nettle_SOURCES): Added poly1305-aes.c and poly1305.c.
	(HEADERS): Added poly1305-aes.h and poly1305.h.

	* testsuite/poly1305-test.c: New file.
	* testsuite/Makefile.in (TS_NETTLE_SOURCES): Added poly1305-test.c.

	* examples/nettle-benchmark.c (time_poly1305_aes): New function.
	(main): Benchmark poly1305.

2014-01-20  Niels Möller  <nisse@lysator.liu.se>

	* Makefile.in (nettle_SOURCES): Added salsa20-set-nonce.c,
	salsa20-128-set-key.c, and salsa20-256-set-key.c.

	* salsa20.h: Declare new functions.
	(SALSA20_128_KEY_SIZE, SALSA20_256_KEY_SIZE): New constants.
	(salsa20_set_iv): Define as an alias for salsa20_set_nonce.

	* salsa20-set-key.c (salsa20_set_key): Use salsa20_128_set_key and
	salsa20_256_set_key.
	(salsa20_set_iv): Renamed and moved...
	* salsa20-set-nonce.c (salsa20_set_nonce): ... new file, new name.

	* salsa20-256-set-key.c (salsa20_256_set_key): New file and
	function.
	* salsa20-128-set-key.c (salsa20_128_set_key): New file and
	function.

2014-01-13  Niels Möller  <nisse@lysator.liu.se>

	* nettle-types.h (union nettle_block16): New type, replacing union
	gcm_block.
	* gcm.h (union gcm_block): Deleted. Replaced by nettle_block16.
	* gcm.c: Replaced all use of gcm_block by nettle_block16.

2014-01-04  Niels Möller  <nisse@lysator.liu.se>

	* config.guess: Updated to 2014-01-01 version, from
	git://git.sv.gnu.org/config.git.
	* config.sub: Likewise.

	* testsuite/memxor-test.c [HAVE_VALGRIND_MEMCHECK_H] (test_mark):
	New function.
	(test_memxor, test_memxor3): Use test_mark to tell valgrind the
	start and end of src and destination areas.

	* configure.ac: Check for valgrind/memcheck.h.

	* testsuite/Makefile.in (VALGRIND): Added --partial-loads-ok=yes,
	needed for the way unaligned data is handled in, e.g., memxor.

2014-01-03  Niels Möller  <nisse@lysator.liu.se>

	* shadata.c (main): Zero-pad output values to 8 hex digits.
	* sha256.c (K): Updated table.

2013-12-17  Niels Möller  <nisse@lysator.liu.se>

	* configure.ac (ASM_RODATA): New substituted variable. Needed for
	portability to darwin.
	* config.m4.in: Define RODATA, using configure variable ASM_RODATA
	* x86_64/gcm-hash8.asm: Use RODATA macro.

	* bignum-random-prime.c (_nettle_generate_pocklington_prime): Use
	stronger variants of Pocklington's theorem, to allow p0 of size
	down to bits/3.

2013-12-15  Niels Möller  <nisse@lysator.liu.se>

	* nettle-internal.h (NETTLE_MAX_BIGNUM_BITS)
	(NETTLE_MAX_BIGNUM_SIZE): Deleted arbitrary limits.

2013-12-15  Nikos Mavrogiannopoulos <nmav@redhat.com>

	Introduced TMP_GMP_ALLOC macro for temporary allocations of
	potentially large data, e.g, sized as an RSA key.
	* gmp-glue.h (TMP_GMP_DECL, TMP_GMP_ALLOC, TMP_GMP_FREE): New
	macros.
	* gmp-glue.c (gmp_alloc, gmp_free): New functions.
	* bignum-next-prime.c (nettle_next_prime): Use TMP_GMP_ALLOC.
	* bignum-random.c (nettle_mpz_random_size): Likewise.
	* pkcs1-decrypt.c (pkcs1_decrypt): Likewise.
	* pkcs1-encrypt.c (pkcs1_encrypt): Likewise.
	* pkcs1-rsa-digest.c (pkcs1_rsa_digest_encode): Likewise.
	* pkcs1-rsa-sha512.c (pkcs1_rsa_sha512_encode)
	(pkcs1_rsa_sha512_encode_digest): Likewise.
	* pkcs1-rsa-sha256.c (pkcs1_rsa_sha256_encode)
	(pkcs1_rsa_sha256_encode_digest): Likewise.
	* pkcs1-rsa-sha1.c (pkcs1_rsa_sha1_encode)
	(pkcs1_rsa_sha1_encode_digest): Likewise.
	* pkcs1-rsa-md5.c (pkcs1_rsa_md5_encode)
	(pkcs1_rsa_md5_encode_digest): Likewise.

2013-12-14  Niels Möller  <nisse@lysator.liu.se>

	* x86_64/gcm-hash8.asm: Use .short rather than .hword, for
	compatibility with apple's assembler.

2013-12-03  Niels Möller  <nisse@lysator.liu.se>

	* x86_64/sha1-compress.asm: Reorganized, to get closer to the x86
	version. No difference in running time.

	* configure.ac (dummy-dep-files): Don't overwrite any existing
	dependency files.

	* x86_64/md5-compress.asm: New file, similar to the x86 version.
	35% speedup on AMD, 15% speedup on Intel.

2013-11-25  Niels Möller  <nisse@lysator.liu.se>

	* testsuite/dsa-test.c (test_main): Additional tests from NIST
	test vectors.

	* testsuite/testutils.c (test_dsa_sign, test_dsa_verify): New
	functions, supporting arbitrary digest size.

	* testsuite/testutils.h (ASSERT): Improved failure message.

	* dsa-verify.c (dsa_verify): Renamed, from _dsa_verify.
	* dsa-sign.c (dsa_sign): Renamed, from _dsa_sign.

2013-11-24  Niels Möller  <nisse@lysator.liu.se>

	* testsuite/dsa-keygen-test.c (test_main): Test generating a
	key with 224-bit q.

	* dsa-verify.c (_dsa_verify): Use _dsa_hash.

	* dsa-sign.c (_dsa_sign): Use _dsa_hash. Fix memory leak in
	error case, spotted by Nikos.

	* dsa-keygen.c (dsa_generate_keypair): Allow q_bits == 224.

	* dsa-hash.c (_dsa_hash): New file and function. Allows digest
	sizes not matching the bitsize of q.
	* dsa.h (_dsa_hash): Declare it.
	* Makefile.in (hogweed_SOURCES): Added dsa-hash.c.

2013-11-23  Niels Möller  <nisse@lysator.liu.se>

	* configure.ac: Check also for openssl/ecdsa.h.

2013-10-05  Niels Möller  <nisse@lysator.liu.se>

	* Makefile.in (nettle_SOURCES): Added eax.c.
	(HEADERS): Added eax.h.

	* testsuite/Makefile.in (TS_NETTLE_SOURCES): Added eax-test.c.

	* testsuite/eax-test.c: New file.

	* nettle-internal.c (nettle_eax_aes128): New aead algorithm.
	(eax_aes128_set_key, eax_aes128_set_nonce, eax_aes128_update)
	(eax_aes128_encrypt, eax_aes128_decrypt, eax_aes128_digest): New
	functions.

	* eax.c: New file.
	* eax.h: New file.

	* aes.h: Fixed typo in name mangling for new aes functions.

2013-09-28  Niels Möller  <nisse@lysator.liu.se>

	* Merge aes-reorg branch. Changes below,
	dated 2013-05-17 - 2013-08-13.

2013-08-13  Niels Möller  <nisse@lysator.liu.se>

	* yarrow.h (struct yarrow256_ctx): Use aes256_ctx, not aes_ctx.
	* yarrow256.c: Adapted to use new aes256 interface.

2013-08-07  Niels Möller  <nisse@lysator.liu.se>

	* umac.h (_UMAC_STATE): Use struct aes128_ctx, not aes_ctx.
	* umac-set-key.c (umac_kdf, _umac_set_key): Use aes128 interface.
	* umac32.c (umac32_digest): Likewise.
	* umac64.c (umac64_digest): Likewise.
	* umac96.c (umac96_digest): Likewise.
	* umac128.c (umac128_digest): Likewise.

2013-06-25  Niels Möller  <nisse@lysator.liu.se>

	* aes-meta.c: Deleted file.

	Analogous changes for new aes192 and aes256 interface.

	* aes.h (struct aes128_ctx): New aes128 declarations.
	* aes-decrypt.c (aes128_decrypt): New function.
	* aes-encrypt.c (aes128_encrypt): New function.
	* aes128-meta.c: New file.
	* aes128-set-encrypt-key.c (aes128_set_encrypt_key): New file and
	function.
	* aes128-set-decrypt-key.c (aes128_set_decrypt_key)
	(aes128_invert_key): New file and functions.
	* Makefile.in (nettle_SOURCES): Added aes128-set-encrypt-key.c,
	aes128-set-decrypt-key.c and aes128-meta.c.

	* nettle-internal.c (nettle_unified_aes128): For testing the old
	AES interface.
	* testsuite/aes-test.c (test_cipher2): New function.
	(test_main): Test both nettle_aes128 and nettle_unified_aes128.

2013-05-22  Niels Möller  <nisse@lysator.liu.se>

	* Makefile.in (nettle_SOURCES): Added aes-invert-internal.c and
	aes-set-key-internal.c.

	* aes.h (AES128_KEY_SIZE, _AES128_ROUNDS): New constants.
	Similarly also for aes192 and aes256.

	* aes-internal.h: Declare new functions.

	* aes-set-key-internal.c (_aes_set_key): New file and funxtion
	extracted from aes_set_encrypt_key.
	* aes-set-encrypt-key.c (aes_set_encrypt_key): Use _aes_set_key.

	* aes-invert-internal.c (_aes_invert): New file and function,
	extracted from aes_invert_key.
	* aes-set-decrypt-key.c (aes_invert_key): Use _aes_invert.

	* arm/v6/aes-encrypt-internal.asm: Adapted to new interface.
	Unfortunately, 4% slowdown on Cortex-A9, for unknown reason.
	* arm/v6/aes-decrypt-internal.asm: Likewise.
	* arm/aes-encrypt-internal.asm: Adapted to new interface.
	* arm/aes-decrypt-internal.asm: Likewise.

2013-05-21  Niels Möller  <nisse@lysator.liu.se>

	* sparc32/aes-encrypt-internal.asm: Adapted to new interface.
	* sparc32/aes-decrypt-internal.asm: Likewise.
	* sparc64/aes-encrypt-internal.asm: Likewise.
	* sparc64/aes-decrypt-internal.asm: Likewise.

	* x86/aes-encrypt-internal.asm: Adapted to new interface.
	* x86/aes-decrypt-internal.asm: Likewise.

2013-05-20  Niels Möller  <nisse@lysator.liu.se>

	* x86_64/aes-encrypt-internal.asm: Adapted to new interface.
	* x86_64/aes-decrypt-internal.asm: Likewise.

2013-05-17  Niels Möller  <nisse@lysator.liu.se>

	* aes.h (struct aes_ctx): Renamed nrounds to rounds, and moved
	first in the structure.
	* aes-set-encrypt-key.c (aes_set_encrypt_key): Updated for renaming.
	* aes-set-decrypt-key.c (aes_invert_key): Likewise.

	* aes-encrypt-internal.c (_nettle_aes_encrypt): Take rounds and
	subkeys as separate arguments, not a struct aes_ctx *. Updated
	callers.
	* aes-decrypt-internal.c (_nettle_aes_decrypt): Likewise.
	* aes-internal.h: Updated prototypes.

	* Start of aes-reorg changes.

2013-09-28  Niels Möller  <nisse@lysator.liu.se>

	* md4.h (struct md4_ctx): Use single uint64_t variable for block
	count.
	* md4.c: Use new block count variable.
	* md5.c, md5.h (struct md5_ctx): Likewise.
	* ripemd160.c, ripemd160.h (struct ripemd160_ctx): Likewise.
	* sha1.c, sha1.h (struct sha1_ctx): Likewise.
	* sha256.c, sha2.h (struct sha256_ctx): Likewise.

	* testsuite/testutils.c (test_hash_large): Added simple progress
	indicator.

	* macros.h (MD_PAD): Use size argument, don't depend on
	sizeof of the count field(s).

2013-09-22  Niels Möller  <nisse@lysator.liu.se>

	* x86_64/gcm-hash8.asm: New file.
	* x86_64/gcm-gf-mul-8.asm: Deleted.

	* configure.ac (asm_nettle_optional_list): Look for gcm-hash8.asm,
	not gcm-gf-mul-8.asm.
	* gcm.c [HAVE_NATIVE_gcm_hash8]: Make use of (optional) assembly
	implementation.

2013-09-21  Niels Möller  <nisse@lysator.liu.se>

	* Makefile.in (des.po): Add same dependencies as for des.o.
	Reported by Vincent Torri.

2013-09-20  Niels Möller  <nisse@lysator.liu.se>

	* testsuite/gcm-test.c: Added tests with associated data of
	varying size.

	* testsuite/testutils.c (tstring_alloc): Add NUL-termination.

2013-09-18  Niels Möller  <nisse@lysator.liu.se>

	* Makefile.in: New stampfiles, libnettle.stamp and
	libhogweed.stamp, updated when both static and shared libraries
	are rebuilt. Used as link dependencies in subdirectories.
	* examples/Makefile.in: Make executable targets depend on
	../libnettle.stamp and libhogweed.stamp, not directly on the
	static library files.
	* testsuite/Makefile.in: Likewise.
	* tools/Makefile.in: Likewise.

2013-09-09  Niels Möller  <nisse@lysator.liu.se>

	* gcm.c [HAVE_NATIVE_gcm_gf_mul_8]: Make use of (optional)
	assembly implementation.

	* configure.ac: Support optional assembly files for both nettle
	and hogweed. Replaced OPT_ASM_SOURCES with OPT_ASM_NETTLE_SOURCES,
	OPT_ASM_HOGWEED_SOURCES, and asm_optional_list with
	asm_nettle_optional_list and asm_hogweed_optional_list.
	(asm_nettle_optional_list): Added gcm-gf-mul-8.asm.

2013-06-25  Niels Möller  <nisse@lysator.liu.se>

	* testsuite/gcm-test.c: Deleted redundant include of aes.h.

	* testsuite/testutils.c (test_aead): Allow digest size smaller
	than the block size.

	* tools/nettle-pbkdf2.c: New command line tool.
	* tools/Makefile.in (TARGETS): Added nettle-pbkdf2.
	(nettle-pbkdf2$(EXEEXT)): New target.
	* testsuite/nettle-pbkdf2-test: New test case.
	* testsuite/Makefile.in (TS_SH): Added nettle-pbkdf2-test.

	* tools/nettle-hash.c (digest_file): Use stack allocation for the
	small hex output buffer.

	* examples/io.c (MIN): Deleted unused macro.

2013-05-21  Niels Möller  <nisse@lysator.liu.se>

	From nettle-2.7-fixes branch:
	* Makefile.in (distdir): Distribute files in arm/v6 subdirectory.

2013-05-20  Niels Möller  <nisse@lysator.liu.se>

	* arm/v6/sha1-compress.asm: Moved into v6 directory, since it uses
	the v6 instruction uadd8, sel and rev.
	* arm/v6/sha256-compress.asm: Likewise.

	* nettle-types.h: Include <stddef.h>, for size_t.

2013-05-17  Niels Möller  <nisse@lysator.liu.se>

	* macros.h (ROTL32, ROTL64): Avoid undefined behaviour for zero
	rotation count. Unfortunately makes CAST128 a bit slower with
	gcc-4.6.3.

	* ecc-j-to-a.c (ecc_j_to_a): Fixed ecc_modp_mul call, to avoid
	invalid overlap of arguments to mpn_mul_n. Problem tracked down by
	Magnus Holmgren.

2013-05-16  Niels Möller  <nisse@lysator.liu.se>

	* arm/aes-encrypt-internal.asm: New file, for pre-v6 processors.
	* arm/aes-decrypt-internal.asm: New file, likewise.

	* arm/aes.m4 (AES_FINAL_ROUND_V5): Variant without using uxtb.
	(AES_FINAL_ROUND_V6): New name, updated callers.
	(AES_FINAL_ROUND): ... old name. Also eliminated one uxtb
	instruction.
	(AES_ENCRYPT_ROUND, AES_DECRYPT): Moved macros to the
	files using them.

	* arm/v6/aes-encrypt-internal.asm: Use ALIGN macro. Use 16-byte
	alignment for loops.
	* arm/v6/aes-decrypt-internal.asm: Likewise. Also added a nop
	which mysteriously improves benchmark performance on Cortex-A9.

2013-05-15  Niels Möller  <nisse@lysator.liu.se>

	* configure.ac (asm_path): Handle armv6 and armv7 differently from
	older ARMs. Add the arm/v6 directory to asm_path when appropriate.

	* arm/v6/aes-encrypt-internal.asm: Moved into v6 directory. Uses
	the uxtb instruction which is not available for older ARMs.
	* arm/v6/aes-decrypt-internal.asm: Likewise.

2013-05-03  Niels Möller  <nisse@lysator.liu.se>

	* cast128.c: Adapt to new struct cast128_ctx.
	(cast128_set_key): Rewrite, eliminating lots of conditions and
	some false warnings.

	* cast128.h (struct cast128_ctx): Separate the small 5-bit
	rotation subkeys and the larger 32-bit masking subkeys.

2013-05-02  Niels Möller  <nisse@lysator.liu.se>

	* testsuite/testutils.c (mpz_combit): Renamed. Define only if not
	provided GMP. Updated all uses.
	(mpz_togglebit): ... old name.

	* sexp-format.c (sexp_vformat): Use type mpz_srcptr rather
	than the old MP_INT *.

2013-04-26  Niels Möller  <nisse@lysator.liu.se>

	* Many files: Use size_t rather than unsigned for data sizes.
	* x86_64/aes-encrypt-internal.asm: Accept 64-bit length.
	* x86_64/aes-decrypt-internal.asm: Likewise.

2013-04-25  Niels Möller  <nisse@lysator.liu.se>

	* configure.ac: Changed version number, to 2.8.
	(LIBNETTLE_MAJOR): Bumped major number, following
	nettle_memxor ABI break.
	(LIBNETTLE_MINOR): Reset to zero.

	* examples/hogweed-benchmark.c: Add benchmarking of OpenSSL's RSA
	functions.
	(all functions): Deleted unneeded casts.

2013-04-24  Niels Möller  <nisse@lysator.liu.se>

	* nettle.texinfo (Miscellaneous functions): Updated memxor
	prototype. Document memxor3.

	* salsa20-crypt.c (salsa20_crypt): Deleted cast of memxor
	argument, no longer needed.
	* salsa20r12-crypt.c (salsa20r12_crypt): Likewise.
	* sha3.c (sha3_absorb): Likewise.

	* memxor.h: Updated prototypes. Drop include of nettle-types.h.

	* memxor.c: Include nettle-types.h, for uintptr_t. Replace all
	internal uses of uint8_t by plain char.
	(memxor): Use void * rather than uint8_t * for
	arguments.
	(memxor3): Likewise.

	* x86_64/memxor.asm: Added nettle_ prefix to symbols.
	* arm/memxor.asm: Likewise.

	* testsuite/symbols-test: Don't allow memxor functions without
	nettle prefix,

	* memxor.h (memxor3): Added name mangling to add "nettle_" prefix
	to memxor and memxor3 symbols.

	* Makefile.in (nettle_OBJS): Deleted $(LIBOBJS), and also deleted
	LIBOBJS substitution.
	(nettle_SOURCES): Added memxor.c, to include it in the library
	unconditionally.

	* configure.ac: Deleted AC_REPLACE_FUNCS for memxor.

	* Released nettle-2.7.

2013-04-23  Niels Möller  <nisse@lysator.liu.se>

	From Martin Storsjö:
	* x86_64/sha256-compress.asm: Add forgotten W64_EXIT.
	* x86_64/sha512-compress.asm: Likewise.
	* x86_64/salsa20-crypt.asm (Lpartial): Don't return via W64_EXIT
	within this subfunction.
	* x86_64/machine.m4 (W64_ENTRY): Use movdqu instead of movdqa for
	saving xmm registers, since the stack is not guaranteed to be
	16-byte aligned on win64. Take pushed xmm registers into account
	when reading the fifth parameter from the stack.

	* Makefile.in: Consistently use EXEEXT_FOR_BUILD.

2013-04-21  Niels Möller  <nisse@lysator.liu.se>

	* Makefile.in (DISTFILES): Added mini-gmp.c and mini-gmp.h.
	(distdir): Use find, for identifying assembly files to copy.

2013-04-18  Niels Möller  <nisse@lysator.liu.se>

	* configure.ac: Recognize cpu type "arm*", not just "armv7*'.

	* arm/aes-encrypt-internal.asm: Updated include of aes.m4.
	* arm/aes-decrypt-internal.asm: Likewise.

	* Makefile.in (distdir): Updated for ARM reorganization.

	* configure.ac (asm_path): Generalized, can now be a list of
	directories. On ARM, check for neon instructions, and add arm/neon
	if appropriate. New command line options
	--enable-arm-neon/--disable-arm-neon, for overriding the default.

	arm/neon: New subdirectory, for assembly files making use of neon
	instructions.

	arm: Renamed directory, from...
	armv7: ...old name.

	* aclocal.m4 (NETTLE_CHECK_ARM_NEON): New macro.

	* nettle.texinfo (Keyed hash functions): Document UMAC.

	* umac.h (UMAC32_DIGEST_SIZE, UMAC64_DIGEST_SIZE)
	(UMAC96_DIGEST_SIZE, UMAC128_DIGEST_SIZE): New constants.
	(UMAC_DATA_SIZE): New name, for consistency with hash functions.
	Updated all uses.
	(UMAC_BLOCK_SIZE): ... old name.

2013-04-17  Niels Möller  <nisse@lysator.liu.se>

	* examples/nettle-benchmark.c (main): Benchmark salsa20r12.

	* nettle-internal.c (nettle_salsa20r12): Cipher struct for
	benchmarking only.
	* nettle-internal.h (nettle_salsa20): Declare it.

	* Makefile.in (eccdata): Depend on mini-gmp files. Drop -lgmp.

	* eccdata.c: Use mini-gmp, to avoid gmp dependency and associated
	configure tests for the *build* system. Replaced mpz_submul_ui by
	mpz_mul_ui + mpz_sub, and gmp_printf and gmp_fprintf by calls to
	mpz_out_str.

	* mini-gmp.h, mini-gmp.c: New files, copied from gmp-5.1.1.

2013-04-16  Niels Möller  <nisse@lysator.liu.se>

	* umac-set-key.c (BE_SWAP32_N): Fixed dummy definition used for
	big-endian systems.

	* Makefile.in (TARGETS): Deleted eccdata, it should be build only
	when public key support is enabled.
	(clean-here): Exlicitly list it here.

	* asm.m4 (m4_log2): New macro, similar to the one in gmp.
	(ALIGN): Changed to take alignment in bytes. Updated all callers,
	currently used only in x86 and x86_64 files.

	* umac.h (umac32_ctx, umac64_ctx, umac96_ctx, umac128_ctx): Make
	block count an uint64_t. Reorder some elements to put short values
	together.
	* umac-l2.c (_umac_l2, _umac_l2_final): Make count argument an uint64_t.
	(_umac_l2): Deleted redundant memcpy.
	(_umac_l2, _umac_l2_final): Store input buffer at end of the
	poly64/poly128 state. Deleted l1_out from corresponding context
	structs, and updated all callers.

	* configure.ac: Changed version number to 2.7.
	(LIBNETTLE_MINOR): Bumped library version, to 4.6.
	(LIBHOGWEED_MINOR): And to 2.4.

	* Makefile.in (distdir): Include files from armv7 subdirectory.

	* x86_64/umac-nh-n.asm: New file, 3.5 time speedup.

	* umac32.c (umac32_digest): Fix nonce caching.
	* umac64.c (umac64_digest): Likewise.

	* testsuite/umac-test.c (test_incr): New function.
	(test_main): Test nonce increment.

	* misc/umac/umac.py: UMAC reference implementation.
	* misc/umac/rijndael.py: AES implementation used by umac.py.
	* misc/umac/mkvectors: Script to generate UMAC test vectors.
	* misc/umac/vectors.out: Generated test vectors.

	* umac32.c (umac32_digest): Fix nonce increment, use INCREMENT
	macro.
	* umac64.c (umac64_digest): Likewise.
	* umac96.c (umac96_digest): Likewise.
	* umac128.c (umac128_digest): Likewise.

	* macros.h (INCREMENT): Allow size == 1.

2013-04-15  Niels Möller  <nisse@lysator.liu.se>

	* x86_64/umac-nh.asm: New file. 4.4 time speedup.

	* armv7/umac-nh-n.asm: New file. 2.0-2.3 time speedup.

	* testsuite/umac-test.c (test_align): Fixed memory leak.

2013-04-12  Niels Möller  <nisse@lysator.liu.se>

	* armv7/umac-nh.asm: New file. 2.4 time speedup.

	* armv7/machine.m4 (D0REG, D1REG): New macros.

	* configure.ac (asm_replace_list): Added umac-nh.asm and
	umac-nh-n.asm.

	* testsuite/umac-test.c: Test different alignments for the
	message.

2013-04-11  Niels Möller  <nisse@lysator.liu.se>

	* umac-nh-n.c (_umac_nh_n): Rewrote as a single pass over the
	message data.

	* examples/nettle-benchmark.c (time_umac): New function.
	(main): Call it.

	* umac-set-key.c (_umac_set_key): Drop byteswapping of l3_key2, it
	can be xored directly to the pad in native byteorder.
	* umac-l3.c (_umac_l3): Drop key_2 argument, let caller do that
	xor. Updated all callers.
	* umac32.c (umac32_digest): Adapt to l3 changes.
	* umac64.c (umac64_digest): Likewise.
	* umac96.c (umac96_digest): Likewise.
	* umac128.c (umac128_digest): Likewise.

	Initial implementation of umac.
	* umac.h: New file.
	* umac-nh.c: New file.
	* umac-nh-n.c: New file.
	* umac-poly64.c: New file.
	* umac-poly128.c: New file.
	* umac-l2.c: New file.
	* umac-l3.c: New file.
	* Makefile.in (nettle_SOURCES): Added umac source files.
	(HEADERS): Added umac.h.
	* testsuite/umac-test.c: New file.
	* testsuite/Makefile.in (TS_NETTLE_SOURCES): Added umac-test.c.

	* ecc-mul-a.c (ecc_mul_a): Avoid using mp_bitcnt_t, for
	compatibility with older GMP versions.
	* ecc-mul-g.c (ecc_mul_g): Likewise.
	* eccdata.c (ecc_mul_binary): Likewise.
	* sec-modinv.c (sec_modinv): Likewise.

	* x86_64/sha3-permute.asm: Go via memory for moves between general
	registers and xmm registers.

2013-04-06  Niels Möller  <nisse@lysator.liu.se>

	From Edgar E. Iglesias:
	* sha3.c (_sha3_update): Fix condition for when the block buffer
	is full.

2013-04-04  Niels Möller  <nisse@lysator.liu.se>

	* ecc-point.c (ecc_point_get): Allow NULL x or y, ignore
	corresponding coordinate.

	* nettle.texinfo (Elliptic curves): Document high-level ECDSA
	support.

	From Martin Storsjö. Fallback functions for older GMP releases.
	* gmp-glue.c (mpn_copyd, mpn_copyi, mpn_zero): New functions.
	* gmp-glue.h: Declare them.
	(mpn_sqr): Fallback macro.

	* gmp-glue.h (cnd_add_n, cnd_sub_n): Moved here, define in terms
	of mpn_cnd_add_n and mpn_sub_n if available, otherwise in terms of
	mpn_addmul_1 and mpn_submul_1. This seems to be an improvement for
	subtraction, but more questionable for addition.

	* ecc-internal.h: Include gmp-glue.h. Deleted corresponding
	include in all files using ecc-internal.h.
	(cnd_add_n, cnd_sub_n): Moved from here.

2013-04-03  Niels Möller  <nisse@lysator.liu.se>

	* ecc-point-mul-g.c (ecc_point_mul_g): New file and function.
	* ecc-point-mul.c (ecc_point_mul): New file and function.
	* ecc.h: Updated declarations and name mangling.
	* Makefile.in (hogweed_SOURCES): Added ecc-point-mul.c and
	ecc-point-mul-g.c.

	* testsuite/salsa20-test.c (test_main): Tests for salsa20r12,
	contributed by Nikos Mavrogiannopoulos.

2013-03-26  Niels Möller  <nisse@lysator.liu.se>

	* armv7/salsa20-core-internal.asm: New file. 45% speedup.

2013-03-25  Niels Möller  <nisse@lysator.liu.se>

	From Martin Storsjö:
	* examples/timing.c: New file, extracted from nettle-benchmark.c.
	* examples/timing.h: New file.
	* examples/Makefile.in (SOURCES): Added timing.c.
	(DISTFILES): Added timing.h.
	(BENCH_OBJS, ECC_BENCH_OBJS, HOGWEED_BENCH_OBJS): Added timing.o.
	* examples/nettle-benchmark.c: Use timing.h.
	* examples/hogweed-benchmark.c: Likewise.
	* examples/ecc-benchmark.c: Likewise.

	From Nikos Mavrogiannopoulos:
	* salsa20r12-crypt.c (salsa20r12_crypt): New file and function.
	* salsa20.h (salsa20r12_crypt): Declare.
	* Makefile.in (nettle_SOURCES): Added salsa20r12-crypt.c.

	From Martin Storsjö:
	* examples/hogweed-benchmark.c: Include local headers.
	* testsuite/ecdsa-keygen-test.c: Likewise.
	* x86_64/sha3-permute.asm: Workaround for Apple's assembler; write
	movq instructions as movd.

	* Makefile.in (hogweed_PURE_OBJS): Don't include OPT_ASM_SOURCES
	twice.

2013-03-15  Niels Möller  <nisse@lysator.liu.se>

	* armv7/sha3-permute.asm: New file. 4.5 time speedup.

	* armv7/machine.m4 (QREG): New macro.

2013-03-14  Niels Möller  <nisse@lysator.liu.se>

	* configure.ac (asm_replace_list): Added sha3-permute.asm,
	revering 2012-12-30 change. 34% speedup on intel i5, from 2190
	cycles for the C implementation down to 1630.

	* armv7/sha512-compress.asm: Optimized. Keep expanded data in
	registers, exploit parallelism. Another 70% speedup.

	* testsuite/sha512-test.c (test_main): Additional test vectors,
	including some longer than 128 bytes.

2013-03-13  Niels Möller  <nisse@lysator.liu.se>

	* armv7/sha512-compress.asm: New file, using neon instructions.
	2.3 time speedup.

	* configure.ac (asm_replace_list): Added sha512-compress.asm.
	* x86_64/machine.m4 (OFFSET64): New macro.
	* x86_64/sha512-compress.asm: New file, 20% speedup.

	* sha512-compress.c (ROUND): Eliminated a temporary, analogous to
	sha256 change below.

	* x86_64/sha256-compress.asm: New file, 16% speedup (benchmarked
	on intel i5).

2013-03-11  Niels Möller  <nisse@lysator.liu.se>

	* armv7/sha256-compress.asm: New file, 25% speedup.

	* configure.ac (asm_replace_list): Added sha256-compress.asm.

	* sha256-compress.c (ROUND): Eliminated a temporary.

	* armv7/sha1-compress.asm: New file, 9% speedup.

	* testsuite/testutils.c (test_hash): Test different alignments for
	the hash input.

2013-03-08  Niels Möller  <nisse@lysator.liu.se>

	* armv7/aes-decrypt-internal.asm: New file, 15% speedup.
	* armv7/aes-encrypt-internal.asm: New file, 25% speedup.
	* armv7/aes.m4: New file.

2013-03-07  Niels Möller  <nisse@lysator.liu.se>

	* gmp-glue.c (mpz_limbs_cmp): Don't use PTR and SIZ macros.

	* Makefile.in (aesdata, desdata, twofishdata, shadata, gcmdata)
	(eccdata): Arrange for compiling these programs for running on the
	build system, also when cross compiling everything else.

	* config.make.in (CC_FOR_BUILD, EXEEXT_FOR_BUILD): New variables.

	* configure.ac: Use GMP_PROG_CC_FOR_BUILD and
	GMP_PROG_EXEEXT_FOR_BUILD.

	* aclocal.m4 (GMP_PROG_CC_FOR_BUILD, GMP_PROG_CC_FOR_BUILD_WORKS)
	(GMP_PROG_EXEEXT_FOR_BUILD): New macros, based on GMP's.

	* aesdata.c: Deleted includes of config.h and nettle-types.h. Use
	unsigned char and unsigned long instead of stdint.h types.

	* desdata.c: Deleted includes of config.h and desCode.h.
	(main): Return 1 on invalid argument. Don't use ROR macro. Use
	unsigned long instead of uint32_t, and make it work if unsigned
	long is larger than 32 bits.

	* gcmdata.c: Deleted include of config.h and use UNUSED macro.
	* shadata.c: Likewise.

	* twofishdata.c: Deleted include of nettle-types.h. Use unsigned
	char instead of stdint.h types.

	* x86_64/ecc-521-modp.asm: New file. 2.4 time speedup.

2013-03-06  Niels Möller  <nisse@lysator.liu.se>

	* x86_64/ecc-384-modp.asm: New file, 3 time speedup.
	* x86_64/ecc-256-redc.asm: New file, 2.5 time speedup.
	* x86_64/ecc-224-modp.asm: New file, 5 time speedup over C
	version.

2013-03-05  Niels Möller  <nisse@lysator.liu.se>

	* configure.ac (asm_optional_list): Added ecc-521-modp.asm.
	* ecc-521.c: Check HAVE_NATIVE_ecc_521_modp, and use native
	version if available.
	* armv7/ecc-521-modp.asm: New file, 2 time speedup over C version.

2013-03-04  Niels Möller  <nisse@lysator.liu.se>

	* configure.ac (asm_optional_list): Added ecc-384-modp.asm. Deleted
	bogus reference to $asm_search_list.
	* ecc-384.c: Check HAVE_NATIVE_ecc_384_modp, and use native
	version if available.
	* armv7/ecc-384-modp.asm: New file, 3 time speedup over C version.

2013-03-03  Niels Möller  <nisse@lysator.liu.se>

	* ecc-256.c: Fixed definition of USE_REDC.

2013-03-01  Niels Möller  <nisse@lysator.liu.se>

	* ecc-256.c: Check HAVE_NATIVE_ecc_256_redc, and use native
	version if available.
	* armv7/ecc-256-redc.asm: New file, 4 time speedup over C version.

	* testsuite/ecc-redc-test.c: Increased test count.

	* ecc-224.c: Check HAVE_NATIVE_ecc_224_modp, and use native
	version if available.
	* armv7/ecc-224-modp.asm: New file, 4.5 time speedup over C
	version.

	* configure.ac (asm_optional_list): Added ecc-224-modp.asm.
	(OPT_ASM_SOURCES): Fixed assignment.

2013-02-28  Niels Möller  <nisse@lysator.liu.se>

	* x86_64/ecc-192-modp.asm: Reorganized to reduce number of
	additions. Use setc instruction.

	* examples/Makefile.in: Let $(HOGWEED_TARGETS) depend on
	../libhogweed.a.

	* armv7/ecc-192-modp.asm: New file. 2.5 time speedup over C
	version.

2013-02-27  Niels Möller  <nisse@lysator.liu.se>

	* ecc-192.c: Check HAVE_NATIVE_ecc_192_modp, and use native
	version if available.
	(ecc_192_modp): Fixed carry handling bug in 32-bit version.

	* x86_64/ecc-192-modp.asm: New file. 3.8 times speedup over C
	version.

	* configure.ac (OPT_ASM_SOURCES): New substituted variable.
	(asm_replace_list, asm_optional_list): New variables. For files in
	asm_optional_list, also add them to OPT_ASM_SOURCES and define
	appropriate HAVE_NATIVE_* symbols found.

	* Makefile.in (OPT_ASM_SOURCES): New variable. Used for setting
	hogweed_OBJS and hogweed_PURE_OBJS.

	* testsuite/ecc-mod-test.c: Increased test count.

	* ecc-384.c (ecc_384_modp): Fixed typo which broke carry handling
	in the 64-bit version.

	* examples/ecc-benchmark.c (bench_add_jjj): Typo fix, benchmark
	the right function.

	* gmp-glue.h: Check if GMP provides mpz_limbs_read (expected in
	next release).
	* gmp-glue.c: Use GMP's mpz_limbs_read and friends if available.
	Renamed all functions for consistency with GMP. Updated all
	callers.

2013-02-20  Niels Möller  <nisse@lysator.liu.se>

	* examples/Makefile.in (HOGWEED_TARGETS): Added
	hogweed-benchmark$(EXEEXT).
	(SOURCES): Added hogweed-benchmark.c.
	(hogweed-benchmark$(EXEEXT)): New target.

	* examples/hogweed-benchmark.c: New file.

	* ecdsa-keygen.c (ecdsa_generate_keypair): New file and function.
	* Makefile.in (hogweed_SOURCES): Added ecdsa-keygen.c.
	* testsuite/ecdsa-keygen-test.c: New testcase.
	* testsuite/Makefile.in (TS_HOGWEED_SOURCES): Added
	ecdsa-keygen-test.c.

	* nettle-internal.h (TMP_ALLOC): Added missing parentheses.

2013-02-18  Niels Möller  <nisse@lysator.liu.se>

	* testsuite/ecdsa-verify-test.c: New testcase.
	* testsuite/ecdsa-sign-test.c: New testcase.
	* testsuite/Makefile.in (TS_HOGWEED_SOURCES): Added
	ecdsa-sign-test.c and ecdsa-verify-test.c.
	* testsuite/testutils.h: Include ecdsa.h.
	(SHEX): Deleted const cast.

	* ecc-point.c: New file, struct ecc_point abstraction.
	* ecc-scalar.c: New file, struct ecc_scalar abstraction.
	* ecc-random.c (ecc_modq_random, ecc_scalar_random): New file, new
	functions.
	* ecc-hash.c (ecc_hash): New file and function.
	* ecc-ecdsa-sign.c: New file, low-level signing interface.
	* ecc-ecdsa-verify.c: New file, low-level ecdsa verify.
	* ecdsa-sign.c: (ecdsa_sign): New file and function.
	* ecdsa-verify.c (ecdsa_verify): New file and function.
	* ecdsa.h: New header file.
	* ecc.h: Declare ecc_point and ecc_scalar functions.
	* ecc-internal.h: Added declarations.
	* Makefile.in (hogweed_SOURCES): Added new source files.
	(HEADERS): Added ecdsa.h.

	* gmp-glue.c (_mpz_set_mpn): New convenience function.
	(_mpn_set_base256): New function.
	(_gmp_alloc_limbs): New function.
	(_gmp_free_limbs): New function.
	* gmp-glue.h: Corresponding declarations. Include nettle-stdinh.h.

	* examples/Makefile.in (HOGWEED_TARGETS): Renamed, was
	RSA_TARGETS. Added ecc-benchmark$(EXEEXT).
	(SOURCES): Added ecc-benchmark.c.
	(ecc-benchmark$(EXEEXT)): New target.

	* examples/ecc-benchmark.c: New file, benchmarking ecc primitives.

2013-02-15  Niels Möller  <nisse@lysator.liu.se>

	Integrate ecc_mul_a.
	* ecc-a-to-j.c: New file.
	* ecc-add-jjj.c: New file.
	* ecc-mul-a.c: New file.
	* Makefile.in (hogweed_SOURCES): Added new files.
	* testsuite/ecc-mul-a-test.c: New file.
	* testsuite/Makefile.in (TS_HOGWEED_SOURCES): Added
	ecc-mul-a-test.c.

	* testsuite/testutils.c: Removed redundant includes.
	(die): New function.

	Integrate ecc_mul_g.
	* ecc.h: New file.
	* ecc-j-to-a.c: New file.
	* ecc-size.c: New file.
	* ecc-add-jja.c: New file.
	* ecc-dup-jj.c: New file.
	* ecc-mul-g.c: New file.
	* sec-tabselect.c: New file.
	* Makefile.in (hogweed_SOURCES): Added new files.
	(HEADERS): Added ecc.h
	* testsuite/ecc-mul-g-test.c: New file.
	* testsuite/Makefile.in (TS_HOGWEED_SOURCES): Added
	ecc-mul-g-test.c.
	* testsuite/testutils.c (xalloc_limbs): New function.
	(test_mpn): New function.
	(test_ecc_point): New function.
	(test_ecc_mul_a): New function.
	(test_ecc_mul_j): New function.
	* testsuite/testutils.h: Corresponding declarations.

	Integrate ECC internals.
	* ecc-curve.h: New file.
	* ecc-internal.h: New file.
	* cnd-copy.c: New file.
	* ecc-192.c: New file.
	* ecc-224.c: New file.
	* ecc-256.c: New file.
	* ecc-384.c: New file.
	* ecc-521.c: New file.
	* ecc-generic-modp.c: New file.
	* ecc-generic-modq.c: New file.
	* ecc-generic-redc.c: New file.
	* ecc-mod.c: New file.
	* ecc-modp.c: New file.
	* ecc-modq.c: New file.
	* sec-add-1.c: New file.
	* sec-modinv.c: New file.
	* sec-sub-1.c: New file.
	* Makefile.in (hogweed_SOURCES): Added new files.
	(HEADERS): Added ecc-curve.h.
	(DISTFILES): Added ecc-internal.h.
	* testsuite/ecc-mod-test.c: New file.
	* testsuite/ecc-modinv-test.c: New file.
	* testsuite/ecc-redc-test.c: New file.
	* testsuite/testutils.c (ecc_curves): New constant array.
	* testsuite/testutils.h: Include ecc-related headers. Declare
	ecc_curves array.
	* testsuite/Makefile.in (TS_HOGWEED_SOURCES): Added ecc-mod-test.c
	ecc-modinv-test.c ecc-redc-test.c.

	* gmp-glue.c: New file, mpn <-> mpz conversions.
	* gmp-glue.h: New file.
	* Makefile.in: Added to hogweed_SOURCES and DISTFILES, respectively.

	* eccdata.c: New program, for generating ECC-related tables.
	* Makefile.in (ecc-192.h, ecc-224.h, ecc-256.h, ecc-384.h)
	(ecc-512.h): New generated files.

2013-02-19  Niels Möller  <nisse@lysator.liu.se>

	* armv7/memxor.asm (memxor): Software pipelining for the aligned
	case. Runs at 6 cycles (0.5 cycles per byte). Delayed push of
	registers until we know how many registers we need.
	(memxor3): Use 3-way unrolling also for aligned memxor3.
	Runs at 8 cycles (0.67 cycles per byte)

2013-02-14  Niels Möller  <nisse@lysator.liu.se>

	* configure.ac: Find GMP's GMP_NUMB_BITS. Substitute in Makefile.
	* config.make.in (GMP_NUMB_BITS): New variable.

	* examples/rsa-keygen.c (uint_arg): New function.
	(main): New options -s and -e, to specify key size and public
	exponent. Increased default key size to 2048.

2013-02-12  Niels Möller  <nisse@lysator.liu.se>

	* armv7/memxor.asm (memxor): Optimized aligned case, using 3-way
	unrolling.

2013-02-06  Niels Möller  <nisse@lysator.liu.se>

	* armv7/memxor.asm (memxor, memxor3): Optimized aligned case, now
	runs at 0.75 cycles/byte.

	* armv7/README: New file.
	* armv7/machine.m4: New (empty) file.
	* armv7/memxor.asm: Initial assembly implementation.

	* config.m4.in: Substitute ASM_TYPE_PROGBITS as TYPE_PROGBITS.

	* config.make.in: Added .s to the suffix list.

	* Makefile.in (.asm.s): Use a separate make target for .asm
	preprocessing. Include asm.d, which the corresponding
	dependencies.

	* configure.ac (asm_file_list): Collect assembly files into this
	variable.
	(asm.d): Make config.status write dependencies for .s files into
	asm.d.
	(ASM_ALIGN_LOG): Set to "no" when appropriate.
	(ASM_TYPE_FUNCTION): Default to "@function".
	(ASM_TYPE_PROGBITS): New substituted variable, set in the same way
	as ASM_TYPE_FUNCTION.
	(ASM_MARK_NOEXEC_STACK): Use TYPE_PROGBITS.
	(asm_path): Set up asm_path for armv7.

	* asm.m4: Use changecom to disable m4 quoting. Use divert to
	suppress output.

2013-02-05  Niels Möller  <nisse@lysator.liu.se>

	* testsuite/rsa-keygen-test.c (test_main): Updated expected
	signatures, after the nettle_mpz_random change below.
	* testsuite/dsa-test.c (test_main): Likewise. Also fixed the
	dsa256 test to actually use the expected signature.

2013-01-31  Niels Möller  <nisse@lysator.liu.se>

	* bignum-random.c (nettle_mpz_random): Increased number of extra
	bits to 64, following FIPS 186-3.

2013-01-16  Niels Möller  <nisse@lysator.liu.se>

	* Released nettle-2.6.

2013-01-12  Niels Möller  <nisse@lysator.liu.se>

	* configure.ac: Use AC_LANG_SOURCE.

2013-01-02  Niels Möller  <nisse@lysator.liu.se>

	* configure.ac (LIBNETTLE_MINOR): Bumped library version, to 4.5.
	(LIBHOGWEED_MINOR): And to 2.3.

	* examples/Makefile.in: Explicit rules for building objects in
	parent directory.
	* tools/Makefile.in: Likewise.
	* testsuite/Makefile.in: Likewise.

2013-01-01  Niels Möller  <nisse@lysator.liu.se>

	* nettle.texinfo (Recommended hash functions): Document additional
	sha3 functions.

	* examples/nettle-benchmark.c (main): Benchmark additional sha3
	functions.

2012-12-30  Niels Möller  <nisse@lysator.liu.se>

	* sha3-224.c, sha3-224-meta.c: New files.
	* sha3-384.c, sha3-384-meta.c: New files.
	* sha3-512.c, sha3-512-meta.c: New files.
	* sha3.h: Prototypes for sha3 with sizes 224, 384 and 512.
	* nettle-meta.h: Declare nettle_sha3_224, nettle_sha3_384 and
	nettle_sha3_512.
	* Makefile.in (nettle_SOURCES): Added new sha3 files.

	* testsuite/sha3-224-test.c: New file.
	* testsuite/sha3-384-test.c: New file.
	* testsuite/sha3-512-test.c: New file.
	* testsuite/Makefile.in (TS_NETTLE_SOURCES): Added new sha3 test files.

	* configure.ac: Disabled use of sha3-permute.asm.

2012-12-20  Niels Möller  <nisse@lysator.liu.se>

	From Tim Rühsen:
	* testsuite/des-compat-test.c (pt): Use proper prototype, use
	const.
	* testsuite/testutils.c (test_dsa_key): Deleted spurious
	semicolon.

2012-12-15  Niels Möller  <nisse@lysator.liu.se>

	Based on a patch from Alon Bar-Lev:
	* Makefile.in (LIBTARGETS, SHLIBTARGET): Define as empty if static
	or shared libraries, respectively, are disabled.
	(TARGETS): Deleted @IF_SHARED@ conditional, now in the definition
	of SHLIBTARGET.

	From Alon Bar-Lev:
	* configure.ac: Check for ar program. New option --disable-static.
	* config.make.in (AR): Use configured value.

2012-12-13  Niels Möller  <nisse@lysator.liu.se>

	* x86_64/sha3-permute.asm: Rewrote, to keep all state in
	registers. 2400 cycles on x86_64, only slightly faster than the
	current C code.

2012-12-09  Niels Möller  <nisse@lysator.liu.se>

	* sha3-permute.c (sha3_permute): Rewrote to do permutation in
	place. 80% speedup on x86_64, 2500 cycles.

2012-12-04  Niels Möller  <nisse@lysator.liu.se>

	* ctr.c (ctr_crypt): Fix bug reported by Tim Kosse. Don't
	increment the counter when length is zero (was broken for the
	in-place case).

	* testsuite/ctr-test.c (test_main): Added test with zero-length
	data.
	* testsuite/testutils.c (test_cipher_ctr): Check the ctr value
	after encrypt and decrypt.

2012-12-03  Niels Möller  <nisse@lysator.liu.se>

	* sha3-permute.c (sha3_permute): Optimized, to reduce number of
	passes over the data. 20% speedup on x86_64, 4700 cycles.

	* configure.ac: Added sha3-permute.asm.

	* x86_64/sha3-permute.asm: New file. 30% speedup over current C
	code, 4300 cycles.

	* nettle.texinfo (Hash functions): Split into several sections,
	separating recommended hash functions and legacy hash functions.
	Document sha3-256.

2012-12-02  Niels Möller  <nisse@lysator.liu.se>

	Split sha.h into new files sha1.h and sha2.h. Replaced all
	internal usage of sha.h in all files.
	* sha.h: Kept for compatibility, just includes both new files.
	* sha1.h: New file.
	* sha2.h: New file.
	* Makefile.in (HEADERS): Added sha1.h and sha2.h.

2012-11-28  Niels Möller  <nisse@lysator.liu.se>

	From Fredrik Thulin:
	* testsuite/pbkdf2-test.c (test_main): Add PBKDF2-HMAC-SHA512 test
	cases.

2012-11-15  Niels Möller  <nisse@lysator.liu.se>

	* sha3-permute.c (sha3_permute): Use ULL suffix on round
	constants. Avoid passing shift count 0 to ROTL64.

	* sha3.c (sha3_absorb): Fixed big-endian code. Need macros.h.

	* macros.h (LE_READ_UINT64): New macro.

2012-11-13  Niels Möller  <nisse@lysator.liu.se>

	* sha3-permute.c (sha3_permute): Micro optimizations. Partial
	unrolling. Use lookup table for the permutation. On an x86_64,
	execution time reduced from appr. 13000 cycles to appr. 6000.

	* examples/nettle-benchmark.c (TIME_CYCLES): New macro.
	(bench_sha1_compress, bench_salsa20_core): Use it.
	(bench_sha3_permute): New function.
	(main): Call bench_sha3_permute.

2012-11-12  Niels Möller  <nisse@lysator.liu.se>

	* examples/nettle-benchmark.c (main): Benchmark sha3_256.

	* sha3-permute.c: New file. Permutation function for sha3, aka
	Keccak.
	* sha3.h: New header file.
	* sha3.c: New file, absorption and padding for sha3.
	* sha3-256.c: New file.
	* sha3-256-meta.c: New file.
	* nettle-meta.h (nettle_sha3_256): Declare.
	* Makefile.in (nettle_SOURCES): Added sha3 files.
	(HEADERS): Added sha3.h.
	* testsuite/sha3.awk: New file. Script to extract test vectors.
	* testsuite/sha3-256-test.c: New file.
	* testsuite/sha3-permute-test.c: New file.
	* testsuite/Makefile.in (TS_NETTLE_SOURCES): Added
	sha3-permute-test.c and sha3-256-test.c.
	(DISTFILES): Added sha3.awk.
	* testsuite/.test-rules.make: Added sha3 targets.

	* macros.h (LE_WRITE_UINT64): New macro.
	* write-le64.c (_nettle_write_le64): New file and function.
	* nettle-write.h (_nettle_write_le64): Declare. Also deleted
	declaration of non-existent _nettle_write_be64.
	* Makefile.in (nettle_SOURCES): Added write-le64.c.

	* macros.h (ROTL64): New macro, moved from...
	* sha512-compress.c (ROTL64): ... old location, deleted.

	* serpent-internal.h [HAVE_NATIVE_64_BIT] (DROTL32): Renamed from...
	(ROTL64): ... old name.
	(DRSHIFT32): Renamed from ...
	(RSHIFT64): ... old name.
	* serpent-encrypt.c (LINEAR_TRANSFORMATION64): Updated for above
	renames.
	* serpent-decrypt.c (LINEAR_TRANSFORMATION64_INVERSE): Likewise.

2012-11-11  Niels Möller  <nisse@lysator.liu.se>

	From Nikos Mavrogiannopoulos:
	* nettle.texinfo (Hash functions): Added documentation for
	gosthash94.
	* examples/nettle-benchmark.c (main): Benchmark gosthash94.

2012-11-10  Niels Möller  <nisse@lysator.liu.se>

	* nettle.texinfo (nettle_hashes, nettle_ciphers): Use deftypevr,
	not deftypevrx. Spotted by Nikos Mavrogiannopoulos.

2012-11-08  Niels Möller  <nisse@lysator.liu.se>

	Gost hash function, ported from Aleksey Kravchenko's rhash library
	by Nikos Mavrogiannopoulos.
	* gosthash94.c: New file.
	* gosthash94.h: New file.
	* gosthash94-meta.c: New file.
	* nettle-meta.h (nettle_gosthash94): Declare.
	* Makefile.in (nettle_SOURCES): Added gosthash94.c and
	gosthash94-meta.c.
	(HEADERS): Added gosthash94.h.
	* testsuite/gosthash94-test.c: New file.
	* testsuite/Makefile.in (TS_NETTLE_SOURCES): Added
	gosthash94-test.c.

2012-10-29  Niels Möller  <nisse@lysator.liu.se>

	From Martin Storsjö:
	* configure.ac (dummy-dep-files): Avoid non-posix \|-operator in
	sed regexp.

2012-10-29  Niels Möller  <nisse@lysator.liu.se>

	* x86_64/salsa20-core-internal.asm: New file.
	* configure.ac: Added salsa20-core-internal.asm.
	* examples/nettle-benchmark.c (bench_salsa20_core): New function.

2012-10-27  Niels Möller  <nisse@lysator.liu.se>

	* testsuite/Makefile.in (TS_SOURCES, CXX_SOURCES): Include sources
	unconditionally.
	(TS_CXX): Moved @IF_CXX@ conditional here.
	(DISTFILES): Use $(SOURCES), which now includes all C source
	files. testutils.c was lost in a the 2012-09-20 change.

	* x86_64/salsa20-crypt.asm: Include x86_64/salsa20.m4.
	Make all exits go via .Lend and W64_EXIT.

	* x86_64/salsa20.m4: New file, extracted from
	x86_64/salsa20-crypt.asm.

2012-10-26  Niels Möller  <nisse@lysator.liu.se>

	* configure.ac (LIBNETTLE_LINK, LIBHOGWEED_LIBS): Add $(CFLAGS) on
	the link command line. Reported by Dennis Clarke.

2012-10-03  Niels Möller  <nisse@lysator.liu.se>

	From: Nikos Mavrogiannopoulos:
	* testsuite/testutils.c (test_hash): On failure, print the
	expected and returned hash values.

2012-09-23  Niels Möller  <nisse@lysator.liu.se>

	* Makefile.in (nettle_SOURCES): Added salsa20-core-internal.c.

	* salsa20-core-internal.c (_salsa20_core): New file and function,
	extracted from salsa20_crypt.
	* salsa20.h (_salsa20_core): Declare it.
	* salsa20-crypt.c (salsa20_crypt): Use _salsa20_core.

2012-09-21  Niels Möller  <nisse@lysator.liu.se>

	* pbkdf2.c (pbkdf2): assert that iterations > 0. Reorganized
	loops.

	* nettle.texinfo (Cipher functions): Stress that the salsa20 hash
	function is not suitable as a general hash function.

2012-09-20  Simon Josefsson  <simon@josefsson.org>

	* pbkdf2-hmac-sha1.c, pbkdf2-hmac-sha256.c: New files.
	* pbkdf2.h (pbkdf2_hmac_sha1, pbkdf2_hmac_sha256): New prototypes.
	* Makefile.in (nettle_SOURCES): Add pbkdf2-hmac-sha1.c and
	pbkdf2-hmac-sha256.c.
	* nettle.texinfo (Key derivation functions): Improve.
	* testsuite/pbkdf2-test.c (test_main): Test new functions.

2012-09-20  Niels Möller  <nisse@lysator.liu.se>

	* pbkdf2.c (pbkdf2): Reordered arguments, for consistency.
	* pbkdf2.h (PBKDF2): Analogous reordering.
	* testsuite/pbkdf2-test.c: Adapted to new argument order. Also use
	LDATA for the salt.
	* nettle.texinfo (Key derivation functions): Updated documented
	pbkdf2 prototype.

	* testsuite/Makefile.in (VALGRIND): New variable, to make valgrind
	checking easier.

	* configure.ac: New substitution IF_CXX, replacing CXX_TESTS.
	(dummy-dep-files): Handle .cxx files.

	* testsuite/Makefile.in: Use IF_CXX. Include dependency file for
	cxx-test.o.

2012-09-19  Niels Möller  <nisse@lysator.liu.se>

	From Tim Rühsen:
	* examples/rsa-encrypt.c (main): Added missing mpz_clear.
	* examples/rsa-keygen.c (main): Added missing deallocation.

	* testsuite/meta-hash-test.c (test_main): Validate
	NETTLE_MAX_HASH_DIGEST_SIZE.

	* pbkdf2.h (PBKDF2): New macro.
	* testsuite/pbkdf2-test.c: Use it.

2012-09-12  Simon Josefsson  <simon@josefsson.org>

	* NEWS: Mention addition of PBKDF2.
	* pbkdf2.c (pbkdf2): New file and function.
	* pbkdf2.h: Declare it.
	* Makefile.in (nettle_SOURCES): Add pbkdf2.c.
	(HEADERS): Add pbkdf2.h.
	* nettle.texinfo (Key derivation functions): New section.
	* testsuite/pbkdf2-test.c: New test case.
	* testsuite/Makefile.in (TS_NETTLE_SOURCES): Add pbkdf2-test.c.
	* testsuite/.test-rules.make (pbkdf2-test): New target.

2012-09-16  Niels Möller  <nisse@lysator.liu.se>

	* testsuite/: Overhaul of testsuite, affecting almost all files.
	+ Use struct tstring for allocated strings, and deallocate before
	exit.
	+ Changed most test functions to take struct tstring as arguments.
	+ Made all test_main return on success.

	* testsuite/testutils.h (struct tstring): New struct type.
	(H2, HL, MEMEQH, SUCCESS): Deleted macros.
	(SHEX, SDATA): New macros.
	(H): Redefined to track storage.

	* testsuite/testutils.c (tstring_alloc): New function.
	(tstring_clear): New function.
	(tstring_data): New function.
	(tstring_hex): New function.
	(tstring_print_hex): New function.
	(decode_hex_length): Made static.
	(decode_hex): Made static. No return value, abort on error.
	(main): Expect test_main to return, and call tstring_clear before
	exit.
	(test_dsa_key): Added missing mpz_clear.
	(test_mac): Deleted unused function.

	* testsuite/rsa2sexp-test.c (test_main): Added missing
	nettle_buffer_clear.

	* testsuite/yarrow-test.c (open_file): Don't leak filename.
	(test_main): fclose input file properly.

	* testsuite/sexp-format-test.c (test_main): Added missing calls to
	nettle_buffer_clear and mpz_clear.

	* testsuite/serpent-test.c (tstring_hex_reverse): New function,
	replacing...
	(decode_hex_reverse): ... deleted function.
	(RHEX): New macro, replacing...
	(RH, RHL): ... deleted macros.

	* testsuite/rsa2sexp-test.c (test_main): Added missing
	nettle_buffer_clear.

	* testsuite/random-prime-test.c (test_main): Added missing
	mpz_clear.

	* realloc.c (nettle_realloc): Only call libc realloc if length >
	0, otherwise call free. Fixes a small memory leak.
	(nettle_xrealloc): Likewise.

	* run-tests (test_program): Don't quote $EMULATOR; allow it to
	expand to program and arguments (e.g., valgrind).

	* tools/pkcs1-conv.c (convert_public_key): Added missing calls to
	dsa_public_key_clear and rsa_public_key_clear.
	(main): Added missing nettle_buffer_clear.

2012-09-10  Niels Möller  <nisse@lysator.liu.se>

	* examples/eratosthenes.c (main): Explicitly deallocate storage
	before exit.

	* examples/io.c (read_file): Explicitly treat an empty file as an
	error. Rearrange loop, check for short fread return value.

	* desdata.c: Don't declare printf, include <stdio.h> instead. Also
	deleted casts of printf return value.

	From Tim Rühsen:
	* examples/nettle-benchmark.c (die): Use PRINTF_STYLE attribute.
	* pgp-encode.c (pgp_put_rsa_sha1_signature): Deleted unused variable.
	* rsa2openpgp.c (rsa_keypair_to_openpgp): Likewise.
	* examples/base16enc.c (main): Deleted useless allocations.

2012-09-07  Niels Möller  <nisse@lysator.liu.se>

	* examples/nettle-benchmark.c (die): Add NORETURN attribute. Patch
	from Tim Rühsen.
	* tools/misc.h (die, werror): Use PRINTF_STYLE and NORETURN macros
	for attributes. Patch from Tim Rühsen.

	* examples/io.h (werror): Use PRINTF_STYLE macro.

2012-08-22  Niels Möller  <nisse@lysator.liu.se>

	From Sam Thursfield <sam.thursfield@codethink.co.uk>:
	* configure.ac: Make documentation optional, to avoid requiring
	TeX. New option --disable-documentation, and Makefile substitution
	IF_DOCUMENTATION.
	* Makefile.in: Use IF_DOCUMENTATION.

2012-07-12  Niels Möller  <nisse@lysator.liu.se>

	* asm.m4 (ALIGN): Use << operator rather than **, with m4 eval.
	The latter is not supported by BSD m4.

2012-07-07  Niels Möller  <nisse@lysator.liu.se>

	Copyright headers: Updated FSF address. Patch from David Woodhouse.

	* examples/Makefile.in (BENCH_LIBS): Added -lm, needed for the
	ldexp function. Reported by Anthony G. Basile.

	* configure.ac: Changed version number to 2.6.

	* Released nettle-2.5.

2012-07-05  Niels Möller  <nisse@lysator.liu.se>

	* x86_64/salsa20-crypt.asm (salsa20_crypt): Write the 64-bit movq
	instructions as "movd", since that makes the osx assembler
	happier. Assembles to the same machine code on gnu/linux.

2012-07-03  Niels Möller  <nisse@lysator.liu.se>

	* aclocal.m4 (LSH_FUNC_ALLOCA): In the config.h boilerplate,
	include malloc.h if it exists, also when compiling with gcc.
	Needed for cross-compiling with --host=i586-mingw32msvc.

	* examples/base16dec.c: Don't #include files using <nettle/...>,
	we don't want to pick up installed versions. On windows, include
	<fcntl.h>, needed for _setmode.
	* examples/base16enc.c: Likewise.
	* examples/base64dec.c: Likewise.
	* examples/base64enc.c: Likewise

	* nettle.texinfo (Cipher functions): Document Salsa20.

2012-06-25  Niels Möller  <nisse@lysator.liu.se>

	* pkcs1.c (_pkcs1_signature_prefix): Renamed function, adding a
	leading underscore. Updated all callers.

	* bignum-next-prime.c (nettle_next_prime): Consistently use the
	type nettle_random_func * (rather then just nettle_random_func)
	when passing the function pointer as argument. Similar change for
	nettle_progress_func. Should have been done for the 2.0 release,
	but a few arguments were overlooked.
	* bignum-random-prime.c (_nettle_generate_pocklington_prime)
	(nettle_random_prime): Likewise.
	* bignum-random.c (nettle_mpz_random_size, nettle_mpz_random):
	Likewise.
	* dsa-keygen.c (dsa_generate_keypair): Likewise.
	* dsa-sha1-sign.c (dsa_sha1_sign_digest, dsa_sha1_sign): Likewise.
	* dsa-sha256-sign.c (dsa_sha256_sign_digest, dsa_sha256_sign):
	Likewise.
	* dsa-sign.c (_dsa_sign): Likewise.
	* pkcs1-encrypt.c (pkcs1_encrypt): Likewise.
	* rsa-blind.c (_rsa_blind): Likewise.
	* rsa-decrypt-tr.c (rsa_decrypt_tr): Likewise.
	* rsa-encrypt.c (rsa_encrypt): Likewise.
	* rsa-keygen.c (rsa_generate_keypair): Likewise.
	* rsa-pkcs1-sign-tr.c (rsa_pkcs1_sign_tr): Likewise.

	* cbc.c (cbc_encrypt, cbc_decrypt): Similarly, use the type
	nettle_crypt_func * rather than just nettle_crypt_func.
	* ctr.c (ctr_crypt): Likewise.
	* gcm.c (gcm_set_key): Likewise.

	* testsuite/des-compat-test.c (test_main): Disable declarations of
	disabled functions and variables, to avoid warnings. No verbose
	output unless verbose flag is set.

2012-06-09  Niels Möller  <nisse@lysator.liu.se>

	* examples/Makefile.in (SOURCES): Added base16dec.c, forgotten
	earlier.

	General pkcs1 signatures, with a "DigestInfo" input. Suggested by
	Nikos Mavrogiannopoulos.
	* Makefile.in (hogweed_SOURCES): Added pkcs1-rsa-digest.c,
	rsa-pkcs1-sign.c, rsa-pkcs1-sign-tr.c, and rsa-pkcs1-verify.c.

	* pkcs1-rsa-digest.c (pkcs1_rsa_digest_encode): New file and
	function.
	* pkcs1.h: Declare it.

	* rsa-pkcs1-verify.c (rsa_pkcs1_verify): New file and function.
	* rsa-pkcs1-sign.c (rsa_pkcs1_sign): New file and function.
	* rsa-pkcs1-sign-tr.c (rsa_pkcs1_sign_tr): New file and function,
	contributed by Nikos Mavrogiannopoulos.
	* rsa.h: Declare new functions.

	* rsa.h (_rsa_blind, _rsa_unblind): Declare functions.
	* rsa-blind.c (_rsa_blind, _rsa_unblind): Functions moved to a
	separate file, renamed and made non-static. Moved from...
	* rsa-decrypt-tr.c: ... here.

2012-06-03  Niels Möller  <nisse@lysator.liu.se>

	* testsuite/pkcs1-test.c (test_main): Include leading zero in
	expected result.

	* pkcs1.c (pkcs1_signature_prefix): Return pointer to where the
	digest should be written. Let the size input be the key size in
	octets, rather then key size - 1.
	* pkcs1-rsa-*.c: Updated for above.
	* rsa-*-sign.c, rsa-*-verify.c: Pass key->size, not key->size - 1.

2012-05-18  Niels Möller  <nisse@lysator.liu.se>

	* pkcs1-encrypt.c (pkcs1_encrypt): New file and function.
	* rsa-encrypt.c (rsa_encrypt): Use pkcs1_encrypt.

2012-05-09  Niels Möller  <nisse@lysator.liu.se>

	* rsa-decrypt-tr.c (rsa_decrypt_tr): Added missing mpz_clear,
	spotted by Nikos Mavrogiannopoulos.

2012-05-07  Niels Möller  <nisse@lysator.liu.se>

	* nettle-types.h (_STDINT_HAVE_INT_FAST32_T): Define here, to
	force nettle-stdint.h to not try to define the int_fast*_t types.
	Avoids compilation problems with gnutls on SunOS-5.8, where the
	definitions here collide with gnulib's.

2012-04-23  Niels Möller  <nisse@lysator.liu.se>

	* nettle-internal.h (NETTLE_MAX_BIGNUM_SIZE): New constant. Based
	on NETTLE_MAX_BIGNUM_BITS, rounded upwards. Replaced all uses of
	NETTLE_MAX_BIGNUM_BITS.

2012-04-19  Niels Möller  <nisse@lysator.liu.se>

	* list-obj-sizes.awk: Use decimal rather than hexadecimal output.
	(hex2int): Use local variables.

2012-04-18  Niels Möller  <nisse@lysator.liu.se>

	* x86_64/salsa20-crypt.asm: New file.

2012-04-17  Niels Möller  <nisse@lysator.liu.se>

	* testsuite/salsa20-test.c (test_salsa20_stream): Check that
	salsa20_crypt doesn't write beyond the given destination area.
	(test_salsa20): Likewise.

	* salsa20-crypt.c: Renamed file, from...
	* salsa20.c: ... old name.

	* x86_64/machine.m4 (WREG): New macro.

	* salsa20.c (salsa20_hash): Deleted function, inlined into
	salsa20_crypt.
	(salsa20_set_key, salsa20_set_iv): Moved, to...
	* salsa20-set-key.c: ...new file.

2012-04-15  Niels Möller  <nisse@lysator.liu.se>

	* testsuite/salsa20-test.c (test_salsa20_stream): New function.
	(test_main): Tests for encrypting more than one block at a time.

2012-04-14  Niels Möller  <nisse@lysator.liu.se>

	* examples/io.c (write_file): Use write_string.

	* examples/Makefile.in (base64enc): New targets. Also
	added missing io.o dependency to several other targets.
	(base64dec, base16enc, base16dec): Likewise.

	* examples/base64enc.c: New file, based on example code
	contributed by Jeronimo Pellegrini.
	* examples/base64dec.c: Likewise.
	* examples/base16enc.c: Likewise.
	* examples/base16dec.c: Likewise.

	* examples/rsa-encrypt.c (process_file): Reorganized fread loop.
	(usage): New function.
	(main): Implemented --help option.

	* examples/rsa-decrypt.c (process_file): Improved error message
	for too short input file.

	* aes-set-decrypt-key.c (gf2_log, gf2_exp): Deleted tables.
	(mult, inv_mix_column): Deleted functions.
	(mtable): New table.
	(MIX_COLUMN): New macro.
	(aes_invert_key): Use MIX_COLUMN and mtable.

	* aesdata.c (compute_mtable): New table, for the inv mix column
	operation in aes_invert_key.

2012-04-13  Niels Möller  <nisse@lysator.liu.se>

	* aes-set-encrypt-key.c (aes_set_encrypt_key): Use LE_READ_UINT32.
	Tabulate the needed "round constants".
	(xtime): Deleted function.

	* aes-internal.h (SUBBYTE): Cast to uint32_t. Use B0, ..., B3
	macros.

2012-04-09  Niels Möller  <nisse@lysator.liu.se>

	Timing resistant RSA decryption, based on RSA blinding code
	contributed by Nikos Mavrogiannopoulos.
	* rsa-decrypt-tr.c (rsa_decrypt_tr): New function.
	(rsa_blind): Helper function.
	(rsa_unblind): Helper function.
	* rsa.h: Declare rsa_decrypt_tr. Some cleanups, no longer include
	nettle-meta.h, more consistent declarations of function pointer
	arguments.
	* testsuite/rsa-encrypt-test.c (test_main): Test rsa_decrypt_tr.
	Check for writes past the end of the message area.

	* Makefile.in (hogweed_SOURCES): Added pkcs1-decrypt.c.
	* rsa-decrypt.c (rsa_decrypt): Use pkcs1_decrypt.
	* pkcs1-decrypt.c (pkcs1_decrypt): New file and function,
	extracted from rsa_decrypt.

2012-04-01  Niels Möller  <nisse@lysator.liu.se>

	* salsa20.c (LE_SWAP32): Typo fix for big-endian case.
	(QROUND): New macro.
	(salsa20_hash): Use it.

2012-03-31  Niels Möller  <nisse@lysator.liu.se>

	* salsa20.c: (salsa20_set_iv): Deleted size argument, only one
	size allowed.
	(U8TO32_LITTLE): Deleted macro. Use LE_READ_UINT32 instead, which
	avoids unaligned reads.
	(salsa20_set_key): Rearranged slightly, to avoid unnecessary
	byte-to-word conversions.

	(LE_SWAP32): Renamed macro from...
	(U32TO32_LITTLE): ... old name.
	(U32TO8_LITTLE): Deleted macro.
	(salsa20_wordtobyte): Renamed function to...
	(salsa20_hash): ... new name. Changed output argument from byte
	array to word array. Use memxor3, which brings a considerable
	performance gain.

	* nettle-internal.c (salsa20_set_key_hack): Updated salsa20_set_iv
	call.
	* testsuite/salsa20-test.c (test_salsa20): Deleted iv_length
	argument, updated all calls.

	* salsa20.h (SALSA20_BLOCK_SIZE): New constant.
	(_SALSA20_INPUT_LENGTH): New constant.
	* salsa20.c: Use these constants.

	* salsa20.c (ROTL32): Deleted macro, use the one from macros.h
	instead, with reversed order of arguments.
	(ROTATE, XOR, PLUS, PLUSONE): Deleted macros, use ROTL32 and
	builtin operators directly.

	Unification of rotation macros.
	* macros.h (ROTL32): New macro, to replace (almost) all other
	rotation macros.

	* aes-set-encrypt-key.c: Include macros.h.
	(aes_set_encrypt_key): Use ROTL32.
	* aes-internal.h (ROTBYTE, ROTRBYTE): Deleted macros.

	* camellia-internal.h (ROL32): Deleted macro.
	(ROTL128): Renamed for consistency, from...
	(ROL128): ... old name.
	* camellia-crypt-internal.c: Updated for renamed rotation macros.
	* camellia-set-encrypt-key.c: Likewise.
	* cast128.c (ROL): Deleted macro.
	(F1, F2, F3): Updated to use ROTL32 (reversed order of arguments).
	Also added proper do { ... } while (0) wrappers.

	* ripemd160-compress.c (ROL32): Deleted macro.
	(R): Updated to use ROTL32 (reversed order of arguments).

	* serpent-internal.h (ROL32): Deleted macro.
	(ROTL64): Renamed (from ROL64) and reorderd arguments, for
	consistency.
	(RSHIFT64): Reordered arguments, for consistency.
	* serpent-decrypt.c: Updated for renamed rotation macros, with
	reversed argument order.
	* serpent-encrypt.c: Likewise.
	* serpent-set-key.c: Likewise.

	* sha1-compress.c (ROTL): Deleted macro, use ROTL32 instead.

	* sha256-compress.c (ROTR): Deleted macro. Replaced by ROTL32,
	with complemented shift count.
	(SHR): Deleted macro, use plain shift operator instead.

	* sha512-compress.c (ROTR): Deleted macro, replaced by...
	(ROTL64): ...new macro, with complemented shift count
	(SHR): Deleted macro, use plain shift operator instead.
	(S0, S1, s0, s1): Updated accordingly.

2012-03-30  Niels Möller  <nisse@lysator.liu.se>

	* nettle-internal.c (nettle_salsa20): Cipher struct for
	benchmarking only. Sets a fix zero IV, and ignores block size.
	* nettle-internal.h (nettle_salsa20): Declare it.

	* examples/nettle-benchmark.c (block_cipher_p): New function.
	(time_cipher): Use block_cipher_p.
	(main): Include salsa20 in benchmark.

	* Makefile.in (soname link): Fixed logic.
	(nettle_SOURCES): Removed nettle-internal.c, so that it's not
	part of the library...
	(internal_SOURCES): ...and put it here.
	* testsuite/Makefile.in (TEST_OBJS): Added ../nettle-internal.o.
	* examples/Makefile.in (BENCH_OBJS): New variable, to simplify the
	nettle-benchmark rule. Also link with ../nettle-internal.o.

2012-03-29  Niels Möller  <nisse@lysator.liu.se>

	Implementation of Salsa20, contributed by Simon Josefsson.
	* salsa20.h: New file.
	* salsa20.c: New file.
	* Makefile.in (nettle_SOURCES): Added salsa20.c
	(HEADERS): Added salsa20.h.
	* testsuite/Makefile.in (TS_NETTLE_SOURCES): Added salsa20-test.c.
	* testsuite/salsa20-test.c: New test case.

	* Makefile.in (soname links): Adding missing space before ].

2012-03-23  Niels Möller  <nisse@lysator.liu.se>

	* arcfour.h (arcfour_stream): Deleted obsolete prototype.

2012-03-05  Niels Möller  <nisse@lysator.liu.se>

	* configure.ac (enable_shared): Build shared libraries by default.

2012-03-04  Niels Möller  <nisse@lysator.liu.se>

	* configure.ac (LIBNETTLE_MINOR): Bumped library version, to 4.4.
	(LIBHOGWEED_MINOR): And to 2.2.

2012-02-27  Niels Möller  <nisse@lysator.liu.se>

	* list-obj-sizes.awk: Recognize elf64 objects.

	* Makefile.in (.texinfo.dvi): Pass -b option to texi2dvi.

	* Makefile.in (TARGETS): Added twofishdata.
	(SOURCES): Added twofishdata.c.
	(twofishdata): New rule.

	* twofish.c (q0, q1): Made const, and reformatted to match the
	twofishdata program.

	* twofishdata.c: Resurrected old file. Used to be called
	generate_q.c, when the twofish code was contributed back in 1999.

	* nettle.texinfo: Documentation for base16 and base64 encoding.
	Text contributed by Jeronimo Pellegrini
	<pellegrini@mpcnet.com.br>, back in April 2006.

2012-02-18  Niels Möller  <nisse@lysator.liu.se>

	* run-tests, getopt.c, getopt1.c, getopt.h: These files were moved
	to the top-level in the conversion to an independent git
	repository. They used to be symlinks to lsh files, from the
	subdirectories which use them.

	* Makefile.in: Build and distribute getopt files. Distribute
	run-tests script.
	* examples/Makefile.in: Adapt to getopt files and the run-tests
	script now located in the parent directory.
	* testsuite/Makefile.in: Likewise.
	* tools/Makefile.in: Likewise.

	* index.html: Converted to xhtml (from lsh repository, change
	dated 2012-02-03). Updated git instructions.

	* nettle.texinfo: Updated charset declaration.
	* misc/plan.html: Likewise.

2012-01-17  Niels Möller  <nisse@lysator.liu.se>

	* testsuite/Makefile.in (DISTFILES): Added setup-env.

	* examples/rsa-decrypt.c (main): Use _setmode rather than setmode,
	suggested by Eli Zaretskii. Affects windows builds only.
	* examples/rsa-encrypt.c: Likewise.

	* Makefile.in ($(LIBNETTLE_FORLINK)): Always create a .lib symlink
	to the library file. Use LN_S.
	($(LIBHOGWEED_FORLINK)): Likewise.

	(install-shared-nettle): Use LN_S.
	(install-shared-hogweed): Likewise.

	* configure.ac: Use AC_PROG_LN_S.
	* config.make.in (LN_S): New substitution.

	* testsuite/setup-env: New file. Wine workaround. Can't get
	../.lib into wine's dll search path, so create additional
	symlinks.
	* testsuite/teardown-env: ...and delete them here. Also delete
	file testtmp.
	* examples/setup-env: Similar links setup here.
	* examples/teardown-env: ... and deleted.

2012-01-07  Niels Möller  <nisse@lysator.liu.se>

	* examples/Makefile.in (check): Add ../.lib to PATH, like in
	testsuite/Makefile. Needed for w*ndows. Reported by Eli Zaretskii.

2011-11-25  Niels Möller  <nisse@lysator.liu.se>

	From Martin Storsjö:
	* x86_64/machine.m4 (W64_ENTRY, W64_EXIT): New macros for
	supporting W64 ABI.
	* x86_64: Updated all assembly files to use them.

	* configure.ac (W64_ABI): New variable, set when compiling for
	W64 ABI (64-bit M$ windows).
	* config.m4.in (W64_ABI): Define, from configure substitution.

2011-11-24  Niels Möller  <nisse@lysator.liu.se>

	From Martin Storsjö:
	* examples/Makefile.in (check): Pass $(EMULATOR) and $(EXEEXT) in
	the environment of run-tests.
	* examples/rsa-encrypt-test: Use $EXEEXT and $EMULATOR.
	* examples/rsa-sign-test: Likewise.
	* examples/rsa-verify-test: Likewise.
	* examples/setup-env: Likewise.

	* testsuite/Makefile.in (check): Pass $(EXEEXT) in the environment of
	run-tests.
	* testsuite/pkcs1-conv-test: Use $EXEEXT and $EMULATOR. Ignore \r
	in rsa-sign output.

	* examples/rsa-decrypt.c (main) [WIN32]: Set stdout/stdin to
	binary mode.
	* examples/rsa-encrypt.c (main): Likewise.

2011-11-24  Niels Möller  <nisse@lysator.liu.se>

	* configure.ac (HAVE_NATIVE_64_BIT): Workaround to get it set to 1
	on w64.

	* serpent-internal.h (ROL64): Use (uint64_t) 1 rather than 1L, for
	M$ w64.
	(RSHIFT64): Likewise. Also added a missing parenthesis.

2011-11-24  Niels Möller  <nisse@lysator.liu.se>

	From Martin Storsjö:
	* testsuite/symbols-test: Use $NM, falling back to nm if undefined.
	* testsuite/Makefile.in (check): Pass $(NM) in the environment of
	run-tests.
	* config.make.in (NM): Set NM.

	* testsuite/sexp-conv-test: Use $EMULATOR when running test
	programs. Also ignore \r for output in the non-canonical output
	formats.
	* testsuite/Makefile.in (check): Pass $(EMULATOR) in the
	environment of run-tests.
	* configure.ac (EMULATOR): New substituted variable. Set to wine
	or wine64 when cross compiling for windows, otherwise empty.
	* config.make.in (EMULATOR): Set from autoconf value.

2011-11-20  Niels Möller  <nisse@lysator.liu.se>

	* x86/camellia-crypt-internal.asm: Take ALIGNOF_UINT64_T into
	account when getting the offset for the subkeys. Differs between
	w32 and other systems. w32 problem identified by Martin Storsjö.

	* config.m4.in: Define ALIGNOF_UINT64_T (from configure).

	* configure.ac: Check alignment of uint64_t, and also use AC_SUBST
	for use in config.m4.in.

2011-11-19  Niels Möller  <nisse@lysator.liu.se>

	Cygwin/mingw32 improvements contributed by Martin Storsjö:
	* Makefile.in (IMPLICIT_TARGETS): New variable for DLL link
	libraries.
	(clean-here): Delete the DLL import libraries.

	* configure.ac: Setup installation of DLL files in $bindir.
	(IF_DLL, LIBNETTLE_FILE_SRC, LIBHOGWEED_FILE_SRC): New
	substitutions.

	* config.make.in (LIBNETTLE_FILE_SRC): Substitute new autoconf
	variable.
	(LIBHOGWEED_FILE_SRC): Likewise.

	* Makefile.in (install-dll-nettle, uninstall-dll-nettle): New
	target for installing the DLL file in $bindir.
	(install-shared-nettle): Conditionally
	depend on install-dll-nettle. Use LIBNETTLE_FILE_SRC.
	(uninstall-shared-nettle): Conditionally depend on
	install-dll-nettle.
	(various hogweed targets): Analogous changes.

	* configure.ac: Unify shared lib setup for cygwin and mingw.

2011-10-31  Niels Möller  <nisse@lysator.liu.se>

	* configure.ac (LIBHOGWEED_LIBS): Typo fix for the darwin case.
	Spotted by Martin Storsjö.

2011-10-25  Niels Möller  <nisse@lysator.liu.se>

	* configure.ac (LIBHOGWEED_LIBS): cygwin fix, added
	libnettle.dll.a. Reported by Volker Zell.

2011-10-18  Niels Möller  <nisse@lysator.liu.se>

	* configure.ac: Improved setup för darwin shared libraries.
	Patch contributed by Ryan Schmidt.

2011-10-03  Niels Möller  <nisse@lysator.liu.se>

	* x86_64/memxor.asm: Implemented sse2-loop. Configured at compile
	time, and currently disabled.

	* testsuite/testutils.h (ASSERT): Write message to stderr.

	* testsuite/memxor-test.c: Use 16-byte alignment for "fully
	aligned" operands.

2011-09-03  Niels Möller  <nisse@lysator.liu.se>

	* x86/camellia-crypt-internal.asm: Use "l"-suffix on instructions
	more consistently. Reportedly, freebsd and netbsd systems with
	clang are more picky about this.

	* configure.ac: Changed version number to 2.5.

	* Released nettle-2.4.

	* configure.ac (LIBNETTLE_MINOR): Bumped library version, to 4.3.

	* gcm-aes.c: Include config.h.
	* tools/nettle-lfib-stream.c: Likewise.

	* ripemd160-compress.c: Added missing include of config.h. Needed
	for correct operation on big-endian systems.

2011-09-02  Niels Möller  <nisse@amfibolit.hack.org>

	* configure.ac: Changed version number to 2.4.

	* Released nettle-2.3.

2011-08-30  Niels Möller  <nisse@lysator.liu.se>

	* testsuite/hmac-test.c: Added tests for hmac-ripemd160.

	* hmac.h: Declare hmac-ripemd160 related functions.

	* Makefile.in (nettle_SOURCES): Added hmac-ripemd160.c.

2011-08-30  Niels Möller  <nisse@amfibolit.hack.org>

	* nettle.texinfo (Hash functions): Document ripemd-160.

	* hmac-ripemd160.c: New file.

	* hmac.h: Declare hmac-ripemd160 functions.

2011-08-29  Niels Möller  <nisse@lysator.liu.se>

	* sha256.c (sha256_update): Updated MD_UPDATE call for new
	conventions.
	(sha256_write_digest): Use MD_PAD rather than MD_FINAL, and insert
	the length manually.
	* sha512.c: Analogous changes.

	* sha1.c (COMPRESS): New macro.
	(sha1_update): Updated MD_UPDATE call for new conventions.
	(sha1_digest): Use MD_PAD rather than MD_FINAL, and insert the
	length manually.

	* ripemd160.c (ripemd160_init): Use memcpy for initializing the
	state vector.
	(COMPRESS): New macro.
	(ripemd160_update): Use MD_UPDATE.
	(ripemd160_digest): Inline ripemd160_final processing. Use MD_PAD
	and _nettle_write_le32.
	(ripemd160_final): Deleted function.

	* ripemd160.h (struct ripemd160_ctx): Use a 64-bit block count.
	Renamed digest to state.

	* md5.c (md5_init): Use memcpy for initializing the state vector.
	(COMPRESS): New macro, wrapping _nettle_md5_compress.
	(md5_update): Use MD_UPDATE.
	(md5_digest): Inline md5_final processing. Use MD_PAD and
	_nettle_write_le32.
	(md5_final): Deleted.

	* md5.h (struct md5_ctx): Renamed some fields, for consistency.

	* md4.h (struct md4_ctx): Renamed some fields, for consistency.

	* md4.c (md4_init): Use memcpy for initializing the state vector.
	(md4_update): Use MD_UPDATE.
	(md4_digest): Inline md4_final processing, using MD_PAD. Use
	_nettle_write_le32.
	(md4_block): Renamed, to...
	(md4_compress): ... new name. Take ctx pinter as argument.
	(md4_final): Deleted function.

	* md2.c (md2_update): Use MD_UPDATE.

	* macros.h (MD_UPDATE): Added incr argument. Invoke compression
	function with ctx pointer as argument, rather than ctx->state.
	(MD_FINAL): Just pad, don't store length field. Renamed to MD_PAD.
	(MD_PAD): Analogous change of compression invocations.

	* sha512.c: (COMPRESS): New macro wrapping _nettle_sha512_compress.
	(sha512_update): Use MD_UPDATE.
	(sha512_final): Deleted function.
	(sha512_write_digest): Use MD_FINAL.

	* sha256.c (COMPRESS): New macro wrapping _nettle_sha256_compress.
	(SHA256_INCR): Deleted macro.
	(sha256_update): Use MD_UPDATE.
	(sha256_final): Deleted function.
	(sha256_write_digest): New function, replacing sha256_final, and
	using MD_FINAL.
	(sha256_digest): Use sha256_write_digest.
	(sha224_digest): Likewise.

	* tools/nettle-hash.c (list_algorithms): Fixed typo in header.

	* sha1.c (SHA1_DATA_LENGTH): Deleted unused macro.
	(sha1_init): Use memcpy to initialize the state vector.
	(SHA1_INCR): Deleted macro.
	(sha1_update): Use MD_UPDATE macro, to reduce code duplication.
	(sha1_digest): Use MD_FINAL macro.
	(sha1_final): Deleted function.

	* sha.h (struct sha1_ctx): Renamed attribute digest to state.

	* macros.h (MD_UPDATE): New macro.
	(MD_FINAL): New macro.

2011-08-28  Niels Möller  <nisse@lysator.liu.se>

	* ripemd160.c (ripemd160_final): Use LE_WRITE_UINT32. Deleted byte
	swapping at the end, leaving it to ripemd160_digest.
	(ripemd160_digest): Use _nettle_write_le32.

	* Makefile.in (nettle_SOURCES): Added write-le32.c.

	* md5.c (md5_digest): Use _nettle_write_le32.

	* write-le32.c (_nettle_write_le32): New file and function.

	* ripemd160-compress.c (ROL32): Renamed macro (was "rol"). Deleted
	x86 version using inline assembly; at least gcc-4.4.5 recognizes
	shift-and-or expressions which are in fact rotations.
	(_nettle_ripemd160_compress): Use LE_READ_UINT32.

	* configure.ac (LIBNETTLE_MINOR): Bumped library version, to 4.2.

	* testsuite/meta-hash-test.c: Updated for the addition of
	ripemd-160.

	* testsuite/.test-rules.make: Added rule for ripemd160-test.

	* examples/nettle-benchmark.c (main): Benchmark ripemd-160.

2011-08-28  Niels Möller  <nisse@lysator.liu.se>

	RIPEMD-160 hash function. Ported from libgcrypt by Andres Mejia.
	* testsuite/ripemd160-test.c: New file.
	* ripemd160.h: New file.
	* nettle-meta.h: Declare nettle_ripemd160.
	* ripemd160.c: New file, ported from libgcrypt.
	* ripemd160-compress.c: Likewise.
	* ripemd160-meta.c: New file.
	* testsuite/Makefile.in (TS_NETTLE_SOURCES): Added
	ripemd160-test.c.
	* nettle-meta-hashes.c (nettle_hashes): Added nettle_ripemd160.
	* Makefile.in (nettle_SOURCES): Added ripemd160.c,
	ripemd160-compress.c, and ripemd160-meta.c.
	(HEADERS): Added ripemd160.h.

2011-08-10  Niels Möller  <nisse@amfibolit.hack.org>

	* nettle.texinfo: Fixed mis-placed const in various prototypes.
	Spotted by Tatsuhiro Tsujikawa.

2011-07-24  Niels Möller  <nisse@lysator.liu.se>

	* Makefile.in (PKGCONFIG_FILES, pkgconfigdir): New variables.
	(DISTFILES): Added nettle.pc.in and hogweed.pc.in.
	(nettle.pc, hogweed.pc): New targets (invoking config.status).
	(install-pkgconfig, uninstall-pkgconfig): New targets.
	(install-here): Depend on install-pkgconfig.
	(uninstall-here): Depend on uninstall-pkgconfig.
	(distclean-here): Delete nettle.pc and hogweed.pc.

2011-07-20  Niels Möller  <nisse@lysator.liu.se>

	* configure.ac: Generate nettle.pc and hogweed.pc.

	* nettle.pc.in, hogweed.pc.in: New files.

2011-07-17  Niels Möller  <nisse@lysator.liu.se>

	* nettle-internal.h: Added missing extern declarations.

2011-07-11  Niels Möller  <nisse@lysator.liu.se>

	* configure.ac: Changed version number to 2.3.

	* Released nettle-2.2.

	* Makefile.in (DISTFILES): Distribute COPYING.LIB, not COPYING,

2011-07-07  Niels Möller  <nisse@lysator.liu.se>

	* tools/misc.h (werror): Removed incorrect noreturn attribute from
	declaration.

	* examples/io.c (read_file): Bug fix, in dependence of initial
	size on max_size.

2011-07-01  Niels Möller  <nisse@lysator.liu.se>

	* cbc.c	(CBC_BUFFER_LIMIT): Reduced to 512 bytes.
	(cbc_decrypt): For in-place operation, use overlapping memxor3 and
	eliminate a memcpy.

	* ctr.c (ctr_crypt): Reorganized to call the encryption function
	with several blocks at a time. Handle the case of a single block
	specially.

	* x86_64/memxor.asm: Added ALIGN for shifting loop. Deleted
	obsolete ifelse.

2011-06-30  Niels Möller  <nisse@lysator.liu.se>

	* configure.ac: Link in serpent-decrypt.asm, if found.

	* x86_64/serpent-decrypt.asm: Added an SSE2 loop, doing four
	blocks at a time in parallel.

	* x86_64/serpent-encrypt.asm: Include serpent.m4. Deleted a
	redundant label.

	* x86_64/serpent.m4: New file, with serpent-related macros.

2011-06-29  Niels Möller  <nisse@lysator.liu.se>

	* x86_64/serpent-decrypt.asm: Wrote main (32-bit) loop.
	(SBOX0I, SBOX1I, SBOX7I): Fixed bugs.

	* nettle.texinfo (Copyright): Updated for license change to
	LGPLv2+. Updated copyright info on serpent.

	* NEWS: Updated information for nettle-2.2.

	* x86_64/serpent-decrypt.asm: New file.

	* x86_64/serpent-encrypt.asm: Fixed .file pseudo op.

	* testsuite/testutils.c (test_cipher_ctr): Display more info on
	failure.

	* examples/nettle-benchmark.c (bench_ctr): New function.
	(time_cipher): Also benchmark CTR mode.

	* configure.ac (LIBNETTLE_MINOR): Updated library version number
	to 4.1.
	(LIBHOGWEED_MINOR): And to 2.1.

2011-06-22  Niels Möller  <nisse@lysator.liu.se>

	* configure.ac: Use pwd -P when examining lib directories.
	Link in serpent-encrypt.asm, if found.

2011-06-21  Niels Möller  <nisse@lysator.liu.se>

	* serpent-decrypt.c (SBOX3_INVERSE): Eliminated temporaries.
	(SBOX4_INVERSE): Likewise.
	(SBOX5_INVERSE): Likewise.
	(SBOX6_INVERSE): Likewise.
	(SBOX7_INVERSE): Likewise.
	(All SBOX_INVERSE-macros): Deleted type argument, and updated users.

2011-06-20  Niels Möller  <nisse@lysator.liu.se>

	* serpent-decrypt.c: Renamed arguments in sbox macros.
	(SBOX0_INVERSE): Eliminated temporaries.
	(SBOX1_INVERSE): Likewise.
	(SBOX2_INVERSE): Likewise.

	* x86_64/serpent-encrypt.asm: Added an SSE2 loop, doing four
	blocks at a time in parallel.

	* testsuite/serpent-test.c (test_main): Added some more multiple
	block tests.

2011-06-15  Niels Möller  <nisse@lysator.liu.se>

	* configure.ac (libdir): On 64-bit Linux, we used to assume that
	libraries are installed according to the FHS. Since at least
	Fedora and Gentoo follow the FHS convention, while at least Debian
	doesn't, we have to try to figure out which convention is used.

2011-06-14  Niels Möller  <nisse@lysator.liu.se>

	* x86_64/serpent-encrypt.asm: Slight simplification of loop logic.

	* x86_64/serpent-encrypt.asm: New file.

2011-06-12  Niels Möller  <nisse@lysator.liu.se>

	* testsuite/serpent-test.c (test_main): Added tests with multiple
	blocks at a time.

	* serpent-encrypt.c (SBOX6): Renamed arguments. Eliminated
	temporaries.
	(SBOX7): Likewise.
	(All SBOX-macros): Deleted type argument, and updated users.

	* configure.ac: Display summary at the end of configure..
	(asm_path): Set only if enable_assember is yes.

2011-06-10  Niels Möller  <nisse@lysator.liu.se>

	* serpent-encrypt.c (SBOX5): Renamed arguments. Eliminated
	temporaries.

2011-06-09  Niels Möller  <nisse@lysator.liu.se>

	* serpent-encrypt.c (SBOX4): Renamed arguments. Eliminated
	temporaries.

	* configure.ac (LIBNETTLE_LINK, LIBHOGWEED_LINK): Cygwin fix, from
	Vincent Torri.

2011-06-08  Niels Möller  <nisse@lysator.liu.se>

	* examples/eratosthenes.c (find_first_one): Fixed c99-style
	declaration. Reported by Sebastian Reitenbach.
	(find_first_one): Declare the lookup table as static const, and
	use unsigned char rather than unsigned..

2011-06-07  Niels Möller  <nisse@lysator.liu.se>

	* serpent-encrypt.c (SBOX0): Renamed arguments. Eliminated
	temporaries.
	(SBOX1): Likewise.
	(SBOX2): Likewise.
	(SBOX3): Likewise.

2011-06-06  Niels Möller  <nisse@lysator.liu.se>

	* Makefile.in (DISTFILES): Added serpent-internal.h.
	(nettle_SOURCES): Replaced serpent.c by serpent-set-key.c,
	serpent-encrypt.c, and serpent-decrypt.c.

	* serpent.c: Replaced by several new files.
	* serpent-set-key.c: New file.
	* serpent-encrypt.c: New file.
	* serpent-decrypt.c: New file.
	* serpent-internal.h: New file.

	* serpent.c [HAVE_NATIVE_64_BIT]: Process two blocks at a time in
	parallel. Measured speedup of 10%--25% (higher for encryption) on
	x86_64.

2011-06-01  Niels Möller  <nisse@lysator.liu.se>

	* serpent.c (ROUNDS): Deleted macro.
	(serpent_block_t): Deleted array typedef.
	(KEYXOR): New macro, replacing BLOCK_XOR.
	(BLOCK_COPY, SBOX, SBOX_INVERSE): Deleted macros.
	(LINEAR_TRANSFORMATION): Use four separate arguments.
	(LINEAR_TRANSFORMATION_INVERSE): Likewise.
	(ROUND): Take separate arguments for all input and output words.
	(ROUND_INVERSE): Likewise.
	(ROUND_LAST, ROUND_FIRST_INVERSE): Deleted macros.
	(serpent_set_key): Moved loop termination test.
	(serpent_encrypt): Rewrote with unrolling of just eight rounds,
	and without serpent_block_t.
	(serpent_decrypt): Likewise.

	* serpent.c: Added do { ... } while (0) around block macros.
	(serpent_key_t): Deleted array typedef.
	(ROL32, ROR32): Renamed macros, were rol and ror.
	(KS_RECURRENCE, KS): New macros.
	(serpent_key_pad): Renamed, from...
	(serpent_key_prepare): ...old name.
	(serpent_subkeys_generate): Deleted function.
	(serpent_set_key): Rewrote the generation of subkeys. Reduced both
	temporary storage and code size (less unrolling)

2011-05-31  Niels Möller  <nisse@lysator.liu.se>

	* testsuite/serpent-test.c (test_main): Enabled test with short,
	40-bit, key.

	* serpent.c (byte_swap_32): Deleted macro.
	(serpent_key_prepare): Use LE_READ_UINT32. Don't require aligned
	input, and support arbitrary key sizes.

2011-05-30  Simon Josefsson  <simon@josefsson.org>

	* serpent.c: Rewrite, based on libgcrypt code.  License changed
	from GPL to LGPL.
	* serpent_sboxes.h: Removed.
	* Makefile.in: Drop serpent_sboxes.h.

2011-05-31  Niels Möller  <nisse@lysator.liu.se>

	* testsuite/serpent-test.c (test_main): Added some tests for
	padding of keys of length which is not a multiple of four bytes.

2011-05-30  Simon Josefsson  <simon@josefsson.org>

	* testsuite/serpent-test.c (test_main): Add test vectors from
	libgcrypt.

2011-05-21  Niels Möller  <nisse@lysator.liu.se>

	* dsa-keygen.c (dsa_generate_keypair): Avoid double init of mpz
	variable. Spotted by Nikos Mavrogiannopoulos.

2011-05-06  Niels Möller  <nisse@lysator.liu.se>

	* configure.ac: Fix link flags for shared libraries on Solaris,
	which needs -h to set the soname. Patch contributed by Dagobert
	Michelsen.

2011-05-06  Niels Möller  <nisse@lysator.liu.se>

	* configure.ac: New configure option --enable-gcov.

	* arcfour.h (arcfour_stream): Deleted obsolete define.

2011-04-27  Niels Möller  <nisse@lysator.liu.se>

	* tools/nettle-hash.c (find_algorithm): Require exact match.

2011-04-15  Niels Möller  <nisse@lysator.liu.se>

	Reverted broken byte-order change from 2001-06-17:
	* serpent.c (serpent_set_key): Use correct byteorder.
	(serpent_encrypt): Likewise.
	(serpent_decrypt): Likewise.

	* testsuite/serpent-test.c (decode_hex_reverse): New function.
	(RH, RHL): New macros.
	(test_main): Byte reverse inputs and outputs for the testvectors
	taken from the serpent submission package. Enable test vectors
	from http://www.cs.technion.ac.il/~biham/Reports/Serpent/.

2011-03-23  Niels Möller  <nisse@lysator.liu.se>

	* tools/sexp-conv.c (xalloc): Deleted function, now it's in misc.c
	instead.

	* configure.ac: Use LSH_FUNC_STRERROR.

	* tools/Makefile.in (TARGETS): Added nettle-hash, and related
	build rules.
	(SOURCES): Added nettle-hash.c.

	* tools/misc.c (xalloc): New function.

	* tools/pkcs1-conv.c (main): Made the OPT_* constants local, and
	fixed numerical values to start with non-ASCII 0x300.

	* tools/nettle-hash.c: New file.

2011-03-23  Niels Möller  <nisse@lysator.liu.se>

	Contributed by Daniel Kahn Gillmor:
	* testsuite/Makefile.in (TS_NETTLE_SOURCES): Added
	meta-hash-test.c, meta-cipher-test.c, and meta-armor-test.c.

	* testsuite/meta-hash-test.c: New file.
	* testsuite/meta-cipher-test.c: New file.
	* testsuite/meta-armor-test.c: New file.

	* nettle.texinfo: Document nettle_hashes and nettle_ciphers.

	* nettle-meta.h: Declare algorithm lists nettle_ciphers,
	nettle_hashes, nettle_armors.

	* Makefile.in (nettle_SOURCES): Added nettle-meta-hashes.c,
	nettle-meta-ciphers.c, and nettle-meta-armors.c.

	* nettle-meta-armors.c: New file.
	* nettle-meta-ciphers.c: New file.
	* nettle-meta-hashes.c: New file.

2011-02-18  Niels Möller  <nisse@lysator.liu.se>

	* arcfour.c (arcfour_stream): Deleted function. It's not very
	useful, and neither documented nor tested.

2011-02-16  Niels Möller  <nisse@lysator.liu.se>

	* cbc.h (CBC_ENCRYPT): Avoid using NULL; we don't ensure that it
	is defined.
	(CBC_DECRYPT): Likewise.

	* gcm-aes.c (gcm_aes_set_iv): Use GCM_SET_IV.
	(gcm_aes_set_key): Deleted cast.
	(gcm_aes_encrypt): Likewise.
	(gcm_aes_decrypt): Likewise.
	(gcm_aes_digest): Likewise.
	(gcm_aes_update): One less argument to GCM_UPDATE.

	* gcm.h (GCM_SET_KEY): Added cast to nettle_crypt_func *. Help
	compiler type checking despite this cast.
	(GCM_ENCRYPT): Likewise.
	(GCM_DECRYPT): Likewise.
	(GCM_DIGEST): Likewise.
	(GCM_SET_IV): New macro, for completeness.
	(GCM_UPDATE): Deleted unused argument encrypt.

2011-02-14  Niels Möller  <nisse@lysator.liu.se>

	* nettle.texinfo: Split node on cipher modes, and started on
	the GCM documentation.

	* testsuite/gcm-test.c (test_gcm_aes): Deleted function, replaced
	by test_aead.
	(test_main): Use test_aead.

	* testsuite/testutils.c (test_aead): New function, replacing
	test_gcm_aes and before that test_cipher_gcm.

	* nettle-internal.c (nettle_gcm_aes128): New const struct.
	(nettle_gcm_aes192): Likewise.
	(nettle_gcm_aes256): Likewise.

	* nettle-internal.h (struct nettle_aead): Tentative interface for
	authenticated encryption with associated data.

	* examples/nettle-benchmark.c (time_gcm): Renamed. Updated for
	gcm_aes_auth to gcm_aes_update renaming. Benchmark both encryption
	and hashing.
	(time_gmac): ...old name.

	* nettle-internal.c (des_set_key_hack): Don't touch the bits
	parity, since thay are now ignored.
	(des3_set_key_hack): Likewise.

	* cast128-meta.c (nettle_cast128): Don't pass keysize.
	* nettle-meta.h (_NETTLE_CIPHER_FIX): Deleted keysize parameter
	derived from the appropriate constant instead.

	* testsuite/gcm-test.c (test_gcm_aes): Updated for gcm_aes_auth to
	gcm_aes_update renaming.

2011-02-13  Niels Möller  <nisse@lysator.liu.se>

	* gcm.h (GCM_UPDATE): Renamed, from...
	(GCM_AUTH): ...old name.

	* gcm-aes.c (gcm_aes_update): Renamed, from...
	(gcm_aes_auth): ...old name.

	* gcm.c (gcm_update): Renamed, and fixed an assert. From...
	(gcm_auth): ...old name.

	* gcm.h (GCM_TABLE_BITS): Increase table size to 8 bits,
	corresponding to 4 KByte of key-dependent tables.

2011-02-10  Niels Möller  <nisse@lysator.liu.se>

	* x86_64/memxor.asm: New file. Improves performance by 22% for the
	unaligned01 case and 35% for the unaligned12 case, benchmarked on
	Intel SU1400.

	* examples/nettle-benchmark.c (cgt_works_p): New function.
	(cgt_time_start): Likewise.
	(cgt_time_end): Likewise.
	(clock_time_start): Likewise.
	(clock_time_end): Likewise.
	(time_function): Read clock via function pointers time_start and
	time_end, so we can select method at runtime.
	(xalloc): Use die function.
	(main): Choose timing function. If available, try clock_gettime,
	and fall back to clock if it doesn't exist.

	* examples/nettle-benchmark.c (die): New function.
	(TIME_END, TIME_START): Check return value from clock_gettime.

	* gcm.h (union gcm_block): Use correct length for w array.

	* testsuite/gcm-test.c (test_main): Added the rest of the
	testcases from the spec.

2011-02-09  Niels Möller  <nisse@lysator.liu.se>

	* testsuite/gcm-test.c (test_main): Enabled testcases 5 and 6,
	with different IV lengths.

	* gcm-aes.c (gcm_aes_set_iv): Updated for gcm_set_iv change.

	* gcm.c (gcm_hash_sizes): New function.
	(gcm_set_iv): Added support for IVs of arbitrary size. Needed
	another argument, for the hash subkey.
	(gcm_digest): Use gcm_hash_sizes.

	* examples/nettle-benchmark.c (time_gmac): Use gcm_aes interface.

	* testsuite/gcm-test.c (test_gcm_aes): New function, replacing
	test_cipher_gcm and using the new gcm_aes interface.
	(test_main): Updated to use test_gcm_aes.
	* testsuite/testutils.c (test_cipher_gcm): Deleted function.

	* Makefile.in (nettle_SOURCES): Added gcm-aes.c.

	* gcm.c (gcm_set_key): Replaced context argument by a struct
	gcm_key *.
	(gcm_hash): Replaced context argument by a struct gcm_key * and a
	pointer to the hashing state block.
	(gcm_auth): Added struct gcm_key * argument.
	(gcm_encrypt): Likewise.
	(gcm_decrypt): Likewise.
	(gcm_digest): Likewise.

	* gcm-aes.c: New file.
	(gcm_aes_set_key): New function.
	(gcm_aes_set_iv): Likewise.
	(gcm_aes_auth): Likewise.
	(gcm_aes_encrypt): Likewise.
	(gcm_aes_decrypt): Likewise.
	(gcm_aes_digest): Likewise.

	* gcm.h (struct gcm_key): Moved the key-dependent and
	message-independent state to its own struct.
	(struct gcm_ctx): ... and removed it here.
	(GCM_CTX): New macro.
	(GCM_SET_KEY): Likewise.
	(GCM_AUTH): Likewise.
	(GCM_ENCRYPT): Likewise.
	(GCM_DECRYPT): Likewise.
	(GCM_DIGEST): Likewise.
	(struct gcm_aes_ctx): New struct.

2011-02-08  Niels Möller  <nisse@lysator.liu.se>

	* gcm.h (struct gcm_ctx): The hash key is now always an array,
	named h, with array size depending on GCM_TABLE_BITS.
	* gcm.c (gcm_gf_shift): Added a separate result argument.
	(gcm_gf_mul): Compile bitwise version only when GCM_TABLE_BITS ==
	0. Simplified interface with just two arguments pointing to
	complete blocks.
	(gcm_gf_shift_4, gcm_gf_shift_8): Renamed table-based functions, from...
	(gcm_gf_shift_chunk): ... old name.
	(gcm_gf_mul): Renamed both table-based versions and made the
	argument types compatible with the bitwise gcm_gf_mul.
	(gcm_gf_mul_chunk): ... the old name.
	(gcm_set_key): Initialize the table using adds and shifts only.
	When GCM_TABLE_BITS > 0, this eliminates the only use of the
	bitwise multiplication.
	(gcm_hash): Simplified, now that we have the same interface for
	gcm_gf_mul, regardless of table size.

	* gcm.c	(GHASH_POLYNOMIAL): Use unsigned long for this constant.
	(gcm_gf_shift_chunk): Fixed bugs for the big endian 64-bit case,
	e.g., sparc64. For both 4-bit and 8-bit tables.

	* gcm.c: Use the new union gcm_block for all gf operations.

	* gcm.h (union gcm_block): New union, used to enforce alignment.

2011-02-07  Niels Möller  <nisse@lysator.liu.se>

	* gcm.c (gcm_gf_shift_chunk) : Bug fix for little-endian 8-bit
	tables.

	* gcm.c (gcm_gf_mul_chunk): Special case first and last iteration.
	(gcm_gf_add): New function, a special case of memxor. Use it for
	all memxor calls with word-aligned 16 byte blocks. Improves
	performance to 152 cycles/byte with no tables, 28 cycles per byte
	with 4-bit tables and 10.5 cycles per byte with 8-bit tables.

	Introduced 8-bit tables. If enabled, gives gmac performance of 19
	cycles per byte (still on intel x86_64).
	* gcm.c (gcm_gf_shift_chunk): New implementation for 8-bit tables.
	(gcm_gf_mul_chunk): Likewise.
	(gcm_set_key): Generate 8-bit tables.

	* Makefile.in (SOURCES): Added gcmdata.c.

	* gcm.h (GCM_TABLE_BITS): Set to 4.

2011-02-06  Niels Möller  <nisse@lysator.liu.se>

	* Makefile.in (TARGETS): Added gcmdata.
	(gcmdata): New rule.

	Introduced 4-bit tables. Gives gmac performance of 45 cycles per
	byte (still on intel x86_64).
	* gcm.c (gcm_gf_shift): Renamed. Tweaked little-endian masks.
	(gcm_rightshift): ... old name.
	(gcm_gf_mul): New argument for the output. Added length argument
	for one of the inputs (implicitly padding with zeros).
	(shift_table): New table (in 4-bit and 8-bit versions), generated
	by gcmdata.
	(gcm_gf_shift_chunk): New function shifting 4 bits at
	a time.
	(gcm_gf_mul_chunk): New function processing 4 bits at a time.
	(gcm_set_key): Generation of 4-bit key table.
	(gcm_hash): Use tables, when available.

	* gcmdata.c (main): New file.

	* gcm.c (gcm_rightshift): Moved the reduction of the shifted out
	bit here.
	(gcm_gf_mul): Updated for gcm_rightshift change. Improves gmac
	performance to 181 cycles/byte.

	* gcm.c (gcm_gf_mul): Rewrote. Still uses the bitwise algorithm from the
	specification, but with separate byte and bit loops. Improves gmac
	performance a bit further, to 227 cycles/byte.

	* gcm.c (gcm_rightshift): Complete rewrite, to use word rather
	than byte operations. Improves gmac performance from 830 cycles /
	byte to (still poor) 268 cycles per byte on intel x86_64.

2011-02-05  Niels Möller  <nisse@lysator.liu.se>

	* examples/nettle-benchmark.c (time_gmac): New function.
	(main): Call time_gmac.

	* testsuite/Makefile.in (TS_NETTLE_SOURCES): Added gcm-test.c.

	* testsuite/testutils.c (test_cipher_gcm): New function,
	contributed by Nikos Mavrogiannopoulos.

	* testsuite/gcm-test.c: New file, contributed by Nikos
	Mavrogiannopoulos.

	* Makefile.in (nettle_SOURCES): Added gcm.c.
	(HEADERS): Added gcm.h.

	* gcm.c: New file, contributed by Nikos Mavrogiannopoulos.
	* gcm.h: New file, contributed by Nikos Mavrogiannopoulos.

	* macros.h (INCREMENT): New macro, moved from ctr.c. Deleted third
	argument.
	* ctr.c: Use INCREMENT macro from macros.h, deleted local version.

2011-01-07  Niels Möller  <nisse@lysator.liu.se>

	* testsuite/Makefile.in (check): Add ../.lib to PATH, since that's
	where w*ndows looks for dlls.

	* testsuite/testutils.c (test_cipher_stream): More debug output on
	failure.

2010-12-14  Niels Möller  <nisse@lysator.liu.se>

	* nettle-types.h: Deleted some unnecessary parenthesis from
	function typedefs.
	(nettle_realloc_func): Moved typedef here...
	* realloc.h: ...from here.

	* buffer.c (nettle_buffer_init_realloc): Use an explicit pointer
	for realloc argument.

2010-12-07  Niels Möller  <nisse@lysator.liu.se>

	* nettle.texinfo (Copyright): Updated info on blowfish.

2010-11-26  Niels Möller  <nisse@lysator.liu.se>

	Reapplied optimizations (150% speedup on x86_32) and other fixes,
	relicensing them as LGPL.
	* blowfish.c (do_encrypt): Renamed, to...
	(encrypt): ...new name.
	(F): Added context argument. Shift input explicitly, instead of
	reading individual bytes via memory.
	(R): Added context argument.
	(encrypt): Deleted a bunch of local variables. Using the context
	pointer for everything should consume less registers.
	(decrypt): Likewise.
	(initial_ctx): Arrange constants into a struct, to simplify key
	setup.
	(blowfish_set_key): Some simplification.

2010-11-26  Simon Josefsson  <simon@josefsson.org>

	* blowfish.c: New version ported from libgcrypt. License changed
	from GPL to LGPL.

2010-11-25  Niels Möller  <nisse@lysator.liu.se>

	* Makefile.in (install-shared-nettle): Use INSTALL_DATA, which
	clears the execute permission bits.
	(install-shared-hogweed): Likewise.

2010-11-16  Niels Möller  <nisse@lysator.liu.se>

	* configure.ac: Updated gmp url.

2010-11-01  Niels Möller  <nisse@lysator.liu.se>

	* tools/misc.c (werror): Don't call exit (copy&paste-error).

2010-10-26  Niels Möller  <nisse@lysator.liu.se>

	* examples/rsa-encrypt.c (main): No extra message for bad options.

	* examples/rsa-keygen.c (main): Added long options. Deleted -?,
	and fixed handling of bad options.

	* examples/next-prime.c (main): Deleted -?, and fixed handling of
	bad options.
	* examples/random-prime.c (main): Likewise.

2010-10-22  Niels Möller  <nisse@lysator.liu.se>

	* examples/nettle-benchmark.c (main): Added long options. Deleted -?,
	and fixed handling of bad options.

	* examples/eratosthenes.c (main): Added long options. Deleted -?,
	and fixed handling of bad options. Renamed -s to -q (long option
	--quiet).

	* tools/pkcs1-conv.c (main): Deleted short alias -? for --help,
	and fixed handling of bad options.
	* tools/sexp-conv.c (parse_options): Likewise.

2010-10-06  Niels Möller  <nisse@lysator.liu.se>

	* memxor.c (memxor3): Optimized.
	(memxor3_common_alignment): New function.
	(memxor3_different_alignment_b): New function.
	(memxor3_different_alignment_ab): New function.
	(memxor3_different_alignment_all): New function.

	* examples/nettle-benchmark.c (time_function): Reorganized, to
	reduce overhead.
	(time_memxor): Also benchmark memxor3.

	* x86_64/memxor.asm: New file.

	* examples/nettle-benchmark.c (overhead): New global variable.
	(time_function): Compensate for call overhead.
	(bench_nothing, time_overhead): New functions.
	(time_memxor): Tweaked src size, making it an integral number of
	words.
	(main): Call time_overhead.

2010-10-01  Niels Möller  <nisse@lysator.liu.se>

	* x86_64/camellia-crypt-internal.asm (ROUND): Reordered sbox
	lookups.

	* testsuite/memxor-test.c: Also test memxor3.

2010-09-30  Niels Möller  <nisse@lysator.liu.se>

	* configure.ac: Link in memxor.asm, if found.

	* testsuite/testutils.c (test_cipher_cbc): Print more info when
	failing.

	* testsuite/memxor-test.c (test_xor): Added verbose printout.

	* examples/nettle-benchmark.c (time_memxor): Count size of
	unsigned long as "block size" for memxor.

2010-09-24  Niels Möller  <nisse@lysator.liu.se>

	* testsuite/.test-rules.make: Added rule for memxor-test.
	* testsuite/Makefile.in (TS_NETTLE_SOURCES): Added memxor-test.c
	* testsuite/memxor-test.c: New file.

	* memxor.c (memxor_common_alignment): New function.
	(memxor_different_alignment): New function.
	(memxor): Optimized to do word-operations rather than byte
	operations.

	* configure.ac (HAVE_NATIVE_64_BIT): New config.h define.

	Partial revert of 2010-09-20 changes.
	* camellia-set-encrypt-key.c (camellia_set_encrypt_key):
	Reintroduce CAMELLIA_F_HALF_INV, for 32-bit machines.
	* camellia-crypt-internal.c (CAMELLIA_ROUNDSM): Two variants,
	differing in where addition of the key is done.
	* x86/camellia-crypt-internal.asm: Moved addition of key.

2010-09-22  Niels Möller  <nisse@lysator.liu.se>

	* examples/nettle-benchmark.c (BENCH_INTERVAL): Changed unit to
	seconds.
	(time_function): Use clock_gettime with CLOCK_PROCESS_CPUTIME_ID,
	if available. This gives better accuracy, at least on recent
	linux.
	(BENCH_INTERVAL): Reduced to 0.1 s.
	(struct bench_memxor_info): New struct.
	(bench_memxor): New function.
	(time_memxor): New function.
	(main): Use time_memxor. Added optional argument used to limit the
	algorithms being benchmarked.
	(GET_CYCLE_COUNTER): Define also for x86_64.
	(time_memxor): Improved display.

	* examples/Makefile.in (nettle-benchmark): Link using
	$(BENCH_LIBS) rather than $(LIBS).

	* configure.ac: Check for clock_gettime, and add -lrt to
	BENCH_LIBS if needed.

2010-09-20  Niels Möller  <nisse@lysator.liu.se>

	* configure.ac: Less quoting when invoking $CC, to allow CC="gcc
	-m32".

	* x86/camellia-crypt-internal.asm (ROUND): Adapted to new key
	convention, moving key xor to the end.

	* camellia-set-encrypt-key.c (CAMELLIA_F_HALF_INV): Deleted macro.
	(camellia_set_encrypt_key): Deleted the CAMELLIA_F_HALF_INV
	operations intended for moving the key xor into the middle of the
	round.

	* camellia-crypt-internal.c (CAMELLIA_ROUNDSM): Moved addition of
	key to the end, to use a 64-bit xor operation.

	* x86_64/camellia-crypt-internal.asm: New file.

	* x86_64/machine.m4 (LREG, HREG, XREG): New macros.

2010-09-17  Niels Möller  <nisse@lysator.liu.se>

	* configure.ac: Support shared libraries (dlls) with mingw32.
	Contributed by David Hoyt.

2010-07-25  Niels Möller  <nisse@lysator.liu.se>

	* configure.ac: Changed version number to nettle-2.2.

	* Released nettle-2.1.

	* configure.ac: Use camellia-crypt-internal.asm, if available.
	Bumped soname to libnettle.so.4, and reset LIBNETTLE_MINOR to
	zero.

	* x86/machine.m4 (LREG, HREG): Moved macros here, from...
	* x86/aes.m4: ...here.

	* x86/camellia-crypt-internal.asm: New file.

	* nettle.texinfo: Updated and expanded section on DSA.
	Document aes_invert_key, and camellia. Added missing functions
	rsa_sha512_verify and rsa_sha512_verify_digest.

	* camellia.h (struct camellia_ctx): Eliminate the two unused
	subkeys, and renumber the remaining ones.
	* camellia-crypt-internal.c (_camellia_crypt): Updated for
	renumbered subkeys.
	* camellia-set-encrypt-key.c (camellia_set_encrypt_key): Likewise.
	* camellia-set-decrypt-key.c (camellia_invert_key): Likewise.

	* camellia-set-encrypt-key.c (camellia_set_encrypt_key): Inline
	the expansion of camellia_setup128 and camellia_setup256, keeping
	the unexpanded key in scalar variables.
	(camellia_setup128): Deleted.
	(camellia_setup256): Deleted.

2010-07-24  Niels Möller  <nisse@lysator.liu.se>

	* camellia-set-encrypt-key.c (camellia_set_encrypt_key): Reduced
	code size, no complete loop unroll. Use one loop for each phase of
	the post-processing.

	* testsuite/camellia-test.c: New tests for camellia_invert_key.
	* testsuite/aes-test.c: New tests for aes_invert_key.

	* aes.h (aes_invert_key): Declare it.

	* aes-set-decrypt-key.c (aes_invert_key): New function, key
	inversion code extracted from aes_set_decrypt_key.
	(aes_set_decrypt_key): Use aes_invert_key.

	* camellia-set-encrypt-key.c (camellia_setup128): Generate
	unmodified subkeys according to the spec. Moved clever combination
	of subkeys to camellia_set_encrypt_key.
	(camellia_setup256): Likewise.
	(camellia_set_encrypt_key): Moved subkey post-processing code
	here, and reduce code duplication between 128-bit keys and larger
	keys.

	* camellia.c: Deleted file, split into several new files...
	* camellia-table.c (_camellia_table): New file with the constant
	sbox tables.
	* camellia-set-encrypt-key.c: New file.
	(camellia_setup128): Generate unmodified subkeys according to the
	spec. Moved clever combination of subkeys to camellia_set_encrypt_key.
	(camellia_setup256): Likewise.

	* camellia-set-decrypt-key.c: New file.
	(camellia_invert_key): Key inversion function.
	(camellia_set_decrypt_key): New key setup function.
	* camellia-internal.h: New file.
	* camellia-crypt.c (camellia_crypt): New file, new wrapper
	function passing the sbox table to _camellia_crypt.
	* camellia-crypt-internal.c (_camellia_crypt): New file, with main
	encrypt/decrypt function.
	* Makefile.in (nettle_SOURCES): Updated list of camellia source files.
	(DISTFILES): Added camellia-internal.h.

2010-07-20  Niels Möller  <nisse@lysator.liu.se>

	* camellia-meta.c: Use _NETTLE_CIPHER_SEP_SET_KEY.

	* camellia.h (struct camellia_ctx): Replaced flag camellia128 by
	expanded key length nkeys.

	* camellia.c (camellia_set_encrypt_key): Renamed, from...
	(camellia_set_key): ... old name.
	(camellia_invert_key): New function.
	(camellia_set_decrypt_key): New function, using
	camellia_invert_key.
	(camellia_crypt): Renamed, from...
	(camellia_encrypt): ... old name.
	(camellia_decrypt): Deleted, no longer needed. camellia_crypt used
	for both encryption and decryption.

	* nettle-meta.h (_NETTLE_CIPHER_SEP_SET_KEY): New macro.

	* dsa-keygen.c: Removed unnecessary include of memxor.h.

	* camellia.c: Rewrote to use 64-bit type for subkeys and use
	64-bit operations throughout. Performance on x86_32, when compiled
	with gcc-4.4.4, is reduced by roughly 15%, this should be fixed
	later.

	* camellia.h (struct camellia_ctx): Use type uint64_t for subkeys.

2010-07-07  Niels Möller  <nisse@lysator.liu.se>

	* aes.h (aes_encrypt, aes_decrypt): Declare ctx argument as const.
	Also updated implementation.
	* blowfish.h (blowfish_encrypt, blowfish_decrypt): Likewise.
	* cast128.h (cast128_encrypt, cast128_decrypt): Likewise.
	* serpent.h (serpent_encrypt, serpent_decrypt): Likewise.
	* twofish.h (twofish_encrypt, twofish_decrypt): Likewise.

	* testsuite/Makefile.in (TS_NETTLE_SOURCES): Added
	camellia-test.c.

	* examples/nettle-benchmark.c: Added camellia ciphers.

	* Makefile.in (nettle_SOURCES): Added camellia.c and
	camellia-meta.c.
	(HEADERS): Added camellia.h.

	* nettle-meta.h (nettle_camellia128): Declare.
	(nettle_camellia192): Likewise.
	(nettle_camellia256): Likewise.

	* camellia-meta.c: New file.

	* camellia.h: Rewrote interface to match nettle conventions.

	* camellia.c: Converted to nettle conventions.
	(camellia_encrypt128, camellia_encrypt256): Unified to new
	function...
	(camellia_encrypt): ...New function, with a loop doing 6
	regular rounds, one FL round and one FLINV round per iteration,
	with iteration count depending on the key size.

	(camellia_decrypt128, camellia_decrypt256): Similarly unified
	as...
	(camellia_decrypt): ...New function, analogous to
	camellia_encrypt.

2010-07-06  Niels Möller  <nisse@lysator.liu.se>

	* camellia.c, camellia.h: New files, copied from
	http://info.isl.ntt.co.jp/crypt/eng/camellia/dl/camellia-LGPL-1.2.0.tar.gz.

	* testsuite/camellia-test.c: New file.

2010-07-05  Niels Möller  <nisse@lysator.liu.se>

	* nettle.texinfo: Document new conventions for weak key and des
	parity checks. Document des_check_parity.

	* testsuite/des-test.c (test_weak): Don't check the deleted status
	attribute.

	* des-compat.c (des_key_sched): Rewrote error checking logic for
	the case of non-zero des_check_key.

	* des3.c (des3_set_key): Changed weak key detection logic.
	Complete key setup also for weak keys, and don't set the status
	attribute.

	* des.c (des_set_key): New iteration logic, to keep key pointer
	unchanged. Moved weak key check to the end, and don't set the
	status attribute.
	(des_encrypt): Ignore status attribute.
	(des_decrypt): Likewise.

	* des.h (enum des_error): Deleted.
	(struct des_ctx): Deleted status attribute.
	(struct des3_ctx): Likewise.

	* blowfish.c (initial_ctx): Deleted status value.
	(blowfish_encrypt): Ignore status attribute.
	(blowfish_decrypt): Likewise.
	(blowfish_set_key): Return result from weak key check, without
	setting the status attribute.

	* blowfish.h (enum blowfish_error): Deleted.
	(struct blowfish_ctx): Deleted status attribute.

	* Makefile.in (des_headers): Deleted parity.h.

2010-06-30  Niels Möller  <nisse@lysator.liu.se>

	* testsuite/des-test.c (test_des): New function.
	(test_weak): New function.
	(test_main): Use test_des and test_weak. Added tests for all the
	weak keys. Added some tests with invalid (to be ignored) parity
	bits.

	* des.c (parity_16): New smaller parity table.
	(des_check_parity): New function.
	(des_fix_parity): Use parity_16.
	(des_weak_p): New weak-key detection. Ignores parity bits, and
	uses a hash table.
	(des_set_key): Deleted parity checking code. Replaced old weak-key
	detection code by a call to des_weak_p.

2010-06-04  Niels Möller  <nisse@lysator.liu.se>

	* testsuite/testutils.c (test_dsa_key): Updated for new name
	DSA_SHA1_MIN_P_BITS.

	* dsa-keygen.c (dsa_generate_keypair): Use DSA_SHA1_MIN_P_BITS and
	DSA_SHA256_MIN_P_BITS.

	* dsa.h (DSA_MIN_P_BITS, DSA_Q_OCTETS, DSA_Q_BITS): Renamed to...
	(DSA_SHA1_MIN_P_BITS, DSA_SHA1_Q_OCTETS, DSA_SHA1_Q_BITS): New
	names.

	* sexp2dsa.c (dsa_keypair_from_sexp_alist): New argument q_bits.
	Renamed parameter limit to p_max_bits.
	(dsa_sha1_keypair_from_sexp): Renamed, was dsa_keypair_from_sexp.
	Updated to call dsa_keypair_from_sexp_alist with the new argument.
	(dsa_sha256_keypair_from_sexp): New function.
	(dsa_signature_from_sexp): New argument q_bits.

	* der2dsa.c (dsa_params_from_der_iterator): Enforce 160-bit limit
	on q. Renamed parameter limit to p_max_bits.
	(dsa_openssl_private_key_from_der_iterator): Enforce 160-bit limit
	on q and x. Renamed parameter limit to p_max_bits.

2010-06-03  Niels Möller  <nisse@lysator.liu.se>

	* testsuite/dsa-test.c (test_main): Added test for dsa-sha256.

2010-06-02  Niels Möller  <nisse@lysator.liu.se>

	* testsuite/dsa-test.c (test_main): Provide expected value of the
	signature.

	* testsuite/testutils.c (test_dsa160): Added argument for expected
	signature.
	(test_dsa256): Likewise.

2010-06-01  Niels Möller  <nisse@lysator.liu.se>

	* testsuite/rsa-keygen-test.c (test_main): Updated expected
	signatures.

	* examples/random-prime.c (main): Updated for nettle_random_prime
	change.
	* testsuite/random-prime-test.c (test_main): Likewise.

	* rsa-keygen.c (bignum_random_prime): Deleted function.
	(rsa_generate_keypair): Use new nettle_random_prime. Generate
	secret factors p and q with the two most significant bits set.

	* dsa-keygen.c (dsa_generate_keypair): Updated for changes in
	nettle_random_prime and _nettle_generate_pocklington_prime. Invoke
	progress callback.

	* bignum-random-prime.c (_nettle_generate_pocklington_prime): New
	argument top_bits_set, to optionally generate primes with the two
	most significant bits set. Reordered argument list.
	(nettle_random_prime): Likewise, added top_bits_set argument.
	Invoke progress callback when a prime is generated.

2010-05-26  Niels Möller  <nisse@lysator.liu.se>

	* dsa-keygen.c (dsa_generate_keypair): Use
	_nettle_generate_pocklington_prime. Deleted old key generation
	code.

	* bignum-random-prime.c (_nettle_generate_pocklington_prime): Also
	return the used r. Updated caller.

	* examples/random-prime.c (main): Allow sizes down to 3 bits.

	* bignum-random-prime.c (_nettle_generate_pocklington_prime): New
	function. Rely on mpz_probab_prime_p (for lack of a trial division
	function) for trial division.
	(nettle_random_prime): Rewritten. Uses the prime table for the
	smallest sizes, then trial division using a new set of tables, and
	then Maurer's algorithm, calling the new
	_nettle_generate_pocklington_prime for the final search.

2010-05-25  Niels Möller  <nisse@lysator.liu.se>

	* testsuite/dsa-test.c (test_main): Updated for dsa testing
	changes.

	* testsuite/dsa-keygen-test.c (test_main): Test dsa256.

	* testsuite/testutils.h (struct nettle_mac): New struct, currently
	unused.

	* testsuite/testutils.c (test_mac): New function (currently not
	used).
	(test_dsa): Replaced by two new functions...
	(test_dsa160): New function.
	(test_dsa256): New function.
	(test_dsa_key): New argument q_size.
	(DSA_VERIFY): Generalized.

	* dsa-keygen.c (dsa_generate_keypair): Rewritten, now generating
	primes using Pocklington's theorem. Takes both p_size and q_size
	as arguments.

2010-05-20  Niels Möller  <nisse@lysator.liu.se>

	* bignum-random-prime.c (miller_rabin_pocklington): Fixed broken
	logic when Miller-rabin succeeds early.

2010-04-09  Niels Möller  <nisse@lysator.liu.se>

	* bignum-next-prime.c: Include stdlib.h, needed for alloca on
	freebsd.
	* hmac.c: Likewise.

	* examples/Makefile.in (SOURCES): Added random-prime.c.

	* examples/random-prime.c: New program.

	* testsuite/Makefile.in (TS_NETTLE_SOURCES): Moved
	knuth-lfib-test.c, cbc-test.c, ctr-test.c, hmac-test.c here, from
	TS_HOGWEED_SOURCES.
	(TS_HOGWEED_SOURCES): Added random-prime-test.c.

	* testsuite/random-prime-test.c: New test case.

	* examples/next-prime.c (main): With no command line arguments.
	exit after dislaying usage message.

	* examples/io.c (simple_random): Free buffer when done.

	* configure.ac: Changed message, say CC is the recommended
	way to configure the ABI.

	* bignum-random.c: Deleted test of HAVE_LIBGMP.
	* bignum.c: Likewise.
	* sexp2bignum.c: Likewise.

	* Makefile.in (hogweed_SOURCES): Added bignum-random-prime.c.

	* bignum-random-prime.c (nettle_random_prime): New file, new
	function.

2010-03-31  Niels Möller  <nisse@lysator.liu.se>

	* examples/nettle-benchmark.c (main): Benchmark sha224.

2010-03-30  Niels Möller  <nisse@lysator.liu.se>

	* testsuite/testutils.c (DSA_VERIFY): Updated for dsa_sha1_verify
	rename.
	(test_dsa): Check return value from dsa_sha1_sign.

	* Makefile.in (hogweed_SOURCES): Added dsa-sha1-sign.c,
	dsa-sha1-verify.c, dsa-sha256-sign.c, and dsa-sha256-verify.c.

	* dsa.h: Updated and added dsa declarations.

	* dsa-sha256-verify.c (dsa_sha256_verify_digest): New file, new
	function.
	(dsa_sha256_verify): New function.
	* dsa-sha256-sign.c (dsa_sha256_sign_digest): New file, new
	function.
	(dsa_sha256_sign): New function.

	* dsa-sha1-verify.c (dsa_sha1_verify_digest): New file. Moved and
	renamed function, from dsa_verify_digest, rewrote to use
	_dsa_verify.
	(dsa_sha1_verify): Analogous change, renamed from dsa_verify.
	* dsa-sha1-sign.c (dsa_sha1_sign_digest): New file. Moved and
	renamed function, from dsa_sign_digest, rewrote to use _dsa_sign,
	and added return value.
	(dsa_sha1_sign): Analogous change, renamed from dsa_sign.

	* dsa-verify.c (_dsa_verify): New general verification function,
	for any hash.
	* dsa-sign.c (_dsa_sign): New general signing function, for any
	hash. Returns success code, like the rsa signture functions.

2010-03-29  Niels Möller  <nisse@lysator.liu.se>

	* configure.ac (ABI): Attempt to use a better, ABI-dependant,
	default value for libdir.

	* x86/md5-compress.asm: Fixed function name in epilogue.

	* asm.m4 (EPILOGUE): Use . to refer to current address.

	* configure.ac (ABI): Detect which ABI the compiler is using.
	On x86_64, also check for __arch64__.

2010-03-28  Niels Möller  <nisse@lysator.liu.se>

	* configure.ac (asm_path): For x86_64, check if compiler is
	generating 32-bit code.

2010-03-27  Niels Möller  <nisse@lysator.liu.se>

	* testsuite/hmac-test.c (test_main): Rewrote rest of tests to use
	HMAC_TEST, and added more tests from Daniel Kahn Gillmor and from
	RFC 4231.

	* Makefile.in (nettle_SOURCES): Added hmac-sha224.c and
	hmac-sha384.c.

	* hmac.h: Added declarations of hmac-sha224 and hmac-sha384.

	* hmac-sha224.c: New file.

2010-03-26  Niels Möller  <nisse@lysator.liu.se>

	* testsuite/hmac-test.c (HMAC_TEST): New macro.
	(test_main): Use HMAC_TEST for the md5 and sha1 tests, and add
	test vectors from Daniel Kahn Gillmor.

	* testsuite/Makefile.in (TS_NETTLE_SOURCES): Added sha224-test.c.

	* Makefile.in (nettle_SOURCES): Added sha224-meta.c and
	write-be32.c.
	(DISTFILES): Added nettle-write.h.

	* sha.h: Added declarations for sha224. Some are aliases for the
	corresponding sha256 definition.

	* sha256.c (sha256_digest): Use _nettle_write_be32.
	(sha224_init): New function.
	(sha224_digest): New function.

	* sha1.c (sha1_digest): Use _nettle_write_be32.

	* nettle-internal.h (NETTLE_MAX_HASH_BLOCK_SIZE)
	(NETTLE_MAX_HASH_DIGEST_SIZE): Increased, to take sha512 into
	account.

	* nettle-write.h: New file.

	* write-be32.c (_nettle_write_be32): New file, new function.

	* sha224-meta.c: New file.

2010-03-25  Niels Möller  <nisse@lysator.liu.se>

	* hmac-sha384.c: New file.

	* testsuite/sha224-test.c: New file.

	* testsuite/md4-test.c (test_main): More test vectors, provided by
	Daniel Kahn Gillmor.
	* testsuite/md5-test.c (test_main): Likewise.
	* testsuite/sha1-test.c (test_main): Likewise.
	* testsuite/sha256-test.c (test_main): Likewise.
	* testsuite/sha384-test.c (test_main): Likewise.
	* testsuite/sha512-test.c (test_main): Likewise.

	* configure.ac: Bumped version numbers. Package version
	nettle-2.1, library versions libnettle.so.3.1, libhogweed.so.2.0.

	* examples/nettle-benchmark.c (main): Benchmark sha384.

	* testsuite/Makefile.in (TS_NETTLE_SOURCES): Added sha384-test.c.

	* testsuite/sha384-test.c: New file.

	* Makefile.in (nettle_SOURCES): Added sha384-meta.c.

	* sha384-meta.c: New file.

	* sha.h: Added declarations for sha384. Some are aliases for the
	corresponding sha512 definition.

	* sha512.c (sha512_write_digest): New function.
	(sha512_digest): Use it.
	(sha384_init): New function.
	(sha384_digest): New function.

2010-03-24  Niels Möller  <nisse@lysator.liu.se>

	* sha512.c: (sha512_digest): Simplified handling of any final
	partial word of the digest.

	* sha512.c: Reorganized to use _nettle_sha512_compress.

	* sha512-compress.c (_nettle_sha512_compress): Compression
	function extracted from sha512.c to a new file.

	* Makefile.in (nettle_SOURCES): Added sha256-compress.c and
	sha512-compress.c.

	* sha256.c: Reorganized to use _nettle_sha256_compress.

	* sha256-compress.c (_nettle_sha256_compress): Compression
	function extracted from sha256.c to a new file.

	* examples/nettle-benchmark.c (main): Benchmark sha512.

	* rsa-keygen.c (rsa_generate_keypair): Ensure that bit size of e
	is less than bit size of n, and check for the unlikely case p = q.

	* rsa.h (RSA_MINIMUM_N_OCTETS, RSA_MINIMUM_N_BITS): Reduced, to
	correspond to pkcs#1 encryption of single byte messagees.

	* pgp-encode.c (pgp_put_rsa_sha1_signature): Check return value
	from rsa_sha1_sign.
	* rsa-compat.c (R_SignFinal): Likewise.

	* rsa-md5-sign.c (rsa_md5_sign): Check and propagate return value
	from pkcs1_rsa_md5_encode.
	(rsa_md5_sign_digest): Check and propagate return value from
	pkcs1_rsa_md5_encode_digest.
	* rsa-md5-verify.c (rsa_md5_verify): Check return value from
	pkcs1_rsa_md5_encode.
	(rsa_md5_verify_digest): Check return value from
	pkcs1_rsa_md5_encode_digest.
	* rsa-sha1-sign.c: Analogous changes.
	* rsa-sha1-verify.c: Analogous changes.
	* rsa-sha256-sign.c: Analogous changes.
	* rsa-sha256-verify.c: Analogous changes.
	* rsa-sha512-sign.c: Analogous changes.
	* rsa-sha512-verify.c: Analogous changes.

	* pkcs1-rsa-md5.c (pkcs1_rsa_md5_encode)
	(pkcs1_rsa_md5_encode_digest): Added return value. Check and
	propagate return value from pkcs1_signature_prefix.
	* pkcs1-rsa-sha256.c (pkcs1_rsa_sha256_encode)
	(pkcs1_rsa_sha256_encode_digest): Likewise.
	* pkcs1-rsa-sha1.c (pkcs1_rsa_sha1_encode)
	(pkcs1_rsa_sha1_encode_digest): Likewise.
	* pkcs1-rsa-sha512.c (pkcs1_rsa_sha512_encode)
	(pkcs1_rsa_sha512_encode_digest): Likewise.

	* pkcs1.c (pkcs1_signature_prefix): Interface change, take both
	the total size and digest size as arguments, and return a status
	code to say if the size was large enough.

	* testsuite/Makefile.in: Added hogweed dependency for the test
	programs.

2010-03-23  Niels Möller  <nisse@lysator.liu.se>

	* testsuite/rsa-test.c (test_main): Test signing with sha512.

	* testsuite/testutils.c (test_rsa_sha512): New function.

	* Makefile.in (hogweed_SOURCES): Added pkcs1-rsa-sha512.c,
	rsa-sha512-sign.c and rsa-sha512-verify.c.

	* rsa.h: Added prototypes for sha512-related functions.
	(RSA_MINIMUM_N_OCTETS, RSA_MINIMUM_N_BITS): Increased.
	* pkcs1.h: Added prototypes for sha512-related functions.

	* rsa-sha512-verify.c: New file.
	* rsa-sha512-sign.c: New file.
	* pkcs1-rsa-sha512.c: New file.

2010-03-22  Niels Möller  <nisse@lysator.liu.se>

	* Makefile.in (nettle_SOURCES): Added hmac-sha512.c.

	* testsuite/hmac-test.c (test_main): Added test cases for
	hmac-sha512.

	* hmac.h: Declare functions sha512-related functions.
	* hmac-sha512.c (hmac_sha512_set_key): New file.

	Basic sha512 support.
	* testsuite/Makefile.in (TS_NETTLE_SOURCES): Added sha512-test.c.
	* testsuite/sha512-test.c: New file.

	* macros.h (READ_UINT64, WRITE_UINT64): New macros.

	* Makefile.in (nettle_SOURCES): Added sha512.c and sha512-meta.c.
	* sha.h: Added sha512-related declarations.
	* nettle-meta.h: Likewise.
	* sha512-meta.c: New file.
	* sha512.c: New file.

2010-03-06  Niels Möller  <nisse@lysator.liu.se>

	* Makefile.in (distdir): Include x86_64 assembler files.

2010-01-20  Niels Möller  <nisse@lysator.liu.se>

	* configure.ac: Check for mpz_powm_sec.

2010-01-13  Niels Möller  <nisse@lysator.liu.se>

	* Makefile.in ($(LIBHOGWEED_FORLINK)): Depend on
	$(LIBNETTLE_FORLINK).

	* configure.ac (LIBHOGWEED_LIBS): Added -lnettle -lgmp for the
	default case. Follows debian, and also makes dlopen of
	libhogweed.so work, without having to use RTLD_GLOBAL.
	(LIBHOGWEED_LINK): Added -L., to find our libnettle.so.

2009-10-21  Niels Möller  <nisse@lysator.liu.se>

	* tools/Makefile.in (pkcs1-conv$(EXEEXT)): Added dependency on
	../libhogweed.a.

2009-10-19  Niels Möller  <nisse@lysator.liu.se>

	* tools/pkcs1-conv.c: Updated for dsa/der interface change.

	* der2dsa.c (dsa_public_key_from_der_iterators): Split into two
	new functions...
	(dsa_params_from_der_iterator): New function.
	(dsa_public_key_from_der_iterator): New function.
	(dsa_openssl_private_key_from_der_iterator): Renamed, was
	dsa_private_key_from_der_iterator.
	(dsa_openssl_private_key_from_der): Likewise.
	* dsa.h: Corresponding changees to prototypes and #defines.

2009-10-12  Niels Möller  <nisse@lysator.liu.se>

	* sexp-format.c: Removed conditioning on HAVE_LIBGMP.

	* tools/pkcs1-conv.c: Support for DSA keys, contributed by Magnus
	Holmgren.

	* Makefile.in (hogweed_SOURCES): Added dsa2sexp.c and der2dsa.c.

	* der2dsa.c: New file, contributed by Magnus Holmgren.
	* dsa2sexp.c: Likewise.
	* dsa.h: Added prototypes.

	* configure.ac (LIBHOGWEED_MINOR): Bumped libhogweed minor
	version, now it's 1.1.

	* testsuite/rsa2sexp-test.c (test_main): Updated testcase for
	"rsa-pkcs1".

2009-10-11  Niels Möller  <nisse@lysator.liu.se>

	* rsa2sexp.c (rsa_keypair_to_sexp): Changed default algorithm name
	to "rsa-pkcs1".

2009-09-20  Niels Möller  <nisse@lysator.liu.se>

	* x86/sha1-compress.asm: Improved performance by 17% on AMD K7,
	by letting loopmix scramble the instruction order.

2009-09-15  Niels Möller  <nisse@lysator.liu.se>

	* x86/sha1-compress.asm: Cleanup, removing old cruft. Slight
	improvement to ROUND_F1_NOEXP. Slight reduction of
	dependency-chains.

2009-08-25  Niels Möller  <nisse@lysator.liu.se>

	* x86/sha1-compress.asm: Eliminated tmp variable for f3 rounds.

	* examples/nettle-benchmark.c (bench_sha1_compress): New function,
	for precise benchmarking of the compression function.

2009-06-08  Niels Möller  <nisse@lysator.liu.se>

	* Released nettle-2.0.

2009-06-04  Niels Möller  <nisse@lysator.liu.se>

	* configure.ac: Set version to 2.0

2009-05-30  Niels Möller  <nisse@lysator.liu.se>

	* Makefile.in (.texinfo.info): Don't use a temporary output file
	$@T, trust makeinfo to remove output file on errors.

2009-05-19  Niels Möller  <nisse@lysator.liu.se>

	* nettle.texinfo: Changed license to public domain.

2009-05-11  Niels Möller  <nisse@lysator.liu.se>

	* nettle.texinfo: Fixes from Karl Berry. Added some more index
	terms.

2009-03-06  Niels Möller  <nisse@lysator.liu.se>

	* x86_64/aes-encrypt-internal.asm: Reduced unrolling. Keep state
	in %eax--%edx only.
	* x86_64/aes-decrypt-internal.asm: Likewise.

	* x86_64/aes.m4 (MOVE_HREG): Deleted, no longer needed.
	(AES_STORE): Reduced offsets.
	(AES_ROUND): Use HREG directly, not MOVE_HREG.

	* x86_64/aes-decrypt-internal.asm: Rearrange register allocation.
	Put SA--SD in %eax--%edx, so the second byte can be accessed as
	%ah-%dh. TD is not needed, SD can be reused. Use the register that
	is saved for the outer loop counter, getting it off the stack.
	* x86_64/aes-encrypt-internal.asm: Likewise.

	* x86_64/aes.m4 (HREG, MOVE_HREG): New macros.
	(XREG): Fixed bug in handling of %r8 and %r9.
	(AES_ROUND): Use MOVE_HREG.

2009-02-10  Niels Möller  <nisse@lysator.liu.se>

	* base16-meta.c (base16_encode_update_wrapper): Mark ctx argument
	as UNUSED.

	* testsuite/sexp-conv-test: Updated testcases for improved
	handling of comments.

	* tools/sexp-conv.c (sexp_convert_item): Use sexp_put_soft_newline
	to terminate comments, and modify indentation for the case that a
	list starts with a comment.

	* tools/output.c (sexp_output_init): Initialize soft_newline.
	(sexp_put_raw_char): Clear soft_newline.
	(sexp_put_newline): Check and reset soft_newline.
	(sexp_put_soft_newline): New function.

	* tools/output.h (struct sexp_output): Removed union with single
	element, and updated all users. New attribute soft_newline.

2008-12-22  Niels Möller  <nisse@lysator.liu.se>

	* Makefile.in ($(des_headers)): Create files in $(srcdir).

2008-11-28  Niels Möller  <nisse@lysator.liu.se>

	* testsuite/cxx-test.cxx: Include <cstdio>.

2008-11-22  Niels Möller  <nisse@lysator.liu.se>

	* yarrow256.c (yarrow256_fast_reseed): Set ctx->seeded = 1, so
	that it is set if and only if the aes context has been initialized
	with aes_set_encrypt_key.
	(yarrow256_seed): No need to set ctx->seeded here.
	(yarrow256_update): Likewise.

2008-11-04  Niels Möller  <nisse@lysator.liu.se>

	* examples/next-prime.c (main): Avoid using gmp_fprintf, to stay
	compatible with gmp-3.1.

2008-11-01  Niels Möller  <nisse@lysator.liu.se>

	* nettle.texinfo: Updated for 2.0. New section on linking.

	* nettle-types.h, nettle-meta.h: Moved all typedefs for function
	types to nettle-types.h. Use non-pointer types, so that the types
	can be used to declare functions. Updated all users.

2008-10-31  Niels Möller  <nisse@lysator.liu.se>

	* testsuite/yarrow-test.c (test_main): Updated for seed file
	changes.

	* sha-example.c (display_hex): Use %02x, not %2x.

2008-10-30  Niels Möller  <nisse@lysator.liu.se>

	* tools/sexp-conv.c (main): Fixed file locking.

2008-10-25  Niels Möller  <nisse@lysator.liu.se>

	* configure.ac: Set version to 2.0rc1.

	* examples/Makefile.in (next-prime$(EXEEXT)): Added -lnettle to
	linker.

2008-10-24  Niels Möller  <nisse@lysator.liu.se>

	* sha256.c (ROUND): Simplified macro.

	* yarrow256.c (yarrow256_fast_reseed): Renamed (was
	yarrow_fast_reseed) and made non-static. Don't generate seed file
	here, let the application use yarrow256_random instead.
	(yarrow256_slow_reseed): Renamed (was yarrow_slow_reseed) and made
	non-static.
	(yarrow256_force_reseed): Deleted function, use
	yarrow256_slow_reseed instead. For backwards compatibility,
	yarrow.h defines yarrow256_force_reseed as an alias for that
	function.

	* yarrow.h (struct yarrow256_ctx): Deleted seed_file buffer.

2008-09-17  Niels Möller  <nisse@lysator.liu.se>

	* x86/arcfour-crypt.asm: Improved loop logic, and unrolled
	loop twice. Gave a modest speedup.

2008-09-15  Niels Möller  <nisse@lysator.liu.se>

	* yarrow256.c (yarrow256_seed): Disallow length == 0.

	* base64-decode.c (decode_table): Added vertical tab (VT) and form
	feed (FF) as white space characters.

	* x86_64/aes-decrypt-internal.asm: New file.

2008-09-13  Niels Möller  <nisse@lysator.liu.se>

	* x86/aes-encrypt-internal.asm: Replaced pushl and popl in the
	loop with movl.	Eliminated redundant movl.
	* x86/aes-decrypt-internal.asm: Likewise.

	* x86_64/aes.m4: New file.

	* x86/aes-encrypt-internal.asm: Updated for AES_FINAL_ROUND. Only
	three times through the substitution loop.
	* x86/aes-decrypt-internal.asm: Likewise.
	* x86_64/aes-encrypt-internal.asm: Likewise.

	* x86/aes.m4 (AES_FINAL_ROUND): Do the substitution on the least
	significant byte here.

	* x86/aes-encrypt-internal.asm: Updated use of AES_SUBST_BYTE. USe
	decl for outer loop.
	* x86/aes-decrypt-internal.asm: Likewise.

	* x86/aes.m4 (LREG, HREG): New macros.
	(AES_SUBST_BYTE): Take state registers as argument. Use LREG to
	get the corresponding byte register.
	(AES_ROUND): Use movzbl together with LREG and HREG.
	(AES_SUBST_BYTE): Likewise.

2008-09-10  Niels Möller  <nisse@lysator.liu.se>

	* x86_64/sha1-compress.asm: Avoid using registers %rbx and %rbp,
	which must be preserved.

2008-09-08  Niels Möller  <nisse@lysator.liu.se>

	* Makefile.in (stamp-h.in): Use $(AUTOHEADER).

	* x86_64/sha1-compress.asm: New x86_64 assembler, based on the x86
	version.

	* configure.ac (asm_path): Set up asm_path for x86_64.

	* x86_64/machine.m4: New file, new directory.

2008-08-28  Niels Möller  <nisse@lysator.liu.se>

	* examples/eratosthenes.c (main): Rewrote block-wise sieving to
	use less memory. New options -s and -v.

2008-08-27  Niels Möller  <nisse@lysator.liu.se>

	* testsuite/sexp-conv-test (print_raw, print_nl): Use printf.
	Updated testcases with comments; comments are now preserved.

	* tools/sexp-conv.c (sexp_convert_item): Keep comments in advanced
	output.
	(parse_options): New --lock option.
	(main): Optionally lock output file.

	* tools/parse.c (sexp_check_token): Removed check for "any" token.
	All callers specify the token they expect.
	(sexp_parse): Pass on comment tokens.

	* tools/output.c (sexp_put_data): Made non-static.

	* tools/input.c (sexp_get_comment): New function.
	(sexp_get_token): Use sexp_get_comment.

	* tools/misc.h (enum sexp_token): Start enumeration with zero, zero
	is no longer used to mean any type. New type SEXP_COMMENT.

	* configure.ac: Check for fcntl file locking.

2008-08-26  Niels Möller  <nisse@lysator.liu.se>

	* Makefile.in (tags-here): Put TAGS file in the source directory.
	* examples/Makefile.in (tags): Likewise.
	* testsuite/Makefile.in (tags): Likewise.
	* tools/Makefile.in (tags): Likewise.

2008-02-29  Niels Möller  <nisse@lysator.liu.se>

	* examples/Makefile.in (SOURCES): Added next-prime.c.

2008-01-05  Niels Möller  <nisse@lysator.liu.se>

	* examples/Makefile.in (TARGETS): Added eratosthenes and next-prime.
	(next-prime, eratosthenes): New rules.
	(nettle-benchmark): Don't rely on $@.

	* examples/eratosthenes.c (find_first_one): Optimized, using
	slightly larger table.
	(main): Use atol, rather than atoi.

	* testsuite/symbols-test: Check symbols also in libhogweed.

	* examples/next-prime.c: New file.
	Deleted code for detailed timing.

	* Makefile.in (hogweed_SOURCES): Added bignum-next-prime.c.
	(DISTFILES): Added prime-list.h.
	(hogweed_OBJS): Removed $(LIBOBJS).

	* bignum-next-prime.c (nettle_next_prime): Renamed function, for
	name space reasons. Was bignum_next_prime. Updated call in
	rsa-keygen.c.
	(primes): Use prime-list.h.
	(nettle_next_prime): Skip Fermat test. Use mpz_millerrabin
	directly, rather than mpz_probab_prime_p, when the former is
	available.

	* bignum.h (nettle_next_prime): New prototype.

	* rsa-keygen.c (bignum_next_prime): Deleted, moved to
	bignum-next-prime.c. Call with a larger prime limit, this improves
	the running time of lsh-keygen by roughly 25%.

	* prime-list.h: List of odd primes < 2^16.

	* configure.ac: Check for sizeof(long).

2008-01-03  Niels Möller  <nisse@lysator.liu.se>

	* examples/nettle-benchmark.c (main): Removed incorrect UNUSED
	from declaration.

	* bignum-next-prime.c: Moved the bignum_next_prime function to a
	separate file.

2007-09-08  Niels Möller  <nisse@lysator.liu.se>

	* sparc64/aes-encrypt-internal.asm: The directory with the aes.m4
	include file was renamed from "sparc" to "sparc32". Updated include.
	* sparc64/aes-decrypt-internal.asm: Likewise.
	* sparc32/aes-encrypt-internal.asm: Likewise.
	* sparc32/aes-decrypt-internal.asm: Likewise.

2007-09-07  Niels Möller  <nisse@lysator.liu.se>

	* examples/read_rsa_key.c: Include stdlib.h.

2007-06-02  Niels Möller  <nisse@lysator.liu.se>

	* Makefile.in: Typo fixes to install targets, spotted by Magnus
	Holmgren.

2007-05-14  Niels Möller  <niels@s3.kth.se>

	* configure.ac: Fixed copy-and-paste errors in shared library
	name setup.

	* config.make.in (LIBNETTLE_SONAME, LIBHOGWEED_SONAME): Define.

	* Makefile.in (libnettle.so, libhogweed.so): Fixed rules.

	* Makefile.in: Split nettle library into two files, libnettle.a
	and libhogweed.a, and similarly for the shared libraries.

	* configure.ac: Bumped nettle so-versions to 3.0. Set hogweed
	so-versions to 1.0. New makefile conditionals IF_SHARED and
	IF_HOGWEED. Renamed WITH_PUBLIC_KEY to WITH_HOGWEED. Deleted
	SHLIBTARGET, SHLIBINSTALL, RSA_EXAMPLES and RSA_TOOLS.

	* config.make.in: Updated for hogweed split.

	* C source files: Don't use WITH_PUBLIC_KEY / WITH_HOGWEED, the
	Makefile sorts out which files should be compiled.

	* pgp.h: Include bignum.h, don't pretend to work without bignums.

	* pgp-encode.c (pgp_put_mpi, pgp_put_public_rsa_key)
	(pgp_put_rsa_sha1_signature): Define unconditionally. Removed the
	checking of HAVE_LIBGMP and WITH_PUBLIC_KEY.

	* examples/io.h: Use WITH_HOGWEED, not WITH_PUBLIC_KEY.
	* examples/io.c (read_rsa_key): Deleted, moved to...
	* examples/read_rsa_key.c: New file, extracted from io.c.

	* examples/Makefile.in: Use IF_HOGWEED instead of RSA_EXAMPLES.
	Link appropriate programs with -lhogweed.
	(SOURCES): Added read_rsa_key.c.

	* tools/Makefile.in (pkcs1-conv): Use IF_HOGWEED, not @RSA_TOOLS@,
	for configuration. Link with -lhogweed.

	* testsuite/testutils.h: Use WITH_HOGWEED, not WITH_PUBLIC_KEY.
	* testsuite/testutils.c: Likewise.

	* testsuite/Makefile.in (TS_NETTLE_SOURCES, TS_HOGWEED_SOURCES):
	Separate test cases using nettle and those also using hogweed.

2007-04-05  Niels Möller  <nisse@lysator.liu.se>

	* Moved in CVS tree. Also renamed directory sparc to sparc32.

2007-02-24  Niels Möller  <nisse@lysator.liu.se>

	* Makefile.in (clean-here): Remove .lib directory.
	(distclean-here): Remove machine.m4.

2006-12-05  Niels Möller  <nisse@lysator.liu.se>

	* configure.ac: AC_PREREQ 2.61, for AC_PROG_MKDIR_P.

	* config.make.in (datarootdir): New directory variable (for
	autoconf-2.61).

2006-11-28  Niels Möller  <nisse@lysator.liu.se>

	* configure.ac: Bumped version to 1.16.

	* Released nettle-1.15.

2006-11-27  Niels Möller  <nisse@lysator.liu.se>

	* NEWS: New entry for nettle-1.15.

	* configure.ac (SHLIBMINOR): Bumped version. Library name is now
	libnettle.so.2.6.

	* sha256.c: Changed copyright notice to use the LGPL.

	* Makefile.in (DISTFILES): Added COPYING.LIB.

	* COPYING.LIB: New file (previously only the plain GPL was
	included in the distribution).

	* nettle.texinfo: Updated vor nettle-1.15.

	* testsuite/rsa-test.c (test_main): Use test_rsa_sha256.
	* testsuite/testutils.c (test_rsa_sha256): New function.

	* testsuite/Makefile.in (DISTFILES): Replaces rfc1750.txt by
	gold-bug.txt.

	* rsa.h (rsa_sha256_sign, rsa_sha256_verify)
	(rsa_sha256_sign_digest, rsa_sha256_verify_digest): New declarations.
	(RSA_MINIMUM_N_OCTETS, RSA_MINIMUM_N_BITS): Increased to
	62 octets and  489 bits, respectively, for supporting sha256.

	* pkcs1.h (pkcs1_rsa_sha256_encode)
	(pkcs1_rsa_sha256_encode_digest): New declarations and name
	mangling symbols.

	* Makefile.in (nettle_SOURCES): Added pkcs1-rsa-sha256.c,
	rsa-sha256-sign.c, rsa-sha256-verify.c.

	* pkcs1-rsa-sha256.c, rsa-sha256-sign.c, rsa-sha256-verify.c: New
	files.

	* COPYING, INSTALL, install-sh, texinfo.tex: Updated files, from
	automake-1.10.

2006-11-27  Niels Möller  <niels@s3.kth.se>

	* tools/Makefile.in (install): Use MKDIR_P to create installation
	directory. Install only one file at a time.

	* Makefile.in (MKDIR_P): Use MKDIR_P for creating installation
	directories.

	* configure.ac: Use AC_PROG_MKDIR_P.

2006-11-24  Niels Möller  <nisse@lysator.liu.se>

	* testsuite/yarrow-test.c (test_main): Use gold-bug.txt as input
	file, instead of rfc1750.txt.

	* testsuite/gold-bug.txt: New test input file for yarrow-test.
	The copyright on this short story by Edgar Allan Poe has expired.

	* testsuite/rfc1750.txt: Deleted file. Debian considers RFC:s
	non-free, and it was expired anyway. Replaced by gold-bug.txt.

2006-11-24  Niels Möller  <niels@s3.kth.se>

	* Almost all header files: Added C++ guards.

	* configure.ac: Test if the system has any C++ compiler.

	* config.make.in (CXX, CXXFLAGS, COMPILE_CXX, LINK_CXX): New variables.

	* testsuite/Makefile.in: New variables TS_C and TS_CXX. Setup for
	compiling the C++ file cxx-test.cxx.

	* testsuite/cxx-test.cxx: New testcase, trying to use nettle from
	a C++ program.

2006-08-28  Niels Möller  <niels@s3.kth.se>

	* index.html: Added section on language bindings.

2006-06-10  Niels Möller  <niels@s3.kth.se>

	* configure.ac: Darwin shared library support, from Grant
	Robinsson.

2006-05-18  Niels Möller  <nisse@lysator.liu.se>

	* src/nettle/x86/aes.asm: Deleted unused file.

	* aes-decrypt.c (_aes_decrypt_table): Deleted the indexing array,
	previously commented out.
	* aes-encrypt-table.c (_aes_encrypt_table): Likewise.

	* Makefile.in (.texinfo.info, .dvi.ps): Use more quotes with
	basename.
	(install-here, install-shared, install-info, install-headers): Use
	plain mkdir, not $(INSTALL) -d.

2006-05-16  Niels Möller  <niels@s3.kth.se>
	Merged from the lsh experimental branch.

2006-04-26  Niels Möller  <nisse@lysator.liu.se>

	* examples/rsa-decrypt.c: Don't include "getopt.h", since it's not used.
	* examples/nettle-benchmark.c: Include "getopt.h".

	* examples/Makefile.in (GETOPT_OBJS): New variable.
	(rsa-keygen, rsa-encrypt, nettle-benchmark): Depend on and link
	with $(GETOPT_OBJS).

	* x86/aes-decrypt-internal.asm: Use ALIGN.
	* x86/aes-encrypt-internal.asm: Likewise.
	* x86/arcfour-crypt.asm: Likewise.
	* x86/md5-compress.asm: Likewise.
	* x86/sha1-compress.asm: Likewise.

	* config.m4.in (ASM_ALIGN_LOG): Substitute.
	* configure.ac (ASM_ALIGN_LOG): Check if .align directive is
	logarithmic.
	* asm.m4 (ALIGN): New macro. Takes a logarithmic argument, and
	expands to a .align directive.

2006-04-21  Niels Möller  <nisse@lysator.liu.se>

	* nettle.texinfo (Public-key algorithms): Say that the public key
	operations are undocumented, not unsupported. Reported by Jeronimo
	Pellegrini.

2006-04-08  Niels Möller  <nisse@lysator.liu.se>

	* tools/pkcs1-conv.c (read_pem): Fixed c99-style declaration.
	Reported by Henrik Grubbström.

2006-01-31  Niels Möller  <niels@s3.kth.se>

	* examples/rsa-verify.c: Fixed typo in usage message.

2005-12-05  Niels Möller  <nisse@lysator.liu.se>

	* configure.ac: Bumped version to 1.15,

	* Released nettle-1.14.

	* NEWS: Updated for 1.14.

	* configure.ac (SHLIBMINOR): Increased minor number. Library
	version is now libnettle.so.2.5, soname still libnettle.so.2.

2005-11-28  Niels Möller  <nisse@lysator.liu.se>

	* config.make.in (INSTALL): Don't substitute INSTALL, INSTALL_DATA
	and friends here, to get a correct a relative filename for
	install-sh when used in tools/Makefile.

	* tools/Makefile.in (INSTALL): Substitute INSTALL, INSTALL_DATA
	and friends here.
	* Makefile.in (INSTALL): Likewise.

2005-11-27  Niels Möller  <nisse@lysator.liu.se>

	* Makefile.in (.texinfo.pdf): New rule. Avoid dependency on
	intermediate .dvi and .ps files.

	* testsuite/Makefile.in (clean): Delete sha1-huge-test.

	* Makefile.in (install-info, install-headers): Don't use $< and
	$?; Solaris make doesn't support them in explicit rules.

2005-11-26  Niels Möller  <nisse@lysator.liu.se>

	* testsuite/Makefile.in: Include .test-rules.make, which contains
	the rules for all the test executables.
	(test-rules): New rule, to update this file.
	(DISTFILES): Added $(EXTRA_SOURCES).

	* testsuite/.test-rules.make: Automatically generated file for
	building the test programs.

2005-11-25  Niels Möller  <nisse@lysator.liu.se>

	* configure.ac: Disable assembler when compiling with rntcl.

	* tools/Makefile.in (pkcs1_conv_SOURCES): New variable.
	(pkcs1-conv): Link with getopt.o and getopt1.o.

	* Makefile.in (aesdata, desdata, shadata): Use explicit rules for
	executables.

	* testsuite/Makefile.in: Use %-rules for building the -test
	executables, in addition to the suffix rules. Hopefully, this
	should make all of GNU make, BSD make and Solaris make happy.
	Use $(EXEEXT) and $(OBJEXT) more consistently.

	* examples/Makefile.in: Use explicit rules for all executable
	targets. Use $(EXEEXT) and $(OBJEXT) more consistently.

2005-11-25  Niels Möller  <niels@s3.kth.se>

	* testsuite/Makefile.in: Avoid using single-suffix rule to build
	executables.

2005-11-24  Niels Möller  <niels@s3.kth.se>

	* Makefile.in (distdir): Use [ -f, not [ -e, since the latter
	is less portable, and not supported by Solaris /bin/sh.

2005-11-23  Niels Möller  <niels@s3.kth.se>

	* testsuite/Makefile.in (DISTFILES): Added teardown-env.
	* testsuite/teardown-env: New file. Delete files created by the
	testsuite.

2005-11-21  Niels Möller  <nisse@lysator.liu.se>

	* testsuite/testutils.c (main): Fixed check for -v option. Spotted
	by Goran K.

2005-11-21  Niels Möller  <niels@s3.kth.se>

	* ctr.h (CTR_CTX, CTR_CRYPT): Fixed bugs, spotted by Goran K.

2005-11-20  Niels Möller  <nisse@lysator.liu.se>

	* Makefile.in (nettle_SOURCES): Added der2rsa.c.

	* testsuite/Makefile.in (TS_SH): Added pkcs1-conv-test.

	* tools/Makefile.in (TARGETS): Added @RSA_TOOLS@.
	(SOURCES): Added pkcs1-conv.c.
	(pkcs1-conv): New rule.

	* tools/pkcs1-conv.c: New program.

	* testsuite/pkcs1-conv-test: New file.

	* examples/rsa-verify-test: Use rsa-sign to create signature.

	* examples/io.c (read_file): Fixed spelling in error message.

	* rsa.h (rsa_public_key_from_der_iterator)
	(rsa_private_key_from_der_iterator, rsa_keypair_from_der): Declare
	functions.

	* der2rsa.c: New file.

	* der-iterator.c (asn1_der_iterator_init): Initialize length and
	data.
	(asn1_der_iterator_next): Support for lengths >= 0x80.
	(asn1_der_decode_constructed_last, asn1_der_decode_bitstring)
	(asn1_der_decode_bitstring_last): New functions.
	(asn1_der_get_bignum): Check for non-mininal encodings.

	* configure.ac (RSA_TOOLS): New substituted variable. Includes
	pkcs1-conv, when public-key support is enabled.

	* bignum.h (nettle_asn1_der_get_bignum): Include nettle_-prefix in
	declaration.

	* asn1.h: Added name mangling defines, and a few new declarations.

2005-11-13  Niels Möller  <nisse@lysator.liu.se>

	* Makefile.in (nettle_SOURCES): Added der-iterator.c.
	(HEADERS): Added asn1.h.

	* bignum.h (asn1_der_get_bignum): Declare function.

	* der-iterator.c: New file.
	* asn1.h: New file.

2005-11-07  Niels Möller  <nisse@lysator.liu.se>

	* examples/nettle-benchmark.c: Check HAVE_UNISTD_H.

	* examples/Makefile.in (TARGETS): Use $(EXEEXT).
	* tools/Makefile.in (TARGETS, sexp-conv, nettle-lfib-stream): Likewise.

	* configure.ac: Use $host_cpu, not $host, when setting up the
	assembler path. Use $host_os, not uname, when setting up shared
	library flags.

	* Makefile.in (des.$(OBJEXT)): Use OBJEXT.

	* config.guess, config.sub: In the CVS tree, moved files to the
	lsh top-level directory.

2005-10-23  Niels Möller  <nisse@lysator.liu.se>

	* sparc64/arcfour-crypt.asm: New file, almost the same as
	sparc/arcfour-crypt.asm.

	* examples/nettle-benchmark.c (display): Use two decimal places.

	* sparc/arcfour-crypt.asm: Reorganized. Main loop unrolled four
	times. Uses aligned 32-bit write accesses at DST. Still uses 8-bit
	read accesses at SRC; could be improved int he case that SRC and
	DST have compatible alignment.

2005-10-19  Niels Möller  <niels@s3.kth.se>

	* testsuite/arcfour-test.c (test_main): New testcase with 512
	bytes of data.

2005-10-19  Niels Möller  <nisse@lysator.liu.se>

	* sparc/arcfour-crypt.asm: Fixed bug, spotted by Mikael Kalms. We
	must order the store at [CTX+I] before the load of [CTX+SI+SJ].

2005-10-18  Niels Möller  <nisse@lysator.liu.se>

	* sparc/arcfour-crypt.asm: Special unrolled code if SRC and DST
	have compatible alignment. Improves performance by 20%, but I'm
	not sure it's worth the extra complexity.

	* bignum.c (nettle_mpz_from_octets): Removed sign argument. If
	mpz_import is available, define nettle_mpz_from_octets as a macro
	calling mpz_import.
	(nettle_mpz_from_octets): Start by setting x to zero; callers no
	longer need to do that.
	(nettle_mpz_set_str_256_s): New logic for the handling of negative
	numbers. Convert in the same way as for positive numbers, and then
	subtract the appropriate power of two.

2005-10-17  Niels Möller  <nisse@lysator.liu.se>

	* bignum.c (nettle_mpz_from_octets): Improved loop. Removed the
	digit temporary (suggested by Torbjörn Granlund).

	* sparc/arcfour-crypt.asm: Improved instruction scheduling.

	* sparc/arcfour-crypt.asm: Bugfix, use lduh and stuh.

	* sparc/arcfour-crypt.asm: New file.

	* sparc64/aes.asm: Deleted unused file.

	* x86/arcfour-crypt.asm: Use ARCFOUR_I and ARCFOUR_J
	* asm.m4 (ARCFOUR): New struct.

2005-10-17  Niels Möller  <niels@s3.kth.se>

	* aes-internal.h (struct aes_table): Deleted idx and sparc_idx
	arrays.
	* aes-encrypt-table.c (_aes_encrypt_table): Likewise.
	* aes-decrypt.c (_aes_decrypt_table): Likewise.
	* asm.m4 (AES): Likewise

2005-10-16  Niels Möller  <nisse@lysator.liu.se>

	* tools/input.c (sexp_get_char): Use unsigned for the done flag.

	* sparc64/aes-encrypt-internal.asm: Include sparc/aes.m4.
	* sparc64/aes-decrypt-internal.asm: Likewise.

	* sparc64/machine.m4: Use .register pseudo op to say that we use
	%g2 and %g3 as scratch registers.

	* sparc/aes-encrypt-internal.asm: Explicitly include sparc/aes.m4.
	* sparc/aes-decrypt-internal.asm: Likewise.

	* sparc/aes.m4: New file. Moved aes-related macros here...
	* sparc/machine.m4: ... removed aes macros.

	* x86/aes-encrypt-internal.asm: Explicitly include x86/aes.m4.
	* x86/aes-decrypt-internal.asm: Likewise.

	* x86/aes.m4: New file. Moved aes-related macros here, from...
	* x86/machine.m4: ... removed aes macros.

	* sparc64/aes-encrypt-internal.asm: New file.
	* sparc64/aes-decrypt-internal.asm: New file.

	* sparc64/machine.m4: Include the same aes macros used for
	sparc32.
	(BIAS): Define magic stack bias constant.

	* sparc/aes-encrypt-internal.asm, sparc/aes-decrypt-internal.asm:
	Reduced frame size to 104 bytes, since we no longer need wtxt and
	tmp on the stack.

	* sparc/aes.asm: Deleted old aes implementation.

	* sparc/aes-decrypt-internal.asm: New file.

	* sparc/machine.m4: Don't use m4 eval, instead rely on the
	assembler's arithmetic.

	* sparc/machine.m4 (AES_FINAL_ROUND): Better scheduling, by
	interleaving independent operations.

	* sparc/machine.m4 (TMP3): A third temporary register.
	(AES_FINAL_ROUND): Prepared for scheduling.

	* sparc/machine.m4 (AES_ROUND): Deleted unused argument T. Updated
	all calls in aes-encrypt-internal.asm.

	* sparc/machine.m4 (AES_ROUND): New loop invariants T0-T3, to
	avoid the additions of the AES_TABLEx constants in the inner loop.

	* sparc/machine.m4 (AES_ROUND): Better scheduling, by
	interleaving independent operations.

	* sparc/machine.m4 (AES_ROUND): Alternate between using TMP1 and
	TMP2, to prepare for scheduling.

	* sparc/aes-encrypt-internal.asm: Renamed Ti -> Xi.

	* sparc/aes-encrypt-internal.asm: Fixed bugs. Now passes the
	testsuite.

	* sparc/machine.m4 (AES_ROUND, AES_FINAL_ROUND): Bugfixes. Put
	NOPs in the load dely slots.

	* sparc/aes-encrypt-internal.asm: Implemented. Not yet working,
	and not optimized.

	* sparc/machine.m4: Use TMP1 and TMP2, so we don't need to pass
	them as arguments.
	(AES_FINAL_ROUND): New macro.

2005-10-15  Niels Möller  <nisse@lysator.liu.se>

	* configure.ac (OBJDUMP): Substitute the program false if objdump
	is not found.

	* asm.m4 (PROLOGUE): Use TYPE_FUNCTION.

	* config.m4.in: Substitute ASM_TYPE_FUNCTION as TYPE_FUNCTION.

	* configure.ac (ASM_ELF_STYLE): Check for %function and #function,
	but not for @function.
	(ASM_TYPE_FUNCTION): New substituted variable.

	* configure.ac (ASM_ELF_STYLE): Fixed .type foo,@function statement
	used when checking for pseudo operations.

	* sparc/machine.m4 (AES_LOAD, AES_ROUND): Started writing new AES
	macros.

	* sparc/aes-encrypt-internal.asm: New file.

2005-10-14  Niels Möller  <nisse@lysator.liu.se>

	* x86/aes-decrypt.asm, x86/aes-encrypt.asm: Deleted files.

	* x86/aes-decrypt-internal.asm: New file.

	* x86/machine.m4: Changed AES macros, to handle a table register.
	Also take more of the used registers as argument.

	* x86/aes-encrypt-internal.asm: Rewritten to match new interface,
	with the table pointer as an argument. Unlike the old code, this
	should really be position independent.

	* configure.ac: When looking for assembler files, link in
	aes-encrypt-internal.asm and aes-decrypt-internal.asm. Don't look
	for aes.asm, aes-encrypt.asm and aes-decrypt.asm.

	* configure.ac (OBJDUMP): Use AC_CHECK_TOOL to check for objdump.
	(ASM_MARK_NOEXEC_STACK): Use $OBJDUMP when examining the object file.

	* Makefile.in (nettle_SOURCES): Removed aes.c,
	aes-decrypt-table.c. Added aes-decrypt-internal.c and aes-encrypt-internal.c.

	* aes.c, aes-decrypt-table.c: Deleted files.

	* aes-decrypt.c (_aes_decrypt_table): Moved table here, and made
	static.

	* aes-internal.h (_aes_decrypt_table): Don't declare, it's no
	longer globally visible.

	* aes-decrypt-internal.c (_nettle_aes_decrypt): New AES decryption
	function, analogous to _nettle_aes_encrypt.

2005-10-14  Niels Möller  <niels@s3.kth.se>

	* aes-internal.h (AES_ROUND, AES_FINAL_ROUND): New macros.

	* aes-encrypt-internal.c (_nettle_aes_encrypt): New AES encryption
	function, avoiding the table-based indexing.

	* sha1-compress.c: Added debugging code.
	* md5-compress.c: Likewise.

2005-10-13  Niels Möller  <niels@s3.kth.se>

	* config.m4.in (ASM_MARK_NOEXEC_STACK): Use a diversion, to
	substitute the value of ASM_MARK_NOEXEC_STACK at the end of each
	assembler file.

	* configure.ac (ASM_MARK_NOEXEC_STACK): Check if the C compiler
	generates a .note.GNU-stack section. If so, we should do the same
	in our assembler files.

	* sparc64/aes.asm: New file. Copy of sparc/aes.asm, with minor
	changes to the stack frame layout. Patch contributed by Henrik
	Grubbström. Not yet tested.

	* x86/md5-compress.asm: Skip copying of input to the stack, and
	don't allocate space for it.
	(F1): Fixed bug.

	* testsuite/md5-test.c: Document intermediate values for first
	test case.

	* configure.ac (asm_path): Check for sparc64, and use sparc64
	subdirectory. Link in md5-compress.asm, if it exists.

2005-10-13  Niels Möller  <nisse@lysator.liu.se>

	* x86/md5-compress.asm (REF): Fixed calculation of offset.

2005-10-12  Niels Möller  <nisse@lysator.liu.se>

	* x86/machine.m4 (OFFSET): Moved macro, used to be in...
	* x86/sha1-compress.asm (OFFSET): ... removed macro.

	* x86/md5-compress.asm: New file, with first attempt at md5
	assembler. Not yet working.

2005-10-11  Niels Möller  <nisse@lysator.liu.se>

	* Makefile.in (nettle_SOURCES): Added md5-compress.c.

	* md5.c: Reorganized to use _nettle_md5_compress, in analogy with
	sha1.c.

	* md5-compress.c (_nettle_md5_compress): New file and new function.

2005-10-10  Niels Möller  <niels@s3.kth.se>

	* testsuite/Makefile.in (EXTRA_SOURCES, EXTRA_TARGETS): New
	variables, for test cases that are not run by default.

	* testsuite/sha1-huge-test.c (test_main): New test case, with a
	very large sha1 input.

	* testsuite/testutils.c (test_hash_large): New function.

	* sha1.c (sha1_block): Deleted function; inlined where used.
	(SHA1_INCR): New macro for incrementing the block count.

2005-10-06  Niels Möller  <nisse@lysator.liu.se>

	* configure.ac: Bumped version to 1.14.

	* Released nettle-1.13.

	* configure.ac: Check for openssl/aes.h.

	* Makefile.in (distdir): Use a loop to pick up the contents of
	$(DISTFILES) from source and build directories. For some reason,
	$? failed to find stamp-h.in in the source directory.

2005-10-05  Niels Möller  <nisse@lysator.liu.se>

	* x86/aes-decrypt.asm: Use C_NAME(_nettle_aes_decrypt_table) when
	using the AES_SUBST_BYTE macro. Use PROLOGUE and EPILOGUE.
	* x86/sha1-compress.asm: Use PROLOGUE and EPILOGUE.
	* x86/arcfour-crypt.asm: Likewise.
	* x86/aes-encrypt.asm: Likewise.

	* config.m4.in (ELF_STYLE): Substitute configure's ASM_ELF_STYLE.

	* asm.m4 (PROLOGUE, EPILOGUE): New macros, checking the value of
	ELF_STYLE. So far, used and tested only for the x86 assembler
	files, and needed to make the assembler happy both with ELF
	(linux, solaris) and COFF (windows).

	* configure.ac (NM): Use AC_CHECK_TOOL to check for nm.
	(ASM_SYMBOL_PREFIX): Use $NM when examining the object file.
	(ASM_ELF_STYLE): New variable. Set to 'yes' if assembling a file
	with ELF-style .type and .size pseudo ops works.

	* Makefile.in (TARGETS, DISTFILES): Added nettle.pdf.
	(.texinfo.dvi, .dvi.ps, .ps.pdf): New targets, to build nettle.pdf.
	(DOCTARGETS): New variable with targets that shouldn't be deleted
	by make clean.
	(maintainer-clean-here): New target. Deletes generated
	documentation files.

	* nettle.texinfo: Define AUTHOR with accents, when running in TeX
	mode, which doesn't handle latin-1 properly. Set UPDATED-FOR to
	1.13. Updated copyright years, and introduced a COPYRIGHT-YEARS
	symbol. Updated copyright section, to mention assembler
	implementations.
	(Cipher modes): Transformed the Cipher Block Chaining to a section
	Cipher modes, describing both CBC and the new CTR mode.

	* src/nettle/x86/aes_tables.asm: Deleted unused file.

	* x86/aes.asm: Deleted contents. This file is needed just to
	override aes.c, which isn't needed for the x86 implementation.

	* configure.ac (SHLIBMINOR): Increased minor number. Library
	version is now libnettle.so.2.4, soname still libnettle.so.2.

	* examples/nettle-benchmark.c (main): Reordered hash benchmarks.

	* x86/sha1-compress.asm (EXPAND): Use % 16 instead of & 15 to
	compute offsets mod 16, since m4 on FreeBSD 49.RELEASE and NetBSD
	doesn't implement & correctly in eval.

2005-10-03  Niels Möller  <nisse@lysator.liu.se>

	* x86/sha1-compress.asm (OFFSET): New macro.
	(F3): Eliminated a movl.
	(ROUND): New argument, for k. When using F3, it's TMP3, on the
	stack, otherwise, it is kept in TMP2, a register.

2005-10-03  Niels Möller  <niels@s3.kth.se>

	* examples/nettle-openssl.c: Use correct block sizes for openssl
	ciphers.

	* examples/nettle-benchmark.c: Also display cycles per block.

2005-10-02  Niels Möller  <nisse@lysator.liu.se>

	* sha1-compress.c (_nettle_sha1_compress): Updated to new
	interface. Now responsible for byte conversion.

	* x86/sha1-compress.asm (_nettle_sha1_compress): Do byte order
	conversion, and store the input data on the stack. This leaves one
	more register free for other uses.

	* examples/nettle-benchmark.c: Now display cycles/byte, if the -f
	option is used to say what the clock frequency is.

	* sha1.c (sha1_block): Don't convert data from uint8_t to
	uint32_t, that's now the responsibility of _nettle_sha1_compress.

	* sha.h (_nettle_sha1_compress): Changed interface. Second
	argument is now a pointer to the input data in unaligned,
	big-endian form.

2005-09-28  Niels Möller  <niels@s3.kth.se>

	* sha1.c (sha1_final): Call sha1_block, don't call the compression
	function _nettle_sha1_compress directly.

	* nettle-internal.h (nettle_openssl_md5)
	(nettle_openssl_sha1): Declare.

	* examples/nettle-benchmark.c (main): Benchmark openssl md5 and
	sha1.

	* examples/nettle-openssl.c (nettle_openssl_md5)
	(nettle_openssl_sha1): Added glue for openssl hash functions.

	* nettle-internal.h (nettle_openssl_aes128, nettle_openssl_aes192)
	(nettle_openssl_aes256, nettle_openssl_arcfour128): Declare.

	* examples/nettle-benchmark.c: Check WITH_OPENSSL, not
	HAVE_LIBCRYPTO. Benchmark openssl's aes and arcfour code.

	* examples/nettle-openssl.c: Updated openssl des glue to use the
	new openssl des interface. Added glue for arcfour and aes.

2005-09-27  Niels Möller  <nisse@lysator.liu.se>

	* nettle.texinfo (RSA): Improved text about the RSA patent.
	Use @documentencoding ISO-8859-1.

2005-09-07  Niels Möller  <niels@s3.kth.se>

	* tools/sexp-conv.c (parse_options): New option --raw-hash, for
	compatibility with lsh-1.x. Equivalent to --hash.

2005-09-06  Niels Möller  <niels@s3.kth.se>

	* tools/sexp-conv.c (main): With --hash, output a newline after
	each hash.

2005-07-02  Niels Möller  <nisse@lysator.liu.se>

	* testsuite/Makefile.in (TS_SOURCES): Added ctr-test.c.

	* testsuite/testutils.c (test_cipher_ctr): New function.

	* testsuite/ctr-test.c: New file.

	* testsuite/cbc-test.c (test_main): Use static const for msg.

	* Makefile.in (nettle_SOURCES): Added ctr.c.
	(HEADERS): Added ctr.h.
	(HEADERS): Added nettle-types.h.
	(INSTALL_HEADERS): Install nettle-stdint.h.
	(distclean-here): Delete nettle-stdint.h, not nettle-types.h.

	* ctr.c (ctr_crypt): New file, new function.

	* memxor.c (memxor3): New function, suggested by Adam Langley.

	* nettle-internal.h (NETTLE_MAX_CIPHER_BLOCK_SIZE): New constant.

	* nettle.texinfo (Cipher functions): Fixed typo in prototype for
	arctwo_encrypt (noticed by Adam Langley).

	* nettle-meta.h: No longer needs to include cbc.h.

	* cbc.h (nettle_crypt_func): Moved typedef to nettle-types.h.
	(CBC_ENCRYPT, CBC_DECRYPT): Deleted older #if:ed out versions.

	* configure.ac (AX_CREATE_STDINT_H): Use the file name
	nettle-stdint.h, not nettle-types.h.

	* nettle-types.h: New file. Automatically generated declarations
	are now in nettle-stdint.h.

2005-03-17  Niels Möller  <niels@s3.kth.se>

	* config.guess: Support Solaris on x86_64. Fix by Henrik
	Grubbström.

2005-01-03  Niels Möller  <niels@s3.kth.se>

	* examples/io.h: Include RSA declarations only when public key
	algorithms are enabled. Problem reported by Meilof Veeningen
	<meilof@gmail.com>.

2004-12-07  Niels Möller  <nisse@lysator.liu.se>

	* Makefile.in: Install directories, using $(INSTALL) -d, only if
	they don't exist already.

2004-12-05  Niels Möller  <nisse@lysator.liu.se>

	* config.make.in (.PRECIOUS): Reverted earlier change. We need
	.PRECIOUS to stop GNU make from deleting object files for the test
	programs.

2004-12-02  Niels Möller  <nisse@lysator.liu.se>

	* Makefile.in (.SUFFIXES): Moved from Makefile.in to...
	* config.make.in (.SUFFIXES): ... here.	This helps compilation
	with BSD make.
	* testsuite/Makefile.in (.SUFFIXES): Deleted target.

	* config.make.in (.c): Disable default rule for BSD-make.

	* Makefile.in (all check install uninstall)
	(clean distclean mostlyclean maintainer-clean): Don't use the -C
	flag when invoking make, for compatibility with Solaris make.

2004-12-02  Niels Möller  <niels@s3.kth.se>

	* Makefile.in (aesdata, desdata): Commented out the explicit
	targets.
	(shadata): Avoid using $< in non-pattern rule.

2004-12-01  Niels Möller  <nisse@lysator.liu.se>

	* config.make.in: Added a default target.

2004-11-29  Niels Möller  <nisse@lysator.liu.se>

	* testsuite/Makefile.in: Use .$(OBJEXT). Explicitly set .SUFFIXES.

	* Makefile.in: Use .$(OBJEXT).

2004-11-28  Niels Möller  <nisse@lysator.liu.se>

	* tools/Makefile.in (nettle-lfib-stream): Avoid using $< in
	non-suffix rule.

	* Makefile.in (distdir): Handle absolute $distdir.
	Avoid using the GNU extension $^.

	* examples/Makefile.in: Avoid using the GNU extension $^.
	* tools/Makefile.in: Likewise.
	* testsuite/Makefile.in: Likewise.

2004-11-24  Niels Möller  <niels@s3.kth.se>

	* configure.ac: Fixed typo, preventing the creation of dependency
	files.

2004-11-23  Niels Möller  <nisse@lysator.liu.se>

	* Makefile.in: Use DEP_INCLUDE.
	* tools/Makefile.in: Likewise.
	* testsuite/Makefile.in: Likewise.
	* examples/Makefile.in: Likewise.

	* configure.ac (dummy-dep-files): Generate only of dependency
	tracking is enabled.

2004-11-18  Niels Möller  <nisse@lysator.liu.se>

	* Makefile.in (clean-here): The clean target should not delete the
	dependency files. Moved to the distclean target.
	* examples/Makefile.in: Likewise.
	* testsuite/Makefile.in: Likewise.
	* tools/Makefile.in: Likewise.

	* configure.ac (ASM_SYMBOL_PREFIX): Fixed test.
	(dummy-dep-files): Added quotes to sed command.

2004-11-17  Niels Möller  <nisse@lysator.liu.se>

	* testsuite/symbols-test: Try plain nm if nm -g doesn't work.

	* x86/sha1-compress.asm: Use C_NAME for global symbols.
	* x86/aes-encrypt.asm: Likewise.
	* x86/aes-decrypt.asm: Likewise.
	* x86/arcfour-crypt.asm: Likewise.

	* Makefile.in (config.m4): New rule.

	* config.m4.in (C_NAME): New macro.

	* configure.ac (ASM_SYMBOL_PREFIX): Check if global symbols have a
	leading underscore.

2004-11-16  Niels Möller  <nisse@lysator.liu.se>

	* Deleted getopt.c, getopt.h and getopt1.c from the CVS tree. Link
	them from shared copies in lsh/misc instead.

2004-11-14  Niels Möller  <nisse@lysator.liu.se>

	* Makefile.in (DEP_FILES): Try include with only one macro
	argument to be expanted.

	* configure.ac (dummy-dep-files): Create dummy dependency files,
	so that they can be included by the makefiles.

2004-11-13  Niels Möller  <nisse@lysator.liu.se>

	* Makefile.in: Don't use -include, as it's GNU make specific.
	* examples/Makefile.in, tools/Makefile.in, testsuite/Makefile.in:
	Likewise.

	* examples/nettle-openssl.c: Check WITH_OPENSSL, not HAVE_LIBCRYPTO.

	* configure.ac: Check for individual openssl headers blowfish.h,
	cast.h, des.h. Renamed symbol HAVE_LIBCRYPTO to WITH_OPENSSL. New
	configure option --disable-openssl.

2004-11-04  Niels Möller  <nisse@lysator.liu.se>

	* configure.ac: Bumped version to 1.13.

	* Released nettle-1.12.

2004-11-04  Niels Möller  <niels@s3.kth.se>

	* nettle.texinfo (UPDATED-FOR): Bumped to 1.12.

2004-11-02  Niels Möller  <nisse@lysator.liu.se>

	* nettle.texinfo (Cipher functions): Updated AES documentation,
	for aes_set_encrypt_key and aes_set_decrypt_key.
	(UPDATED-FOR): Set to 1.11. I think the manual should be updated
	with all user-visible changes.

	* aclocal.m4 (LSH_DEPENDENCY_TRACKING): Need extra quoting in case
	pattern. (This file really lives in the lsh tree, as
	lsh/acinclude.m4. For a complete ChangeLog, see lsh/Changelog).

2004-10-26  Niels Möller  <nisse@lysator.liu.se>

	* configure.ac: Bumped version to 1.12.

	* Released nettle-1.11.

	* Makefile.in (clean-here): Delete *.s files.
	(PRE_CPPFLAGS): Use this variable, not INCLUDES. Removed
	-I$(srcdir).

	* x86/arcfour-crypt.asm: Use movzbl when extending %cl to 32 bits.

2004-10-24  Niels Möller  <nisse@lysator.liu.se>

	* x86/arcfour-crypt.asm: Reverted the latest two changes; update
	bost src and dst pointers in the loop, and use plain addb when
	updating j. These two previous changes slowed the code down on AMD
	Duron.

2004-10-21  Niels Möller  <nisse@lysator.liu.se>

	* Makefile.in (install-shared): Use $(INSTALL_PROGRAM).

	* configure.ac (SHLIBMINOR): Updated, shared library version is
	now libnettle.so.2.3, soname still libnettle.so.2.

	* Makefile.in (DISTFILES): Added asm.m4.

2004-10-21  Niels Möller  <niels@s3.kth.se>

	* examples/Makefile.in: Deleted all configure-related rules,
	except the one rebuilding this Makefile. One should run make at
	top level if other configure related files change.
	* tools/Makefile.in: Likewise.
	* testsuite/Makefile.in: Likewise.

	* configure.ac: Replaced AC_OUTPUT(list...) with an AC_OUTPUT
	without arguments, and AC_CONFIG_FILES listing the files.

	* Makefile.in: Changed the assembler rules as suffix rules.
	Rewrote the configure-related rules, mostly based on the example
	in the autoconf manual.

2004-10-20  Niels Möller  <nisse@lysator.liu.se>

	* examples/nettle-openssl.c (NCOMPAT): Disable openssl backwards
	compatibility.

	* config.make.in: Insert $(PRE_CPPFLAGS) and $(PRE_LDFLAGS) before
	$(CPPFLAGS) and $(LDFLAGS). This mechanism replaces $(INCLUDES).

	* examples/Makefile.in (PRE_CPPFLAGS, PRE_LDFLAGS): Use these
	flags to get -I.. and -L.. early on the command line.
	* testsuite/Makefile.in: Likewise
	* tools/Makefile.in: Likewise.

2004-10-20  Niels Möller  <niels@s3.kth.se>

	* Makefile.in: In the assembler rules, there's no need to look in
	$(srcdir) for the input file.

	* x86/arcfour-crypt.asm: Reduced inner loop by one instruction, by
	precomputing the offset between src and dst.

	* tools/Makefile.in (.c.$(OBJEXT)): Removed redundant -I.. flag.

	* x86/arcfour-crypt.asm (nettle_arcfour_crypt): Replaced addb ->
	addl + andl $0xff, improving speed on PPro by another 15%.

2004-10-20  Niels Möller  <nisse@lysator.liu.se>

	* tools/Makefile.in (install): Support DESTDIR.
	(uninstall): New target.

	* testsuite/Makefile.in (uninstall): New dummy target.

	* config.sub: Copied from automake-1.8.5.

	* examples/Makefile.in (SOURCES): Added rsa-sign.c and rsa-verify.c.
	(DISTFILES): Added getopt.h.
	(install uninstall): New dummy targets.

	* config.make.in (.PHONY): Added more targets.

	* Makefile.in (.texinfo.info, .texinfo.html): New targets. Added
	support for uninstall and DESTDIR. Various fixes to install and
	distcheck.

	* examples/Makefile.in (INCLUDES): Added -I flags.
	(distdir): Use $^ to refer to the files.
	(distclean): New target.
	* testsuite/Makefile.in: Likewise.
	* tools/Makefile.in: Likewise.

	* Makefile.in (INCLUDES): Need -I flags for VPATH build.
	(clean distclean mostlyclean maintainer-clean): Clean
	subdirectories first.
	(DISTFILES): Added a bunch of files.
	(des_headers): Added desCore rules.
	(install-here): Split off target install-headers, which uses $^ to
	refer to the files.
	(distdir): Use $^ to refer to the files.
	distcheck): Fixes.

	* config.make.in (COMPILE): Add $(INCLUDE) to the line.

2004-10-19  Niels Möller  <nisse@lysator.liu.se>

	Stop using automake. Replaced each Makefile.am with a hand-written
	Makefile.in.
	* configure.ac: New output variable CCPIC_MAYBE. New output file
	config.make. Replaced automake constructions.
	* .bootstrap: Don't run aclocal and automake.
	* config.make.in: New file, with shared Makefile variables and rules.

2004-10-18  Niels Möller  <nisse@lysator.liu.se>

	* x86/arcfour-crypt.asm (nettle_arcfour_crypt): Replace incb ->
	incl + andl, to improve speed on PPro and PII. Suggested by
	Fredrik Olsson.

2004-10-08  Niels Möller  <niels@s3.kth.se>

	* examples/rsa-encrypt-test: Avoid reading and executing a file at
	the same time.
	* examples/setup-env: Likewise.

2004-10-06  Niels Möller  <niels@s3.kth.se>

	* testsuite/symbols-test: Ignore __i686.get_pc_thunk.bx and
	similar symbols.

2004-10-05  Niels Möller  <nisse@lysator.liu.se>

	* twofish.c (q_table): Use a const pointer array.

	* sexp2dsa.c (dsa_keypair_from_sexp_alist): Use a const pointer
	array for the keywords.
	(dsa_signature_from_sexp): Likewise.
	* sexp2rsa.c (rsa_keypair_from_sexp_alist): Likewise.
	(rsa_keypair_from_sexp): Likewise.

	* sexp.c (sexp_iterator_check_types): Use an argument of type
	"const uint8_t * const *" for the types list.
	(sexp_iterator_assoc): Likewise, for the keys list.

	* list-obj-sizes.awk: Fixes to handle multiple .data and .rodata
	sections. Also fixed to handle the last file correctly.

2004-09-23  Niels Möller  <nisse@lysator.liu.se>

	* configure.ac (SHLIBLINK, SHLIBLIBS): On cygwin, linking needs
	-Wl,--whole-archive $(OBJECTS) -Wl,--no-whole-archive $(LIBS).

2004-09-22  Niels Möller  <niels@s3.kth.se>

	* configure.ac: Setup SHLIBFORLINK and friends for cygwin.

	* list-obj-sizes.awk: Strip *_a-prefix from all file names.

	* Makefile.am (libnettle_a_SOURCES): List only .c files. Headers
	moved to noinst_HEADERS.
	(SHLIBOBJECTS): Substitute from libnettle_a_SOURCES, not
	am_libnettle_a_OBJECTS, since the latter includes
	libnettle_a-prefixes with some automake versions.
	(SHLIBSONAME): Check if this name is empty, which is the case on
	cygwin, before using it.

2004-08-31  Niels Möller  <nisse@lysator.liu.se>

	* configure.ac: New command line option --disable-pic. Use
	LSH_CCPIC.

	* Makefile.am (libnettle_a_CFLAGS): Added $(CCPIC), to attempt to
	build also the static library as position independent code.

2004-08-24  Niels Möller  <nisse@lysator.liu.se>

	* des-compat.c (des_cbc_cksum): Pad input with NUL's, if it's not
	an integral number of blocks.

2004-08-24  Niels Möller  <niels@s3.kth.se>

	* testsuite/arctwo-test.c, arctwo.h, arctwo.c
	(arctwo_set_key_ekb): Fixed typo; it should be "ekb", not "ebk".

	Integrated arctwo patch from Simon Josefsson.
	* testsuite/Makefile.am (noinst_PROGRAMS): Added arctwo-test.

	* Makefile.am (libnettleinclude_HEADERS): Added arctwo.h.
	(libnettle_a_SOURCES): Added arctwo.c, arctwo.h and arctwo-meta.c.

	* nettle-meta.h (nettle_arctwo40, nettle_arctwo64)
	(nettle_arctwo64, nettle_arctwo_gutmann128): Declare ciphers.

	* arctwo-meta.c, arctwo.c, arctwo.h, testsuite/arctwo-test.c: New
	files.

	* macros.h (LE_READ_UINT16, LE_WRITE_UINT16): New macros.

2004-08-23  Niels Möller  <nisse@lysator.liu.se>

	* testsuite/md5-test.c (test_main): Added collision, found in 2004.
	(test_main): Added second collision.

2004-08-23  Niels Möller  <niels@s3.kth.se>

	* testsuite/md5-test.c (test_main): Added first half of a
	collision test case.

	* des-compat.c (des_cbc_cksum): Changed input argument to be of
	type const uint8_t * (was const des_cblock *).

	* des-compat.h (const_des_cblock): New bogus type. Disabled use of
	const, for compatibility with openssl.

2004-06-08  Niels Möller  <niels@s3.kth.se>

	* aesdata.c: Renamed log and ilog to gf2_log and gf2_exp.

2004-04-07  Niels Möller  <nisse@lysator.liu.se>

	* aes-set-encrypt-key.c (log, ilog): Deleted unused tables.

	* aes-set-decrypt-key.c (gf2_log, gf2_exp, mult): Renamed tables,
	were log and ilog.

2004-03-20  Niels Möller  <nisse@lysator.liu.se>

	* configure.ac: Use AC_CONFIG_AUX_DIR([.]).

2004-03-18  Niels Möller  <niels@s3.kth.se>

	* examples/io.c (read_file): Display a message if fopen fails.

2004-03-05  Niels Möller  <nisse@lysator.liu.se>

	* Released nettle-1.10.

	* configure.ac (SHLIBMINOR): Shared library version is now 2.2.

2004-03-04  Niels Möller  <nisse@lysator.liu.se>

	* testsuite/symbols-test: Pass -g flag to nm.

2004-03-02  Niels Möller  <nisse@lysator.liu.se>

	* configure.ac: Fixed EXEEXT workaround.

2004-03-02  Niels Möller  <niels@s3.kth.se>

	* configure.ac: Added workaround to get the correct $(EXEEXT)=''
	when compiling with rntcl.

2004-03-02  Niels Möller  <nisse@lysator.liu.se>

	* testsuite/Makefile.am (noinst_PROGRAMS): Put test program list
	here, to let automake add $(EXEEXT).

	* configure.ac (RSA_EXAMPLES): Append $(EXEEXT) to the filenames.

2004-03-01  Niels Möller  <nisse@lysator.liu.se>

	* examples/rsa-keygen.c, examples/rsa-encrypt.c,
	examples/rsa-decrypt.c: Include "getopt.h" instead of <unistd.h>.

	* examples/Makefile.am (rsa_encrypt_SOURCES, rsa_decrypt_SOURCES)
	(rsa_keygen_SOURCES): Added getopt.h, getopt.c and getopt1.c.

	* examples/getopt.h, examples/getopt.c, examples/getopt1.c: New
	files.

	* testsuite/des-compat-test.c: Don't include <unistd.h>.

	* testsuite/testutils.c (main): Don't use getopt. Then we don't
	need to include <unistd.h>.

2004-03-01  Niels Möller  <niels@s3.kth.se>

	* config.guess: Copied from automake-1.8.2. Hacked to recognize
	Windows_NT (and Windows_95 and Windows_98) running on "x86" and
	"686".

	* install-sh: Removed from CVS repository. Let automake supply it.

2004-02-26  Niels Möller  <nisse@lysator.liu.se>

	* nettle-meta.h (nettle_crypt_func): Typedef moved to cbc.h.
	Include cbc.h instead.

	* des-compat.c: Reverted const change, now all the des_key_sched
	arguments are not const. This is also what openssl's interface
	looks like.
	(cbc_crypt_func): Deleted typedef, use nettle_crypt_func instead.

	* cbc.h (nettle_crypt_func): Moved typedef here.
	* cbc.c (cbc_encrypt, cbc_decrypt_internal, cbc_decrypt): Use it
	for typing the f argument. Reverted the const change, for
	compatibility with nettle_crypt_func.

2004-02-25  Niels Möller  <nisse@lysator.liu.se>

	* testsuite/des-compat-test.c: Use des_cblock for typing more of
	the variables. Use const. Got rid of most of the explicit casts.
	Disabled the input/output alignment tests.

	* des.c (des_encrypt, des_decrypt): Use a const context pointer.
	* des3.c (des3_encrypt, des3_decrypt): Likewise.

	* cbc.c (cbc_encrypt, cbc_decrypt): Use a _const_ void *ctx argument.

	* des-compat.c: Use const for all unchanged arguments.
	(des_key_sched): Use a copy of the key if we need to fix the
	parity.

	* testsuite/des-compat-test.c (C_Block, Key_schedule): Deleted
	defines. Deleted some of the explicit casts.

	* des-compat.c (des_cbc_cksum): Dereference DST pointer.

2004-02-25  Niels Möller  <niels@s3.kth.se>

	* pgp.h: Include nettle-types.h.

2004-02-24  Niels Möller  <nisse@lysator.liu.se>

	* testsuite/symbols-test: Allow symbols starting with double
	underscores, like on darwin.

2004-02-17  Niels Möller  <niels@s3.kth.se>

	* Makefile.am: Protected %-rules used for building pure objects,
	and for assembler files, by automake conditionals. Needed for
	makes such as tru64's, which tries to understand %-patterns, but
	doesn't get it right.
	(SUFFIXES): Added .html.
	(.texinfo.html): Rewrote rule to use a traditional suffix target.

	* configure.ac (enable_assembler): Explicitly set
	enable_assembler=no, on architectures where we have no assembler
	files.
	(ENABLE_ASSEMBLER, ENABLE_SHARED): New automake conditionals.

	* testsuite/testutils.c (xalloc): xalloc(0) should work also on
	systems where malloc(0) returns NULL.

2004-02-16  Niels Möller  <niels@s3.kth.se>

	* Makefile.am (%.o: %.asm): Added comment about OSF1 make problem.

2004-02-15  Niels Möller  <nisse@lysator.liu.se>

	* testsuite/testutils.h: #include nettle-types.h instead of
	inttypes.h.

2004-02-12  Niels Möller  <nisse@lysator.liu.se>

	* examples/rsa-encrypt-test: Use -r option when invoking
	rsa-encrypt. Needed for the test to work on systems with no
	/dev/urandom.

2004-02-12  Niels Möller  <niels@s3.kth.se>

	* configure.ac (CPPFLAGS, LDFLAGS): No spaces after -I and -L, as
	some C compilers, in particular True64 cc, don't like that.

2004-02-08  Niels Möller  <nisse@lysator.liu.se>

	* configure.ac: Bumped version number to 1.10.

2004-02-07  Niels Möller  <nisse@lysator.liu.se>

	* Released nettle-1.9.

	* configure.ac (SHLIBMINOR): Bumped, library version is now 2.1.

	* testsuite/sexp-format-test.c: Include bignum.h only if HAVE_LIBGMP.
	* testsuite/rsa-encrypt-test.c: Include rsa.h only if WITH_PUBLIC_KEY.
	* testsuite/pkcs1-test.c: Include pkcs1.h only if WITH_PUBLIC_KEY.

	* pgp-encode.c [!HAVE_LIBGMP]: Kludge around the pgp.h's
	dependency on gmp.h.
	(pgp_put_mpi): Condition on HAVE_LIBGMP.

	* pgp.h: Don't include bignum.h, to make it possible to compile
	the non-bignum parts of pgp-encode.c without bignum support. Needs
	to be fixed properly before the pgp interface is advertised.

	* tools/sexp-conv.c (xalloc): New function.
	(main): Use xalloc.

	* tools/output.c (sexp_put_digest): Use TMP_DECL instead of alloca.

	* testsuite/testutils.c (xalloc): New function. Made all other
	functions use xalloc instead of alloca.

	* examples/rsa-keygen.c (main): Use xalloc for allocation.
	* examples/rsa-encrypt.c (write_bignum): Likewise.
	* examples/rsa-decrypt.c (read_bignum): Likewise.
	* testsuite/yarrow-test.c (open_file): Likewise.
	* testsuite/rsa-encrypt-test.c (test_main): Likewise.
	* testsuite/bignum-test.c (test_bignum): Likewise.

	* examples/nettle-openssl.c: When calling des_key_sched and
	des_ecb_encrypt, cst arguments to (void *). Openssl's typedefs
	des_cblock and const_des_cblock are too broken.

	* examples/nettle-benchmark.c (xalloc): New function. Use instead
	of alloca, for better portability.

	* examples/io.c (xalloc): New function.

	* Makefile.am (nodist_libnettleinclude_HEADERS): nettle-types.h
	should not be distributed.

2004-02-06  Niels Möller  <niels@s3.kth.se>

	* x86/sha1-compress.asm: Rename round -> ROUND.

	* x86/sha1-compress.asm: Store the magic constants on stack.
	Accessing them via %esp should be a little faster than using large
	immediate operands.

	* Makefile.am (EXTRA_DIST, DISTCLEANFILES): Handle
	sha1-compress.asm.

	* configure.ac: Use assembler file sha1-compress.asm if available.

	* x86/sha1-compress.asm (EXPAND): Fixed the rotation part of the
	data expansion.

2004-02-06  Niels Möller  <nisse@lysator.liu.se>

	* x86/sha1-compress.asm: Assembler implementation of
	sha1_compress. (Not yet working).

	* Makefile.am (libnettle_a_SOURCES): Added sha1-compress.c.

	* sha1.c (sha1_transform): Function renamed to sha1_compress, and
	moved to...
	* sha1-compress.c: ... New file.

2004-02-05  Niels Möller  <nisse@lysator.liu.se>

	* examples/rsa-encrypt.c (process_file): Copy the leftover to the
	start of the buffer, when preparing for the final processing.

	* examples/nettle-benchmark.c (bench_hash, time_hash): New functions.
	(main): Benchmark hash functions too.
	(BENCH_BLOCK): Increased 10K.
	(BENCH_INTERVAL): Decreased to 0.25s.

	* examples/nettle-benchmark.c (time_function): Loop around calling
	f, until 1s has elapsed. Returns seconds per call. Updated bench
	functions to not loop themselves.
	(display): Updated MB/s calculation.

	* testsuite/arcfour-test.c (test_main): Use test_cipher_stream.

	* testsuite/testutils.c (test_cipher_stream): New function, that
	tries dividing the input into varying size blocks before
	processing.

	* x86/arcfour-crypt.asm (nettle_arcfour_crypt): Bug fix, half of
	the S array swap was forgotten.
	* arcfour.c (arcfour_stream): Likewise.
	* arcfour-crypt.c (arcfour_crypt): Likewise.

2004-02-05  Niels Möller  <niels@s3.kth.se>

	* x86/arcfour-crypt.asm (nettle_arcfour_crypt): Must store the new
	i, j at the end of the loop.

	* Makefile.am (EXTRA_DIST): Make sure x86 assembler files are
	distributed.
	(DISTCLEANFILES): And that the symlinks and .s files are deleted.

	* x86/aes-encrypt.asm, x86/aes-decrypt.asm, x86/arcfour-crypt.asm:
	Fixed debug information.

	* x86/arcfour-crypt.asm: New file. About three times faster than
	the optimized C code.

	* configure.ac: Use assembler file arcfour-crypt.asm if available.

	* arcfour.c (arcfour_crypt): Moved function too...
	* arcfour-crypt.c (arcfour_crypt): New file.

	* arcfour.c (arcfour_crypt): Optimization suggested by Jonas
	Walldén. Makes arcfour up to 50% faster on x86 and ppc, and
	probably on other architectures as well.

2004-01-31  Niels Möller  <nisse@lysator.liu.se>

	* configure.ac (AX_CREATE_STDINT_H): Also look for uint32_t and
	friends in sys/types.h.

2004-01-11  Niels Möller  <nisse@harpo.hack.org>

	* Makefile.am (libnettleinclude_HEADERS): Added bignum.h,
	memxor.h, pkcs1.h and rsa-compat.h.

	* configure.ac: Bumped version to 1.9.

2004-01-10  Niels Möller  <nisse@harpo.hack.org>

	* Released nettle-1.8.

	* examples/teardown-env: Delete more test files.

	* nettle.texinfo (Hash functions): Documented md2 and md4.

	* configure.ac (SHLIBMAJOR): Bumped to 2.

2004-01-09  Niels Möller  <nisse@harpo.hack.org>

	* examples/rsa-encrypt-test: New testcase.

	* examples/rsa-encrypt.c, examples/rsa-session.h: Expanded the
	comment describing the file format, and moved to rsa-session.h.

	* examples/rsa-decrypt.c (process_file): Finished this function.
	(main): Initialize x. Check the size of the session key after rsa
	decryption.

	* examples/io.c (write_string): Treat short item count as an error.

2004-01-08  Niels Möller  <niels@s3.kth.se>

	* index.html: Added instructions for CVS access.

	* dsa-keygen.c (dsa_nist_gen): Fixed declaration/statement order.

	* rsa-keygen.c (bignum_next_prime): Fixed off-by-one error when
	comparing input to the largest listed prime. General cleanup, as
	prime_limit > 0 always. Use TMP_DECL and TMP_ALLOC.

	* nettle-internal.h (TMP_DECL, TMP_ALLOC): New macros. When alloca
	is unavailable, they work by allocating a fix amount of stack and
	imposing a hard limit on what can be allocated. Updated all users
	of alloca.

2004-01-07  Niels Möller  <nisse@harpo.hack.org>

	* nettle-types.h: New (generated) file, to be used instead of
	including <inttypes.h> directly. Updated all users of inttypes.h.

	* Makefile.am (DISTCLEANFILES, libnettleinclude_HEADERS): Added
	nettle-types.h.

	* configure.ac (AX_CREATE_STDINT_H): Create nettle-types.h.

2003-11-16  Niels Möller  <nisse@harpo.hack.org>

	* yarrow256.c (yarrow256_seed): Use const for the seed_file input.

2003-11-12  Niels Möller  <niels@s3.kth.se>

	* list-obj-sizes.awk: New function for decoding hex values, with a
	new function hex2int. Also implemented calculation of total
	storage, removed the dependence on the .comment section, and use
	the $FILTER environment variable as a regexp for restricting the
	object files that are considered.

2003-09-21  Niels Möller  <nisse@cuckoo.hack.org>

	* testsuite/rsa-encrypt-test.c (test_main): Don't use gmp_printf,
	as it seems it's only available with the newer gmp. Use
	mpz_out_str instead.

2003-09-19  Niels Möller  <niels@s3.kth.se>

	* examples/Makefile.am (EXTRA_DIST): Added rsa-session.h.

	* tools/nettle-lfib-stream.c: New tool, which outputs a sequence
	of pseudorandom (non-cryptographic) bytes, using Knuth's lagged
	fibonacci generator.

	* examples/rsa-decrypt.c: Fixes to get the file to compile. It
	won't work yet.

	* examples/Makefile.am (EXTRA_PROGRAMS): Added rsa-encrypt and
	rsa-decrypt.

	* examples/io.c (write_file): New function.
	(write_string): Simplified error check, it's no real point in
	calling ferror unless we also call fflush.

	* examples/rsa-keygen.c (main): Check return value from
	simple_random.

	* examples/rsa-decrypt.c, examples/rsa-encrypt.c,
	examples/rsa-session.h: New files, demonstrating rsa encryption
	and decryption.

	* configure.ac (RSA_EXAMPLES): Added rsa-encrypt and rsa-decrypt.

2003-09-01  Niels Möller  <nisse@cuckoo.hack.org>

	* testsuite/testutils.c (print_hex): Use const.

2003-08-30  Niels Möller  <niels@s3.kth.se>

	* md2.c, md2.h: Added reference to RFC 1319.
	* md4.c, md4.h: Added reference to RFC 1320

2003-08-26  Niels Möller  <niels@s3.kth.se>

	* Makefile.am: Added md2 and md5 files. Deleted the print-path
	hack.

	* configure.ac: Bumped version to 1.8.

	* testsuite/testutils.c (test_rsa_set_key_1): New function.
	* testsuite/rsa-test.c (test_main): Use it.

	* testsuite/dsa-keygen-test.c: Deleted definition of UNUSED, it's
	now in config.h.
	* testsuite/rsa-keygen-test.c: Likewise.

	* testsuite/Makefile.am (TS_PROGS): Added rsa-encrypt-test,
	md4-test, and md2-test.

	* testsuite/rsa-encrypt-test.c, testsuite/md4-test.c,
	testsuite/md2-test.c: New test cases.

	* nettle-meta.h: Declare nettle_md2 and nettle_md4.

	* md5.c: Reorderd functions, putting md5_final at the end.

	* md2.c, md2.h, md2-meta.c: New files, implemented md2.
	* md4.c, md4.h, md4-meta.c: New files, implemented md4.

2003-08-17  Niels Möller  <nisse@cuckoo.hack.org>

	* desCode.h (des_keymap, des_bigmap): Deleted extern declarations,
	they conficted with the static definition in des.c. Reported by
	Simon Josefsson.

	* des.c (DesSmallFipsEncrypt, DesSmallFipsDecrypt): Moved
	definitions after the definition of the des_kemap array.

2003-08-11  Niels Möller  <nisse@cuckoo.hack.org>

	* rsa-encrypt.c (rsa_encrypt): Bugfix contributed by
	leg@terra.com.br.

2003-06-10  Niels Möller  <niels@s3.kth.se>

	* Makefile.am (EXTRA_DIST): Distribute sha-example.c.

2003-06-05  Niels Möller  <nisse@lysator.liu.se>

	* Makefile.am (DISTCLEANFILES): Delete .s files.

2003-05-27  Niels Möller  <nisse@cuckoo.hack.org>

	* testsuite/symbols-test: And allow symbols that start at the
	beginning of the line, as output by AIX nm.

2003-05-26  Niels Möller  <nisse@cuckoo.hack.org>

	* testsuite/symbols-test: Allow symbols to start with a dot.

2003-05-14  Niels Möller  <niels@s3.kth.se>

	* pgp.h (enum pgp_subpacket_tag): Copied values from RFC 2440.
	Renamed PGP_SUBPACKET_ISSUER to PGP_SUBPACKET_ISSUER_KEY_ID.

2003-05-13  Niels Möller  <nisse@cuckoo.hack.org>

	* pgp.h: Do proper namemangling for pgp_put_public_rsa_key and
	pgp_put_rsa_sha1_signature.

	* pgp-encode.c (pgp_put_mpi): Fixed nettle_mpz_get_str_256 call.

2003-05-12  Niels Möller  <nisse@cuckoo.hack.org>

	* rsa2openpgp.c (rsa_keypair_to_openpgp): Some bugfixes.

	* pgp.h (enum pgp_subpacket_tag): New enum. Definition is bogus
	and needs to be fixed.
	Added forward declarations of structs, and prototypes for
	pgp_put_public_rsa_key and pgp_put_rsa_sha1_signature.

	* pgp-encode.c (pgp_put_mpi): Take a const mpz_t argument. Gugfix,
	use nettle_mpz_get_str_256.
	(pgp_put_public_rsa_key, pgp_put_rsa_sha1_signature):
	Constification. Some bugfixes.

	* Use "config.h", not <config.h>.

	* Reordered includes in most or all .c-files. All should now
	include config.h.

2003-05-12  Niels Möller  <niels@s3.kth.se>

	* configure.ac: Use LSH_FUNC_ALLOCA.

2003-04-25  Niels Möller  <niels@s3.kth.se>

	* Makefile.am (libnettle_a_SOURCES): Added hmac-sha256.c.

	* testsuite/hmac-test.c (test_main): Added tests for hmac-sha256,
	from draft-ietf-ipsec-ciph-sha-256-01.txt.

	* hmac-sha256.c (hmac_sha256_digest): New file.

2003-04-22  Niels Möller  <nisse@cuckoo.hack.org>

	* sha-example.c (display_hex): Simplified by using printf better.

	* nettle.texinfo (Example): Use @verbatiminclude to include the
	example program.

	* sha-example.c: Example program, for inclusion in the manual.
	Fixed bugs reported by Mark Arking.

2003-04-14  Niels Möller  <niels@s3.kth.se>

	* x86/aes-encrypt.asm (nettle_aes_encrypt): Fixed references to
	_nettle_aes_encrypt_table.
	* x86/aes-decrypt.asm (nettle_aes_decrypt): Fixed references to
	_nettle_aes_decrypt_table.

2003-04-12  Niels Möller  <nisse@cuckoo.hack.org>

	* testsuite/Makefile.am (TS_SH): New test case symbols-test.
	(EXTRA_PROGRAMS): Added testutils, as a kludge to
	get automake to track dependencies for testutils.o.

	* x86/aes-encrypt.asm (nettle_aes_encrypt): Renamed function to
	use the nettle_ prefix.
	* x86/aes-decrypt.asm (nettle_aes_decrypt): Likewise.
	* sparc/aes.asm (_nettle_aes_crypt): Likewise.

	* examples/Makefile.am (EXTRA_PROGRAMS): Add "io", as a kludge to
	get automake to track dependencies for io.o.
	(LDADD): Added ../libnettle.a, for the dependency.

	* des-compat.c: Use names with the nettle_ prefix when using
	Nettle's des functions.

	* base16-meta.c (base16_encode_update): Need to undef before
	redefining.

	* New name mangling, to reduce the risk of link collisions. All
	functions (except memxor) now use a nettle_ or _nettle prefix when
	seen by the linker. For most functions, the header file that
	declares a function also use #define to provide a shorter more
	readable name without the prefix.

2003-03-11  Niels Möller  <nisse@cuckoo.hack.org>

	* Released nettle-1.7.

	* configure.ac: Bumped version to 1.7.

	* nettle.texinfo (DSA): New section.
	(RSA): Updated documentation.

2003-03-02  Niels Möller  <nisse@cuckoo.hack.org>

	* examples/nettle-benchmark.c (time_cipher): Don't use GNU C
	non-constant initializers.

2003-02-23  Niels Moller  <nisse@carduelis>

	* configure.ac: Use LSH_GCC_ATTRIBUTES.

2003-02-19  Niels Möller  <nisse@cuckoo.hack.org>

	* acinclude.m4: Deleted file from cvs, use a link to lsh's
	acinclude.m4 instead.

2003-02-16  Niels Möller  <nisse@cuckoo.hack.org>

	* Makefile.am (libnettleinclude_HEADERS): Added macros.h.

	* tools/Makefile.am (EXTRA_DIST): Added getopt.h.

2003-02-14  Niels Möller  <niels@s3.kth.se>

	* Makefile.am (print_path): Added target to print the used PATH,
	for debugging.
	(print-path): Moved dependency to all-local.

2003-02-11  Niels Möller  <niels@s3.kth.se>

	* buffer.c (nettle_buffer_copy): Bug fix, it didn't return any
	value.

2003-02-11  Niels Möller  <nisse@cuckoo.hack.org>

	* testsuite/sexp-format-test.c (test_main): Added test for %( and
	%).

	* sexp-format.c (sexp_vformat): Handle %( and %).

	* realloc.c (nettle_xrealloc): Fixed out-of-memory check.

	* configure.ac (SHLIBMAJOR): Bumped version number to 1.

	* buffer.c (nettle_buffer_init_realloc): New function.
	* buffer-init.c (nettle_buffer_init): Use nettle_buffer_init_realloc.

2003-02-10  Niels Möller  <nisse@cuckoo.hack.org>

	* testsuite/sexp-format-test.c (test_main): New test with tokens
	in the format string.
	(test_main): Test space-searated literals too.

	* rsa2sexp.c (rsa_keypair_to_sexp): New argument ALGORITHM_NAME.
	* examples/rsa-keygen.c (main): Updated call to rsa_keypair_to_sexp.
	* testsuite/rsa2sexp-test.c (test_main): Likewise.

	* sexp-format.c (sexp_vformat): Allow whitespace in format string.

	* rsa2sexp.c (rsa_keypair_to_sexp): Use literals with sexp_format.

	* sexp-format.c (format_string): New function.
	(sexp_vformat): Implemented support for literals in the format
	string.

2003-02-06  Niels Möller  <nisse@lysator.liu.se>

	* testsuite/sexp-conv-test (print_raw, print_nl): New functions.
	The testfunctions use these instead of using echo directly.
	Use the test input '3:"\x' instead of '2:"\', to be friendlier to
	sysv echo.

2003-02-05  Niels Möller  <nisse@lysator.liu.se>

	* des-compat.h (des_set_key): Different name mangling, if this
	file is included, des_set_key should refer to a function that
	behaves like openssl's.

	* des-compat.c (des_key_sched, des_is_weak_key): Use the name
	nettle_des_set_key for referring to Nettle's function.

	* des.h (des_set_key): Name mangling, linker symbols should use a
	"nettle_" prefix, and this one collided with openssl. Perhaps all
	symbols should be mangled in a similar way, but that's for later.

	* configure.ac (LDFLAGS): --with-lib-path should add to LDFLAGS,
	not replace it.

2003-01-30  Niels Möller  <nisse@cuckoo.hack.org>

	* tools/output.c (sexp_put_string): Fixed handling of escapable
	characters. The code generated random escape sequences for
	characters in the 0x10-0x1f range.

	* testsuite/sexp-conv-test: More tests for hex and base64 input
	and output.

2003-01-30  Niels Möller  <niels@s3.kth.se>

	* sexp2bignum.c (nettle_mpz_set_sexp): Call sexp_iterator_next on
	success. That means the iterator argument can't be const.

2003-01-29  Niels Möller  <niels@s3.kth.se>

	* tools/Makefile.am (LDADD): Add libnettle.a, for the dependency.

2003-01-27  Niels Möller  <nisse@cuckoo.hack.org>

	* sexp2dsa.c (dsa_signature_from_sexp): New function.

	RSA renaming. Updated all callers.
	* rsa-sign.c (rsa_private_key_init, rsa_private_key_clear)
	(rsa_private_key_prepare): Renamed functions.
	* rsa.c (rsa_public_key_init, rsa_public_key_clear)
	(rsa_public_key_prepare): Renamed functions.

2003-01-23  Niels Möller  <nisse@cuckoo.hack.org>

	* Makefile.am (libnettle_a_SOURCES): Added new rsa and pkcs1
	files. Removed old rsa_md5.c and rsa_sha1.c.

	* testsuite/Makefile.am (TS_PROGS): Added pkcs1-test.

	* dsa-verify.c (dsa_verify_digest): New function.
	(dsa_verify): Most of the code moved to dsa_verify_digest, which
	is used here.
	* dsa-sign.c (dsa_sign_digest): New function.
	(dsa_sign): Most of the code moved to dsa_sign_digest, which is
	used here.
	* dsa.c (_dsa_hash): Deleted function.

	* rsa_md5.c, rsa_sha1.c: Deleted files, contents spread over
	several files for signing and verification.
	* rsa-sign.c, rsa-sha1-verify.c, rsa-sha1-sign.c,
	rsa-md5-verify.c, rsa-md5-sign.c:  New files.

	* rsa-sha1-verify.c (rsa_sha1_verify_digest): New function.
	* rsa-sha1-sign.c (rsa_sha1_sign_digest):  New function.
	* rsa-md5-verify.c (rsa_md5_verify_digest):  New function.
	* rsa-md5-sign.c (rsa_md5_sign_digest):  New function.
	* rsa-verify.c (_rsa_verify): New file, new function.

	* rsa.c (_rsa_check_size): Renamed from rsa_check_size, and made
	non-static. Private key functions moved to rsa-sign.c.

	* pkcs1.c, pkcs1.h, pkcs1-rsa-md5.c, pkcs1-rsa-sha1.c: New files.
	(pkcs1_signature_prefix): New function.

	* testsuite/pkcs1-test.c: New test.

2003-01-22  Niels Möller  <niels@s3.kth.se>

	* examples/Makefile.am (nettle_benchmark_LDADD): Use
	OPENSSL_LIBFLAGS.

	* configure.ac (OPENSSL_LIBFLAGS): If libcrypto is found, add
	-lcrypto to OPENSSL_LIBFLAGS, not the plain LDFLAGS.

2003-01-20  Niels Möller  <nisse@cuckoo.hack.org>

	* testsuite/Makefile.am (CLEANFILES): Delete test.in, test1.out
	and test2.out.

2003-01-17  Niels Möller  <niels@s3.kth.se>

	* examples/Makefile.am (AM_CPPFLAGS): Use AM_CPPFLAGS instead of
	AM_CFLAGS.
	* testsuite/Makefile.am (AM_CPPFLAGS): Likewise.

2003-01-16  Niels Möller  <niels@s3.kth.se>

	* testsuite/Makefile.am (check): Can't use quotes around
	$(srcdir).

2003-01-14  Niels Möller  <nisse@lysator.liu.se>

	* testsuite/Makefile.am (check): Don't use "run-tests" as a
	target, as it's confused with the file with the same name.

	* .bootstrap: Added missing #! /bin/sh.

2003-01-12  Niels Möller  <nisse@cuckoo.hack.org>

	* buffer.c (nettle_buffer_reset): New function.
	(nettle_buffer_copy): New function.

	* tools/input.c, tools/input.h, tools/output.c, tools/output.h,
	tools/parse.c, tools/parse.h, tools/misc.c, tools/misc.h: Moved
	parts ov sexp-conv.c to separate files

	* tools/sexp-conv.c (sexp_convert_list): Inlined into
	sexp_convert_item.

	* tools/sexp-conv.c (struct sexp_input): Deleted string attribute.
	Changed all related functions to take a struct nettle_buffer *
	argument instead.
	(struct sexp_compound_token): New struct.
	(sexp_compound_token_init, sexp_compound_token_clear): New
	functions.
	(struct sexp_parser): Added a struct sexp_compound_token
	attribute, as a temporary measure.
	(sexp_parse): Take a struct sexp_compound_token * as argument.
	Updated all callers. Simplified handling of display types and
	transport encoding.

	* tools/sexp-conv.c (struct sexp_parser): Renamed struct (was
	struct sexp_parse_state). Added input pointer. Updated users to
	not pass around both parser and input.
	(sexp_check_token): handle token == 0.
	(sexp_parse): Simplified a little by calling sexp_check_token
	unconditionally.

	* tools/sexp-conv.c (sexp_convert_string): Deleted function.
	(sexp_skip_token): Likewise.

	* tools/sexp-conv.c (enum sexp_token): New constant SEXP_DISPLAY.
	Start constants from 1, to keep 0 free for special uses.
	(struct sexp_parse_state): New struct for keeping track of parser
	state.
	(sexp_parse_init): New function.
	(sexp_check_token): New function, replacing sexp_skip_token.
	(sexp_parse): New function.
	(sexp_convert_item): Simplified by using sexp_parse.
	(sexp_convert_list): Use sexp_parse.
	(main): Likewise.

2003-01-08  Niels Möller  <niels@s3.kth.se>

	* tools/sexp-conv.c (parse_options): Initialize prefer_hex.

2003-01-07  Niels Möller  <nisse@cuckoo.hack.org>

	* Makefile.am (des_headers): Refer to the desdata binary using
	$(EXEEXT).

2003-01-01  Niels Möller  <nisse@cuckoo.hack.org>

	* testsuite/sexp-conv-test: New tests for hex and base64 literal
	output.

	* tools/sexp-conv.c (sexp_put_string): Print binary strings using
	either hex or base 64 (in advanced mode).
	(parse_options): Implemented -s hex, for output using hex rather
	than base64.

2002-12-30  Niels Möller  <nisse@cuckoo.hack.org>

	* testsuite/rsa2sexp-test.c: Don't include rsa.h (done by
	testutils.h, if enabled).
	* testsuite/sexp2rsa-test.c: Likewise.

	* rsa-decrypt.c: Make compilation conditional on WITH_PUBLIC_KEY.
	* rsa-encrypt.c: Likewise.
	* rsa-compat.c: Likewise.

2002-12-04  Niels Möller  <niels@s3.kth.se>

	* testsuite/Makefile.am (LDADD): Added path to ../libnettle.a,
	which is redundant except for the dependency.

2002-12-04  Niels Möller  <nisse@cuckoo.hack.org>

	* testsuite/sexp-format-test.c (test_main): Use %0s instead of %z.
	New test for %t.

	* sexp-format.c (format_length_string): Deleted function.
	(format_string): Deleted function.
	(sexp_vformat): New %t specifier, formatting an optional display
	type. Deleted %z specifier. Instead, introduced a new modifier "0"
	that can be used with %s, %l and %t, which says that the data is
	NUL-terminated.

	* rsa2sexp.c (rsa_keypair_to_sexp): Use %0s rather than %z, when
	formatting s-expressions.

	* buffer.c (nettle_buffer_grow): Fixed assertion.

2002-11-22  Niels Möller  <niels@s3.kth.se>

	* buffer.c: Include assert.h.

2002-11-21  Niels Möller  <nisse@cuckoo.hack.org>

	* testsuite/testutils.c (print_hex): Add line breaks.

	* Makefile.am (libnettleinclude_HEADERS): Added realloc.h.
	(libnettle_a_SOURCES): Added buffer-init.c and realloc.c.

	* sexp.c (sexp_iterator_exit_lists): New function, #if:ed out for
	now.

	* desdata.c: Include config.h, to get definition of UNUSED.
	* shadata.c: Likewise.

	* buffer.c (nettle_buffer_grow): New function, replacing
	grow_realloc.
	(nettle_buffer_clear): Rewritten to use buffer->realloc.

	* buffer.h (struct nettle_buffer): Replaced the GROW function
	pointer with a nettle_realloc_func pointer and a
	void *realloc_ctx.
	(NETTLE_BUFFER_GROW): Deleted macro, use function instead.

	* buffer-init.c (nettle_buffer_init): Moved to a separate file.

	* realloc.c (nettle_realloc): New function.
	(nettle_xrealloc): New function.

	* realloc.h (nettle_realloc_func): New typedef.

	* configure.ac: Check for gcc:s __attribute__.

2002-11-16  Niels Möller  <nisse@cuckoo.hack.org>

	* sexp2dsa.c, sexp2rsa.c: (macro GET): Check sign of parsed
	numbers.

	* sexp2bignum.c (nettle_mpz_set_sexp): In the first check against
	limit, added some margin to allow for sign octets.

2002-11-15  Niels Möller  <nisse@cuckoo.hack.org>

	* testsuite/testutils.h (LDATA): Use sizeof instead of strlen. Now
	handles strings including NUL-characters. But works only with
	literals and character arrays, no char pointers.
	(LLENGTH): New macro, computing length the same way as LDATA.

	* testsuite/sexp-test.c (test_main): Test sexp_iterator_get_uint32.

	* testsuite/sexp-format-test.c (test_main): Check that %i and %b
	generate leading zeroes when needed. Check that %b handles
	negative numbers.

	* testsuite/rsa2sexp-test.c (test_main): Updated test, one leading
	zero is needed in the private key expression. In verbose mode,
	print the generated keys.

	* testsuite/sexp2rsa-test.c (test_main): Added a leading zero in
	the private key expression.

	* testsuite/bignum-test.c (test_bignum): Use
	nettle_mpz_init_set_str_256_s.
	(test_size): New function.
	(test_main): Test size computation and formatting of negative
	numbers.

	* sexp2bignum.c (nettle_mpz_set_sexp): Use
	nettle_mpz_set_str_256_s, to handle negative numbers correctly.

	* sexp-format.c (sexp_vformat): For %i, output a leading zero when
	needed to get a correct, positive, sign. For %b, use
	nettle_mpz_sizeinbase_256_s, to handle negative numbers properly.

	* bignum.c (nettle_mpz_sizeinbase_256_s): New function.
	(nettle_mpz_sizeinbase_256_u): New name, was
	nettle_mpz_sizeinbase_256. Updated all callers.
	(nettle_mpz_to_octets): New function.
	(nettle_mpz_get_str_256): Handle negative numbers.
	(nettle_mpz_from_octets): New function.
	(nettle_mpz_set_str_256_u): New name, was nettle_mpz_set_str_256.
	(nettle_mpz_init_set_str_256_u): New name, was
	nettle_mpz_init_set_str_256.
	(nettle_mpz_set_str_256_s): New function, handling negative two's
	complement numbers.
	(nettle_mpz_init_set_str_256_s): And an init variant.

	* sexp.c (sexp_iterator_get_uint32): New function.

2002-11-10  Niels Möller  <nisse@cuckoo.hack.org>

	* testsuite/sexp-conv-test: Use input files without any trailing
	newline character, in order to stress the end of file handling.

	* tools/sexp-conv.c (sexp_get_token_string): Fixed end of file
	handling.
	(sexp_get_string): Fixed end of encoding/end of file handling.
	(parse_options): Check for negative width and complain.

	* tools/sexp-conv.c: Use supplied getopt.
	(werror): New function.
	(sexp_output_hash_init): New function.
	(sexp_put_char): Made base64 linebreaking configurable.
	Implemented hashing.
	(sexp_put_code_start, sexp_put_code_end): Don't output any
	delimiters here.
	(sexp_put_string): Output base64 delimiters.
	(sexp_put_digest): New function.
	(sexp_convert_item): Output transport delimiters.
	(sexp_convert_file): Deleted function, folded with main.
	(parse_options): New function.
	(main): Implemented --hash and --once, needed by lsh-authorize.

	* sexp.h (struct sexp_iterator): New field start.

	* sexp.c (sexp_iterator_subexpr): New function.
	(sexp_iterator_parse): Initialize ITERATOR->start.

	* sexp-format.c (sexp_vformat): Abort if format string contains
	unhandled characters.

2002-11-08  Niels Möller  <niels@s3.kth.se>

	* des-compat.c (des_ecb3_encrypt): Don't use struct initialization
	(c89 doesn't allow non-constant initializers). Reported by James
	Ralston.
	(des_ede3_cbc_encrypt): Likewise.

	* examples/nettle-openssl.c: Moved from the top-level directory.
	Should *not* be included in the nettle library.

2002-11-08  Niels Möller  <nisse@cuckoo.hack.org>

	* testsuite/testutils.c (test_dsa_key): Bugfix for renamed DSA
	constant (noted by James Ralston).

2002-11-07  Niels Möller  <niels@s3.kth.se>

	* testsuite/run-tests: Copied new version rom lsh/src/testsuite.
	This version handles test scripts located in $srcdir.

	* examples/Makefile.am (AM_CFLAGS): We need -I$(top_srcdir).
	* tools/Makefile.am (AM_CFLAGS): Likewise.
	* testsuite/Makefile.am (AM_CFLAGS): Likewise.

2002-11-07  Niels Möller  <nisse@cuckoo.hack.org>

	* Makefile.am (SUBDIRS): Added tools.
	(libnettle_a_SOURCES): Added sexp-transport-format.c,
	sexp2bignum.c, sexp2dsa.c.

	* sexp2dsa.c (dsa_keypair_from_sexp_alist, dsa_keypair_from_sexp):
	New file, new functions.

	* rsa2sexp.c (rsa_keypair_to_sexp): %s -> %z renaming.

	* sexp-transport.c (sexp_transport_iterator_first): Fixed bug,
	length was mishandled.

	* sexp-transport-format.c (sexp_transport_format,
	sexp_transport_vformat): New file, new functions.

	* sexp-format.c (sexp_format): Return length of output. Allow
	buffer == NULL, and only compute the needed length in this case.
	Renamed %s to %z. New format specifiers %s, %i, and %l.
	(sexp_vformat): New function.
	(format_prefix): Rewrote to not use snprintf.

	* sexp2rsa.c (rsa_keypair_from_sexp): New limit argument. Use
	nettle_mpz_set_sexp.

	* dsa-keygen.c (dsa_generate_keypair): Added some newlines to
	progress display. Use DSA_P_MIN_BITS.

	* dsa.h (DSA_MIN_P_BITS): New constant (was DSA_MINIMUM_BITS).
	(DSA_Q_OCTETS, DSA_Q_BITS): New constants.
	(dsa_keypair_from_sexp_alist, dsa_keypair_from_sexp): New
	prototypes.

	* configure.ac: Output tools/Makefile.

	* sexp2bignum.c (nettle_mpz_set_sexp): New file, and new function.
	Moved from sexp2rsa.c:get_value.

	* examples/io.c (read_rsa_key): New limit argument in
	call of rsa_keypair_from_sexp_alist.

	* examples/Makefile.am (noinst_PROGRAMS): Removed sexp-conv.

	* tools/sexp-conv.c: Moved file from examples directory.

	* testsuite/Makefile.am (TS_SH): New variable. Added
	sexp-conv-test.

	* testsuite/testutils.h (LDUP): New macro.

	* testsuite/sexp2rsa-test.c (test_main): New limit argument in
	call of rsa_keypair_from_sexp_alist.

	* testsuite/sexp-test.c (test_main): Added test for lengths with
	more than one digit. Added tests for transport mode decoding.

	* testsuite/sexp-format-test.c (test_main): Added tests for %i and
	%l.

	* testsuite/sexp-conv-test: Moved test from examples directory.
	Updated path to sexp-conv, now in ../tools/sexp-conv.

2002-11-03  Niels Möller  <nisse@cuckoo.hack.org>

	* sexp-format.c, sexp_format.c: Renamed sexp_format.c to
	sexp-format.c.
	* Makefile.am (libnettle_a_SOURCES): Renamed sexp_format.c to
	sexp-format.c.

	* examples/Makefile.am: Don't set CFLAGS or CPPFLAGS explicitly,
	let automake handle that.
	* testsuite/Makefile.am: Likewise.

	* sexp2rsa.c (rsa_keypair_from_sexp_alist): New function.
	(rsa_keypair_from_sexp): Use it.

2002-11-01  Niels Möller  <niels@s3.kth.se>

	* examples/Makefile.am (LDADD): Use -lnettle, instead of an
	explicit filename libnettle.a, so that we will use the shared
	library, if it exists.
	(AM_LDFLAGS): Added -L.., so we can find -lnettle.
	(run-tests): Set LD_LIBRARY_PATH to ../.lib, when running the
	testsuite.
	* testsuite/Makefile.am: Similar changes.

	* Makefile.am (LIBOBJS): Put @LIBOBJS@ into the make variable
	LIBOBJS.
	(CLEANFILES): Delete libnettle.so.
	(clean-local): Delete the .lib linkfarm.
	($(SHLIBFORLINK)): When building libnettle.so, create a link from
	.lib/$SHLIBSONAME. Needed at runtime, for the testsuite.

2002-11-01  Niels Möller  <nisse@lysator.liu.se>

	* configure.ac: Fixed definitions using SHLIBMAJOR and SHLIBMINOR.
	Also AC_SUBST SHLIBMAJOR and SHLIBMINOR. Reported by James
	Ralston.

2002-10-31  Niels Möller  <niels@s3.kth.se>

	* examples/sexp-conv.c(sexp_put_list_start): Deleted function.
	(sexp_put_list_end): Likewise.
	(sexp_put_display_start): Likewise.
	(sexp_put_display_end): Likewise.
	(sexp_puts): Likewise.

	* examples/sexp-conv.c (sexp_get_quoted_string): Deleted function.
	Merged with sexp_get_String.
	(sexp_get_hex_string): Likewise.
	(sexp_get_base64_string): Likewise.
	(sexp_get_string): Do hex and base64 decoding.

	* examples/sexp-conv.c (enum sexp_char_type): New enum, for end
	markers in the input strem.
	(struct sexp_input): Deleted LEVEL attribute. Deleted all usage of
	it.
	(sexp_get_raw_char): Use INPUT->c and INPUT->ctype to store
	results. Deleted OUT argument.
	(sexp_get_char): Likewise. Also removed the
	INPUT->coding->decode_final call, for symmetry.
	(sexp_input_end_coding): Call INPUT->coding->decode_final.
	(sexp_next_char): New function.
	(sexp_push_char): New function.
	(sexp_get_token_char): Deleted function.
	(sexp_get_quoted_char): Simplified. Deleted output argument.
	(sexp_get_quoted_string): Simplified.
	(sexp_get_base64_string): Likewise.
	(sexp_get_token_string): Likewise.
	(sexp_get_string_length): Skip the character that terminates the
	string.
	(sexp_get_token): Cleared upp calling conventions. Always consume
	the final character of the token.
	(sexp_convert_list): Take responsibility for converting the start
	and end of the list.
	(sexp_convert_file): Call sexp_get_char first, to get the token
	reading started.
	(sexp_convert_item): Cleared up calling conventions. Should be
	called with INPUT->token being the first token of the expression,
	and returns with INPUT->token being the final token of the
	expression. Return value changed to void..

	* examples/sexp-conv-test: Added test for transport mode input.

	* examples/sexp-conv.c (sexp_get_char): Use the nettle_armor
	interface for decoding.
	(sexp_input_start_coding): New function.
	(sexp_input_end_coding): New function.
	(sexp_get_base64_string): Rewrote to use sexp_input_start_coding
	and sexp_input_end_coding.
	(sexp_get_token): Generate SEXP_TRANSPORT_START tokens.
	(sexp_convert_list): Lists are ended only by SEXP_LIST_END.
	(sexp_convert_item): Implemented transport mode, using
	sexp_input_start_coding and sexp_input_end_coding.

2002-10-30  Niels Möller  <nisse@cuckoo.hack.org>

	* Makefile.am: Added base16 files.

	* examples/sexp-conv-test: New tests for transport output.

	* examples/sexp-conv.c: Deleted hex functions, moved to Nettle's
	base16 files.
	(struct sexp_output): Represent the current encoding as a
	nettle_armor pointer and a state struct.
	(sexp_output_init): Deleted MODE argument. Now passed to functions
	that need it.
	(sexp_get_char): Updated to new base64 conventions.
	(sexp_get_base64_string): Likewise.
	(sexp_put_raw_char): New function.
	(sexp_put_newline): Use sexp_put_raw_char.
	(sexp_put_char): Use nettle_armor interface for encoding data.
	Use OUTPUT->coding_indent for line breaking, so the INDENT
	argument was deleted.
	(sexp_put_code_start): New function, replacing sexp_put_base64_start.
	(sexp_put_code_end): New function, replacing sexp_put_base64_end.
	(sexp_put_data): Deleted argument INDENT.
	(sexp_puts): Likewise.
	(sexp_put_length): Likewise.
	(sexp_put_list_start): Likewise.
	(sexp_put_list_end): Likewise.
	(sexp_put_display_start): Likewise.
	(sexp_put_display_end): Likewise.
	(sexp_put_string): Likewise. Also changed base64 handling.
	(sexp_convert_string): Deleted argument INDENT. New argument
	MODE_OUT.
	(sexp_convert_list): New argument MODE_OUT.
	(sexp_convert_file): Likewise.
	(sexp_convert_item): Likewise. Also handle output in transport
	mode.
	(match_argument): Simple string comparison.
	(main): Adapted to above changes.

	* testsuite/testutils.c (test_armor): Allocate a larger buffer
	CHECK, to make decode_update happy. Updated to new base64
	conventions.

	* testsuite/base64-test.c (test_main): Fixed overlap test to not
	change the base64 before decoding. Updated to new base64
	conventions.

	* testsuite/Makefile.am (TS_PROGS): Added base16-test.

	* testsuite/base16-test.c: New test.

	* sexp-transport.c (sexp_transport_iterator_first): Updated to new
	conventions for base64_decode_update and base64_decode_final.

	* nettle-meta.h: Updated ascii armor declarations. New declaration
	for nettle_base16.

	* base64-decode.c (base64_decode_single): Return -1 on error.
	Also keep track of the number of padding characters ('=') seen.
	(base64_decode_update): New argument dst_length. Return -1 on error.
	(base64_decode_status):  Renamed function...
	(base64_decode_final): ... to this.

	* base64.h (struct base64_decode_ctx): Deleted STATUS attribute.
	Added PADDING attribute.

	* base16.h, base16-encode.c, base16-decode.c, base16-meta.c: New
	files.

2002-10-28  Niels Möller  <nisse@cuckoo.hack.org>

	* examples/sexp-conv.c (struct hex_decode_ctx): New hex decoding
	functions.
	(sexp_get_raw_char): New function.
	(sexp_get_char): Use sexp_get_raw_char.

2002-10-26  Niels Möller  <nisse@cuckoo.hack.org>

	* examples/sexp-conv.c (sexp_put_length): Bugfix, don't output any
	leading zero.
	(main): Implemented -s option.

	* examples/sexp-conv-test: Test for echo -n vs echo '\c'. Added a
	few tests for canonical output.

2002-10-25  Niels Möller  <niels@s3.kth.se>

	* examples/sexp-conv.c (struct sexp_input): Deleted the mode from
	the state, that should be passed as argument to relevant
	functions. Instead, introduces enum sexp_coding, to say if base64
	coding is in effect.
	(struct sexp_output): Added coding attribute.
	(sexp_put_char): Use output->coding.
	(sexp_put_base64_start): Likewise.
	(sexp_put_base64_end): Likewise.

	* base64-decode.c (base64_decode_single): Simplified, got rid of
	the done variable.

2002-10-25  Niels Möller  <nisse@cuckoo.hack.org>

	* examples/sexp-conv.c (sexp_put_newline): Return void, die on
	error.
	(sexp_put_char, sexp_put_data, sexp_puts, sexp_put_length,
	sexp_put_base64_start, sexp_put_base64_end, sexp_put_string,
	sexp_put_list_start, sexp_put_list_end, sexp_put_display_start,
	sexp_put_display_end, sexp_convert_string, sexp_convert_list,
	sexp_skip_token): Likewise.
	(sexp_convert_item): Die on error.

2002-10-24  Niels Möller  <nisse@cuckoo.hack.org>

	* examples/sexp-conv-test: Doesn't need echo -n anymore.

	* examples/sexp-conv.c (die): New function.
	(struct sexp_input): Deleted field ITEM.
	(sexp_get_char): Die on failure, never return -1.
	(sexp_get_quoted_char): Likewise.
	(sexp_get_quoted_string): Die on failure, no returned value.
	(sexp_get_base64_string): Likewise.
	(sexp_get_token_string): Likewise.
	(sexp_get_string): Likewise.
	(sexp_get_string_length): Likewise.
	(sexp_get_token): Likewise.
	(sexp_convert_string): Adapted to sexp_get_token.
	(sexp_convert_list): Likewise.
	(sexp_convert_file): New function.
	(main): Use sexp_convert_file.

2002-10-23  Niels Möller  <nisse@cuckoo.hack.org>

	* examples/Makefile.am (TS_PROGS): Added sexp-conv-test.

	* examples/sexp-conv.c (sexp_input_init): Initialize input->string
	properly.
	(sexp_get_char): Fixed non-transport case.
	(sexp_get_quoted_char): Fixed default case.
	(sexp_get_token): Loop over sexp_get_char (needed for handling of
	white space). Don't modify input->level. Fixed the code that skips
	comments.
	(sexp_put_char): Fixed off-by-one bug in assertion.
	(sexp_put_string): Fixed escape handling for output of quoted
	strings.
	(sexp_convert_list): Prettier output, hanging indent after the
	first list element.
	(sexp_skip_token): New function.
	(sexp_convert_item): Use sexp_skip_token to skip the end of a
	"[display-type]".

2002-10-22  Niels Möller  <nisse@cuckoo.hack.org>

	* examples/sexp-conv-test: New test program.

	* examples/Makefile.am (noinst_PROGRAMS): Added sexp-conv.

	* examples/sexp-conv.c (sexp_convert_list): New function.
	(sexp_convert_item): New function.
	(main): New function. Compiles and runs now, but doesn't work.

	* base64-decode.c (base64_decode_single): New function.
	(base64_decode_update): Use base64_decode_single.

	* examples/sexp-conv.c: Added output functions.

2002-10-21  Pontus Sköld  <pont@soua.net>

	* base64-encode.c (base64_encode_raw): Fixed null statement
	amongst variable declarations, broke compilation for non C99
	compilers.

2002-10-21  Niels Möller  <nisse@lysator.liu.se>

	* examples/sexp-conv.c: New sexp conversion program.

2002-10-21  Niels Möller  <niels@s3.kth.se>

	* Makefile.am (libnettle_a_SOURCES): Added
	sexp-format-transport.c.

	* sexp-transport.c (sexp_transport_iterator_first): New file and
	function.
	* sexp.h (sexp_transport_iterator_first): Added protoype.

	* sexp.c (sexp_iterator_next): Abort if iterator type is boogus.

2002-10-19  Niels Möller  <nisse@cuckoo.hack.org>

	* testsuite/testutils.c (test_armor): Updated to new armor
	conventions.

	* testsuite/base64-test.c (test_main): Test BASE64_ENCODE_LENGTH
	and BASE64_DECODE_LENGTH. Updated test of base64_encode_raw (used
	to be base64_encode).

	* base64.h (BASE64_ENCODE_LENGTH, BASE64_DECODE_LENGTH): Fixed and
	documented macros.

	* base64-meta.c (base64_encode_length, base64_decode_length): New
	functions, corresponding to the macros with the same name.

	* Makefile.am (libnettle_a_SOURCES): base64.c replaced by
	base64-encode.c and base64-decode.c.

	* pgp-encode.c (pgp_armor): Use new base64 conventions.

	* nettle-meta.h: Updated nettle_armor definitions.

	* base64.h: Major reorganization.

	* base64.c: Deleted file, contents moved to base64-encode.c or
	base64-decode.c.

	* base64-encode.c: New file. New supporting both encode-at-once
	and streamed operation.

	* base64-decode.c: New file.

2002-10-09  Niels Möller  <nisse@cuckoo.hack.org>

	* testsuite/Makefile.am (TS_PROGS): Added dsa-keygen-test.

	* dsa-keygen.c: Call the progress callback only if it's non-NULL.

	* Makefile.am (libnettle_a_SOURCES): Added bignum-random.c and
	dsa-keygen.c.

	* testsuite/testutils.c (test_dsa_key): New function to sanity
	check a dsa keypair.

	* testsuite/dsa-test.c (test_main): Call dsa_test_key.

	* testsuite/dsa-keygen-test.c: New test case.

	* dsa.h (DSA_MINIMUM_BITS): New constant.

	* bignum.h (nettle_mpz_random, nettle_mpz_random_size): Added
	prototypes.

	* dsa-keygen.c: New file.

	* bignum-random.c: New file.
	(nettle_mpz_random): New function, moved from...
	* dsa-sign.c (nettle_mpz_random): ... here. Also changed argument
	ordering and updated callers.

	* bignum-random.c: (nettle_mpz_random_size): New function, renamed
	and moved here from...
	* rsa-keygen.c (bignum_random_size): ... here. Updated all
	callers.

	* testsuite/testutils.c (test_dsa): Needs both public and private
	key as arguments.

	* testsuite/dsa-test.c (test_main): Updated to changes of the
	private key struct.

	* testsuite/Makefile.am (TS_PROGS): Added dsa-test.

	* rsa-decrypt.c (rsa_decrypt): Constification.
	* rsa-encrypt.c (rsa_encrypt): Likewise.
	* rsa.c (rsa_compute_root): Likewise.
	* rsa_md5.c (rsa_md5_sign): Likewise.
	(rsa_md5_verify): Likewise.
	* rsa_sha1.c (rsa_sha1_sign): Likewise.
	(rsa_sha1_verify): Likewise.

	* dsa-verify.c (dsa_verify): Use const for the public key
	argument.

	* dsa-sign.c (dsa_sign): Needs the public key as argument, in
	addition to the private key. Use const.

	* dsa.h (struct dsa_private_key): Don't include the public
	information here.
	* dsa.c (dsa_private_key_init, dsa_private_key_clear): Updated to
	new struct dsa_private_key.

	* dsa-sign.c (dsa_sign): Bugfix, added missing mpz_init call.

	* Makefile.am (libnettle_a_SOURCES): Added dsa files.
	(libnettleinclude_HEADERS): Added dsa.h.

	* testsuite/testutils.c (test_dsa): New function.

	* testsuite/dsa-test.c: New test.

	* dsa.h, dsa.c, dsa-sign.c, dsa-verify.c: New files.

	* nettle-meta.h: Moved the nettle_random_func and
	nettle_progress_func typedefs here...
	* rsa.h: ... from here.

2002-10-07  Niels Möller  <nisse@cuckoo.hack.org>

	* sexp.h (enum sexp_type): Deleted SEXP_START.

	* sexp.c (sexp_iterator_parse): New function, similar to the old
	sexp_iterator_next, but independent of the previous value of the
	iterator->type.
	(sexp_iterator_first): Use sexp_iterator_parse.
	(sexp_iterator_next): Likewise.
	(sexp_iterator_enter_list): Use sexp_iterator_parse. SEXP_START
	not needed anymore.
	(sexp_iterator_exit_list): Likewise.

2002-10-06  Niels Möller  <nisse@cuckoo.hack.org>

	* sexp2rsa.c (get_value): No need to call sexp_iterator_next
	anymore.

	* sexp.c (sexp_iterator_assoc): Advance the iterator to the
	element after a matching tag, before recording it.
	* testsuite/sexp-test.c (test_main): Updated test.

	* testsuite/sexp-test.c (test_main): No need to call
	sexp_iterator_next after sexp_iterator_exit_list.

	* sexp2rsa.c (rsa_keypair_from_sexp): No need to call
	sexp_iterator_next anymore.

	* sexp.c (sexp_iterator_next): Updated to new sexp_iterator_exit_list.
	(sexp_iterator_exit_list): Return with iterator pointing to the
	element after the list.
	(sexp_iterator_check_type): Call sexp_iterator_next before
	returning.
	(sexp_iterator_check_types): Likewise.
	(sexp_iterator_assoc): Rearranged calls of sexp_iterator_next.

	* sexp.c (sexp_iterator_enter_list): Call sexp_iterator_next to
	get to the first element of the list. Updated callers.

	* base64.c (base64_encode_group): New function, used by openpgp
	armoring code.

	* Makefile.am: Added openpgp files.

	* sexp2rsa.c (rsa_keypair_from_sexp): Use sexp_iterator_first.
	* testsuite/sexp-test.c (test_main): Likewise.

	* sexp.c (sexp_iterator_init): Made this function static.
	(sexp_iterator_first): New, friendlier, initialization function.

	* pgp-encode.c: New file. Functions for writing openpgp data
	packets.

	* pgp.h: New file, with pgp related declarations.

	* rsa2openpgp.c (rsa_keypair_to_openpgp): New file, new function.

2002-10-04  Niels Möller  <niels@s3.kth.se>

	* examples/rsa-keygen.c: Use malloc, instead of asprintf.

2002-10-03  Niels Möller  <nisse@cuckoo.hack.org>

	* Released nettle-1.6.

	* NEWS: Note the aes api change.

	* examples/Makefile.am (EXTRA_DIST): Distribute setup-env and
	teardown-env.

2002-10-02  Niels Möller  <nisse@cuckoo.hack.org>

	* examples/rsa-keygen.c (main): Comment on the lax security of the
	private key file.

	* index.html: Added link to mailing list.

2002-10-02  Niels Möller  <niels@s3.kth.se>

	* Makefile.am: Fixed assembler rules, and shared libraries.

	* configure.ac: Fixed the enable-shared option.

2002-10-01  Niels Möller  <nisse@cuckoo.hack.org>

	* configure.ac: New option --enable-shared, and a first attempt at
	building a shared library (*without* using libtool).

	* Makefile.am: A first attempt at rules for building a shared
	libnettle.so.

2002-10-01  Niels Möller  <niels@s3.kth.se>

	* examples/run-tests (test_program): Use basename.

	* examples/teardown-env: Delete some more files.

	* examples/run-tests (test_program): Strip directory part of
	displayed name.

	* examples/Makefile.am (TS_PROGS): New variable. Run tests.

	* examples/io.c (read_file): Bug fix, used to overwrite pointer.

	* examples/rsa-keygen.c (main): Bug fix, private key wasn't
	written properly.

	* testsuite/Makefile.am: Some cleanup of make check.

	* examples/setup-env, examples/teardown-env: Test environment scripts.
	* examples/rsa-verify-test, examples/rsa-sign-test: New test cases.

	* examples/run-tests: New file (copied from lsh testsuite).

	* examples/Makefile.am: Use EXTRA_PROGRAMS and @RSA_EXAMPLES@.

	* examples/rsa-sign.c: No need to include config.h. Use werror
	instead of fprintf.
	* examples/rsa-verify.c: Likewise.
	* examples/rsa-keygen.c: Likewise.

	* examples/io.h: Forward declare struct rsa_public_key and struct
	rsa_private_key, to avoid dependences on config.h.

	* configure.ac (RSA_EXAMPLES): New substituted variable,
	controlling which example programs to build.

	* examples/rsa-verify.c: New example program.

	* examples/rsa-keygen.c: Use functions from io.c.
	* examples/rsa-sign.c: Likewise.

	* examples/Makefile.am (noinst_PROGRAMS): Added rsa-verify.
	(LDADD): Added io.o.

	* configure.ac: New define WITH_PUBLIC_KEY, and new configure flag
	--disable-public-key. Updated rsa-files to check for that, rather
	than for HAVE_LIBGMP.

	* examples/io.c, examples/io.c: New files. Miscellaneous functions
	used by the example programs.

	* base64.h (BASE64_DECODE_LENGTH): Comment fix.

2002-09-30  Niels Möller  <nisse@cuckoo.hack.org>

	* sexp2rsa.c (rsa_keypair_from_sexp): Bugfix: Call
	rsa_prepare_public_key and rsa_prepare_private_key.

	* examples/Makefile.am (noinst_PROGRAMS): Added rsa-sign.

	* examples/rsa-sign.c: New example program.

	* testsuite/base64-test.c (test_main): Test encoding and decoding
	in place.

	* base64.c (base64_encode): Encode from the end of the data
	towards the start, in order to support overlapping areas.
	(base64_encode): Broke out some common code from the switch..

2002-09-30  Niels Möller  <niels@s3.kth.se>

	* sexp_format.c (sexp_format): Don't mix code and declarations.

2002-09-29  Niels Möller  <nisse@cuckoo.hack.org>

	* testsuite/Makefile.am (TS_PROGS): Added buffer-test
	sexp-format-test rsa2sexp-test sexp2rsa-test.


	* testsuite/sexp-test.c (test_main): Updated calls to
	sexp_iterator_assoc.

	* testsuite/testutils.h (MEMEQH): New macro.

	* testsuite/sexp2rsa-test.c: New test.
	* testsuite/sexp-format-test.c: New test.
	* testsuite/rsa2sexp-test.c: New test.
	* testsuite/buffer-test.c: New test.

	* testsuite/testutils.c (test_rsa_key): Copied this function
	from...
	testsuite/rsa-keygen-test.c: ... here.

	* examples/rsa-keygen.c: New file.

	* Makefile.am: Added new source files and headers buffer.h,
	buffer.c, sexp_format.c, sexp2rsa.c, rsa2sexp.c.

	* rsa.h (rsa_keypair_to_sexp, rsa_keypair_from_sexp): New
	prototypes.

	* rsa2sexp.c, sexp2rsa.c: New files.

	* sexp.c (sexp_iterator_assoc): Don't enter the list, associate
	keys within the current list. Still exit the list when done.
	(sexp_iterator_assoc): Represent keys as plain NUL-terminated
	strings.
	(sexp_iterator_check_type, sexp_iterator_check_types): New
	functions.

	* sexp_format.c: New file, implementing an sexp canonical syntax
	formatter.

	* buffer.c, buffer.h: New files, implementing a bare-bones string
	stream.

	* bignum.c (nettle_mpz_sizeinbase_256): New function.

2002-09-28  Niels Möller  <nisse@cuckoo.hack.org>

	* sexp.c (sexp_iterator_assoc): Return 0 for missing or duplicate
	keys. Now passes all the tests.

	* sexp.c (sexp_iterator_simple): Bugfixes. Check earlier that
	length doesn't grow too large.
	(sexp_iterator_next): Skip the current list only if type is
	SEXP_LIST. Handle ')'.
	(sexp_iterator_enter_list): Set type to SEXP_START.
	(sexp_iterator_exit_list): Likewise. Don't skip the ')' here.
	(sexp_iterator_assoc): Bug fix.

	* testsuite/sexp-test.c (test_main): Reordered sexp_iterator_assoc
	tests.

	* nettle.texinfo (Randomness): Documented that yarrow256_init can
	be called with a zero number of sources.

	* testsuite/testutils.h (ASSERT): New macro.

	* testsuite/sexp-test.c: Test sexp parser.

	* Makefile.am (SUBDIRS): Added sexp files.

	* sexp.c, sexp.h: New files, implementing an sexp-parser.

2002-08-27  Niels Möller  <niels@s3.kth.se>

	* Makefile.am (DISTCLEANFILES): make distclean should delete the
	assembler-related symlinks.

2002-08-26  Niels Möller  <nisse@cuckoo.hack.org>

	* Makefile.am (%.o: %.asm): Create an empty (and unused)
	dependency file, to make the make/automake dependency tracking
	happier.

2002-07-18  Niels Möller  <niels@s3.kth.se>

	* examples/nettle-benchmark.c (main): Try openssl's ciphers as
	well, if available.

	* Makefile.am (libnettle_a_SOURCES): Added nettle-openssl.c.

	* nettle-openssl.c: New file.

	* nettle-internal.h: Declare openssl glue ciphers.

	* des-compat.h: Extra name-mangling, to avoid collisions in case a
	program links with both nettle and libcrypto (the nettle-benchmark
	program does).

	* configure.ac: Don't use -ggdb3 with gcc-2.96.
	Check for openssl's libcrypto (for benchmarking).

2002-05-16  Niels Möller  <nisse@cuckoo.hack.org>

	* sparc/aes.asm: Deleted registers i and t3.
	(_aes_crypt): Moved some registers around. We now use input
	registers only for arguments, local registers for loop invariants,
	output registers for temporaries and loop variables, and no global
	registers at all.

	* sparc/aes.asm (AES_FINAL_ROUND): New macro.
	(_aes_crypt): Use AES_FINAL_ROUND for the first word of the final
	round.
	(_aes_crypt): And for the rest of the final round.
	(AES_FINAL_ROUND): Don't update dst, just access it offseted by i.
	(_aes_crypt): Add 16 to dst at the end of the final round.
	(AES_ROUND): Use ldub, not ld + and, to get the third byte
	of wtxt.
	(AES_ROUND): Use ldub, not lduh + and, to get the second
	byte of a word.
	(AES_ROUND): Reordered instructions, so that we can save one
	register.
	(AES_ROUND): Eliminated use of t3.
	(AES_FINAL_ROUND): Eliminated ands.
	(AES_FINAL_ROUND): Reordered, so that we can save one register.
	(AES_FINAL_ROUND): Eliminated t3.
	(AES_LOAD): New macro.
	(_aes_crypt): Unrolled source loop.
	(_aes_crypt): Use AES_LOAD macro.
	(_aes_crypt): Deleted cruft from the old source loop.
	(AES_LOAD): Eliminated t3.

2002-05-15  Niels Möller  <nisse@cuckoo.hack.org>

	* sparc/aes.asm (AES_ROUND): New macro.
	(_aes_crypt): Use AES_ROUND for first word of the
	round function.
	(_aes_crypt): And for the rest of the round function.

	* sparc/aes.asm (_aes_crypt): Deleted a bunch of additions,
	after accessing IDX1.

	* aes-internal.h (struct aes_table): sparc_idx[0] should now
	contain index values shifted by the size of a word, and with 2
	added. This saves some additions in the sparc assembler code.
	Updates aes-encrypt-table.c and aes-decrypt-table.c.

	* sparc/aes.asm (_aes_crypt): Unrolled final loop, preparing for
	optimizations.
	(_aes_crypt): Eliminated i from forst copy of the loop. Some
	cleanup.
	(_aes_crypt): And from second copy.
	(_aes_crypt): And from third.
	(_aes_crypt): And fourth.
	(_aes_crypt): Eliminated updates of i from the loop.
	(_aes_crypt): Access IDX1 and IDX3 through the T pointer, saving
	two registers.

	* aes-internal.h (struct aes_table): Renamed the shift_idx field
	to sparc_idx, as it will be tweaked to improve the sparc code.
	Also reduced its size to [2][4].
	(IDX_FACTOR): Deleted constant.
	* aes-encrypt-table.c (_aes_encrypt_table): Adapted initializer of
	sparc_idx.
	* aes-decrypt-table.c (_aes_decrypt_table): Likewise.
	* asm.m4: Deleted AES_SIDX2, to match struct aes_table.

	* sparc/aes.asm (_aes_crypt): Unrolled the inner loop, preparing
	for optimizations suggested by Marcus Comstedt.
	(_aes_crypt): Eliminated i from the first copy of the inner loop.
	(_aes_crypt): And from the second copy.
	(_aes_crypt): And from the third copy.
	(_aes_crypt): And from the fourth copy.
	(_aes_crypt): Renamed .Linner_loop to .Lround_loop.
	(_aes_crypt): Eliminated the loop variable i from the unrolled
	loop.
	(_aes_crypt): Deleted moves of constants into t2.

2002-05-15  Niels Möller  <niels@s3.kth.se>

	* x86/aes-encrypt.asm (aes_encrypt): Use AES_SUBST_BYTE.
	* x86/aes-decrypt.asm (aes_decrypt): Likewise.
	(aes_decrypt): Use AES_STORE.
	(aes_decrypt): Deleted first xchgl instruction into, permuting the
	AES_ROUND calls instead.
	(aes_decrypt): Likewise for the final round.
	(aes_decrypt): Got rid if the xchgl instruction after the final
	round, folding it into the final round.

	* x86/machine.m4: Renamed AES_LAST_ROUND to AES_FINAL_ROUND.
	Updated users.

	* x86/aes-decrypt.asm (aes_decrypt): Use the AES_LOAD macro.
	(aes_decrypt): Start using AES_ROUND.
	(aes_decrypt): Use AES_LAST_ROUND.

	* x86/aes-decrypt.asm (aes_decrypt): Moved function to a separate
	file...
	* x86/aes.asm: ... from here.

	* x86/aes.asm (aes_decrypt): Use _aes_decrypt_table instead of
	itbl1-4. Commented out the inclusion of aes_tables.asm.
	(aes_decrypt): Use _aes_decrypt_table instead of isbox.


	* x86/aes-decrypt.asm: New file, empty at the start.

	* Makefile.am (libnettle_a_SOURCES): Added aes-decrypt-table.c.

	* aes-decrypt.c (_aes_decrypt_table): Moved from this file...
	* aes-decrypt-table.c (_aes_decrypt_table): ... to a new file.

	* testsuite/aes-test.out: New file, with the output of
	testsuite/aes-test, when aes.c has been compiled with debugging
	printouts of intermediate state.

2002-05-15  Niels Möller  <nisse@cuckoo.hack.org>

	* sparc/aes.asm: (_aes_crypt): Restore %fp at end of function, to
	make %fp available for other uses.

	* sparc/aes.asm: The frame setup was broken. Tried to fix it.
	Reverted to revision 1.70 + minor changes from the head revision.

	* x86/aes-encrypt.asm (aes_encrypt): Use test instead of cmpl $0,.

	* x86/machine.m4 (AES_SUBST_BYTE): New macro.

	* sparc/aes.asm: wtxt needs no register of it's own, as its
	pointed to by %sp. %g5 moved to %l0, the register previously
	allocated for wtxt, so that we stay clean of the reserved %g
	registers.

2002-05-14  Niels Möller  <nisse@cuckoo.hack.org>

	* sparc/aes.asm: Avoid using %g6 and %g7, as they are reserved for
	operating sytem use. Use %i5 and %o7 instead. Also moved %g4 to %g1.
	(_aes_crypt): Allocate only 32 bytes local storage on the stack.
	Calculate wtxt and tmp using offsets from %sp, not %fp.

2002-05-14  Niels Möller  <niels@s3.kth.se>

	* x86/aes-encrypt.asm (aes_encrypt): Replaced first quarter of the
	round function with an invocation of AES_ROUND.
	(aes_encrypt): Similarly for the second column.
	(aes_encrypt): Similarly for the rest of the round function.

	* x86/machine.m4 (AES_ROUND): New macro.

	* x86/aes-encrypt.asm (aes_encrypt): Use AES_LOAD macro.

	* x86/machine.m4 (AES_LOAD): New macro.

	* x86/aes-encrypt.asm (aes_encrypt): Use AES_STORE.

	* x86/machine.m4 (AES_STORE): New macro.

	* x86/aes-encrypt.asm (aes_encrypt): Use the AES_LAST_ROUND macro
	for the first column of the final round.
	(aes_encrypt): Similarly for the second column.
	(aes_encrypt): Similarly for the third and fourth column.

	(aes_encrypt): Deleted xchgl instruction in final round, by
	reordering the second and fourth round.

	* x86/machine.m4 (AES_LAST_ROUND): New macro.

	* x86/aes-encrypt.asm (aes_encrypt): Move code here...
	* x86/aes.asm: ...from here.

	* x86/aes.asm: Use addl and subl, not add and sub. Replaced
	references to dtbl1-4 with references to _aes_encrypt_table.

	* configure.ac (asm_path): Enable x86 assembler.

	* x86/aes.asm (aes_decrypt): Adapted to the current interface.
	Notably, the order of the subkeys was reversed. Single block
	encrypt/decrypt works now.
	(aes_encrypt, aes_decrypt): Added an outer loop, so that we can
	encrypt more than one block at a time.

2002-05-07  Niels Möller  <niels@s3.kth.se>

	* configure.ac: Generate config.m4.

	* x86/aes.asm: Use C for comments, include the tables using
	include_src, and commented out the key setup functions.
	Fixed the processing of the first handling of the round function.
	Now, encryption of a single block works! Multiple blocks, and
	decryption, is still broken.

	* x86/machine.m4: New file (empty).

	* x86/aes-encrypt.asm: New file, empty for now.

	* Makefile.am (%.asm): Added asm.m4, machine.m4 and config.m4 to
	the m4 command line.
	(libnettle_a_SOURCES): Added aes-encrypt-table.c.

	* sparc/aes.asm: No need to include asm.m4, that is taken care of
	by the Makefile.

	* config.m4.in: New file, configuration for asm.m4.

	* asm.m4 (C, include_src): New macros.

	* aes-encrypt-table.c: New file, table moved out from
	aes-encrypt.c.

2002-05-06  Niels Möller  <niels@s3.kth.se>

	* configure.ac (CFLAGS): Don't enable -Waggregate-return.

2002-05-05  Niels Möller  <nisse@lysator.liu.se>

	* configure.ac: Pass no arguments to AM_INIT_AUTOMAKE.

2002-05-05  Niels Möller  <nisse@cuckoo.hack.org>

	* configure.ac: Update for automake-1.6.

	* configure.ac: Renamed file, used to be configure.in.

2002-03-20  Niels Möller  <nisse@cuckoo.hack.org>

	* testsuite/run-tests (test_program): Added missing single quote.

2002-03-20  Niels Möller  <nisse@lysator.liu.se>

	* testsuite/run-tests (test_program): Test the exit status of the
	right process.

2002-03-19  Pontus Sköld  <pont@it.uu.se>

	* testsuite/run-tests: Removed /bin/bashisms to use with /bin/sh.

2002-03-18  Niels Möller  <nisse@cuckoo.hack.org>

	* rsa-keygen.c (rsa_generate_keypair): Output a newline after a
	non-empty line of 'e':s (bad e was chosen, try again).

2002-03-16  Niels Möller  <nisse@cuckoo.hack.org>

	* configure.in (asm_path): AC_CONFIG_LINKS adds $srcdir
	automatically.

2002-03-14  Niels Möller  <nisse@cuckoo.hack.org>

	* sparc/aes.asm, x86/aes.asm: Added copyright notice.

	* Makefile.am (libnettle_a_SOURCES): Added aes-internal.h.
	(EXTRA_DIST): Added assembler files.

	* configure.in (asm_path): Use $srcdir when looking for the files.
	* configure.in (asm_path): For now, disable x86 assembler code.
	Bumped version to 1.6.

2002-02-25  Niels Möller  <nisse@cuckoo.hack.org>

	* sparc/aes.asm (_aes_crypt): Moved increment of src into the
	source_loop. Also fixed stop condition, the loop was run 5 times,
	not 4, as it should.
	(_aes_crypt): Use src directly when accessing the source data,
	don't use %o5.
	(_aes_crypt): Renamed variables in source_loop.
	(_aes_crypt): Changed stop condition in source_loop to not depend
	on i. Finally reduced the source_loop to 16 instructions. Also
	increased the alignment of the code to 16.
	(_aes_crypt): In final_loop, use preshifted indices.
	(_aes_crypt): In final_loop, construct the result in t0. Use t0-t3
	for intermediate values.
	(_aes_crypt): In final_loop, use the register idx.
	(_aes_crypt): In final_loop, keep i multiplied by 4. Use key to
	get to the current roundkey.
	(_aes_crypt): In final_loop, use i for indexing.
	(_aes_crypt): Update dst in the output loop. This yields a delay
	slot that isn't filled yet.
	(_aes_crypt): Decrement round when looping, saving yet some
	instructions.
	(_aes_crypt): Reformatted code as blocks of four instructions
	each.
	(_aes_crypt): Copy the addresses of the indexing tables into
	registers at the start. No more need for the idx register.
	(_aes_crypt): Deleted idx register.
	(_aes_crypt): Some peep hole optimizations, duplicating some
	instructions to fill nop:s, and put branch instructions on even
	word addresses.

2002-02-22  Niels Möller  <nisse@cuckoo.hack.org>

	* sparc/aes.asm (_aes_crypt): Moved some more additions out of the
	inner loop, using additional registers.
	(_aes_crypt): Deleted one more addition from the inner loop, by
	using the subkey pointer.

2002-02-19  Niels Möller  <nisse@cuckoo.hack.org>

	* configure.in (asm_path): Renamed "path" to "asm_path". Also look
	for a machine.m4.

2002-02-16  Niels Möller  <nisse@cuckoo.hack.org>

	* sparc/aes.asm: Use that IDX2(j) == j ^ 2

	* Makefile.am (libnettle_a_SOURCES): Reordered aes-decrypt.c and
	aes-encrypt.c. For some strange reason it makes the benchmark go
	faster...

	* sparc/aes.asm (_aes_crypt): Use double-buffering, and no
	separate loop for adding the round key.
	(round): Keep round index muliplied by 16, so it can be used
	directly for indexing the subkeys.
	(_aes_crypt): In the final loop, use ctx+round to access the
	subkeys, no need for an extra register.

2002-02-15  Niels Möller  <nisse@cuckoo.hack.org>

	* sparc/aes.asm (_aes_crypt): Renaming variables, allocating
	locals starting from %l0.
	(_aes_crypt): Consistently use %l4, aka i, as the variable for the
	innermost loops.
	(_aes_crypt): Moved reading of ctx->nrounds out of the loop.
	(_aes_crypt): In final_loop, deleted a redundant mov, and use i as
	loop variable.
	(_aes_crypt): Started renumbering registers in the inner loop. The
	computation for the table[j] sub-expression should be kept in
	register %o[j].
	(_aes_crypt): Renamed more variables in the inner loop. Now the
	primary variables are t0, t1, t2, t3.

	* sparc/aes.asm (_aes_crypt): Swapped register %i0 and %o5, %i1
	and %o0, %i2 and %o4, %i3 and %o3, %i4 and %o2.
	(_aes_crypt): wtxt was stored in both %l1 and %l2 for the entire
	function. Freed %l2 for other uses.
	(_aes_crypt): Likewise for tmp, freeing register %o1.

	* sparc/machine.m4: New file, for sparc-specific macros.

	* sparc/aes.asm (_aes_crypt): Hacked the source_loop, to get rid
	of yet another redundant loop variable, and one instruction.
	(_aes_crypt): Strength reduce loop variable in the
	inner loop, getting rid of one register.
	(_aes_crypt): Use pre-shifted indices (aes_table.idx_shift), to
	avoid some shifts in the inner loop.
	(_aes_crypt): Don't check for nrounds==0 at the start of the loop.

	* asm.m4: Define and use structure-defining macros.

	* Makefile.am (%.asm): Use a GNU pattern rule, to make %.o depend
	on both %.asm and asm.m4.

	* aes-internal.h (struct aes_table): New subtable idx_shift.
	Updated tables in aes_encrypt.c and aes_decrypt.c.

	* asm.m4: Use eval to compute values.

	* sparc/aes.asm (_aes_crypt): Deleted commented out old version of
	the code.

	* asm.m4: Added constants for individual rows of the aes table.

	* aes.c (IDX0, IDX1, IDX2, IDX3): New macros, encapsualting the
	structure of the idx table.

	* asm.m4: Define various aes struct offsets.

	* testsuite/cbc-test.c (test_cbc_bulk): Use aes_set_encrypt_key
	and aes_set_decrypt_key.

	* sparc/aes.asm (_aes_crypt): Use symbolic names for the fucntion
	arguments.

2002-02-14  Niels Möller  <nisse@cuckoo.hack.org>

	* sparc/aes.asm: Copied gcc assembler code for _aes_crypt.

	* aesdata.c: New program for generating AES-related tables.

	* testsuite/testutils.c (print_hex): New function (moved from
	yarrow-test.c).

	* testsuite/rsa-keygen-test.c (progress): Declare the ctx argument
	as UNUSED.

	* testsuite/cbc-test.c (test_cbc_bulk): New function, testing CBC
	with larger blocks.

	* yarrow256.c: Replaced uses of aes_set_key with
	aes_set_encrypt_key.

	* nettle-meta.h (_NETTLE_CIPHER_SEP): New macro, useful for
	algorithms with separate encyption and decryption key setup.

	* aes-internal.h (struct aes_table): New structure, including all
	constant tables needed by the unified encryption or decryption
	function _aes_crypt.

	* aes.c (_aes_crypt): New function, which unifies encryption and
	decryption.

	AES key setup now uses two separate functions for setting
	encryption and decryption keys. Applications that don't do
	decryption need no inverted subkeys and no code to generate them.
	Similarly, the tables (about 4K each for encryption and
	decryption), are put into separate files.

	* aes.h (struct aes_ctx): Deleted space for inverse subkeys. For
	decryption, the inverse subkeys replace the normal subkeys, and
	they are stored _in the order they are used_.

	* aes-set-key.c (aes_set_key): Deleted file, code moved...
	* aes-set-decrypt-key.c, aes-set-encrypt-key.c: New files,
	separated normal and inverse key setup.

	* aes-tables.c: Deleted, tables moved elsewhere...
	* aes-encrypt.c, aes-decrypt.c: New files; moved encryption and
	decryption funktions, and needed tables, into separate files.

2002-02-13  Niels Möller  <nisse@cuckoo.hack.org>

	* aes.c (aes_encrypt): Don't unroll the innerloop.
	(aes_encrypt): Don't unroll the loop for the final round.
	(aes_decrypt): Likewise, no loop unrolling.

	* aes-set-key.c (aes_set_key): Reversed the order of the inverted
	subkeys. They are now stored in the same order as they are used.

	* aes-tables.c (itable): New bigger table, generated by aesdata.c.

	* aes.c (aes_decrypt): Rewrote to use the bigger tables.

2002-02-12  Niels Möller  <nisse@cuckoo.hack.org>

	* aes.c (aes_encrypt): Interleave computation and output in the
	final round.

	* aes-internal.h (AES_SMALL): New macro.

	* aes.c (aes_encrypt): Optionally use smaller rotating inner loop.

	* aes-tables.c (dtbl): Replaced with table generated by aesdata.

	* aes.c (aes_encrypt): Rewrite, now uses larger tables in order to
	avoid rotates.

	* sparc/aes.asm (aes_encrypt): Strength reduced on j, getting rid
	of one register and one instruction in the inner loop.

	* sparc/aes.asm (idx, aes_encrypt): Multiplied tabled values by 4,
	making it possible to get rid of some shifts in the inner loop.

	* configure.in: Fixed spelling of --enable-assembler. Commented
	out debug echo:s.

	* asm.m4: New file. For now, only doing changequote and changecom.

	* sparc/aes.asm (aes_encrypt): Added comments.
	(aes_encrypt): Cut off redundant instruction per block, also
	saving one redundant register pointing to idx.
	(idx_row): New macro. Include asm.m4.

2002-02-11  Niels Möller  <nisse@cuckoo.hack.org>

	* sparc/aes.asm (key_addition_8to32): Cleaned up.
	Deleted gcc-generated debugging information.

	* sparc/aes.asm (key_addition32): First attempt at optimization.
	Made it slower ;-)

	* sparc/aes.asm (key_addition32): Unrolled loop, gained 4%
	speed, payed four instructions compared to gcc
	generated code.

	* Makefile.am (.asm.o): New rule for assembling via m4.
	(libnettle_a_SOURCES): Added new rsa and aes files.

	* configure.in: New command line option --enable-assembler.
	Selects assembler code depending on the host system.

	* rsa-decrypt.c, rsa-encrypt.c: New files for rsa pkcs#1
	encryption.

	* aes-set-key.c, aes-tables.c: New files, split off from aes.c.
	Tables are now not static, but use a _aes_ prefix on their names.

	* aes-internal.h: New file.

	* cast128-meta.c (_NETTLE_CIPHER_FIX): Use _NETTLE_CIPHER_FIX.

	* cbc.c (cbc_decrypt_internal): New function, doing the real CBC
	procesing and requiring that src != dst.
	(cbc_decrypt): Use cbc_decrypt_internal. If src == dst, use a
	buffer of limited size to copy the ciphertext.

	* nettle-internal.c (nettle_blowfish128): Fixed definition, with
	key size in bits.

	* nettle-meta.h (_NETTLE_CIPHER_FIX): New macro, suitable for
	ciphers with a fixed key size.

	* examples/nettle-benchmark.c (display): New function for
	displaying the results, including MB/s figures.

	* sparc/aes.asm: New file. Not yet tuned in any way (it's just the
	code generated by gcc).

2002-02-11  Niels Möller  <nisse@lysator.liu.se>

	* x86/aes.asm, x86/aes_tables.asm: New assembler implementation by
	Rafael Sevilla.

2002-02-06  Niels Möller  <nisse@cuckoo.hack.org>

	Applied patch from Dan Egnor improving the base64 code.
	* base64.h (BASE64_ENCODE_LENGTH): New macro.
	(struct base64_ctx): New context struct, for decoding.
	(BASE64_DECODE_LENGTH): New macro.
	* base64.c (base64_decode_init): New function.
	(base64_decode_update): New function, replacing base64_decode.
	Takes a struct base64_ctx argument.
	* nettle-meta.h: Updated nettle_armor, and related typedefs and
	macros.
	* testsuite/testutils.c (test_armor): Updated.
	* configure.in: Use AC_PREREQ(2.50).

2002-02-01  Niels Möller  <nisse@cuckoo.hack.org>

	* Released nettle-1.5.

2002-01-31  Niels Möller  <nisse@cuckoo.hack.org>

	* acinclude.m4: Commented out gmp-related macros, they're probably
	not needed anymore.

2002-01-31  Niels Möller  <nisse@lysator.liu.se>

	* configure.in: Added command line options --with-lib-path and
	--with-include-path. Use the RPATH-macros to get correct flags for
	linking the test programs with gmp.

	* acinclude.m4: New file.

2002-01-31  Niels Möller  <nisse@cuckoo.hack.org>

	* nettle.texinfo (Randomness): New subsection on Yarrow.

2002-01-30  Niels Möller  <nisse@cuckoo.hack.org>

	* nettle.texinfo (Randomness): New chapter.
	Spell checking and ispell configuration.

	* md5.c: Added reference to RFC 1321.

2002-01-24  Niels Möller  <nisse@cuckoo.hack.org>

	* nettle.texinfo (Public-key algorithms): Minor fixes.

2002-01-22  Niels Möller  <nisse@cuckoo.hack.org>

	* nettle.texinfo (Nettle soup): New chapter.
	(Hash functions): New subsection on struct nettle_hash.
	(Hash functions): New subsection on struct nettle_cipher.
	(Keyed hash functions): New section, describing MAC:s and HMAC.
	(Public-key algorithms): New chapter.

	* testsuite/testutils.c (test_armor): New function.

	* testsuite/base64-test.c: New testcase.

	* testsuite/Makefile.am (TS_PROGS): Added base64-test.

	* nettle-meta.h (struct nettle_armor): New struct.

	* configure.in: Bumped version to 1.5.

	* Makefile.am (libnettle_a_SOURCES): Added base64 files, and some
	missing header files.

	* base64.c, base64.h, base64-meta.c: New files, hacked by Dan
	Egnor.

2002-01-16  Niels Möller  <nisse@cuckoo.hack.org>

	* testsuite/yarrow-test.c: Deleted ran_array code, use
	knuth-lfib.h instead.

	* testsuite/testutils.c (test_rsa_md5, test_rsa_sha1): Moved
	functions here...
	* testsuite/rsa-test.c: ...from here.

	* testsuite/rsa-keygen-test.c: New file.

	* testsuite/knuth-lfib-test.c: New file.

	* Makefile.am (libnettle_a_SOURCES): Added knuth-lfib.c and
	rsa-keygen.c.

	* rsa-keygen.c: New file.

	* rsa.h (RSA_MINIMUM_N_OCTETS): New constant.
	(RSA_MINIMUM_N_BITS): New constant.
	(nettle_random_func, nettle_progress_func): New typedefs. Perhaps
	they don't really belong in this file.
	(rsa_generate_keypair): Added progress-callback argument.

	* macros.h (READ_UINT24, WRITE_UINT24, READ_UINT16, WRITE_UINT16):
	New macros.

	* knuth-lfib.c, knuth-lfib.h: New files, implementing a
	non-cryptographic prng.

2002-01-15  Niels Möller  <nisse@cuckoo.hack.org>

	* hmac-sha1.c: New file.

2002-01-14  Niels Möller  <nisse@cuckoo.hack.org>

	* configure.in: Bumped version to 1.1.

	* testsuite/hmac-test.c (test_main): Added hmac-sha1 test cases.

	* rsa.c (rsa_init_private_key, rsa_clear_private_key): Handle d.

	* rsa.h (struct rsa_private_key): Reintroduced d attribute, to be
	used only for key generation output.
	(rsa_generate_keypair): Wrote a prototype.

	* Makefile.am (libnettle_a_SOURCES): Added hmac-sha1.c and
	nettle-internal.h.

	* des.c: Use static const for all tables.
	(des_set_key): Use a new const * variable for the parity
	procesing, for constness reasons.

	* list-obj-sizes.awk: New file.

	* nettle-internal.c, nettle-internal.h: New files.

	* testsuite/Makefile.am (TS_PROGS): Added hmac-test. Deleted old
	m4-stuff.

	* testsuite/testutils.h (LDATA): Moved this macro here,...
	* testsuite/rsa-test.c: ... from here.

	* testsuite/hmac-test.c: New file.

	* hmac.h: General cleanup. Added declarations of hmac-md5,
	hmac-sha1 and hmac-sha256.

	* hmac.c: Bug fixes.

	* hmac-md5.c: First working version.

	* Makefile.am (libnettle_a_SOURCES): Added hmac.c and hmac-md5.c.
	(libnettleinclude_HEADERS): Added hmac.h.

	* testsuite/rsa-test.c: Also test a 777-bit key.

	* rsa.c (rsa_check_size): Changed argument to an mpz_t. Updated
	callers.
	(rsa_prepare_private_key): Compute the size of the key by
	computing n = p * q.

	* rsa-compat.c: Adapted to new private key struct.
	* rsa_md5.c: Likewise.
	* rsa_sha1.c: Likewise.

	* rsa.c (rsa_check_size): New function, for computing and checking
	the size of the modulo in octets.
	(rsa_prepare_public_key): Usa rsa_check_size.
	(rsa_init_private_key): Removed code handling n, e and d.
	(rsa_clear_private_key): Likewise.
	(rsa_compute_root): Always use CRT.

	* rsa.h (struct rsa_private_key): Deleted public key and d from
	the struct, as they are not needed. Added size attribute.

2002-01-12  Niels Möller  <nisse@cuckoo.hack.org>

	* Makefile.am: Added *-meta files.

	* rsa.c (rsa_init_public_key): New function.
	(rsa_clear_public_key): Likewise.
	(rsa_init_private_key): Likewise.
	(rsa_clear_private_key): Likewise.

	* aes-meta.c: New file.
	* arcfour-meta.c: New file.
	* cast128-meta.c: New file.
	* serpent-meta.c: New file.
	* twofish-meta.c: New file.

	* examples/nettle-benchmark.c: Use the interface in nettle-meta.h.

2002-01-11  Niels Möller  <nisse@cuckoo.hack.org>

	Don't use m4 for generating test programs, it's way overkill. Use
	the C preprocessor instead.
	* testsuite/*-test.c: New file.

	* hmac.c, hmac.h, hmac-md5.c: New files.

	Defined structures describing the algoriths. Useful for code that
	wants to treat an algorithm as a black box.
	* nettle-meta.h, md5-meta.c, sha1-meta.c, sha256-meta.c: New
	files.

2002-01-09  Niels Möller  <nisse@cuckoo.hack.org>

	* rsa-compat.c: Updated for new md5 and rsa conventions.

	* rsa_md5.c: Represent a signature as an mpz_t, not a string.
	Updated calls of md5 functions.
	* rsa_sha1.c: Likewise.

	* rsa.c (rsa_prepare_public_key): Renamed function, was
	rsa_init_public_key.
	(rsa_prepare_private_key): Renamed function, was
	rsa_init_private_key.

	* nettle.texinfo (Hash functions): Update for the changed
	interface without *_final. Document sha256.

	* testsuite/md5-test.m4, testsuite/sha1-test.m4,
	testsuite/sha256-test.m4, testsuite/yarrow-test.c: Updated for new
	hash function interface.

	* yarrow256.c: Removed calls of sha256_final and and some calls of
	sha256_init.

	* md5-compat.c (MD5Final): Call only md5_digest.

	* md5.c (md5_digest): Call md5_final and md5_init.
	(md5_final): Declared static.
	sha1.c, sha256.c: Analogous changes.

	* bignum.c (nettle_mpz_get_str_256): Declare the input argument
	const.

2001-12-14  Niels Möller  <nisse@cuckoo.hack.org>

	* Makefile.am (EXTRA_DIST): Added $(des_headers). Changed
	dependencies for $(des_headers) to depend only on the source file
	desdata.c, not on the executable.

2001-12-12  Niels Möller  <nisse@cuckoo.hack.org>

	* testsuite/yarrow-test.c (main): Updated testcase to match fixed
	generator. Send verbose output to stdout, not stderr.

	* yarrow256.c (yarrow_slow_reseed): Bug fix, update the fast pool
	with the digest of the slow pool.
	(yarrow256_init): Initialize seed_file and counter to zero, to
	ease debugging.

2001-12-07  Niels Möller  <nisse@cuckoo.hack.org>

	* bignum.c (nettle_mpz_get_str_256): Fixed handling of leading
	zeroes.

2001-12-05  Niels Möller  <nisse@cuckoo.hack.org>

	* testsuite/yarrow-test.c (main): Updated test to match the fixed
	key event estimator.

	* yarrow_key_event.c (yarrow_key_event_estimate): Fixed handling
	of timing info.

	* nettle.texinfo (Copyright): Say that under certain
	circumstances, Nettle can be used as if under the LGPL.

	* README: Added a paragraph on copyright.

2001-11-15  Niels Möller  <nisse@cuckoo.hack.org>

	* yarrow256.c (yarrow256_force_reseed): New function.

2001-11-14  Niels Möller  <nisse@ehand.com>

	* testsuite/yarrow-test.c (main): Use yarrow256_is_seeded.

	* yarrow256.c (yarrow256_needed_sources): New function.
	(yarrow256_is_seeded): New function.
	(yarrow256_update): Use yarrow256_needed_sources.

2001-11-14  Niels Möller  <nisse@cuckoo.hack.org>

	* testsuite/yarrow-test.out: Updated, to match the seed-file aware
	generator.

	* testsuite/yarrow-test.c: Updated expected_output. Check the seed
	file contents at the end.

	* yarrow256.c (yarrow256_seed): New function.
	(yarrow_fast_reseed): Create new seed file contents.

2001-11-13  Niels Möller  <nisse@cuckoo.hack.org>

	* yarrow.h: Deleted yarrow160 declarations.

2001-11-02  Niels Möller  <nisse@ehand.com>

	* yarrow256.c (yarrow256_init): Fixed order of code and
	declarations.

2001-10-30  Niels Möller  <nisse@ehand.com>

	* rsa-compat.h: Added real prototypes and declarations.

	* Makefile.am (libnettle_a_SOURCES): Added rsa-compat.h and
	rsa-compat.c.

	* rsa-compat.c: New file, implementing RSA ref signature and
	verification functions.

	* configure.in: Check for libgmp. Deleted tests for SIZEOF_INT and
	friends.

	* rsa_sha1.c: New file, PKCS#1 rsa-sha1 signatures.
	* rsa_md5.c: New file, PKCS#1 rsa-md5 signatures.

	* rsa.c: New file with general rsa functions.

	* Makefile.am (libnettle_a_SOURCES): Added rsa and bignum files.

	* bignum.c, bignum.h: New file, with base256 functions missing in
	gmp.

	* testsuite/Makefile.am: Added bignum-test.

	* testsuite/run-tests (test_program): Check the exit code more
	carefully, and treat 77 as skip. This convention was borrowed from
	autotest.

	* testsuite/macros.m4: New macro SKIP which exits with code 77.

	* testsuite/bignum-test.m4: New file.

2001-10-15  Niels Möller  <nisse@ehand.com>

	* testsuite/Makefile.am (EXTRA_DIST): Include rfc1750.txt in the
	distribution.

2001-10-14  Niels Möller  <nisse@cuckoo.hack.org>

	* testsuite/des-test.m4: Added testcase taken from applied
	cryptography.

	* testsuite/yarrow-test.c: Use sha256 instead of sha1 for checking
	input and output. Updated the expected values.

	* yarrow256.c (YARROW_RESEED_ITERATIONS): New constant.
	(yarrow_iterate): New function.
	(yarrow_fast_reseed): Call yarrow_iterate.

	* testsuite/yarrow-test.c: Added verbose flag, disabled by
	default.

2001-10-12  Niels Möller  <nisse@ehand.com>

	* examples/nettle-benchmark.c: Added more ciphers.

	* Makefile.am (SUBDIRS): Added the examples subdir.

	* configure.in: Output examples/Makefile.

2001-10-12  Niels Möller  <nisse@cuckoo.hack.org>

	* examples/nettle-benchmark.c: New benchmarking program.

2001-10-10  Niels Möller  <nisse@ehand.com>

	* testsuite/yarrow-test.c: Open rfc1750.txt. Hash input and
	output, and compare to expected values.

	* testsuite/Makefile.am (CFLAGS): Don't disable optimization.
	(run-tests): Set srcdir in the environment when running run-tests.

	* testsuite/rfc1750.txt: Added this rfc as test input for yarrow.

	* yarrow_key_event.c (yarrow_key_event_estimate): Check if
	previous is zero.
	(yarrow_key_event_init): Initialize previous to zero.

	* yarrow256.c: Added debug some output.

	* testsuite/yarrow-test.c (main): Better output of entropy
	estimates at the end.

2001-10-09  Niels Möller  <nisse@ehand.com>

	* testsuite/Makefile.am (TS_PROGS): Added yarrow-test.

	* testsuite/yarrow-test.c: New file.

	* yarrow256.c (yarrow256_init): Initialize the sources.
	(yarrow256_random): Fixed loop condition.

	* yarrow.h (YARROW_KEY_EVENT_BUFFER): New constant.

	* yarrow_key_event.c: New file.

	* Makefile.am (libnettle_a_SOURCES): Added yarrow_key_event.c.

2001-10-08  Niels Möller  <nisse@cuckoo.hack.org>

	* yarrow.h (struct yarrow_key_event_ctx): New struct.

	* yarrow256.c (yarrow_fast_reseed): Generate two block of output
	using the old key and feed into the pool.

	* yarrow.h (struct yarrow256_ctx): Deleted buffer, index and
	block_count.

	* yarrow256.c (yarrow_fast_reseed): New function.
	(yarrow_slow_reseed): New function.
	(yarrow256_update): Check seed/reseed thresholds.
	(yarrow_gate): New function, extracted from
	yarrow_generate_block_with_gate which was deleted.
	(yarrow_generate_block_with_gate): Deleted function.
	(yarrow256_random): Don't buffer any output, instead gate after
	each request.
	(YARROW_GATE_THRESHOLD): Deleted constant.

2001-10-07  Niels Möller  <nisse@cuckoo.hack.org>

	* Makefile.am: Added yarrow files.

	* yarrow256.c: New file, implementing Yarrow. Work in progress.

	* sha256.c: New file, implementing sha256.

	* testsuite/Makefile.am (CFLAGS): Added sha256-test.

	* testsuite/sha256-test.m4: New testcases for sha256.

	* shadata.c: New file, for generating sha256 constants.

	* sha.h: Renamed sha1.h to sha.h, and added declarations for
	sha256.

2001-10-05  Niels Möller  <nisse@ehand.com>

	* testsuite/aes-test.m4: Added a comment with NIST test vectors.

2001-10-04  Niels Möller  <nisse@ehand.com>

	* rsa.h, rsa-compat.h, yarrow.h: New files.

2001-09-25  Niels Möller  <nisse@cuckoo.hack.org>

	* Released version 1.0.

2001-09-25  Niels Möller  <nisse@ehand.com>

	* sha1.c: Include stdlib.h, for abort.

	* md5.c: Include string.h, for memcpy.

	* testsuite/Makefile.am (M4_FILES): New variable. Explicitly list
	those C source files that should be generated by m4.

	* configure.in: Changed package name from "libnettle" to "nettle".

	* Makefile.am (EXTRA_DIST): Added .bootstrap.

	* AUTHORS: Added a reference to the manual.

2001-09-25  Niels Möller  <nisse@lysator.liu.se>

	* des-compat.c (des_cbc_cksum): Bug fix, local variable was
	declared in the middle of a block.

2001-09-19  Niels Möller  <nisse@cuckoo.hack.org>

	* nettle.texinfo (Compatibility functions): New section,
	mentioning md5-compat.h and des-compat.h.

2001-09-18  Niels Möller  <nisse@ehand.com>

	* index.html: New file.

2001-09-16  Niels Möller  <nisse@cuckoo.hack.org>

	* nettle.texinfo: Added description of des3. Minor fixes.

	* testsuite/des-compat-test.c (cbc_data): Shorten to 32 bytes (4
	blocks), the last block of zeroes wasn't used anyway.

	* des-compat.c (des_compat_des3_decrypt): Decrypt in the right
	order.
	(des_ncbc_encrypt): Bug fixed.
	(des_cbc_encrypt): Rewritten as a wrapper around des_ncbc_encrypt.

2001-09-14  Niels Möller  <nisse@ehand.com>

	* testsuite/des-compat-test.c: New file, copied from libdes
	(freeswan). All implemented functions but des_cbc_cksum seems to
	work now.

	* testsuite/Makefile.am (TS_PROGS): Added des-compat-test.

	* des-compat.c: Added libdes typedef:s. Had to remove all use of
	const in the process.
	(des_check_key): New global variable, checked by des_set_key.

	* des.c (des_set_key): Go on and expand the key even if it is
	weak.

	* des-compat.c (des_cbc_cksum): Implemented.
	(des_key_sched): Fixed return values.

2001-09-11  Niels Möller  <nisse@cuckoo.hack.org>

	* Makefile.am: Added des-compat.c and des-compat.h

	* des-compat.c: Bugfixes, more functions implemented.

	* des-compat.h: Define DES_ENCRYPT and DES_DECRYPT. Bugfixes.

2001-09-10  Niels Möller  <nisse@ehand.com>

	* nettle.texinfo (Copyright): Added copyright information for
	serpent.
	(Miscellaneous functions): Started writing documentation on the CBC
	functions.
	(Cipher Block Chaining): This section more or less complete now.

2001-09-09  Niels Möller  <nisse@cuckoo.hack.org>

	* testsuite/cbc-test.m4: Record intermediate values in a comment.
	* testsuite/des3-test.m4: Likewise.

	* testsuite/aes-test.m4: Added test case that appeared broken in
	the cbc test.

	* cbc.c (cbc_encrypt): Bug fix, encrypt block *after* XOR:ing the
	iv.

	* Makefile.am (libnettleinclude_HEADERS): Added cbc.h. Deleted
	des3.h.
	(libnettle_a_SOURCES): Added des3.c.

	* testsuite/Makefile.am (TS_PROGS): Added des3-test and cbc-test.

	* testsuite/cbc-test.m4: New testcase.

	* testsuite/des3-test.m4: New testcase.

	* cbc.h (CBC_CTX): New macro.
	(CBC_ENCRYPT): New macro.
	(CBC_DECRYPT): New macro.

	* des.c (des_fix_parity): New function.

	* des3.c: New file, implementing triple des.

2001-09-06  Niels Möller  <nisse@cuckoo.hack.org>

	* cbc.c, cbc.h: New files, for general CBC encryption.

	* des-compat.h: Added some prototypes.

2001-09-05  Niels Möller  <nisse@ehand.com>

	* testsuite/Makefile.am (TS_PROGS): Added md5-compat-test.

	* README: Copied introduction from the manual.

	* configure.in: Bumped version to 1.0.

	* Makefile.am (libnettleinclude_HEADERS): Added missing includes.
	(libnettle_a_SOURCES): Added md5-compat.c and md5-compat.h.

	* md5-compat.c, md5-compat.h: New files, implementing an RFC
	1321-style interface.

2001-09-02  Niels Möller  <nisse@cuckoo.hack.org>

	* twofish.c (twofish_decrypt): Fixed for();-bug in the block-loop.
	Spotted by Jean-Pierre.
	(twofish_encrypt): Likewise.

2001-07-03  Niels Möller  <nisse@ehand.com>

	* testsuite/testutils.c: Include string.h.

	* twofish.c: Include string.h.

2001-06-17  Niels Möller  <nisse@lysator.liu.se>

	* Makefile.am (des_headers): Dont use $(srcdir)/-prefixes as that
	seems to break with GNU make 3.79.1.

	* testsuite/testutils.c, testsuite/testutils.h: Use <inttypes.h>,
	not <stdint.h>.
	Include <stdlib.h>.

2001-06-17  Niels Möller  <nisse@cuckoo.hack.org>

	* Use <inttypes.h>, not <stdint.h>.

	* blowfish.h (BLOWFISH_MAX_KEY_SIZE): Fixed, should be 56.

	* Fixed copyright notices.

	* Makefile.am (libnettle_a_SOURCES): Added desinfo.h and
	desCode.h.
	(info_TEXINFOS): Added manual.
	(EXTRA_DIST): Added nettle.html.
	(%.html): Added rule for building nettle.html.

	* nettle.texinfo: New manual.

	* configure.in: Bumped version to 0.2.

	* testsuite/Makefile.am (TS_PROGS): Added cast128 test.

	* Added CAST128.

	* testsuite/serpent-test.m4: Added a few rudimentary tests
	extracted from the serpent package.

	* twofish.c: Adapted to nettle. Made constant tables const.
	Deleted bytes_to_word and word_to_bytes; use LE_READ_UINT32 and
	LE_WRITE_UINT32 instead.
	(twofish_selftest): Deleted. Moved the tests to the external
	testsuite.
	(twofish_set_key): Don't silently truncate too large keys.

	* sha1.c (sha1_update): Use unsigned for length.

	* serpent.c (serpent_set_key): Read the key backwards. Fixed
	padding (but there are no test vectors for key_size not a multiple
	of 4).
	(serpent_encrypt): Read and write data in the strange order used
	by the reference implementation.
	(serpent_decrypt): Likewise.

	* macros.h (FOR_BLOCKS): New macro, taken from lsh.

	* blowfish.h (struct blowfish_ctx): Use a two-dimensional array
	for s.

	* blowfish.c (initial_ctx): Arrange constants into a struct, to
	simplify key setup.
	(F): Deleted all but one definitions of the F function/macro.
	Added a context argument, and use that to find the subkeys.
	(R): Added context argument, and use that to find the subkeys.
	(blowfish_set_key): Some simplification.

	(encrypt): Deleted code for non-standard number of rounds. Deleted
	a bunch of local variables. Using the context pointer for
	everything should consume less registers.
	(decrypt): Likewise.

	* Makefile.am (libnettle_a_SOURCES): Added twofish.

2001-06-16  Niels Möller  <nisse@cuckoo.hack.org>

	* testsuite/blowfish-test.m4: Fixed test.

	* Added twofish implementation.

	* blowfish.h (struct blowfish_ctx): Use the correct size for the p
	array.

2001-06-15  Niels Möller  <nisse@ehand.com>

	* testsuite/blowfish-test.m4: Fixed testcase, use correct key
	length.

	* Makefile.am (libnettle_a_SOURCES): Added blowfish files.
	($(des_headers)): Strip directory part when passing file name to
	desdata.

	* testsuite/blowfish-test.m4: Added one test, from GNUPG.

	* Created blowfish.c and blowfish.h (from GNUPG via LSH). Needs
	more work.

	* aes.h: Fixed copyright notice to not mention GNU MP. XXX: Review
	all nettle copyrights.

	* testsuite/Makefile.am (TS_PROGS): Added tests for twofish and
	blowfish.

2001-06-13  Niels Möller  <nisse@ehand.com>

	* Makefile.am (libnettle_a_SOURCES): Added serpent files.

2001-06-12  Niels Möller  <nisse@cuckoo.hack.org>

	* des.c (des_encrypt, des_decrypt): Assert that the key setup was
	successful.

	* testsuite/Makefile.am (TS_PROGS): Added tests for des and sha1.

	* testsuite/sha1-test.m4: New file.

	* testsuite/des-test.m4: New file.

	* Added sha1 files.

	* Added desCore files.

	* Makefile.am: Added desCore and sha1.

2001-04-17  Niels Möller  <nisse@cuckoo.hack.org>

	* install-sh: Copied the standard install script.

	* testsuite/Makefile.am (CFLAGS): Disable optimization. Add
	$(top_srcdir) to the include path.
	(EXTRA_DIST): Added testutils.h, testutils.c and run-tests.
	(run-tests): Fixed path to run-tests.

	* Makefile.am (EXTRA_DIST): Added memxor.h.
	(libnettleinclude_HEADERS): Install headers in
	$(libnettleincludedir).

2001-04-13  Niels Möller  <nisse@cuckoo.hack.org>

	* Initial checkin.<|MERGE_RESOLUTION|>--- conflicted
+++ resolved
@@ -1,11 +1,3 @@
-<<<<<<< HEAD
-2021-01-31  Niels Möller  <nisse@lysator.liu.se>
-
-	New variants, contributed by Nicolas Mora.
-	* pbkdf2-hmac-sha384.c (pbkdf2_hmac_sha384): New file and function.
-	* pbkdf2-hmac-sha512.c (pbkdf2_hmac_sha512): New file and function.
-	* testsuite/pbkdf2-test.c (test_main): Corresponding tests.
-=======
 2021-01-25  Niels Möller  <nisse@lysator.liu.se>
 
 	* arm/neon/salsa20-core-internal.asm: Deleted file. This ARM Neon
@@ -20,7 +12,13 @@
 	* arm/fat/salsa20-core-internal-2.asm: Deleted file.
 	* arm/fat/chacha-core-internal-2.asm: Deleted file.
 	* fat-arm.c (_nettle_salsa20_core, _nettle_chacha_core): Delete fat setup.
->>>>>>> 39f8797b
+
+2021-01-31  Niels Möller  <nisse@lysator.liu.se>
+
+	New variants, contributed by Nicolas Mora.
+	* pbkdf2-hmac-sha384.c (pbkdf2_hmac_sha384): New file and function.
+	* pbkdf2-hmac-sha512.c (pbkdf2_hmac_sha512): New file and function.
+	* testsuite/pbkdf2-test.c (test_main): Corresponding tests.
 
 2021-01-20  Niels Möller  <nisse@lysator.liu.se>
 
