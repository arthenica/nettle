--- conflicted
+++ resolved
@@ -1,82 +1,14 @@
-<<<<<<< HEAD
-2021-07-08  Niels Möller  <nisse@lysator.liu.se>
-
-	* configure.ac (FAT_TEST_LIST): Add sha2 to aarch64 fat tests.
-
-	From Mamone Tarsha:
-	* arm64/fat/sha256-compress-2.asm: New file.
-	* arm64/crypto/sha256-compress.asm: New file.
-	* fat-arm64.c: Add setup for nettle_sha1_compress.
-
-2021-06-30  Niels Möller  <nisse@lysator.liu.se>
-
-	* configure.ac (FAT_TEST_LIST): Add sha1 to aarch64 fat tests.
-
-	From Mamone Tarsha:
-	* fat-arm64.c: Add setup for nettle_sha1_compress.
-	* arm64/fat/sha1-compress-2.asm: New file.
-
-2021-06-01  Niels Möller  <nisse@lysator.liu.se>
-
-	From Mamone Tarsha:
-	* arm64/crypto/sha1-compress.asm: New file.
-
-2021-05-17  Niels Möller  <nisse@lysator.liu.se>
-
-	Bug fixes merged from from 3.7.3 release (starting from 2021-05-06).
-	* rsa-decrypt-tr.c (rsa_decrypt_tr): Check up-front that input is
-	in range.
-	* rsa-sec-decrypt.c (rsa_sec_decrypt): Likewise.
-	* rsa-decrypt.c (rsa_decrypt): Likewise.
-	* testsuite/rsa-encrypt-test.c (test_main): Add tests with input > n.
-
-2021-05-14  Niels Möller  <nisse@lysator.liu.se>
-
-	* rsa-sign-tr.c (rsa_sec_blind): Delete mn argument.
-	(_rsa_sec_compute_root_tr): Delete mn argument, instead require
-	that input size matches key size. Rearrange use of temporary
-	storage, to support in-place operation, x == m. Update all
-	callers.
-
-	* rsa-decrypt-tr.c (rsa_decrypt_tr): Make zero-padded copy of
-	input, for calling _rsa_sec_compute_root_tr.
-	* rsa-sec-decrypt.c (rsa_sec_decrypt): Likewise.
-
-	* testsuite/rsa-encrypt-test.c (test_main): Test calling all of
-	rsa_decrypt, rsa_decrypt_tr, and rsa_sec_decrypt with zero input.
-
-2021-05-06  Niels Möller  <nisse@lysator.liu.se>
-
-	* pkcs1-sec-decrypt.c (_pkcs1_sec_decrypt): Check that message
-	length is valid, for given key size.
-	* testsuite/rsa-sec-decrypt-test.c (test_main): Add test cases for
-	calls to rsa_sec_decrypt specifying a too large message length.
-
-2021-05-23  Niels Möller  <nisse@lysator.liu.se>
-
-	From Nicolas Mora: Implement aes key wrap and key unwrap (RFC 3394).
-	* nist-keywrap.c (bswap_if_le, nist_keywrap16, nist_keyunwrap16)
-	(aes128_keywrap, aes192_keywrap, aes256_keywrap)
-	(aes128_keyunwrap, aes192_keyunwrap, aes256_keyunwrap): New file,
-	new functions.
-	* nist-keywrap.h: New header file.
-	* Makefile.in (nettle_SOURCES): Add nist-keywrap.c.
-	(HEADERS): Add nist-keywrap.h.
-	* testsuite/aes-keywrap-test.c (test_main): New tests.
-	* testsuite/Makefile.in (TS_NETTLE_SOURCES): Add aes-keywrap-test.c.
-
-2021-04-13  Niels Möller  <nisse@lysator.liu.se>
-
-	* powerpc64/p8/aes-encrypt-internal.asm (SWAP_MASK): Change macro
-	name to use all uppercase.
-	* powerpc64/p8/aes-decrypt-internal.asm (SWAP_MASK): Likewise.
-
-2021-04-11  Niels Möller  <nisse@lysator.liu.se>
-
-	* config.guess: Update to 2021-01-25 version, from savannah's
-	config.git. Needed to recognize M1 Macs.
-	* config.sub: Similarly update to 2021-03-10 version.
-=======
+2021-07-24  Niels Möller  <nisse@lysator.liu.se>
+
+	Merged s390x code.
+
+	GCM and fat build support for s390x, contributed by Mamone Tarsha:
+	* s390x/machine.m4: New file.
+	* s390x/msa_x4/gcm-hash.asm: New file.
+	* fat-s390x.c: New file.
+	* s390x/fat/cpu-facility.asm: New file.
+	* s390x/fat/: New wrapper files for aes and gcm assembly.
+
 2021-07-21  Niels Möller  <nisse@lysator.liu.se>
 
 	* Makefile.in (OPT_SOURCES): Add fat-s390x.c.
@@ -126,7 +58,84 @@
 	s390x, and setup asm_path.
 	* Makefile.in (distdir): Add s390x directory.
 	* s390x/README: New file
->>>>>>> 3900fe65
+
+2021-07-08  Niels Möller  <nisse@lysator.liu.se>
+
+	* configure.ac (FAT_TEST_LIST): Add sha2 to aarch64 fat tests.
+
+	From Mamone Tarsha:
+	* arm64/fat/sha256-compress-2.asm: New file.
+	* arm64/crypto/sha256-compress.asm: New file.
+	* fat-arm64.c: Add setup for nettle_sha1_compress.
+
+2021-06-30  Niels Möller  <nisse@lysator.liu.se>
+
+	* configure.ac (FAT_TEST_LIST): Add sha1 to aarch64 fat tests.
+
+	From Mamone Tarsha:
+	* fat-arm64.c: Add setup for nettle_sha1_compress.
+	* arm64/fat/sha1-compress-2.asm: New file.
+
+2021-06-01  Niels Möller  <nisse@lysator.liu.se>
+
+	From Mamone Tarsha:
+	* arm64/crypto/sha1-compress.asm: New file.
+
+2021-05-17  Niels Möller  <nisse@lysator.liu.se>
+
+	Bug fixes merged from from 3.7.3 release (starting from 2021-05-06).
+	* rsa-decrypt-tr.c (rsa_decrypt_tr): Check up-front that input is
+	in range.
+	* rsa-sec-decrypt.c (rsa_sec_decrypt): Likewise.
+	* rsa-decrypt.c (rsa_decrypt): Likewise.
+	* testsuite/rsa-encrypt-test.c (test_main): Add tests with input > n.
+
+2021-05-14  Niels Möller  <nisse@lysator.liu.se>
+
+	* rsa-sign-tr.c (rsa_sec_blind): Delete mn argument.
+	(_rsa_sec_compute_root_tr): Delete mn argument, instead require
+	that input size matches key size. Rearrange use of temporary
+	storage, to support in-place operation, x == m. Update all
+	callers.
+
+	* rsa-decrypt-tr.c (rsa_decrypt_tr): Make zero-padded copy of
+	input, for calling _rsa_sec_compute_root_tr.
+	* rsa-sec-decrypt.c (rsa_sec_decrypt): Likewise.
+
+	* testsuite/rsa-encrypt-test.c (test_main): Test calling all of
+	rsa_decrypt, rsa_decrypt_tr, and rsa_sec_decrypt with zero input.
+
+2021-05-06  Niels Möller  <nisse@lysator.liu.se>
+
+	* pkcs1-sec-decrypt.c (_pkcs1_sec_decrypt): Check that message
+	length is valid, for given key size.
+	* testsuite/rsa-sec-decrypt-test.c (test_main): Add test cases for
+	calls to rsa_sec_decrypt specifying a too large message length.
+
+2021-05-23  Niels Möller  <nisse@lysator.liu.se>
+
+	From Nicolas Mora: Implement aes key wrap and key unwrap (RFC 3394).
+	* nist-keywrap.c (bswap_if_le, nist_keywrap16, nist_keyunwrap16)
+	(aes128_keywrap, aes192_keywrap, aes256_keywrap)
+	(aes128_keyunwrap, aes192_keyunwrap, aes256_keyunwrap): New file,
+	new functions.
+	* nist-keywrap.h: New header file.
+	* Makefile.in (nettle_SOURCES): Add nist-keywrap.c.
+	(HEADERS): Add nist-keywrap.h.
+	* testsuite/aes-keywrap-test.c (test_main): New tests.
+	* testsuite/Makefile.in (TS_NETTLE_SOURCES): Add aes-keywrap-test.c.
+
+2021-04-13  Niels Möller  <nisse@lysator.liu.se>
+
+	* powerpc64/p8/aes-encrypt-internal.asm (SWAP_MASK): Change macro
+	name to use all uppercase.
+	* powerpc64/p8/aes-decrypt-internal.asm (SWAP_MASK): Likewise.
+
+2021-04-11  Niels Möller  <nisse@lysator.liu.se>
+
+	* config.guess: Update to 2021-01-25 version, from savannah's
+	config.git. Needed to recognize M1 Macs.
+	* config.sub: Similarly update to 2021-03-10 version.
 
 2021-03-24  Niels Möller  <nisse@lysator.liu.se>
 
