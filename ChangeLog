--- conflicted
+++ resolved
@@ -1,4 +1,26 @@
-<<<<<<< HEAD
+2021-03-04  Niels Möller  <nisse@lysator.liu.se>
+
+	Merged initial arm64 code.
+
+2021-02-03  Niels Möller  <nisse@lysator.liu.se>
+
+	* arm64/crypto/gcm-hash.asm: Renamed directory, moved file,...
+	* arm64/v8/gcm-hash.asm: ... old name.
+
+2021-02-02  Niels Möller  <nisse@lysator.liu.se>
+
+	* arm64/v8/gcm-hash.asm: Add ".arch armv8-a+crypto" directive.
+	Supported by both GNU as and clang (the latter at least from
+	version 3.9.1).
+	* configure.ac: Don't add -march=armv8-a+crypto to CFLAGS.
+
+2021-01-31  Niels Möller  <nisse@lysator.liu.se>
+
+	* arm64/v8/gcm-hash.asm: New file, contributed by Maamoun TK and
+	Michael Weiser.
+	* arm64/README: New file. Document endianness issues, contributed
+	by Michael Weiser.
+
 2021-02-17  Niels Möller  <nisse@lysator.liu.se>
 
 	* Released Nettle-3.7.1.
@@ -68,26 +90,6 @@
 	conditional as defined(__GLIBC_PREREQ), but move to a nested #if
 	conditional. Fixes compile error on OpenBSD/powerpc64, reported by
 	Jasper Lievisse Adriaanse.
-=======
-2021-02-03  Niels Möller  <nisse@lysator.liu.se>
-
-	* arm64/crypto/gcm-hash.asm: Renamed directory, moved file,...
-	* arm64/v8/gcm-hash.asm: ... old name.
-
-2021-02-02  Niels Möller  <nisse@lysator.liu.se>
-
-	* arm64/v8/gcm-hash.asm: Add ".arch armv8-a+crypto" directive.
-	Supported by both GNU as and clang (the latter at least from
-	version 3.9.1).
-	* configure.ac: Don't add -march=armv8-a+crypto to CFLAGS.
-
-2021-01-31  Niels Möller  <nisse@lysator.liu.se>
-
-	* arm64/v8/gcm-hash.asm: New file, contributed by Maamoun TK and
-	Michael Weiser.
-	* arm64/README: New file. Document endianness issues, contributed
-	by Michael Weiser.
->>>>>>> a471ae85
 
 2021-01-04  Niels Möller  <nisse@lysator.liu.se>
 
