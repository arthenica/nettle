--- conflicted
+++ resolved
@@ -1,4 +1,3 @@
-<<<<<<< HEAD
 2017-10-23  Niels Möller  <nisse@lysator.liu.se>
 
 	Undo added underscores on public symbols.
@@ -44,7 +43,7 @@
 	* nettle-meta-hashes.c (_nettle_hashes): Renamed array, from...
 	(nettle_hashes): ... old name.
 	(nettle_get_hashes): New function.
-=======
+
 2017-10-16  Niels Möller  <nisse@lysator.liu.se>
 
 	CFB support, contributed by Dmitry Eremin-Solenikov.
@@ -258,7 +257,6 @@
 
 	* ecdsa-verify.c (ecdsa_verify): Eliminated memory leak on error
 	path.
->>>>>>> f1366bc9
 
 2016-10-10  Niels Möller  <nisse@lysator.liu.se>
 
