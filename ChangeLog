<<<<<<< HEAD
2016-03-30  Niels Möller  <nisse@lysator.liu.se>

	From Nikos Mavrogiannopoulos.
	* configure.ac: Change dll names to follow the libtool convention
	with only major version number in the name.
=======
2016-05-02  Niels Möller  <nisse@lysator.liu.se>

	* nettle.texinfo: Update Curve25519 documentation.

	* testsuite/curve25519-dh-test.c: Test that inputs bits which must
	be ignored really are ignored.

2016-04-25  Niels Möller  <nisse@lysator.liu.se>

	* curve25519-mul.c (curve25519_mul): Ignore top bit of the input x
	coordinate, as required by RFC 7748.
>>>>>>> 70b8344a

2016-03-15  Niels Möller  <nisse@lysator.liu.se>

	* twofish.c (gf_multiply): Change return value to uint32_t, to
	make shifting of the return value well defined, without any type
	casts. Fixes an undefined shift in compute_s, reported by Nikos
	Mavrogiannopoulos.
	(h_byte): Deleted type casts.

	* blowfish.c (blowfish_encrypt, blowfish_decrypt): Use READ_UINT32
	macro. Fixes an undefined shift, reported by Nikos
	Mavrogiannopoulos.

	From Nikos Mavrogiannopoulos.
	* configure.ac (HOGWEED_EXTRA_SYMBOLS): Add "mp_*", when building
	with mini-gmp.
	* des.c (des_weak_p): Check that the hash value is in the proper
	range before using it. Fixes an out-of-bounds read.

2016-03-14  Niels Möller  <nisse@lysator.liu.se>

	* getopt.c (_getopt_internal_r): Fix c99-ism, move declarations to
	top of block. Reported by Henrik Grubbström.

2016-02-16  Niels Möller  <nisse@lysator.liu.se>

	* tools/input.c (sexp_get_string_length): Process advanced string
	syntax only when in advanced mode. Fixes an assertion failure
	reported by Hanno Böck, for input where advanced syntax is
	improperly wrapped inside transport syntax.

	* tools/parse.c (sexp_parse): Fail with an error message for
	unexpected ']' characters. Fixes crash reported by Hanno Böck.
	Also handle SEXP_DISPLAY (internal error) explicitly, without a
	default clause.

2016-01-28  Niels Möller  <nisse@lysator.liu.se>

	* Released nettle-3.2.

2016-01-26  Niels Möller  <nisse@lysator.liu.se>

	* tools/nettle-pbkdf2.c (main): Fix handling of unrecognized
	options. Bug reported by Dongsheng Zhang. Display usage message
	and exit non-zero. Also added "Usage: "-prefix to the message.
	* tools/nettle-hash.c (usage): New function, extracted from main.
	(main): Analogous fix for unrecognized options.

2016-01-23  Niels Möller  <nisse@lysator.liu.se>

	* nettle.texinfo: Set UPDATED-FOR to 3.2.

2016-01-21  Niels Möller  <nisse@lysator.liu.se>

	* .gitlab-ci.yml: New file. Configuration for gitlab's continuous
	integration system.

2016-01-20  Niels Möller  <nisse@lysator.liu.se>

	* testsuite/dlopen-test.c (main): Mark arguments as UNUSED.

	* testsuite/Makefile.in (clean): Delete dlopen-test.

	* configure.ac: Bump package version, to nettle-3.2.
	(LIBNETTLE_MINOR, LIBHOGWEED_MINOR): Bump minor versions, to
	libnettle.so.6.2 and and libhogweed.so.4.2.

2016-01-10  Niels Möller  <nisse@lysator.liu.se>

	* base64-encode.c (encode_raw): Use const uint8_t * for the
	alphabet argument.

	* nettle.texinfo (RSA): Document the rsa_pkcs1_verify and
	rsa_pkcs1_sign functions, and the new rsa_*_tr functions.

2015-12-18  Niels Möller  <nisse@lysator.liu.se>

	* testsuite/testutils.h: Fix include order, system headers before
	nettle headers. Always include version.h, needed by
	version-test.c. It was included indirectly via bignum.h, but only
	if configured with publickey support.

	* configure.ac (IF_DLOPEN_TEST): Fixed shell conditional.

	* testsuite/ecc-mod-test.c (test_main): Handle random seeding if
	NETTLE_TEST_SEED is set in the environment.

2015-12-15  Niels Möller  <nisse@lysator.liu.se>

	* x86_64/ecc-384-modp.asm: Fixed carry propagation bug. Problem
	reported by Hanno Böck. Simplified the folding to always use
	non-negative carry, the old code attempted to add in a carry which
	could be either positive or negative, but didn't get that case
	right.

2015-12-10  Niels Möller  <nisse@lysator.liu.se>

	* ecc-256.c (ecc_256_modp): Fixed carry propagation bug. Problem
	reported by Hanno Böck.
	(ecc_256_modq): Fixed another carry propagation bug.

2015-11-23  Niels Möller  <nisse@lysator.liu.se>

	* nettle.texinfo: Document rsa_encrypt, rsa_decrypt and
	rsa_decrypt_tr. Text contributed by Andy Lawrence.

2015-11-15  Niels Möller  <nisse@lysator.liu.se>

	* rsa.h (_rsa_blind, _rsa_unblind): Mark as deprecated.

2015-09-17  Niels Möller  <nisse@lysator.liu.se>

	* rsa-md5-sign-tr.c (rsa_md5_sign_tr, rsa_md5_sign_digest_tr): New
	file, new functions.
	* rsa-sha1-sign-tr.c (rsa_sha1_sign_tr, rsa_sha1_sign_digest_tr):
	Likewise.
	* rsa-sha256-sign-tr.c (rsa_sha256_sign_tr)
	(rsa_sha256_sign_digest_tr): Likewise.
	* rsa-sha512-sign-tr.c (rsa_sha512_sign_tr)
	(rsa_sha512_sign_digest_tr): Likewise.
	* rsa.h: Added corresponding prototypes.
	* Makefile.in (hogweed_SOURCES): Added new files.

	* testsuite/testutils.c (SIGN): Extend macro to test new
	functions, and the rsa_*_sign_digest functions. Updated callers.

2015-09-14  Niels Möller  <nisse@lysator.liu.se>

	* rsa-decrypt-tr.c (rsa_decrypt_tr): Use rsa_compute_root_tr.
	Mainly for simplicity and consistency, I'm not aware of any CRT
	fault attacks on RSA decryption.

	* testsuite/rsa-encrypt-test.c (test_main): Added test with
	invalid private key.

	* rsa-sign-tr.c (rsa_compute_root_tr): New file and function.
	* rsa.h: Declare it.
	* rsa-pkcs1-sign-tr.c (rsa_pkcs1_sign_tr): Use rsa_compute_root_tr.
	(rsa_verify_res): Deleted, replaced by rsa_compute_root_tr.
	* testsuite/rsa-sign-tr-test.c (test_rsa_sign_tr): Check that
	signature argument is unchanged on failure.
	* Makefile.in (hogweed_SOURCES): Added rsa-sign-tr.c.

2015-09-07  Niels Möller  <nisse@lysator.liu.se>

	* testsuite/rsa-sign-tr-test.c: Drop include of nettle-internal.h.
	(test_main): Fix incorrect use of sizeof, and use LDATA macro.

	From Nikos Mavrogiannopoulos.
	* rsa-pkcs1-sign-tr.c (rsa_verify_res): New function.
	(rsa_pkcs1_sign_tr): Check result of private key operation, to
	protect against hardware or software errors leaking the private
	key.
	* testsuite/rsa-sign-tr-test.c: New testcase.

2015-09-06  Niels Möller  <nisse@lysator.liu.se>

	* nettle.texinfo: Updated SHA3 documentation.

2015-09-02  Niels Möller  <nisse@lysator.liu.se>

	* testsuite/dlopen-test.c: New test program, exposing the problem
	with ifunc and RTLD_NOW.

	* testsuite/Makefile.in (TS_ALL): Conditionally add dlopen-test.
	(SOURCES): Added dlopen-test.c.
	(dlopen-test): New target, unlike other test programs, *not*
	linked with -lnettle.

	* configure.ac: Check for dlfcn.h and the dlopen function.
	(IF_DLOPEN_TEST): New substituted variable, true if dlopen is
	available and we are building a shared library.

	* fat-setup.h: Disable use of ifunc, since it breaks dlopen with
	RTLD_NOW.

2015-08-25  Niels Möller  <nisse@lysator.liu.se>

	* NEWS: Started on entries for Nettle-3.2.

	* sha3.h (NETTLE_SHA3_FIPS202): New preprocessor constant.

2015-08-24  Niels Möller  <nisse@lysator.liu.se>

	* testsuite/sha3.awk: Document origin of test vectors.

	From Nikos Mavrogiannopoulos.
	* sha3.c (_sha3_pad): Update for NIST version.
	* testsuite/sha3-224-test.c: Updated test vectors.
	* testsuite/sha3-256-test.c: Likewise.
	* testsuite/sha3-384-test.c: Likewise.
	* testsuite/sha3-512-test.c: Likewise.

2015-06-03  Niels Möller  <nisse@lysator.liu.se>

	* arm/neon/chacha-core-internal.asm: New file. 55% speedup over C
	version on Cortex-A9.

2015-05-19  Niels Möller  <nisse@lysator.liu.se>

	* configure.ac: ABI detection (n32 or n64) on Irix, and
	appropriate default for libdir. Patch from Klaus Ziegler.

2015-05-12  Niels Möller  <nisse@lysator.liu.se>

	* version.c (nettle_version_major, nettle_version_minor): New
	file. New functions, returning the value of the corresponding
	preprocessor constant.
	* Makefile.in (nettle_SOURCES): Added version.c.
	* testsuite/version-test.c: New testcase.
	* testsuite/Makefile.in (TS_NETTLE_SOURCES): Added version-test.c.

2015-04-29  Niels Möller  <nisse@lysator.liu.se>

	* arm/v6/sha256-compress.asm: Fix syntax error in offset
	addressing. Spotted by Jukka Ukkonen.
	* arm/v6/aes-decrypt-internal.asm: Drop %-prefix on r12 register.
	* arm/v6/aes-encrypt-internal.asm: Likewise.

2015-04-24  Niels Möller  <nisse@lysator.liu.se>

	* Released nettle-3.1.1.

	* configure.ac: Bump package version, to nettle-3.1.1.
	(LIBNETTLE_MINOR, LIBHOGWEED_MINOR): Bump minor versions, to
	libnettle.so.6.1 and and libhogweed.so.4.1.

2015-04-22  Niels Möller  <nisse@lysator.liu.se>

	* x86_64/gcm-hash8.asm: Use ".value" instead of ".short", since
	the latter is not supported by the Sun/Oracle assembler.

2015-04-13  Niels Möller  <nisse@lysator.liu.se>

	* configure.ac: Fix shell quoting in test of GMP_NUMB_BITS asm
	compatibility. Reported by Edward Sheldrake.

2015-04-07  Niels Möller  <nisse@lysator.liu.se>

	* Released nettle-3.1.

2015-03-31  Niels Möller  <nisse@lysator.liu.se>

	* x86_64/ecc-224-modp.asm: Require that GMP_NUMB_BITS == 64.
	* x86_64/ecc-521-modp.asm: Likewise. Note that the other
	ecc-*-modp.asm files happen to work fine on x86_64, with either 32
	or 64 bits.

	* asm.m4 (GMP_NUMB_BITS): New macro, expanding to nothing.

	* configure.ac: Move tests for compiler characteristics,
	libraries, and GMP_NUMB_BITS, before assembler-related tests.
	For files in $asm_hogweed_optional_list, check if they declare
	a GMP_NUMB_BITS requirement, and skip files which are incompatible
	with the configuration. Needed for --enable-mini-gmp om w64.

	* Makefile.in (clean-here): Unconditionally delete *.a (including
	stub libraries like *.dll.a).

2015-03-30  Niels Möller  <nisse@lysator.liu.se>

	* version.h.in (GMP_NUMB_BITS) [NETTLE_USE_MINI_GMP]: Move
	definition here (uses configure substitution).
	* bignum.h (GMP_NUMB_BITS): ...old location.

	* nettle.texinfo: Updated version number.
	(Installation): Document some more configure options.

	* testsuite/symbols-test: Look for NETTLE_USE_MINI_GMP in
	version.h, not bignum.h. Allow leading underscore on mini-gmp
	symbols.

2015-03-26  Niels Möller  <nisse@lysator.liu.se>

	* Makefile.in (PRE_CPPFLAGS): Drop -I$(srcdir), no longer needed.
	(HEADERS): Added bignum.h. Removed version.h.
	(INSTALL_HEADERS): Added version.h.
	(DISTFILES): Removed bignum.h.in.
	(bignum.h): Deleted make target.
	(distclean-here): Don't delete bignum.h.

	* configure.ac: No longer generate bignum.h.

	* bignum.h: Renamed. Removed substitution of NETTLE_USE_MINI_GMP,
	and include version.h instead.
	* bignum.h.in: ... old name.

	* version.h.in (NETTLE_USE_MINI_GMP): Substitute here.

2015-03-25  Niels Möller  <nisse@lysator.liu.se>

	* configure.ac (MAJOR_VERSION, MINOR_VERSION): Tweak sed
	expressions, to tolerate version suffixes.

	* Makefile.in (distdir): Include assembly files from the new
	x86_64/aesni, x86_64/fat, and arm/fat directories.

	* ed25519-sha512-pubkey.c: Fix stack overwrite. The digest array
	must have room for a complete sha512 digest.

2015-03-19  Niels Möller  <nisse@lysator.liu.se>

	* Makefile.in (OPT_HOGWEED_SOURCES): Deleted make variable.
	(nettle_SOURCES, hogweed_SOURCES): Don't include optional sources
	here.
	(OPT_SOURCES): New variable.
	(SOURCES): Include OPT_SOURCES.
	(DISTFILES): Drop mini-gmp.c here, included via OPT_SOURCES.
	(nettle_OBJS, hogweed_OBJS): Add the object files corresponding to
	the optional source files included in the build.

	* ecc-curve.h (nettle_curve25519): Removed public declaration.
	* ecc-internal.h (_nettle_curve25519): New location, new name.
	Updated all users.

	* nettle.texinfo: Updated EdDSA documentation.

	* Makefile.in (DISTFILES): Added version.h.in, libnettle.map.in,
	and libhogweed.map.in (latter two patch by Nikos).
	(version.h): New make target.
	(distclean-here): Added version.h, libnettle.map, and
	libhogweed.map.

	From Nikos Mavrogiannopoulos.
	* configure.ac (MAJOR_VERSION, MINOR_VERSION): New substituted
	variables.
	* version.h.in: New file, defining version numbers.

2015-03-18  Niels Möller  <nisse@lysator.liu.se>

	EdDSA interface change, use plain strings to represent keys.
	* eddsa.h (_ED25519_LIMB_SIZE): Deleted constant.
	(struct ed25519_private_key, ed25519_public_key): Deleted.
	* eddsa-expand.c (_eddsa_expand_key): Don't compute the public
	key.
	(_eddsa_expand_key_itch): Deleted function.
	* eddsa-pubkey.c (_eddsa_public_key, _eddsa_public_key_itch): New
	file, new functions.
	* ed25519-sha512-pubkey.c (ed25519_sha512_public_key): New file
	and function.
	* ed25519-sha512-verify.c (ed25519_sha512_set_public_key): Deleted
	function.
	(ed25519_sha512_verify): Use a string to represent the public key.
	* ed25519-sha512-sign.c (ed25519_sha512_set_private_key): Deleted
	function.
	(ed25519_sha512_sign): Use strings for the input key pair.
	* Makefile.in (hogweed_SOURCES): Added eddsa-pubkey.c and
	ed25519-sha512-pubkey.c.
	* testsuite/eddsa-sign-test.c (test_eddsa_sign): Adapt to
	_eddsa_expand_key changes, and use _eddsa_public_key.
	* testsuite/ed25519-test.c (test_one): Test
	ed25519_sha512_public_key, and adapt to new ed25519 interface.

2015-03-14  Niels Möller  <nisse@lysator.liu.se>

	* ccm.c (memeql_sec): New function, more side-channel silent than
	memcmp.
	(ccm_decrypt_message): Use it.

2015-03-12  Niels Möller  <nisse@lysator.liu.se>

	* base64.h (struct base64_encode_ctx): Micro optimization of
	struct layout, saving a few bytes.
	(struct base64_decode_ctx): Likewise.
	* base16.h (struct base16_decode_ctx): Likewise.

	* nettle.texinfo (ASCII encoding): Document base64url functions.

2015-03-10  Niels Möller  <nisse@lysator.liu.se>

	* nettle.texinfo: Update documentation of curve25519_mul. Say that
	the output is undefined for points belonging to the twist rather
	than the proper curve.

	* curve25519-mul.c (curve25519_mul): Changed return type to void.
	* curve25519.h (curve25519_mul): Updated prototype.
	* examples/hogweed-benchmark.c (bench_curve25519_mul): Drop check
	of curve25519_mul return value.
	* testsuite/curve25519-dh-test.c (test_a): Likewise.

2015-02-26  Niels Möller  <nisse@lysator.liu.se>

	* nettle.texinfo: Document curve25519 and eddsa.

2015-02-10  Niels Möller  <nisse@lysator.liu.se>

	* base64url-meta.c (nettle_base64url): New file.
	* nettle-meta.h (nettle_base64url): Declare it.
	* nettle-meta-armors.c (nettle_armors): Added nettle_base64url.
	* testsuite/meta-armor-test.c: Updated testcase.
	* testsuite/base64-test.c (test_main): Additional tests, using
	nettle_base64url.
	* Makefile.in (nettle_SOURCES): Added base64url-meta.c.

	Base-64 generalization to support RFC4648 URL safe alphabet,
	contributed by Amos Jeffries.
	* base64url-decode.c (base64url_decode_init): New file and
	function.
	* base64url-encode.c (base64url_encode_init): New file and
	function.
	* Makefile.in (nettle_SOURCES): Added base64url-encode.c and
	base64url-decode.c.
	* base64.h: Declare new functions.
	* testsuite/base64-test.c (test_fuzz): Test base64url encoding and
	decoding.

	* base64.h (struct base64_encode_ctx): Added pointer to alphabet.
	(struct base64_decode_ctx): Added pointer to decoding table.
	* base64-decode.c (base64_decode_init): Initialize table pointer.
	Moved definition of table to local scope.
	(base64_decode_single): Use the context's decoding table.
	* base64-encode.c (ENCODE): Added alphabet argument. Updated all
	uses.
	(encode_raw): New static function, like base64_encode_raw
	but with an alphabet argument.
	(base64_encode_raw): Call encode_raw.
	(base64_encode_init): Initialize alphabet pointer.
	(base64_encode_single, base64_encode_update, base64_encode_final):
	Use the context's alphabet.

2015-02-09  Niels Möller  <nisse@lysator.liu.se>

	* base64-encode.c (base64_encode): Deleted old #if:ed out
	function.

	* testsuite/base64-test.c (test_fuzz_once, test_fuzz): Additional
	tests, based on contribution by Amos Jeffries.

2015-02-05  Niels Möller  <nisse@lysator.liu.se>

	* configure.ac (LIBHOGWEED_MAJOR): Undo latest bump, 4 should be
	enough (previous release, nettle-3.0, used 3).

2015-01-30  Niels Möller  <nisse@lysator.liu.se>

	Update chacha-poly1305 for draft-irtf-cfrg-chacha20-poly1305-08.
	* chacha-poly1305.h (CHACHA_POLY1305_NONCE_SIZE): Increase to 12
	bytes, i.e., CHACHA_NONCE96_SIZE.
	* chacha-poly1305.c (chacha_poly1305_set_nonce): Use
	chacha_set_nonce96.
	(poly1305_pad): New function.
	(chacha_poly1305_encrypt): Use poly1305_pad.
	(chacha_poly1305_digest): Call poly1305_pad, and format length
	fields as a single poly1305 block.

	* chacha-set-nonce.c (chacha_set_nonce96): New function.
	* chacha.h (CHACHA_NONCE96_SIZE): New constant.
	* testsuite/chacha-test.c: Add test for chacha with 96-bit nonce.

2015-01-27  Niels Möller  <nisse@lysator.liu.se>

	* ecc.h: Deleted declarations of unused itch functions. Moved
	declarations of internal functions to...
	* ecc-internal.h: ...new location. Also added a leading under
	score on the symbols.
	(ecc_a_to_j, ecc_j_to_a, ecc_eh_to_a, ecc_dup_jj, ecc_add_jja)
	(ecc_add_jjj, ecc_dup_eh, ecc_add_eh, ecc_add_ehh, ecc_mul_g)
	(ecc_mul_a, ecc_mul_g_eh, ecc_mul_a_eh): Affected functions.

2015-01-26  Niels Möller  <nisse@lysator.liu.se>

	* ecc-add-eh.c (ecc_add_eh_itch): Deleted.
	* ecc-add-ehh.c (ecc_add_ehh_itch): Deleted.
	* ecc-add-jja.c (ecc_add_jja_itch): Deleted.
	* ecc-add-jjj.c (ecc_add_jjj_itch): Deleted.
	* ecc-dup-eh.c (ecc_dup_eh_itch): Deleted.
	* ecc-dup-jj.c (ecc_dup_jj_itch): Deleted.
	* ecc-eh-to-a.c (ecc_eh_to_a_itch): Deleted.
	* ecc-j-to-a.c (ecc_j_to_a_itch): Deleted.
	* ecc-mul-a-eh.c (ecc_mul_a_eh_itch): Deleted.
	* ecc-mul-a.c (ecc_mul_a_itch): Deleted.
	* ecc-mul-g-eh.c (ecc_mul_g_eh_itch): Deleted.
	* ecc-mul-g.c (ecc_mul_g_itch): Deleted.

2015-01-25  Niels Möller  <nisse@lysator.liu.se>

	* arm/fat/sha1-compress-2.asm: New file.
	* arm/fat/sha256-compress-2.asm: Likewise.
	* fat-arm.c (fat_init): Setup for use of additional v6 assembly
	functions.

	* sha1-compress.c: Prepare for fat build with C and assembly
	implementations.
	* sha256-compress.c: Likewise.

	* fat-setup.h (sha1_compress_func, sha256_compress_func): New typedefs.

	* configure.ac (asm_nettle_optional_list): Added
	sha1-compress-2.asm and sha256-compress-2.asm, and corresponding
	HAVE_NATIVE_*.

	From Martin Storsjö:
	* arm: Add .arch directives for armv6. This allows building these
	files as part of a fat build, even if the assembler by default
	targets a lower architecture version.

2015-01-23  Niels Möller  <nisse@lysator.liu.se>

	* fat-setup.h (DEFINE_FAT_FUNC): Check value of function pointer,
	before calling fat_init. Should be correct even without memory
	barrier.
	* fat-x86_64.c (fat_init): Deleted static variable initialized.
	The checks of the relevant pointer in DEFINE_FAT_FUNC is more
	robust.
	* fat-arm.c (fat_init): Likewise.

2015-01-21  Niels Möller  <nisse@lysator.liu.se>

	* fat-arm.c (fat_init): Setup for use of neon assembly functions.

	* arm/fat/salsa20-core-internal-2.asm: New file.
	* arm/fat/sha3-permute-2.asm: New file.
	* arm/fat/sha512-compress-2.asm: New file.
	* arm/fat/umac-nh-2.asm: New file.
	* arm/fat/umac-nh-n-2.asm: New file.

	* salsa20-core-internal.c: Prepare for fat build with C and
	assembly implementations.
	* sha512-compress.c: Likewise.
	* sha3-permute.c: Likewise.
	* umac-nh.c: Likewise.
	* umac-nh-n.c: Likewise.

	* configure.ac (asm_nettle_optional_list): Added more *-2.asm
	files, and corresponding HAVE_NATIVE_* defines. Recognize PROLOGUE
	macro in asm files, also when not at the start of the line.

2015-01-20  Niels Möller  <nisse@lysator.liu.se>

	* fat-arm.c (get_arm_features): Check NETTLE_FAT_OVERRIDE
	environment variable.

	* fat-x86_64.c (get_x86_features): New function. Check
	NETTLE_FAT_OVERRIDE environment variable.
	(fat_init): Use it.

	* fat-setup.h (secure_getenv) [!HAVE_SECURE_GETENV]: Dummy
	definition, returning NULL.
	(ENV_OVERRIDE): New constant.

	* configure.ac: Check for secure_getenv function.

2015-01-19  Niels Möller  <nisse@lysator.liu.se>

	* configure.ac: Fat library setup for arm.
	* fat-arm.c: New file.
	* arm/fat/aes-encrypt-internal.asm: New files.
	* arm/fat/aes-encrypt-internal-2.asm: New file.
	* arm/fat/aes-decrypt-internal.asm: New file.
	* arm/fat/aes-decrypt-internal-2.asm: New file.

	* Makefile.in (DISTFILES): Added fat-setup.h.

	* fat-setup.h: New file, declarations moved from...
	* fat-x86_64.c: ... old location

2015-01-17  Niels Möller  <nisse@lysator.liu.se>

	* fat-x86_64.c (DECLARE_FAT_FUNC, DEFINE_FAT_FUNC)
	(DECLARE_FAT_FUNC_VAR): New macros, to define needed resolver and
	wrapper functions.

	* config.m4.in (SYMBOL_PREFIX): Define from from autoconf
	ASM_SYMBOL_PREFIX.
	(C_NAMS): move definition to...
	* asm.m4 (C_NAME): Define here, also take fat_transform.
	(fat_suffix): Replaced by...
	(fat_transform): New macro, taking symbol name as argument.
	Updated all uses of fat_suffix.
	* fat-x86_64.c: Updated for internal "_nettle" prefix on
	cpu-specific memxor functions.

	* fat-x86_64.c: Set up for sse2 vs non-sse2 memxor. Patch by Nikos
	Mavrogiannopoulos.
	* configure.ac (asm_nettle_optional_list): Added memxor-2.asm.
	* x86_64/fat/memxor-2.asm: New file.
	* x86_64/fat/memxor.asm: New file.

	* x86_64/memxor.asm: Use ifdef, not ifelse, for testing USE_SSE2.

2015-01-16  Niels Möller  <nisse@lysator.liu.se>

	* configure.ac (OPT_NETTLE_SOURCES): New substituted variable.
	(asm_path): Fixed x86_64 fat setup. Include only x86_64 and
	x86_64/fat in the asm_path. Put fat-x86_64.c in
	OPT_NETTLE_SOURCES, with no symlinking.

	* fat-x86_64.c: Renamed,...
	* x86_64/fat/fat.c: ... from old name.

2015-01-13  Niels Möller  <nisse@lysator.liu.se>

	* x86_64/fat/fat.c: For constructor hack, check
	HAVE_GCC_ATTRIBUTE, not __GNUC__. Also support sun compilers, as
	suggested by Nikos Mavrogiannopoulos, and attch the constructor
	attribute directly to fat_init.
	(fat_constructor): Deleted wrapper function.

	* x86_64/fat/fat.c: New file, initialization for x86_64 fat
	library.

	* x86_64/fat/cpuid.asm (_nettle_cpuid): New file and function.

	* x86_64/fat/aes-encrypt-internal.asm: New file, including
	x86_64/aes-encrypt-internal.asm, after setting fat_suffix to
	_x86_64.
	* x86_64/fat/aes-decrypt-internal.asm: New file, analogous setup.
	* x86_64/fat/aes-encrypt-internal-2.asm: New file, including
	x86_64/aesni/aes-encrypt-internal.asm, after setting fat_suffix to
	_aesni.
	* x86_64/fat/aes-decrypt-internal.asm-2: New file, analogous
	setup.

	* configure.ac: New command line option --enable-fat.
	(asm_nettle_optional_list): Added cpuid.asm, fat.c,
	aes-encrypt-internal-2.asm, and aes-decrypt-internal-2.asm.

	* asm.m4 (fat_suffix): New suffix added to symbol names.

	* x86_64/aesni/aes-encrypt-internal.asm: Use explicit .byte
	sequences for aes instructions, don't rely on assembler support.
	* x86_64/aesni/aes-decrypt-internal.asm: Likewise.

	* aclocal.m4 (NETTLE_CHECK_IFUNC): New macro, checking for ifunc
	and settting HAVE_LINK_IFUNC if working.
	* configure.ac: Use it.

2015-01-12  Niels Möller  <nisse@lysator.liu.se>

	* asm.m4 (DECLARE_FUNC): New macro, extracted from PROLOGUE.
	(PROLOGUE): Use it.

	* configure.ac (OPT_NETTLE_OBJS, OPT_HOGWEED_OBJS): Renamed
	substituted variables, and list the object files rather than
	source files.
	(OPT_ASM_NETTLE_SOURCES, OPT_ASM_HOGWEED_SOURCES): ...Old names.
	* Makefile.in (OPT_NETTLE_OBJS, OPT_HOGWEED_OBJS): Use new
	variables.

2015-01-11  Niels Möller  <nisse@lysator.liu.se>

	* x86_64/aesni/aes-decrypt-internal.asm: New file.
	* x86_64/aesni/aes-encrypt-internal.asm: New file.
	* configure.ac: New configure flag --enable-x86-aesni.

	* aclocal.m4 (LSH_RPATH_INIT): Handle freebsd, in the same way as
	gnu/linux, with -Wl,-rpath,.

	Merged memxor-reorg changes, starting at 2014-10-23.

2015-01-10  Niels Möller  <nisse@lysator.liu.se>

	* arm/memxor.asm (memxor3): Moved to new file.
	* arm/memxor3.asm: New file.

2014-11-24  Niels Möller  <nisse@lysator.liu.se>

	* x86_64/memxor3.asm (memxor3): New file, code moved from old
	memxor.asm.
	* x86_64/memxor.asm (memxor): Rewritten, no longer jumps into
	memxor3.

	* configure.ac (asm_replace_list): Added memxor.asm and
	memxor3.asm.

2014-10-23  Niels Möller  <nisse@lysator.liu.se>

	* configure.ac (IF_ASM): New substituted variable.
	* testsuite/Makefile.in (VALGRIND): Allow partial loads only when
	build includes assembly files.

	* memxor-internal.h (READ_PARTIAL): New macro.
	* memxor.c (memxor_different_alignment): Avoid out-of-bounds
	reads, corresponding to valgrind's --partial-loads-ok. Use
	READ_PARTIAL.
	* memxor3.c: Analogous changes for unaligned operations.

	* configure.ac (asm_replace_list): Deleted memxor.asm, now
	incompatible with the memxor/memxor3 split.

	* memxor3.c: New file, split off from memxor.c.
	* memxor-internal.h: New file, declarations shared by memxor.c and
	memxor3.c.
	* memxor.c: memxor3 functions moved out from this file.
	* Makefile.in (nettle_SOURCES): Added memxor3.c.
	(DISTFILES): Added memxor-internal.h.

	* memxor.c (memxor_common_alignment, memxor_different_alignment)
	(memxor): Change loop order, iterate from the end.
	(memxor3_common_alignment): Unroll twice.
	(word_t): On x86_64, unconditionally define as uint64_t, to get 64
	bits also in M$ windows. Replaced all uses of SIZEOF_LONG.

2014-12-12  Niels Möller  <nisse@lysator.liu.se>

	* cbc.h (CBC_ENCRYPT, CBC_DECRYPT): Make type-checking hack
	stricter, warn if type of length argument is smaller than size_t.
	* ctr.h (CTR_CRYPT): Likewise.
	* eax.h (EAX_SET_KEY, EAX_SET_NONCE, EAX_UPDATE, EAX_ENCRYPT)
	(EAX_DECRYPT, EAX_DIGEST): Likewise.
	* gcm.h (GCM_SET_KEY, GCM_ENCRYPT, GCM_DECRYPT, GCM_DIGEST):
	Likewise.

2014-12-08  Niels Möller  <nisse@lysator.liu.se>

	* aclocal.m4 (LD_VERSION_SCRIPT): Linker scripts no longer located
	in the source tree.

	* configure.ac (LIBNETTLE_MAJOR): Bump major number, now 6.
	(LIBHOGWEED_MAJOR): Bump major number, now 5.

	From Nikos Mavrogiannopoulos. Support for versioned symbols.
	* aclocal.m4 (LD_VERSION_SCRIPT): New macro. Substitute
	EXTRA_LINKER_FLAGS and EXTRA_HOGWEED_LINKER_FLAGS.
	* configure.ac: Use LD_VERSION_SCRIPT. Generate libnettle.map
	and libhogweed.map.
	(HOGWEED_EXTRA_SYMBOLS): New substituted variable.
	* libnettle.map.in: New file, libnettle.so linker script
	* libhogweed.map.in: New file, libhogweed.so linker script.
	* Makefile.in ($(LIBNETTLE_FORLINK)): Use EXTRA_LINKER_FLAGS.
	($(LIBHOGWEED_FORLINK)): Use EXTRA_HOGWEED_LINKER_FLAGS.

2014-11-24  Niels Möller  <nisse@lysator.liu.se>

	* gcm.h (GCM_SET_KEY): Rename macro argument KEY to avoid
	collision with a struct tag. Spotted by Nikos Mavrogiannopoulos.

	* testsuite/eddsa-verify-test.c (test_eddsa): Fixed test case bug,
	showing up as use of uninitialized data with valgrind.

2014-10-23  Niels Möller  <nisse@lysator.liu.se>

	* examples/nettle-benchmark.c (time_memxor): Allocate buffers as
	arrays of unsigned long, for more reliable alignment.

2014-10-22  Niels Möller  <nisse@lysator.liu.se>

	* configure.ac: Check for getline function.
	* testsuite/ed25519-test.c (getline) [!HAVE_GETLINE]: Fallback
	definition.

	* Makefile.in (clean-here): Unconditionally delete .so and .dll
	files.
	(IMPLICIT_TARGETS): Deleted variable.

2014-10-21  Niels Möller  <nisse@lysator.liu.se>

	* testsuite/ed25519-test.c: New test case. Optionally reads the
	file pointed to by $ED25519_SIGN_INPUT.

	* testsuite/testutils.c (tstring_hex): Rewrite, using Nettle's
	base16 functions.
	(decode_hex, decode_hex_length): Deleted functions.

2014-10-20  Niels Möller  <nisse@lysator.liu.se>

	* eddsa.h (ED25519_KEY_SIZE): New constant.
	(ED25519_SIGNATURE_SIZE): New constant.
	(struct ed25519_private_key): New struct.
	(struct ed25519_public_key): New struct.

	* ed25519-sha512-sign.c (ed25519_sha512_set_private_key)
	(ed25519_sha512_sign): New file and functions.
	* ed25519-sha512-verify.c (ed25519_sha512_set_public_key)
	(ed25519_sha512_verify): New file and functions.
	* Makefile.in (hogweed_SOURCES): Added ed25519-sha512-sign.c and
	ed25519-sha512-verify.c.


2014-10-18  Niels Möller  <nisse@lysator.liu.se>

	* eddsa-verify.c (_eddsa_verify): Change argument order, putting A
	before ctx.
	* eddsa.h: Updated prototype.
	* testsuite/eddsa-verify-test.c (test_eddsa): Updated
	_eddsa_verify calls.

2014-10-14  Niels Möller  <nisse@lysator.liu.se>

	* eddsa-verify.c (equal_h): New function.
	(_eddsa_verify): Use it for a proper point compare, replacing an
	ecc_add_ehh.

	* testsuite/eddsa-verify-test.c: New testcase.
	* testsuite/Makefile.in (TS_HOGWEED_SOURCES): Added
	eddsa-verify-test.c.

	* eddsa-verify.c (_eddsa_verify, eddsa_verify_itch): New file, new
	functions.
	* eddsa.h: Declare new functions.
	* Makefile.in (hogweed_SOURCES): Added eddsa-verify.c.

2014-10-08  Niels Möller  <nisse@lysator.liu.se>

	* testsuite/eddsa-sign-test.c (test_eddsa_sign): Use
	_eddsa_expand_key, and check its public key output.

	* eddsa-expand.c (_eddsa_expand_key): New file, new function.
	* eddsa.h (_eddsa_expand_key): Declare it.
	* Makefile.in (hogweed_SOURCES): Added eddsa-expand.c.

	* eddsa-sign.c: Drop unneeded include of nettle-internal.h.

2014-10-04  Niels Möller  <nisse@lysator.liu.se>

	* testsuite/eddsa-sign-test.c: New testcase.
	* testsuite/Makefile.in (TS_HOGWEED_SOURCES): Added
	eddsa-sign-test.c.

	* eddsa-sign.c (_eddsa_sign, _eddsa_sign_itch): New file, new
	functions.
	* eddsa-hash.c (_eddsa_hash): New file and function.
	* eddsa.h: Declare new functions.
	* Makefile.in (hogweed_SOURCES): Added eddsa-hash.c and
	eddsa-sign.c.

2014-10-03  Niels Möller  <nisse@lysator.liu.se>

	* testsuite/ecc-redc-test.c [NETTLE_USE_MINI_GMP]: Enable test.
	(test_main): Replace gmp_fprintf calls.
	* testsuite/ecc-mul-a-test.c: Likewise.
	* testsuite/ecc-mul-g-test.c: Likewise.

	* testsuite/ecc-modinv-test.c [NETTLE_USE_MINI_GMP]: Enable test.
	(ref_modinv): Use mpz_gcdext, instead of mpn_gcdext.
	(test_modulo): Replace gmp_fprintf calls.

	* testsuite/ecc-mod-test.c [NETTLE_USE_MINI_GMP]: Enable test.
	(ref_mod): Use mpz_mod and mpz_limbs_copy, instead of mpn_tdiv_qr.
	(test_modulo): Replace gmp_fprintf calls by plain fprintf and
	mpn_out_str.

	* testsuite/testutils.c (mpn_out_str): New function, needed to
	replace uses of gmp_fprintf.

	* testsuite/ecc-sqrt-test.c (mpz_ui_kronecker)
	[NETTLE_USE_MINI_GMP]: New fallback definition when building with
	mini-gmp.
	* testsuite/testutils.c (gmp_randinit_default)
	[NETTLE_USE_MINI_GMP]: Likewise.
	(mpz_urandomb): Likewise.
	* testsuite/testutils.h (gmp_randstate_t) [NETTLE_USE_MINI_GMP]:
	Fallback typedef, using knuth_lfib_ctx.

2014-10-02  Niels Möller  <nisse@lysator.liu.se>

	* testsuite/eddsa-compress-test.c: New testcase.
	* testsuite/Makefile.in (TS_HOGWEED_SOURCES): Added
	eddsa-compress-test.c.

	* eddsa-decompress.c (_eddsa_decompress): New file, new function.
	* eddsa-compress.c (_eddsa_compress): New file, new function.
	* eddsa.h: New file.
	* Makefile.in (HEADERS): Added eddsa.h.
	(hogweed_SOURCES): Added eddsa-compress.c and eddsa-decompress.c.

	* testsuite/ecc-sqrt-test.c: New test case.
	* testsuite/Makefile.in (TS_HOGWEED_SOURCES): Added
	ecc-sqrt-test.c.

	* ecc-25519.c (PHIGH_BITS): Always define this constant.
	(ecc_25519_zero_p): New function.
	(ecc_25519_sqrt): Take a ratio u/v as input. Added scratch
	argument. Made static.
	* ecc-internal.h (ecc_mod_sqrt_func): New typedef.
	(struct ecc_modulo): Added sqrt_itch and sqrt function pointer.
	Updated all instances.
	(ecc_25519_sqrt): Deleted declaration, function now static.

2014-09-24  Niels Möller  <nisse@lysator.liu.se>

	* curve25519.h [__cplusplus]: Fixed extern "C" block.

2014-09-23  Niels Möller  <nisse@lysator.liu.se>

	* ecc-hash.c (ecc_hash): Changed argument type from struct
	ecc_curve to struct ecc_modulo. Updated callers.
	* testsuite/ecdsa-sign-test.c (test_main): Updated curve25519
	signature s. Changed since the hash value is truncated a few bits
	more, to match the size of q.
	* testsuite/ecdsa-verify-test.c (test_main): Likewise.

	* testsuite/ecc-modinv-test.c (zero_p): New function, checking for
	zero modulo p.
	(test_modulo): Use zero_p. Switch to dynamic allocation. Updated
	for larger modinv result area, and use invert_itch.

	* ecc-25519.c (ecc_mod_pow_2kp1): Renamed, and take a struct
	ecc_modulo * as argument.
	(ecc_modp_powm_2kp1): ... old name.
	(ecc_mod_pow_252m3): New function, extracted from ecc_25519_sqrt.
	(ecc_25519_inv): New modp invert function, about 5.5 times faster
	then ecc_mod_inv.
	(ecc_25519_sqrt): Use ecc_mod_pow_252m3.
	(nettle_curve25519): Point to ecc_25519_inv. Updated p.invert_itch
	and h_to_a_itch.

	* ecc-internal.h (struct ecc_modulo): New field invert_itch.
	Updated all implementations.
	(ECC_EH_TO_A_ITCH): Updated, and take invert itch as an argument.
	* ecc-eh-to-a.c (ecc_eh_to_a_itch): Take invert scratch into account.

	* testsuite/testutils.c (test_ecc_mul_h): Use ecc->h_to_a_itch.

	* ecc-mod-inv.c (ecc_mod_inv): Interface change, make ap input
	const, and require 2n limbs at rp. Preparing for powm-based
	alternative implementations. Drop #if:ed out code and dp
	temporary. Updated all callers, more complicated cases described
	below.
	* ecc-internal.h (typedef ecc_mod_inv_func): Added const to input
	argument.
	(ECC_MOD_INV_ITCH): Renamed, was ECC_MODINV_ITCH, and reduced to
	2*n.
	* ecc-ecdsa-verify.c (ecc_ecdsa_verify): Overhauled allocation,
	putting mod_inv scratch at the end.

2014-09-22  Niels Möller  <nisse@lysator.liu.se>

	* ecc-random.c (ecc_mod_random): Renamed, and take a const struct
	ecc_modulo * as argument. Updated callers.
	(ecc_modq_random): ... old name.

	* ecc-mod-arith.c: New file, replacing ecc-modp.c and ecc-modq.c.
	All functions take a struct ecc_modulo as argument.
	(ecc_mod_add, ecc_mod_sub, ecc_mod_mul_1, ecc_mod_addmul_1)
	(ecc_mod_submul_1, ecc_mod_mul, ecc_mod_sqr): New functions,
	replacing the corresponding ecc_modp_* functions. For convenience,
	old names are defined as macros wrapping the new functions.
	* ecc-modp.c: Deleted file.
	* ecc-modq.c: Deleted file.
	* Makefile.in (hogweed_SOURCES): Updated accordingly.

	* testsuite/ecc-redc-test.c (test_main): Relaxed tests for which
	tests to run.

	* testsuite/ecc-modinv-test.c (test_modulo): New function, same
	organization as in ecc-mod-test.c below.

	* testsuite/ecc-mod-test.c (test_modulo): New function, testing
	one modulo. Replacing...
	(test_curve): ... old function.
	(test_main): Invoke test_modulo for p and q of each curve.

	* ecc-internal.h (ecc_mod_inv_func): New typedef.
	(struct ecc_modulo): Added mp1h constant and invert function
	pointer. Updated all callers.
	* ecc-modp.c (ecc_modp_inv): Deleted wrapper function.
	* ecc-modq.c (ecc_modq_inv): Deleted wrapper function.

	* ecc-mod-inv.c (ecc_mod_inv): Renamed file and function. Also
	take a struct ecc_modulo * as argument.
	* sec-modinv.c (sec_modinv): ... the old names. Deleted.
	* Makefile.in (hogweed_SOURCES): Updated accordingly.

	* examples/ecc-benchmark.c (bench_modinv_powm, bench_curve):
	Updated benchmarking of mpn_sec_powm.

	* ecc-internal.h (struct ecc_curve): Deleted redc function
	pointer. Use only reduce pointer, which is redc or modp as
	applicable. Updated all users.
	(struct ecc_modulo): Moved mod and reduce function pointers to
	this struct.

	* ecc-generic-modp.c (ecc_generic_modp): Deleted file and
	function. We no longer need a wrapper around ecc_mod.
	* ecc-generic-modq.c (ecc_generic_modq): Likewise deleted.
	* Makefile.in (hogweed_SOURCES): Removed ecc-generic-modp.c and
	ecc-generic-modq.c.

	* ecc-internal.h (typedef ecc_mod_func): Take a const struct
	ecc_modulo * argument, not const struct ecc_curve *. Updated all
	implementations and all callers.

	* ecc-mod.c (ecc_mod): Use struct ecc_modulo to specify the
	modulo. Drop input size argument, always reduce from 2*size to
	size.

	* ecc-internal.h (struct ecc_modulo): New struct, collecting
	constants needed for modulo arithmetic.
	(struct ecc_curve): Use struct ecc_modulo for p and q arithmetic.
	Updated all ecc-related files.

2014-09-17  Niels Möller  <nisse@lysator.liu.se>

	* gmp-glue.c (mpn_get_base256_le): Fixed missing update of rn
	counter, making the function clear some bytes beyond the end of
	the output buffer. The bug triggered a make check failure on ARM.

	* testsuite/testutils.c (ecc_curves): Include curve25519 in list.
	(test_ecc_mul_a): Include reference points for curve25519 (with
	Edwards coordinates). Allow n == 0 and n == 1, comparing to zero
	and the generator, respectively.
	* testsuite/ecc-add-test.c (point_zero_p): Deleted function.
	(test_main): Replace calls to point_zero_p by calls to
	test_ecc_mul_h with n == 0.
	* testsuite/ecc-dup-test.c: Likewise.

	* testsuite/ecc-modinv-test.c (mpn_zero_p): Moved function, to...
	* testsuite/testutils.c (mpn_zero_p): New location. Also make
	non-static.

	* testsuite/ecdsa-keygen-test.c (ecc_valid_p): Add special case
	for curve25519.

	* testsuite/ecc-mul-a-test.c (test_main): Fix point negation to
	support curve25519.
	* testsuite/ecc-mul-g-test.c (test_main): Likewise.

	* ecc-a-to-eh.c (ecc_a_to_eh_itch, ecc_a_to_eh): Deleted file and
	functions.
	* ecc.h: Deleted corresponding declarations.
	* ecc-internal.h (ECC_A_TO_EH_ITCH): Deleted macro.
	* Makefile.in (hogweed_SOURCES): Removed ecc-a-to-eh.c.

	* testsuite/ecdh-test.c (test_main): Update curve25519 test to use
	Edwards coordinates.
	* testsuite/ecdsa-sign-test.c (test_main): Likewise.
	* testsuite/ecdsa-verify-test.c (test_main): Likewise.

	* ecc-point.c (ecc_point_set): Use Edwards rather than Montgomery
	curve.

	* ecc-mul-a-eh.c (ecc_mul_a_eh, table_init): Take an Edwards point
	as input, not a Montgomery point. Hence, use ecc_a_to_j, not
	ecc_a_to_eh.

	* ecc-eh-to-a.c (ecc_eh_to_a): Just convert to affine coordinates,
	don't transform from Edwards to Montgomery form. Also reduces
	scratch need slightly.
	* ecc-internal.h (ECC_EH_TO_A_ITCH): Reduced.

	* ecdsa-keygen.c (ecdsa_generate_keypair): Use struct ecc_curve
	function pointers.

	* testsuite/curve25519-dup-test.c: Deleted file. In the way for
	conversion to Edwards coordinate convention, and in the end
	the tests will be done by ecc-dup-test.c.
	* testsuite/curve25519-add-test.c: Similarly deleted.
	* testsuite/Makefile.in (TS_HOGWEED_SOURCES): Removed
	curve25519-dup-test.c and curve25519-add-test.c.

2014-09-16  Niels Möller  <nisse@lysator.liu.se>

	* testsuite/ecc-add-test.c: New generalized testcase, to replace
	curve25519-add-test.c.
	* testsuite/ecc-dup-test.c: New generalized testcase, to replace
	curve25519-dup-test.c.
	* testsuite/Makefile.in (TS_HOGWEED_SOURCES): Added ecc-add-test.c
	and ecc-dup-test.c.

2014-09-14  Niels Möller  <nisse@lysator.liu.se>

	* testsuite/ecc-mul-a-test.c (test_main): Use struct ecc_curve
	function pointers.
	* testsuite/ecc-mul-g-test.c (test_main): Likewise.

2014-09-09  Niels Möller  <nisse@lysator.liu.se>

	* curve25519-mul.c (curve25519_mul): Switch to use Montgomery
	ladder. About 20% faster than current Edwards curve operations.
	Difference is expected to shrink when Edwards operations are
	optimized to take advantage of the twist, but it seems unlikely to
	get significantly faster than the Montgomery ladder.

	* gmp-glue.c (cnd_swap): Moved function here, made non-static.
	Changed cnd type to mp_limb_t, for consistency with GMP
	mpn_cnd_add_n.
	* sec-modinv.c (cnd_swap): ... old location.
	* gmp-glue.h (cnd_swap): Declare function.

2014-09-06  Niels Möller  <nisse@lysator.liu.se>

	* examples/hogweed-benchmark.c (bench_curve25519_mul_g)
	(bench_curve25519_mul, bench_curve25519): New functions.
	(main): Added benchmarking of curve25519 functions.

2014-09-03  Niels Möller  <nisse@lysator.liu.se>

	* Makefile.in: Revert 2013-02-06 Makefile changes: use a single
	rule for transforming .asm to .o, and drop include of asm.d.
	Possible now since we generate a single object file from each asm
	file. This change also helps Solaris' make recognize .asm files.
	* config.make.in (.SUFFIXES): Drop .s from list.
	* configure.ac: Delete code to generate asm.d.

	* Makefile.in: Delete all uses of *.po files, use the same object
	files for both shared and static libraries.
	* configure.ac (dummy-dep-files): Don't create any .po.d files.

	* aclocal.m4 (LSH_CCPIC): Don't substitute CCPIC here, let
	configure.ac do that if needed.

	* configure.ac (CCPIC_MAYBE, SHLIBCFLAGS): Deleted substituted
	variables. Instead, use CCPIC directly when compiling all library
	files.
	(CCPIC): Set to empty, if --disable-pic is used.

	* config.make.in (SHLIBCFLAGS, CCPIC_MAYBE): Deleted.
	(COMPILE, COMPILE_CXX): Drop CCPIC. New variable EXTRA_CFLAGS,
	which can be set by individual Makefiles.

	* Makefile.in (EXTRA_CFLAGS): Set using CCPIC.
	Also delete all uses of CCPIC_MAYBE and SHLIBCFLAGS.

2014-09-02  Niels Möller  <nisse@lysator.liu.se>

	* curve25519-eh-to-x.c (curve25519_eh_to_x): New file, new
	function. The curve25519 transform currently done by ecc_eh_to_a,
	but which should eventually be eliminted from that function.
	* Makefile.in (hogweed_SOURCES): Added curve25519-eh-to-x.c.
	* ecc-internal.h (curve25519_eh_to_x): Declare it.

	* curve25519-mul.c (curve25519_mul): Use it.
	* curve25519-mul-g.c (curve25519_mul_g): Likewise. Also introduce
	local variable ecc, and use ecc->mul_g_itch.

2014-08-29  Niels Möller  <nisse@lysator.liu.se>

	* testsuite/testutils.c (test_ecc_mul_j): Renamed, to ...
	(test_ecc_mul_h): ... new name. Use ecc->h_to_a function pointer.
	Updated callers.

	* examples/ecc-benchmark.c (bench_add_jjj): Renamed, to ...
	(bench_add_hhh): ... new name. Use ecc->add_hhh function pointer.
	(bench_add_ehh): Deleted.
	(bench_curve): Use bench_add_hhh for all curves. Use ecc->mul_itch
	for scratch size.

	Switch the curve25519 implementation to use the isomorphism to the
	twisted Edwards curve which is used for Ed25519 signatures.
	* eccdata.c (ecc_curve_init): Tweaked the transformation constant
	for the isomorphism between curve25519 and the twisted Edwards
	curve.
	* ecc-add-ehh.c (ecc_add_ehh): Updated formulas for the twist curve.
	* ecc-add-eh.c (ecc_add_eh): Likewise.
	* ecc-dup-eh.c (ecc_dup_eh): Likewise.

2014-08-28  Niels Möller  <nisse@lysator.liu.se>

	* ecdsa-verify.c (ecdsa_verify): Drop include of ecc-internal.h,
	use ecc_size function instead.

	* ecc-ecdsa-verify.c (ecc_ecdsa_verify): Use the struct ecc_curve
	function pointers: mul, mul_g, add_hhh, h_to_a.

	* ecc-internal.h (ECC_ECDSA_VERIFY_ITCH): Deleted macro. Needed
	scratch depends on curve type, not just size.
	(ecc_add_func): New typedef.
	(struct ecc_curve): New function pointer add_hhh, and constant
	add_hhh_itch. Updated all instances.

	* ecdsa-verify.c (ecdsa_verify): Use the ecc_ecdsa_verify_itch
	function, not the corresponding macro.
	* ecc-ecdsa-verify.c (ecc_ecdsa_verify_itch): Take ecc->mul_itch
	into account. Also reduce to 5*ecc->size + ecc->mul_itch.

	* testsuite/ecdsa-sign-test.c (test_main): Added test for the
	obscure case of ecdsa using curve25519.
	* testsuite/ecdsa-verify-test.c (test_main): Likewise (depends on
	above changes).

	* ecc-ecdsa-sign.c (ecc_ecdsa_sign): Use mul_g and h_to_a function
	pointers. Implies (obscure) support for curve25519.

	* ecc-25519.c (ecc_25519_modq): Access q via the ecc struct.

	* ecc-eh-to-a.c (ecc_eh_to_a): Analogous change as for ecc_j_to_a.
	The modulo q case (op == 2) is hardcoded for curve25519.

	* ecc-j-to-a.c (ecc_j_to_a): For curves using redc, always convert
	back from redc form. When producing x coordinate only, optionally
	reduce it modulo q. Completely changes the meaning of the "flags"
	argument, and renames it to "op". Update all users of this
	function or ecc->h_to_a.

	* ecc-ecdsa-sign.c (ecc_ecdsa_sign): Use new ecc_j_to_a modulo q
	feature.
	* ecc-ecdsa-verify.c (ecc_ecdsa_verify): Likewise.

	* testsuite/symbols-test: Regexp fixes, to better filter out
	get_pc_thunk functions.

	* ecc-generic-redc.c (ecc_generic_redc): Deleted file and
	function. Split into...
	* ecc-pp1-redc.c (ecc_pp1_redc): New file and function.
	* ecc-pm1-redc.c (ecc_pm1_redc): New file and function.
	* ecc-internal.h: Updated declarations.
	* Makefile.in (hogweed_SOURCES): Replace ecc-generic-redc.c by
	ecc-pp1-redc.c and ecc-pm1-redc.c.
	* ecc-192.c: Use ecc_pp1_redc (benchmarking only).
	* ecc-224.c: Use ecc_pm1_redc when applicable.
	* ecc-256.c: Use ecc_pp1_redc when applicable.
	* ecc-384.c: Use ecc_pp1_redc (benchmarking only).
	* ecc-521.c: Use ecc_pp1_redc (benchmarking only).
	* testsuite/ecc-redc-test.c (test_main): Replace use of
	ecc_generic_redc by ecc_pp1_redc and ecc_pm1_redc.

	* eccdata.c (output_curve): Don't output ecc_redc_g.
	* ecc-internal.h (struct ecc_curve): Deleted unused field redc_g.
	Updated all instances.

2014-08-27  Niels Möller  <nisse@lysator.liu.se>

	* ecc-modq.c (ecc_modq_inv): Use q_bit_size.

	* ecc-internal.h (struct ecc_curve): New field q_bit_size. Updated
	all instances.

	* configure.ac: Bumped package version number to 3.1.
	(LIBHOGWEED_MAJOR): Bumped library version to 4.0.

	Merged curve25519 changes (starting at 2014-07-04).
	* Makefile.in (clean-here): Added ecc-25519.h.

2014-08-26  Niels Möller  <nisse@lysator.liu.se>

	* examples/ecc-benchmark.c (bench_mul_g, bench_mul_a): Use struct
	ecc_curve function pointers.
	(bench_mul_g_eh, bench_mul_a_eh): Deleted.
	(bench_curve): Make modq benchmark unconditional. Use bench_mul_g
	and bench_mul_a also for curve25519.

	* testsuite/ecc-mod-test.c (test_curve): Make modq test
	unconditional, partially reverting 2014-07-04 change.

	* ecc-25519.c (ecc_25519_modq): New function.

	* eccdata.c (output_curve): Precomputation for curve25519 mod q.

	* mini-gmp.c (mpz_abs_sub_bit): Do full normalization, needed in
	case the most significant bit is cleared.

2014-08-25  Niels Möller  <nisse@lysator.liu.se>

	* testsuite/ecdh-test.c (set_point): Check return value of
	ecc_point_set.
	(test_main): Enable curve25519 test.

	* ecc-point-mul-g.c (ecc_point_mul_g): Use ecc->mul_g and
	ecc->h_to_a function pointers.
	* ecc-point-mul.c (ecc_point_mul): Use the ecc->mul and
	ecc->h_to_a function pointers.

	* ecc-internal.h (ecc_mul_g_func, ecc_mul_func, ecc_h_to_a_func):
	New typedefs.
	(struct ecc_curve): New function pointers mul, mul_g, h_to_a, and
	constans for their scratch requirements. Updated all instances.

	* ecc-point.c (ecc_point_set): Handle curve25519 as a special
	case, when checking if the point is on the curve.

2014-08-24  Niels Möller  <nisse@lysator.liu.se>

	* testsuite/ecdh-test.c: Test ecc_point_mul and ecc_point_mul_g,
	using test data generated by ecc-ref.gp. Tests for all curves
	except curve25519, which doesn't yet work with the general
	ecc_point interface.

	* testsuite/Makefile.in (TS_HOGWEED_SOURCES): Added ecdh-test.c.

	* misc/ecc-ref.gp: Script to generate ECDH test data.

2014-08-23  Niels Möller  <nisse@lysator.liu.se>

	* ecc-a-to-j.c (ecc_a_to_j): Deleted INITIAL argument.
	* ecc.h (ecc_a_to_j): Updated prototype.
	* ecc-mul-a.c (ecc_mul_a, table_init): Updated calls to ecc_a_to_j.

	* ecc-mul-a.c (ecc_mul_a): Deleted INITIAL argument, all callers,
	except the tests, pass 1. Updated all callers.
	(table_init): Likewise deleted INITIAL.
	* ecc.h (ecc_mul_a): Updated prototype.
	* testsuite/ecc-mul-a-test.c (test_main): Deleted tests for
	ecc_mul_a with INITIAL == 0.

	* ecc-internal.h (struct ecc_curve): Reordered struct, moved
	function pointers before pointers to bignum constants.

	* sec-modinv.c (sec_modinv): Document that for a == 0 (mod m), we
	should produce the "inverse" 0.

	* testsuite/ecc-modinv-test.c (test_main): Check that ecc_modp_inv
	produces 0 if a == 0 or a == p.

2014-08-22  Niels Möller  <nisse@lysator.liu.se>

	* x86_64/ecc-25519-modp.asm: New file. Assembly implementation,
	initial version yields 30% speedup of ecc_25519_modp. Early
	folding eliminates one pass of carry propagation, and yields
	almost 20% additional speedup.

	* ecc-25519.c [HAVE_NATIVE_ecc_25519_modp]: Use assembly version
	if available.

	* configure.ac (asm_hogweed_optional_list): Added ecc-25519-modp.asm.
	Also add HAVE_NATIVE_ecc_25519_modp to config.h.in.

2014-08-19  Niels Möller  <nisse@lysator.liu.se>

	* examples/ecc-benchmark.c (bench_curve): Support benchmarking of
	curve25519, for now handled as a special case.
	(curves): Added nettle_curve25519.
	(bench_dup_eh, bench_add_eh, bench_add_ehh, bench_mul_g_eh): New
	functions.

2014-08-18  Niels Möller  <nisse@lysator.liu.se>

	* testsuite/curve25519-dh-test.c (test_a): Use curve25519_mul.
	(test_main): Use little-endian inputs for test_a.
	(curve25519_sqrt, curve_25519): Deleted static helper functions,
	no longer needed.

	* curve25519-mul.c (curve25519_mul): New file and function.
	* curve25519.h (curve25519_mul): Declare it.
	* Makefile.in (hogweed_SOURCES): Added curve25519-mul.c.

	* curve25519-mul-g.c (curve25519_mul_g): Renamed file and
	function, updated callers.
	* curve25519-base.c (curve25519_base): ... old names.
	* Makefile.in (hogweed_SOURCES): Updated for rename.

	* eccdata.c (output_curve): Compute constants needed for
	Shanks-Tonelli.
	* ecc-25519.c (ecc_modp_powm_2kp1, ecc_25519_sqrt): New functions.
	* ecc-internal.h (ecc_25519_sqrt): Declare it.

2014-08-06  Niels Möller  <nisse@lysator.liu.se>

	* testsuite/curve25519-dh-test.c (test_g): Use curve25519_base.
	(test_main): Use little-endian inputs for test_g.

	* curve25519-base.c (curve25519_base): New file, new function.
	Analogous to NaCl's crypto_scalarmult_base.
	* curve25519.h: New file.
	* Makefile.in (hogweed_SOURCES): Added curve25519-base.c.
	(HEADERS): Added curve25519.h.

	* gmp-glue.c (mpn_set_base256_le, mpn_get_base256_le): New functions.
	* gmp-glue.h: Declare them.

2014-08-02  Niels Möller  <nisse@lysator.liu.se>

	* testsuite/curve25519-dh-test.c (curve25519_sqrt): Fixed memory
	leak, a mpz_clear call was missing.

	* ecc-internal.h (ECC_MUL_A_EH_WBITS): Set to 4, to enable
	window-based scalar multiplication.

	* ecc-mul-a-eh.c (table_init) [ECC_MUL_A_EH_WBITS > 0]: Fixed
	initialization of TABLE(1).

2014-07-29  Niels Möller  <nisse@lysator.liu.se>

	* ecc-internal.h (ECC_MUL_A_EH_WBITS): New constant.
	(ECC_A_TO_EH_ITCH, ECC_MUL_A_EH_ITCH): New macros.
	* ecc-a-to-eh.c (ecc_a_to_eh, ecc_a_to_eh_itch): New file, new
	functions.
	* ecc-mul-a-eh.c: New file.
	(ecc_mul_a_eh): New function. The case [ECC_MUL_A_EH_WBITS > 0]
	not yet working).
	(ecc_mul_a_eh_itch): New function.
	* ecc.h: Declare new functions.
	* Makefile.in (hogweed_SOURCES): Added ecc-a-to-eh.c and
	ecc-mul-a-eh.c.

	* testsuite/curve25519-dh-test.c (curve25519_sqrt): New function.
	(curve_25519): Use ecc_mul_a_eh.
	(test_a): New function.
	(test_main): Test construction of shared secret, using scalar
	multiplication with points other than the fix generator.

2014-07-26  Niels Möller  <nisse@lysator.liu.se>

	* ecc-add-ehh.c (ecc_add_ehh): Reduce scratch need.
	* ecc-internal.h (ECC_ADD_EHH_ITCH): Reduced to 7*size.

2014-07-23  Niels Möller  <nisse@lysator.liu.se>

	* testsuite/curve25519-dh-test.c: New test case, based on
	draft-josefsson-tls-curve25519-05 test vectors.
	* testsuite/Makefile.in (TS_HOGWEED_SOURCES): Added curve25519-dh-test.c.

2014-07-18  Niels Möller  <nisse@lysator.liu.se>

	* ecc-mul-g-eh.c (ecc_mul_g_eh, ecc_mul_g_eh_itch): New file and
	functions. Untested.
	* ecc.h (ecc_mul_g_eh_itch): Declare new functions.
	* ecc-internal.h (ECC_MUL_G_EH_ITCH): New macro.
	* Makefile.in (hogweed_SOURCES): Added ecc-mul-g-eh.c.

2014-07-17  Niels Möller  <nisse@lysator.liu.se>

	* ecc-add-eh.c (ecc_add_eh): Reduce scratch need.
	* ecc-internal.h (ECC_ADD_EH_ITCH): Reduced to 6*size.

	* testsuite/curve25519-dup-test.c (test_main): Free allocated
	storage.

2014-07-15  Niels Möller  <nisse@lysator.liu.se>

	* ecc-add-eh.c (ecc_add_eh, ecc_add_eh_itch): New file, new
	functions.
	* ecc.h: Declare new functions.
	* ecc-internal.h (ECC_ADD_EH_ITCH): New macro.
	* Makefile.in (hogweed_SOURCES): Added ecc-add-eh.c.
	* testsuite/curve25519-add-test.c (test_main): Test ecc_add_eh.
	Additional test for g2+g2. Free allocated storage.

2014-07-14  Niels Möller  <nisse@lysator.liu.se>

	* testsuite/curve25519-add-test.c: New test case.
	* testsuite/Makefile.in (TS_HOGWEED_SOURCES): Added
	curve25519-add-test.c.

	* ecc-add-ehh.c (ecc_add_ehh, ecc_add_ehh_itch): New file, new
	functions.
	* ecc.h (ecc_add_ehh, ecc_add_ehh_itch): Declare them.
	* ecc-internal.h (ECC_ADD_EHH_ITCH): New macro.
	* Makefile.in (hogweed_SOURCES): Added ecc-add-ehh.c.

	* ecc-25519.c (nettle_curve25519): Use ecc_d instead of ecc_b.

	* eccdata.c: For curve25519, output the Edwards curve constant,
	ecc_d = (121665/121666) mod p.

	* testsuite/curve25519-dup-test.c (test_main): Add test for 4g.
	Delete some left-over debug output.

2014-07-11  Niels Möller  <nisse@lysator.liu.se>

	* misc/ecc-formulas.tex: Some ECC notes.

	* testsuite/curve25519-dup-test.c: New testcase.
	* testsuite/Makefile.in (TS_HOGWEED_SOURCES): Added
	curve25519-dup-test.c.

	* testsuite/testutils.c (test_ecc_point): Made non-static.
	* testsuite/testutils.h (struct ecc_ref_point): Moved here, from
	testutils.h.
	(test_ecc_point): Declare it.

	* ecc-dup-eh.c (ecc_dup_eh, ecc_dup_eh_itch): New file, new functions.
	* ecc-eh-to-a.c (ecc_eh_to_a, ecc_eh_to_a_itch): New file, new
	functions.
	* ecc.h: Declare new functions.
	* ecc-internal.h (ECC_EH_TO_A_ITCH, ECC_DUP_EH_ITCH): New macros.
	* Makefile.in (hogweed_SOURCES): Added ecc-dup-eh.c and
	ecc-eh-to-a.c.

	* ecc-internal.h (struct ecc_curve): New constant edwards_root.
	* ecc-192.c (nettle_secp_192r1): Updated accordingly, additional
	NULL pointer.
	* ecc-224.c (nettle_secp_224r1): Likewise.
	* ecc-256.c (nettle_secp_256r1): Likewise.
	* ecc-384.c (nettle_secp_384r1): Likewise.
	* ecc-521.c (nettle_secp_521r1): Likewise.
	* ecc-25519.c (nettle_curve25519): Initialize new constant.

	* eccdata.c (ecc_curve_init): For curve 25519, use correct
	constant for edwards coordinate transform, and output the constant
	as ecc_edwards.

2014-07-06  Niels Möller  <nisse@lysator.liu.se>

	* eccdata.c: Use separate is_zero flag to represent the neutral
	element.
	(output_point, output_point_redc): Unified to a single function,
	with a use_redc flag argument. Also support conversion to Edwards
	form.
	(ecc_curve_init_str): New argument for Edwards curve conversion
	constant.

2014-07-04  Niels Möller  <nisse@lysator.liu.se>

	Started curve25519 branch.
	* ecc-25519.c: New file.
	(ecc_25519_modp): New function.
	(nettle_curve25519): New curve.

	* ecc-curve.h (nettle_curve25519): Declare it.

	* Makefile.in (hogweed_SOURCES): Added ecc-25519.c.
	(ecc-25519.h): New generated file. Add as explicit dependency for
	ecc-25519.o.

	* testsuite/ecc-mod-test.c (test_curve): New function, extracted
	from test_main. Tolerate NULL modq function pointer.
	(test_main): Use test_curve, iterate over supported curves, and
	also test curve_25519 for the new modp function.

2014-08-23  Niels Möller  <nisse@lysator.liu.se>

	* ecc-modp.c (ecc_modp_sub_1): Deleted unused function.
	* ecc-internal.h: Deleted corresponding declaration.

	* examples/nettle-benchmark.c (time_cipher): Fixed memset calls,
	amending the totally broken change from 2014-02-06.

2014-07-02  Niels Möller  <nisse@lysator.liu.se>

	* eccdata.c (ecc_dup): Use mpz_submul_ui, now available in
	mini-gmp.
	(ecc_type): New enum, for Weierstrass and Montgomery curves
	(ecc_curve): New field type.
	(ecc_dup): Support montgomery curves.
	(ecc_add): Likewise.
	(ecc_curve_init_str): New argument, for the curve type.
	(ecc_curve_init): Pass curve type to all ecc_curve_init_str calls.
	Recognize curve25519, for bit_size 255.
	(output_modulo): Deleted assert, which isn't true for curve25519.

2014-06-30  Niels Möller  <nisse@lysator.liu.se>

	* camellia-absorb.c: Include <limits.h>, needed for correct use of
	HAVE_NATIVE_64_BIT. Reported and debugged by Magnus Holmgren.
	Fixes debian build failure on s390x.

2014-06-26  Niels Möller  <nisse@lysator.liu.se>

	From Martin Storsjö:
	* configure.ac (IF_NOT_SHARED): New substituted variable.
	* hogweed.pc.in: Use @LIBS@, instead of hardcoding -lgmp. When
	shared libraries are disabled, move needed libraries from
	Requires.private: to Requires: and from Libs.private: to Libs:.

 	From Nikos Mavrogiannopoulos.
	* examples/hogweed-benchmark.c (bench_alg): Tolerate alg->init
	returning NULL.
	(bench_openssl_ecdsa_init): Return NULL if
	EC_KEY_new_by_curve_name fails, indicating the curve is not
	supported.

2014-06-25  Niels Möller  <nisse@lysator.liu.se>

	Support for building with mini-gmp instead of the real GMP. Loosely
	based on work by Nikos Mavrogiannopoulos.
	* configure.ac: New command line option --enable-mini-gmp. Also
	disable all libgmp-related checks when enabled.
	(NETTLE_USE_MINI_GMP): New substituted variable.
	(LIBHOGWEED_LIBS): Use $(LIBS) instead of -lgmp.
	(IF_MINI_GMP): New Makefile conditional.
	(GMP_NUMB_BITS): Alternative test for the mini-gmp case.
	Substituted also in bignum.h.
	(HAVE_MPZ_POWM_SEC): Drop this unused check.

	* bignum.h: Renamed, to...
	* bignum.h.in: New name.
	(NETTLE_USE_MINI_GMP): Substituted by configure.
	(GMP_NUMB_BITS): Substituted by configure, for the mini-gmp case.

	* Makefile.in (OPT_HOGWEED_SOURCES): New variable, value
	conditional on @IF_MINI_GMP@.
	(hogweed_SOURCES): Add $(OPT_HOGWEED_SOURCES).
	(PRE_CPPFLAGS): Add -I$(srcdir).
	(HEADERS): Delete bignum.h.
	(INSTALL_HEADERS): Add bignum.h. Also add mini-gmp.h, if mini-gmp
	is enabled.
	(DISTFILES): Added bignum.h.in.
	(bignum.h): New target.
	(distclean-here): Delete bignum.h.

	* examples/ecc-benchmark.c (modinv_gcd) [NETTLE_USE_MINI_GMP]:
	Disable this benchmark.
	(mpn_random) [NETTLE_USE_MINI_GMP]: Provide a simple implementation.

	* testsuite/ecc-mod-test.c [NETTLE_USE_MINI_GMP]: Skip test, it
	depends on gmp_randstate_t.
	* testsuite/ecc-modinv-test.c [NETTLE_USE_MINI_GMP]: Likewise.
	* testsuite/ecc-mul-a-test.c [NETTLE_USE_MINI_GMP]: Likewise.
	* testsuite/ecc-mul-g-test.c [NETTLE_USE_MINI_GMP]: Likewise.
	* testsuite/ecc-redc-test.c [NETTLE_USE_MINI_GMP]: Likewise.

	Various preparations for mini-gmp support.
	* testsuite/bignum-test.c: Use WITH_HOGWEED instead of HAVE_LIBGMP
	for preprocessor conditionals.
	* testsuite/testutils.h: Likewise.
	* testsuite/sexp-format-test.c: Likewise.

	* testsuite/ecdsa-keygen-test.c (test_main): Use printf,
	mpz_out_str and write_mpn instead of gmp_fprintf.
	* testsuite/ecdsa-sign-test.c (test_ecdsa): Likewise.
	* testsuite/ecdsa-verify-test.c (test_ecdsa): Likewise.

	* dsa.h: Include bignum.h instead of gmp.h.
	* ecc-internal.h: Likewise.
	* ecc.h: Likewise.
	* gmp-glue.h: Likewise.
	* pkcs1.h: Likewise.
	* rsa.h: Likewise.

	* testsuite/testutils.c (die): Use plain vfprintf, not
	gmp_vfprintf.
	(write_mpn): New function.
	(test_ecc_point): Use it, replacing gmp_fprintf.
	* testsuite/testutils.h (write_mpn): Declare it.

	* der-iterator.c: Deleted HAVE_LIBGMP conditionals.

2014-06-07  Niels Möller  <nisse@lysator.liu.se>

	* Released nettle-3.0.

2014-06-04  Niels Möller  <nisse@lysator.liu.se>

	* NEWS: List des-compat.h as a candidate for removal in the next
	release.

	* testsuite/des-compat-test.c (test_main): Fixed out of bounds
	memory read, reported by Nikos Mavrogiannopoulos.

	* nettle-write.h: Include <stddef.h>, fixing compilation on
	freebsd.

	* aclocal.m4 (ac_stdint): Fixed "unsinged" typo, spotted by Andy
	Goth.

2014-06-01  Niels Möller  <nisse@lysator.liu.se>

	* x86_64/gcm-hash8.asm: Pass correct argument count to W64_EXIT.
	* x86_64/camellia-crypt-internal.asm: Pass correct argument count
	to W64_ENTRY and W64_EXIT.

	* x86_64/machine.m4 [W64_ABI]: Fix for the case of 6 function
	arguments. Also push %rdi unconditionally, and use aligned
	accesses for save and restore %xmm registers (movdqa).

2014-05-31  Niels Möller  <nisse@lysator.liu.se>

	* configure.ac: Check for COFF type directives.
	(ASM_COFF_STYLE): New substituted variable.
	* config.m4.in: Set COFF_STYLE from configure.
	* asm.m4 (PROLOGUE): Use COFF type directive, if enabled by
	configure. Fixes problem with windows dll linking.

	* asm.m4: Deleted unused offsets for struct aes_ctx.

2014-05-28  Niels Möller  <nisse@lysator.liu.se>

	* testsuite/nettle-pbkdf2-test: Delete carriage return characters
	from output.

	* configure.ac (LIBHOGWEED_LIBS): Be explicit and link
	libhogweed.so with libnettle.so, not -lnettle.
	(LIBHOGWEED_LINK): Drop -L. flag, no longer needed, and previously
	not at the correct position in the link command line.

2014-05-27  Niels Möller  <nisse@lysator.liu.se>

	* examples/ecc-benchmark.c: If mpn_sec_powm is available,
	benchmark it, for modinv.
	(bench_modinv_powm): New function.
	(bench_curve): Use it.

2014-05-22  Niels Möller  <nisse@lysator.liu.se>

	From Claudio Bley:
	* Makefile.in ($(des_headers)): Use the EXEEXT_FOR_BUILD.

2014-05-15  Niels Möller  <nisse@lysator.liu.se>

	* NEWS: Updated with library version numbers.

	* configure.ac (dummy-dep-files): Use simpler and more portable
	sed expression. Problem reported by Peter Eriksson.
	(LIBHOGWEED_MAJOR): Bumped shared library version to 3.0.
	(LIBHOGWEED_MINOR): Reset to zero. Also increased the package
	version number to 3.0.

	* getopt.c: Don't use gettext.

2014-05-14  Niels Möller  <nisse@lysator.liu.se>

	* testsuite/nettle-pbkdf2-test: Avoid the bash construction
	${#foo}.

	* getopt.c: Copied from glibc tree, tag glibc-2.19.
	* getopt.h: Likewise.
	* getopt1.c: Likewise.
	* getopt_int.h: New file, also copied from glibc.
	* Makefile.in (DISTFILES): Added getopt_int.h.

2014-05-09  Niels Möller  <nisse@lysator.liu.se>

	* mini-gmp.c: Updated, use version from gmp-6.0.0.
	* mini-gmp.h: Likewise.

	* testsuite/Makefile.in (all): Drop dependency on $(TARGETS), to
	delay building of test programs until make check.

2014-05-08  Niels Möller  <nisse@lysator.liu.se>

	* nettle.texinfo (nettle_aead abstraction): Document nettle_aead.

	* Makefile.in (nettle_SOURCES): Added nettle-meta-aeads.c.
	* nettle-meta.h (nettle_aeads): Declare array.
	* nettle-meta-aeads.c (nettle_aeads): New file, new array.
	* testsuite/meta-aead-test.c: New test case.
	* testsuite/Makefile.in (TS_NETTLE_SOURCES): Added
	meta-aead-test.c.

	* aclocal.m4 (GMP_PROG_CC_FOR_BUILD): If CC_FOR_BUILD is gcc, add
	-O option. This makes eccdata twice as fast.

2014-05-06  Niels Möller  <nisse@lysator.liu.se>

	* nettle.texinfo: Document SHA3 and ChaCha-Poly1305 as
	experimental.

2014-05-05  Niels Möller  <nisse@lysator.liu.se>

	* nettle.texinfo (POLY1305): Document poly1305-aes.
	(Authenticated encryption): Move AEAD algorithms to their own
	section.
	(RSA, DSA, ECDSA): Change some subsections to subsubsections.
	(ChaCha-Poly1305): Document ChaCha-Poly1305.

2014-05-04  Niels Möller  <nisse@lysator.liu.se>

	* nettle.texinfo (DSA): Document new DSA interface.
	(Salsa20): Update salsa20 docs.
	(ChaCha): Document ChaCha.

2014-05-03  Niels Möller  <nisse@lysator.liu.se>

	* configure.ac: Check for SIZEOF_SIZE_T.
	* ccm.c (ccm_set_nonce): Skip code for 64-bit encoding when size_t
	is only 32 bits.

	* nettle.texinfo (CCM): Document new ccm macros and constants.
	Describe ccm restrictions.

	* ccm.h (CCM_DIGEST_SIZE): New constant.

2014-04-30  Niels Möller  <nisse@lysator.liu.se>

	* ccm.c (CCM_IV_MAX_SIZE, CCM_IV_MIN_SIZE): Deleted, replaced by
	public constants CCM_MIN_NONCE_SIZE and CCM_MAX_NONCE_SIZE.
	(ccm_build_iv): Updated for above rename.
	(CCM_L_MAX_SIZE): Deleted, no longer used.

	* ccm.h (CCM_MIN_NONCE_SIZE, CCM_MAX_NONCE_SIZE): New constants.
	(CCM_MAX_MSG_SIZE): New macro.

2014-04-27  Niels Möller  <nisse@lysator.liu.se>

	* nettle.texinfo (Cipher modes): Subsection on AEAD constructions.
	(GCM): Update GCM documentation, including functions for
	gcm_aes128, gcm_camellia128, ...

2014-04-26  Niels Möller  <nisse@lysator.liu.se>

	* nettle.texinfo: Update for introduction of nettle_cipher_func.
	(GCM): Document GCM_DIGEST_SIZE.
	(UMAC): Document new UMAC constants.
	(Keyed hash functions): Make HMAC and UMAC their own info nodes.
	(EAX): Document EAX.

	* umac.h (UMAC_MIN_NONCE_SIZE, UMAC_MAX_NONCE_SIZE): New
	constants.

2014-04-25  Niels Möller  <nisse@lysator.liu.se>

	* All hash-related files: Renamed all _DATA_SIZE constants to
	_BLOCK_SIZE, for consistency. Old names kept for backwards
	compatibility.

	* nettle.texinfo (CCM): Documentation for CCM mode, contributed by
	Owen Kirby.

	* testsuite/ccm-test.c (test_cipher_ccm): And tests.

	* ccm.c (ccm_decrypt_message): Change length argument, should now
	be clear text (dst) length.
	* ccm-aes128.c (ccm_aes128_decrypt_message): Likewise.
	* ccm-aes192.c (ccm_aes192_decrypt_message): Likewise.
	* ccm-aes256.c (ccm_aes256_decrypt_message): Likewise.
	* ccm.h: Updated prototypes.

2014-04-22  Niels Möller  <nisse@lysator.liu.se>

	* nettle.texinfo (Recommended hash functions): Document additional
	sha512 variants.

	* sha2.h (sha512_224_ctx, sha512_256_ctx): New aliases for the
	sha512_ctx struct tag.

2014-04-17  Niels Möller  <nisse@lysator.liu.se>

	* examples/Makefile.in (SOURCES): Deleted next-prime.c (forgotten
	in 2014-04-13 change).

2014-04-16  Niels Möller  <nisse@lysator.liu.se>

	* testsuite/ccm-test.c (test_cipher_ccm): Deleted check for NULL
	authdata.

	* sha3-224.c (sha3_224_init): Pass pointer to context struct, not
	pointer to first element, to memset.
	* sha3-256.c (sha3_256_init): Likewise.
	* sha3-384.c (sha3_384_init): Likewise.
	* sha3-512.c (sha3_512_init): Likewise.

	* examples/eratosthenes.c (vector_alloc): Use sizeof(*vector)
	instead of explicit type in malloc call.
	(vector_init): Make constant explicitly unsigned long.

	* tools/input.c (sexp_get_quoted_char): Deleted useless for loop.

2014-04-13  Niels Möller  <nisse@lysator.liu.se>

	* rsa-compat.c: Deleted file.
	* rsa-compat.h: Deleted file.
	* Makefile.in (hogweed_SOURCES): Deleted rsa-compat.c.
	(HEADERS): Deleted rsa-compat.h.

	* examples/next-prime.c: Deleted file.
	* bignum-next-prime.c (nettle_next_prime): Deleted file and
	function.
	* prime-list.h: Deleted file.
	* bignum.h (nettle_next_prime): Deleted prototype.
	* Makefile.in (hogweed_SOURCES): Deleted bignum-next-prime.c.
	(DISTFILES): Deleted prime-list.h.
	* examples/Makefile.in (HOGWEED_TARGETS): Deleted next-prime, and
	corresponding make target.

2014-04-12  Niels Möller  <nisse@lysator.liu.se>

	* nettle.texinfo (Copyright): Updated licensing info.
	* README: Likewise.

	* Makefile.in (DISTFILES): Distribute new COPYING* files.

	* COPYING.LESSERv3: New file.
	* COPYINGv3: New file.
	* COPYING.LIB: Deleted.
	* COPYINGv2: New name for GPL version 2 file.
	* COPYING: Old name, deleted.

	* Update license headers for LGPL3+ and GPL2+ dual licensing.

2014-04-11  Niels Möller  <nisse@lysator.liu.se>

	* testsuite/testutils.c (test_aead): Use aead->digest_size.

	* configure.ac: Skip GMP tests if public key support is disabled.

	* eax.c (block16_xor): Fixed bug effecting 32-bit platforms.

	* Makefile.in (DISTFILES): Deleted memxor.c, already included via
	nettle_SOURCES.
	* tools/Makefile.in (SOURCES): Add nettle-pbkdf2.c.

2014-04-10  Niels Möller  <nisse@lysator.liu.se>

	From Nikos Mavrogiannopoulos:
	* examples/hogweed-benchmark.c (bench_openssl_ecdsa_init): Support
	for secp192r1 and secp256r1.
	(alg_list): Add them.

2014-04-09  Niels Möller  <nisse@lysator.liu.se>

	* examples/nettle-benchmark.c (main): Benchmark sha512_224 and
	sha512_256.

	* testsuite/sha512-224-test.c: New file.
	* testsuite/sha512-256-test.c: New file.
	* testsuite/Makefile.in (TS_NETTLE_SOURCES): Added new files.

	* nettle-meta.h (nettle_sha512_224, nettle_sha512_256): Declare.
	* sha512-224-meta.c (nettle_sha512_224): New file, new nettle_hash.
	* sha512-256-meta.c (nettle_sha512_256): New file, new nettle_hash.

	* sha2.h (SHA512_224_DIGEST_SIZE, SHA512_224_DATA_SIZE)
	(SHA512_256_DIGEST_SIZE, SHA512_256_DATA_SIZE): New constants.

	* sha512.c (sha512_256_digest): Typo fix, call sha512_256_init.

	* testsuite/testutils.c (test_hash): Removed redundant init call.
	Tests that digest implies init.

2014-03-28  Niels Möller  <nisse@lysator.liu.se>

	* testsuite/dsa-keygen-test.c (test_main): Explicitly use
	dsa_compat_generate_keypair.
	(test_main): Test dsa_generate_params and dsa_generate_keypair
	with a large q; p_bits = 1024, q_bits = 768.

	* testsuite/testutils.h: Undo dsa-compat.h name mangling.

	* dsa-keygen.c (dsa_generate_keypair): New interface, generating
	only a keypair, and no new parameters.
	* dsa-compat-keygen.c (dsa_compat_generate_keypair): New file.
	Moved old key generation function here. Use dsa_generate_keypair.

2014-03-27  Niels Möller  <nisse@lysator.liu.se>

	* dsa-compat.c (dsa_public_key_init, dsa_public_key_clear)
	(dsa_private_key_init, dsa_private_key_clear): : Move deprecated
	DSA functions to a separate file...
	* dsa.c: ...from here.
	* dsa-compat.h: New file, declaring deprecated DSA interface.
	Include in corresponding C files.
	* Makefile.in (hogweed_SOURCES): Add dsa-compat.c.
	(HEADERS): Add dsa-compat.h.

	* dsa-gen-params.c (dsa_generate_params): New file and function,
	extracted from DSA key generation.
	* dsa-keygen.c (dsa_generate_keypair): Use dsa_generate_params.

2014-03-26  Niels Möller  <nisse@lysator.liu.se>

	* der2dsa.c (dsa_params_from_der_iterator): Converted to new DSA
	interface. Allow q_size == 0, meaning any q < p is allowed.
	Additional validity checks.
	(dsa_public_key_from_der_iterator): Converted to new DSA
	interface. Also check that the public value is in the correct
	range.
	(dsa_openssl_private_key_from_der_iterator): Converted
	to new DSA interface. Additional validity checks.
	(dsa_openssl_private_key_from_der): Converted to new DSA
	interface.
	* tools/pkcs1-conv.c (convert_dsa_private_key): Update to use
	struct dsa_params, and adapt to the der decoding changes.
	(convert_public_key): Likewise.

	* examples/hogweed-benchmark.c: Update dsa benchmarking to use new
	DSA interface.

	* dsa.c (dsa_params_init, dsa_params_clear): New functions.
	(dsa_public_key_init): Use dsa_params_init.
	(dsa_public_key_clear): Use dsa_params_clear.

	* sexp2dsa.c (dsa_keypair_from_sexp_alist): Converted to new DSA
	interface. Allow q_size == 0, meaning any q < p is allowed.
	Additional validity checks.
	(dsa_sha1_keypair_from_sexp, dsa_sha256_keypair_from_sexp):
	Converted to new DSA interface.

	* dsa2sexp.c (dsa_keypair_to_sexp): Converted to new DSA
	interface.
	* tools/pkcs1-conv.c: Updated uses of dsa_keypair_to_sexp.

	* dsa.h (struct dsa_params): New struct.

	* dsa-sign.c (dsa_sign): Use struct dsa_params, with key as a
	separate mpz_t.
	* dsa-verify.c (dsa_verify): Likewise.
	* dsa-sha1-verify.c (dsa_sha1_verify_digest, dsa_sha1_verify): Use
	dsa_verify, cast the struct dsa_public_key * input to a struct
	dsa_params *
	* dsa-sha256-verify.c (dsa_sha256_verify_digest)
	(dsa_sha256_verify): Likewise.
	* dsa-sha1-sign.c (dsa_sha1_sign_digest, dsa_sha1_sign): Likewise
	use dsa_sign, with a cast from struct dsa_public_key * to struct
	dsa_params *.
	* dsa-sha256-sign.c (dsa_sha256_sign_digest, dsa_sha256_sign):
	Likewise.

	* testsuite/testutils.c (test_dsa_verify): Use struct dsa_params.
	(test_dsa_key): Likewise.
	* testsuite/dsa-test.c (test_main): Adapt to test_dsa_key and
	test_dsa_verify changes.
	* testsuite/dsa-keygen-test.c (test_main): Adapt to
	test_dsa_key change.

	* testsuite/testutils.c (test_dsa_sign): #if out, currently
	unused.

2014-03-23  Niels Möller  <nisse@lysator.liu.se>

	From Owen Kirby:
	* ccm.c: New file.
	* ccm.h: New file.
	* ccm-aes128.c: New file.
	* ccm-aes192.c: New file.
	* ccm-aes256.c: New file.
	* Makefile.in (nettle_SOURCES): Added ccm source files.
	(HEADERS): Added ccm.h.
	* testsuite/ccm-test.c: New file.
	* testsuite/Makefile.in (TS_NETTLE_SOURCES): Added ccm-test.c.

2014-03-20  Niels Möller  <nisse@lysator.liu.se>

	From Joachim Strömbergson:
	* sha512.c (K): Indentation fix.
	(sha512_224_init, sha512_224_digest, sha512_256_init)
	(sha512_256_digest): New functions.
	* sha2.h: Add prototypes.
	(sha512_224_update, sha512_256_update): New aliases for
	sha512_update.

2014-03-18  Niels Möller  <nisse@lysator.liu.se>

	* examples/nettle-benchmark.c (main): Add benchmarking of arcfour,
	salsa20 and chacha, via time_aead.

	* nettle-internal.c (nettle_arcfour128): Define, as a struct
	nettle_aead (with NULL set_nonce, update, and digest methods).
	* examples/nettle-openssl.c (nettle_openssl_arcfour128): Likewise.
	* nettle-internal.h (nettle_arcfour128)
	(nettle_openssl_arcfour128): Declare.

	* nettle-types.h (nettle_cipher_func): New typedef, similar to
	nettle_crypt_func, but with a const context, intended for block
	ciphers.
	* nettle-meta.h (struct nettle_cipher): Use the nettle_cipher_func
	type.
	* Many other files affected: aes*-meta.c, camellia*-meta.c,
	cast128-meta.c, serpent-meta.c, twofish-meta.c, cbc.[ch],
	ctr.[ch], ctr.[ch], des-compat.c, eax.[ch], gcm*.[ch],
	nettle-internal.*, testsuite/aes-test.c,
	examples/nettle-benchmark.c, examples/nettle-openssl.c.

2014-03-16  Niels Möller  <nisse@lysator.liu.se>

	* chacha-set-key.c: Include string.h.

	* arcfour-meta.c: Deleted file.
	* nettle-meta.h (nettle_arcfour128): Deleted declaration.
	* nettle-meta-ciphers.c (nettle_ciphers): Deleted
	nettle_arcfour128 from list.
	* Makefile.in (nettle_SOURCES): Deleted arcfour-meta.c.
	* examples/nettle-openssl.c (nettle_openssl_arcfour128): Deleted.
	* testsuite/meta-cipher-test.c: Adjust test for removal of
	nettle_arcfour128.

2014-03-15  Niels Möller  <nisse@lysator.liu.se>

	* examples/nettle-benchmark.c (struct bench_aead_info): New
	struct.
	(bench_aead_crypt, bench_aead_update, init_nonce, time_aead): New
	functions, for benchmarking aead algorithms.
	(time_gcm, time_eax): Deleted functions.
	(main): Use time_aead to benchmark gcm, eax and chacha-poly1305.

	* salsa20.h (SALSA20_NONCE_SIZE): Renamed constant, old name
	SALSA20_IV_SIZE kept as an alias.
	(salsa20_set_nonce): Update prototype for the 2014-01-20 rename.

	* Makefile.in (.asm.s): Add dependencies.
	(.s.o, .s.po): Empty any dependency .d file.

2014-03-04  Niels Möller  <nisse@lysator.liu.se>

	* testsuite/chacha-test.c (test_main): Additional test cases, for
	256-bit keys.

	* Makefile.in (nettle_SOURCES): Deleted chacha128-set-key.c and
	chacha256-set-key.c.

	* chacha.h (CHACHA256_KEY_SIZE): Deleted.
	(chacha_set_key): Updated prototype.
	* chacha256-set-key.c (chacha256_set_key): Deleted file and
	function, moved to...
	* chacha-set-key.c (chacha_set_key): Do 256-bit keys only. Deleted
	length argument. Updated all callers.

	* chacha128-set-key.c (chacha128_set_key): Deleted file and
	function. Support for 128-bit chacha keys may be reintroduced
	later, if really needed.
	* chacha.h: Deleted chacha128-related declarations.
	* chacha-set-key.c (chacha_set_key): Drop support for 128-bit
	keys.
	* testsuite/chacha-test.c (test_main): #if:ed out all tests with
	128-bit keys.

2014-02-16  Niels Möller  <nisse@lysator.liu.se>

	* gcm.h: Declarations for gcm-camellia256.
	* gcm-camellia256.c: New file.
	* gcm-camellia256-meta.c: New file.
	* nettle-meta.h (nettle_gcm_camellia256): Declare.
	* Makefile.in (nettle_SOURCES): Added gcm-camellia256.c and
	gcm-camellia256-meta.c.
	* testsuite/gcm-test.c (test_main): Test cases for
	nettle_gcm_camellia256.

	* gcm.h: Include camellia.h. Declarations for gcm-camellia128.
	* gcm-camellia128.c: New file.
	* gcm-camellia128-meta.c: New file.
	* nettle-meta.h (nettle_gcm_camellia128): Declare.
	* Makefile.in (nettle_SOURCES): Added gcm-camellia128.c and
	gcm-camellia128-meta.c.
	* testsuite/gcm-test.c (test_main): Test cases for
	nettle_gcm_camellia128. From Nikos Mavrogiannopoulos.

2014-02-13  Niels Möller  <nisse@lysator.liu.se>

	* Makefile.in (nettle_SOURCES): Added eax-aes128.c
	eax-aes128-meta.c.
	* examples/nettle-benchmark.c: Include eax.h.
	* nettle-meta.h (nettle_eax_aes128): Declare, moved from
	nettle-internal.h.
	* eax.h: Declare eax_aes128_ctx and related functions. Moved from
	nettle-internal.h
	(EAX_IV_SIZE): New constant.
	* eax-aes128-meta.c (nettle_eax_aes128): Moved definition to new
	file.
	* eax-aes128.c (eax_aes128_set_key, eax_aes128_set_nonce)
	(eax_aes128_update, eax_aes128_encrypt, eax_aes128_decrypt)
	(eax_aes128_digest): Moved functions to a new file.
	* nettle-internal.c: ... from old location.
	* nettle-internal.h: Moved eax declarations elsewhere.

	* tools/nettle-pbkdf2.c (main): Added missing deallocation.

2014-02-12  Niels Möller  <nisse@lysator.liu.se>

	* chacha-poly1305.h: New file.
	* chacha-poly1305.c: New file.
	* chacha-poly1305-meta.c (nettle_chacha_poly1305): New file, new
	aead algorithm.
	* nettle-meta.h (nettle_chacha_poly1305): Declare.

	* Makefile.in (nettle_SOURCES): Added chacha-poly1305.c and
	chacha-poly1305-meta.c.
	(HEADERS): Added chacha-poly1305.h.

	* testsuite/Makefile.in (TS_NETTLE_SOURCES): Added
	chacha-poly1305-test.c.
	* testsuite/chacha-poly1305-test.c: New file.

	* nettle-meta.h (struct nettle_aead): New generalized version
	if this struct.
	(nettle_gcm_aes128, nettle_gcm_aes192, nettle_gcm_aes256)
	(nettle_eax_aes128): Declare, moved from nettle-internal.h.
	* nettle-internal.h (struct nettle_aead): Deleted struct, moved to
	nettle-meta.h. Deleted declarations of unused instances.
	(_NETTLE_AEAD): Deleted macro.
	* nettle-internal.c (nettle_eax_aes128): Updated for new
	nettle_aead struct.
	(nettle_gcm_aes128, nettle_gcm_aes192, nettle_gcm_aes256):
	Deleted, moved to new files.
	* gcm-aes128-meta.c (nettle_gcm_aes128): Moved to new file,
	updated for new nettle_aead struct.
	* gcm-aes192-meta.c (nettle_gcm_aes192): Likewise.
	* gcm-aes256-meta.c (nettle_gcm_aes256): Likewise.
	* testsuite/testutils.c (test_aead): Take alternative set_nonce
	function as argument, and use it when nonce size differs from
	aead->nonce_length.
	* testsuite/testutils.h (test_aead): Updated prototype.
	* testsuite/gcm-test.c (nettle_gcm_unified_aes128): Updated for
	new nettle_aead struct.
	(test_main): Pass additional argument to test_aead.
	* testsuite/eax-test.c (test_main): Pass additional NULL argument
	to test_aead.

	* eax.h (EAX_DIGEST_SIZE): New constant.
	* gcm.h (GCM_DIGEST_SIZE): Likewise.

2014-02-10  Niels Möller  <nisse@lysator.liu.se>

	* chacha-set-nonce.c (chacha_set_nonce): Renamed file and
	function, updated callers and Makefile.in.
	* chacha-set-iv.c (chacha_set_iv): ... from old names.

2014-02-08  Niels Möller  <nisse@lysator.liu.se>

	* testsuite/chacha-test.c (test_chacha): For 20 rounds, use
	chacha_crypt, and test varying the message length.
	(test_main): Add second key stream block, for all testcases with
	20 rounds.

	* chacha-crypt.c (chacha_crypt): Fixed block counter update.

2014-02-07  Niels Möller  <nisse@lysator.liu.se>

	* nettle.texinfo (ASCII encoding): Document that
	base16_encode_update and base64_encode_update now uses dst_length
	as an output only.

	* testsuite/base64-test.c (test_main): Updated
	base64_decode_update test case.

	* sexp-transport.c (sexp_transport_iterator_first): For
	base64_decode_update, omit initialization of coded_length.
	* examples/base64dec.c (main): Likewise.
	* examples/base16dec.c (main): Likewise, for base16_decode_update.

	* base64-decode.c (base64_decode_update): Use *dst_length for
	output only. Don't require callers to pass a sane value.
	* base16-decode.c (base16_decode_update): Likewise.

2014-02-06  Niels Möller  <nisse@lysator.liu.se>

	* NEWS: List _set_key incompatibilities.

	* nettle-meta.h (_NETTLE_CIPHER_SEP, _NETTLE_CIPHER_SEP_SET_KEY)
	(_NETTLE_CIPHER_FIX, _NETTLE_CIPHER): Deleted unused macros.

	* nettle-internal.c (nettle_blowfish128): Deleted only use of
	_NETTLE_CIPHER.

	* blowfish.c (blowfish128_set_key): New function.
	* blowfish.h (BLOWFISH128_KEY_SIZE): New constant.

	* cast128-meta.c (nettle_cast128): Deleted only use of
	_NETTLE_CIPHER_FIX.

	* examples/nettle-benchmark.c (time_cipher): Fixed memset calls.

2014-01-30  Niels Möller  <nisse@lysator.liu.se>

	* Makefile.in (nettle_SOURCES): Arrange in alphabetic order.

	* nettle.texinfo: Updated, document size_t for length arguments.
	Document new AES and Camellia interfaces.

	* ecc-size.c (ecc_bit_size): New function.
	* ecc.h (ecc_bit_size): Declare it.

2014-01-29  Niels Möller  <nisse@lysator.liu.se>

	* nettle-types.h (typedef nettle_set_key_func): Deleted length
	argument.

	* arctwo.c (arctwo40_set_key, arctwo64_set_key)
	(arctwo128_set_key, arctwo128_set_key_gutmann): New functions.
	* arctwo.h: Declare them.
	* arctwo-meta.c (ARCTWO): New macro.
	(nettle_arctwo40, nettle_arctwo64, nettle_arctwo128)
	(nettle_arctwo_gutmann128): Use new _set_key functions.

	* arcfour.h (ARCFOUR128_KEY_SIZE): New constant.
	* arcfour.c (arcfour128_set_key): New function.
	* arcfour-meta.c (nettle_arcfour128): Use arcfour128_set_key and
	ARCFOUR128_KEY_SIZE.

	* cast128.c (cast5_set_key): Renamed, was cast128_set_key.
	(cast128_set_key): New definition, with fixed key size.
	* cast128.h (CAST128_MIN_KEY_SIZE, CAST128_MAX_KEY_SIZE): Renamed
	constants, to...
	(CAST5_MIN_KEY_SIZE, CAST5_MAX_KEY_SIZE): ... new names.

	* eax.h (EAX_SET_KEY): Deleted length argument.

	* aes128-meta.c: Deleted _set_key wrappers.
	* aes192-meta.c: Likewise.
	* aes256-meta.c: Likewise.
	* camellia128-meta.c: Likewise.
	* camellia192-meta.c: Likewise.
	* camellia256-meta.c: Likewise.

	* gcm-aes128.c (gcm_aes128_set_key): Deleted length argument.
	* gcm-aes192.c (gcm_aes192_set_key): Likewise.
	* gcm-aes256.c (gcm_aes256_set_key): Likewise.
	* gcm.h: Updated prototypes.

	* serpent-set-key.c (serpent128_set_key, serpent192_set_key)
	(serpent256_set_key): New functions.
	* serpent.h: Declare new functions.
	(SERPENT128_KEY_SIZE, SERPENT192_KEY_SIZE)
	(SERPENT256_KEY_SIZE): New constants.
	* serpent-meta.c (SERPENT): New macro.
	(nettle_serpent128, nettle_serpent192, nettle_serpent256): Use new
	_set_key functions.

	* twofish-set-key.c (twofish128_set_key, twofish192_set_key)
	(twofish256_set_key): New functions.
	* twofish.h: Declare new functions.
	(TWOFISH128_KEY_SIZE, TWOFISH192_KEY_SIZE)
	(TWOFISH256_KEY_SIZE): New constants.
	* twofish-meta.c (TWOFISH): New macro.
	(nettle_twofish128, nettle_twofish192, nettle_twofish256): Use new
	_set_key functions.

	* nettle-internal.h (struct nettle_aead): Use
	nettle_hash_update_func for the set_iv function pointer.

	* nettle-internal.c (des_set_key_hack, des3_set_key_hack): Deleted
	wrapper functions.
	(chacha_set_key_hack): Deleted length argument. Use
	chacha256_set_key.
	(salsa20_set_key_hack): Deleted length argument. Use
	salsa20_256_set_key.
	(nettle_unified_aes128, nettle_unified_aes192)
	(nettle_unified_aes256): Deleted, moved to test program.
	(eax_aes128_set_key): Deleted length argument. Use EAX_SET_KEY.

	* examples/nettle-benchmark.c: Updated for _set_key changes.
	* examples/nettle-openssl.c: Likewise.
	* testsuite/testutils.c: Likewise.
	* testsuite/gcm-test.c: Likewise.

	* testsuite/aes-test.c (UNIFIED_AES): New macro. Moved glue for
	testing the old aes interface (struct aes_ctx) here.

	* testsuite/arcfour-test.c (test_arcfour): New function, for key
	sizes != 128 bits.
	(test_main): Use it.

	* testsuite/blowfish-test.c (test_blowfish): New function.
	(test_main): Use it. Also deleted old #if:ed out code.

	* testsuite/cast128-test.c (test_cast5): New function.
	(test_main): Use it, for 40-bit and 80-bit tests.

	* testsuite/serpent-test.c (test_serpent): New function.
	(test_main): Use it.

2014-01-27  Niels Möller  <nisse@lysator.liu.se>

	* eax.h (struct eax_key, struct eax_ctx): Use union
	nettle_block16, for alignment.
	* eax.c: Updated everything to use nettle_block16.
	(block16_xor): New function.

	* examples/nettle-benchmark.c (time_eax): New function.
	(main): Use it.

	* x86_64/chacha-core-internal.asm: Use pshufhw + pshuflw for the
	16-bit rotate.

	* configure.ac (asm_replace_list): Added chacha-core-internal.asm.
	* x86_64/chacha-core-internal.asm: New file.

	* examples/nettle-benchmark.c (main): Add benchmarking of chacha.
	* nettle-internal.c (nettle_chacha): New const struct, for the
	benchmark.

	Chacha implementation, based on contribution by Joachim
	Strömbergson.
	* chacha.h: New file.
	* chacha256-set-key.c (chacha256_set_key): New file and function.
	* chacha128-set-key.c (chacha128_set_key): New file and function.
	* chacha-set-key.c (chacha_set_key): New file and function.
	* chacha-set-iv.c (chacha_set_iv): New file and function.
	* chacha-core-internal.c (_chacha_core): New file and function.
	* chacha-crypt.c (chacha_crypt): New file and function.
	* Makefile.in (nettle_SOURCES): Added chacha files.
	(HEADERS): Added chacha.h.
	* testsuite/chacha-test.c: New file.
	* testsuite/Makefile.in (TS_NETTLE_SOURCES): Added chacha-test.c.

2014-01-26  Niels Möller  <nisse@lysator.liu.se>

	* nettle-internal.h (_NETTLE_AEAD_FIX): Renamed to...
	(_NETTLE_AEAD): ... new name, and deleted old definition. Also use
	_set_nonce instead of _set_iv.
	* nettle-internal.c (nettle_gcm_aes128, nettle_gcm_aes192)
	(nettle_gcm_aes256): Define in terms of new interface.
	(nettle_eax_aes128): Updated for _NETTLE_AEAD changes.

	* testsuite/gcm-test.c (test_gcm_hash): Likewise use struct
	gcm_aes128_ctx.
	(test_main): Added a testcase using the old interface based on
	struct gcm_aes_ctx.

	* examples/nettle-benchmark.c (time_gcm): Update to use new struct
	gcm_aes128_ctx. Also use name "gcm-aes128" in output.

	* gcm.h: New interface for gcm_aes128, gcm_aes192, gcm_aes256,
	using the new AES interface.
	(GCM_CTX): Reorder fields, putting the cipher context
	last.

	* Makefile.in (nettle_SOURCES): Added gcm-aes128.c, gcm-aes192.c,
	and gcm-aes256.c.

	* gcm-aes128.c: New file.
	* gcm-aes192.c: New file
	* gcm-aes256.c: New file.

2014-01-25  Niels Möller  <nisse@lysator.liu.se>

	* gcm.h (GCM_SET_KEY): Deleted length argument.
	* gcm-aes.c (gcm_aes_set_key): Use aes_set_encrypt_key and
	gcm_set_key, can no longer use GCM_SET_KEY macro.

2014-01-23  Niels Möller  <nisse@lysator.liu.se>

	* testsuite/gcm-test.c (test_main): Use the correct
	nettle_gcm_aes128/192/256 object.

2014-01-21  Niels Möller  <nisse@lysator.liu.se>

	Merged camellia-reorg changes (starting at 2013-10-07).

2013-10-10  Niels Möller  <nisse@lysator.liu.se>

	* Makefile.in (nettle_SOURCES): Updated list of camellia files.

	* testsuite/camellia-test.c (test_invert): Updated for new
	camellia interface.

	* camellia.h: Reorganized camellia interface, with distinct
	context structs and functions for camellia128 and camellia256.

	* camellia-meta.c: Deleted file.
	* camellia256-meta.c: New file.
	* camellia192-meta.c: New file.
	* camellia128-meta.c: New file.

	* camellia-set-decrypt-key.c: Deleted file, code moved to:
	* camellia128-set-decrypt-key.c: New file.
	(camellia128_invert_key, camellia128_set_decrypt_key): New
	functions.
	* camellia256-set-decrypt-key.c: New file.
	(camellia256_invert_key, camellia256_set_decrypt_key)
	(camellia192_set_decrypt_key): New functions.
	* camellia-invert-key.c (_camellia_invert_key): New file and
	function.

	* camellia-set-encrypt-key.c: Deleted file, code moved to:
	* camellia128-set-encrypt-key.c: New file.
	(camellia128_set_encrypt_key): New function.
	* camellia256-set-encrypt-key.c: New file.
	(_camellia256_set_encrypt_key, camellia256_set_encrypt_key)
	(camellia192_set_encrypt_key): New functions.
	* camellia-absorb.c (_camellia_absorb): New file and function.
	* camellia-internal.h: Moved key schedule macros here.

	* camellia-crypt.c: Deleted file, code moved to:
	* camellia128-crypt.c (camellia128_crypt): New file and function.
	* camellia256-crypt.c (camellia256_crypt): New file and function.

2013-10-07  Niels Möller  <nisse@lysator.liu.se>

	* configure.ac: Delete check for ALIGNOF_UINT64_T, no longer
	needed.
	* config.m4.in: Likewise delete ALIGNOF_UINT64_T.

	* camellia-crypt.c (camellia_crypt): Updated call to
	_camellia_crypt.
	* camellia-internal.h (_camellia_crypt): Updated prototype.
	* camellia-crypt-internal.c (_camellia_crypt): Take separate
	arguments for rounds and subkey array.
	* x86_64/camellia-crypt-internal.asm: Likewise.	Also corrected
	.file pseudo-ops.
	* x86/camellia-crypt-internal.asm: Likewise.

2014-01-20  Niels Möller  <nisse@lysator.liu.se>

	* poly1305-internal.c (poly1305_digest): Use union nettle_block16
	for s argument.
	* poly1305-aes.c (poly1305_aes_digest): Update for poly1305_digest
	change.

	Merged poly1305 changes (starting at 2013-11-08).
	* x86_64/poly1305-internal.asm: Update to new interface.
	poly1305_digest much simplified.

	* poly1305.h (struct poly1305_ctx): Moved block and index
	fields...
	(struct poly1305_aes_ctx): ... to here.
	* asm.m4: Delete also from the assembly definition of struct
	poly1305_ctx.

	* poly1305-internal.c (poly1305_digest): Don't do final padding
	here, leave that to caller. Add digest to the provided nonce s,
	and deleted length and dst arguments. Also reset h0-h4 to zero
	when done.
	(_poly1305_block): Renamed, from...
	(poly1305_block): ...old name.

	* poly1305-aes.c (poly1305_aes_update): New function.
	(poly1305_aes_digest): Update for poly1305_digest changes, do
	final padding here.

	* poly1305.c (poly1305_update): Deleted file and function. Moved
	to poly1305-aes.c.
	* Makefile.in (nettle_SOURCES): Deleted poly1305.c.

2014-01-17  Niels Möller  <nisse@lysator.liu.se>

	* poly1305-internal.c (poly1305_block): Additional argument with
	the high bit.
	(poly1305_block_internal): Deleted function, code moved into the
	poly1305_block.
	(poly1305_digest): Simplified padding code, call poly1305_block
	with high bit 0.
	* poly1305.h (poly1305_block): Update prototype.
	* poly1305.c (poly1305_update): Call poly1305_block with high bit 1.
	* x86_64/poly1305-internal.asm (poly1305_block): Handle new
	argument.

	* poly1305.h (struct poly1305_ctx): Moved nonce field from here...
	(struct poly1305_aes_ctx): ... to here.
	* poly1305-aes.c (poly1305_aes_set_nonce, poly1305_aes_digest):
	Updated for above.
	* poly1305.c (poly1305_set_nonce): Deleted function.
	* asm.m4: Delete nonce also from the assembly definition of struct
	poly1305_ctx.

2014-01-16  Niels Möller  <nisse@lysator.liu.se>

	* poly1305-aes.c: Include poly1305.h. Rewrite functions without
	using the POLY1305_* macros.

	* Makefile.in (HEADERS): Deleted poly1305-aes.h.

	* poly1305.h (POLY1305_CTX, POLY1305_SET_KEY, POLY1305_SET_NONCE)
	(POLY1305_DIGEST): Deleted macros. Only implemented variant is
	poly1305-aes.
	(POLY1305_DIGEST_SIZE, POLY1305_BLOCK_SIZE, POLY1305_KEY_SIZE):
	New constants.
	(POLY1305_AES_KEY_SIZE, POLY1305_AES_DIGEST_SIZE): Moved here,
	from poly1305-aes.h.
	(struct poly1305_aes_ctx): Likewise.
	(poly1305_aes_set_key, poly1305_aes_set_nonce)
	(poly1305_aes_update, poly1305_aes_digest): Likewise.
	* poly1305-aes.h: Deleted file, declarations moved to poly1305.h.
	Update all users.

	* poly1305-internal.c (s2, s3, s4): Fixed macros.

	* poly1305-aes.h (struct poly1305_aes_ctx): Replace struct aes_ctx
	by struct aes128_ctx.
	* poly1305-aes.c (poly1305_aes_set_key, poly1305_aes_digest):
	Update to use aes128_* functions.
	* poly1305.h (POLY1305_SET_KEY): Drop key size argument when
	calling set_key.

2013-12-19  Niels Möller  <nisse@lysator.liu.se>

	* poly1305-aes.h (poly1305_aes_update): Define as an alias for
	poly1305_update, using preprocessor and a type cast.

	* poly1305-aes.c (poly1305_aes_update): Deleted function.

	* poly1305.h (poly1305_update): Declare.
	(_POLY1305_BLOCK, POLY1305_UPDATE): Deleted macros.

	* poly1305.c (poly1305_update): New function.

2013-11-21  Niels Möller  <nisse@lysator.liu.se>

	* x86_64/poly1305-internal.asm: New file. Almost a factor of two
	speedup.

	* configure.ac (asm_replace_list): Added poly1305-internal.asm.

	* asm.m4: Define struct offsets for 64-bit poly1305_ctx.

	* poly1305.h (POLY1305_DIGEST): Pass the encrypted nonce as an
	additional argument to poly1305_digest.
	(struct poly1305_ctx): Introduce unions, to support either 26-bit
	or 64-bit implementation.

	* poly1305-internal.c (poly1305_digest): Added s argument.

	* poly1305.c (poly1305_set_s): Deleted function.

2013-11-12  Niels Möller  <nisse@lysator.liu.se>

	* poly1305-internal.c: New file, for poly1305 functions depending
	on the internal mod (2^130 - 5) representation.
	(poly1305_block_internal): New helper function.
	(poly1305_block, poly1305_digest): Use it.

2013-11-08  Nikos Mavrogiannopoulos  <nmav@gnutls.org>

	* poly1305.h: New file.
	* poly1305.c: New file.
	* poly1305-aes.h: New file.
	* poly1305-aes.c: New file.
	* Makefile.in (nettle_SOURCES): Added poly1305-aes.c and poly1305.c.
	(HEADERS): Added poly1305-aes.h and poly1305.h.

	* testsuite/poly1305-test.c: New file.
	* testsuite/Makefile.in (TS_NETTLE_SOURCES): Added poly1305-test.c.

	* examples/nettle-benchmark.c (time_poly1305_aes): New function.
	(main): Benchmark poly1305.

2014-01-20  Niels Möller  <nisse@lysator.liu.se>

	* Makefile.in (nettle_SOURCES): Added salsa20-set-nonce.c,
	salsa20-128-set-key.c, and salsa20-256-set-key.c.

	* salsa20.h: Declare new functions.
	(SALSA20_128_KEY_SIZE, SALSA20_256_KEY_SIZE): New constants.
	(salsa20_set_iv): Define as an alias for salsa20_set_nonce.

	* salsa20-set-key.c (salsa20_set_key): Use salsa20_128_set_key and
	salsa20_256_set_key.
	(salsa20_set_iv): Renamed and moved...
	* salsa20-set-nonce.c (salsa20_set_nonce): ... new file, new name.

	* salsa20-256-set-key.c (salsa20_256_set_key): New file and
	function.
	* salsa20-128-set-key.c (salsa20_128_set_key): New file and
	function.

2014-01-13  Niels Möller  <nisse@lysator.liu.se>

	* nettle-types.h (union nettle_block16): New type, replacing union
	gcm_block.
	* gcm.h (union gcm_block): Deleted. Replaced by nettle_block16.
	* gcm.c: Replaced all use of gcm_block by nettle_block16.

2014-01-04  Niels Möller  <nisse@lysator.liu.se>

	* config.guess: Updated to 2014-01-01 version, from
	git://git.sv.gnu.org/config.git.
	* config.sub: Likewise.

	* testsuite/memxor-test.c [HAVE_VALGRIND_MEMCHECK_H] (test_mark):
	New function.
	(test_memxor, test_memxor3): Use test_mark to tell valgrind the
	start and end of src and destination areas.

	* configure.ac: Check for valgrind/memcheck.h.

	* testsuite/Makefile.in (VALGRIND): Added --partial-loads-ok=yes,
	needed for the way unaligned data is handled in, e.g., memxor.

2014-01-03  Niels Möller  <nisse@lysator.liu.se>

	* shadata.c (main): Zero-pad output values to 8 hex digits.
	* sha256.c (K): Updated table.

2013-12-17  Niels Möller  <nisse@lysator.liu.se>

	* configure.ac (ASM_RODATA): New substituted variable. Needed for
	portability to darwin.
	* config.m4.in: Define RODATA, using configure variable ASM_RODATA
	* x86_64/gcm-hash8.asm: Use RODATA macro.

	* bignum-random-prime.c (_nettle_generate_pocklington_prime): Use
	stronger variants of Pocklington's theorem, to allow p0 of size
	down to bits/3.

2013-12-15  Niels Möller  <nisse@lysator.liu.se>

	* nettle-internal.h (NETTLE_MAX_BIGNUM_BITS)
	(NETTLE_MAX_BIGNUM_SIZE): Deleted arbitrary limits.

2013-12-15  Nikos Mavrogiannopoulos <nmav@redhat.com>

	Introduced TMP_GMP_ALLOC macro for temporary allocations of
	potentially large data, e.g, sized as an RSA key.
	* gmp-glue.h (TMP_GMP_DECL, TMP_GMP_ALLOC, TMP_GMP_FREE): New
	macros.
	* gmp-glue.c (gmp_alloc, gmp_free): New functions.
	* bignum-next-prime.c (nettle_next_prime): Use TMP_GMP_ALLOC.
	* bignum-random.c (nettle_mpz_random_size): Likewise.
	* pkcs1-decrypt.c (pkcs1_decrypt): Likewise.
	* pkcs1-encrypt.c (pkcs1_encrypt): Likewise.
	* pkcs1-rsa-digest.c (pkcs1_rsa_digest_encode): Likewise.
	* pkcs1-rsa-sha512.c (pkcs1_rsa_sha512_encode)
	(pkcs1_rsa_sha512_encode_digest): Likewise.
	* pkcs1-rsa-sha256.c (pkcs1_rsa_sha256_encode)
	(pkcs1_rsa_sha256_encode_digest): Likewise.
	* pkcs1-rsa-sha1.c (pkcs1_rsa_sha1_encode)
	(pkcs1_rsa_sha1_encode_digest): Likewise.
	* pkcs1-rsa-md5.c (pkcs1_rsa_md5_encode)
	(pkcs1_rsa_md5_encode_digest): Likewise.

2013-12-14  Niels Möller  <nisse@lysator.liu.se>

	* x86_64/gcm-hash8.asm: Use .short rather than .hword, for
	compatibility with apple's assembler.

2013-12-03  Niels Möller  <nisse@lysator.liu.se>

	* x86_64/sha1-compress.asm: Reorganized, to get closer to the x86
	version. No difference in running time.

	* configure.ac (dummy-dep-files): Don't overwrite any existing
	dependency files.

	* x86_64/md5-compress.asm: New file, similar to the x86 version.
	35% speedup on AMD, 15% speedup on Intel.

2013-11-25  Niels Möller  <nisse@lysator.liu.se>

	* testsuite/dsa-test.c (test_main): Additional tests from NIST
	test vectors.

	* testsuite/testutils.c (test_dsa_sign, test_dsa_verify): New
	functions, supporting arbitrary digest size.

	* testsuite/testutils.h (ASSERT): Improved failure message.

	* dsa-verify.c (dsa_verify): Renamed, from _dsa_verify.
	* dsa-sign.c (dsa_sign): Renamed, from _dsa_sign.

2013-11-24  Niels Möller  <nisse@lysator.liu.se>

	* testsuite/dsa-keygen-test.c (test_main): Test generating a
	key with 224-bit q.

	* dsa-verify.c (_dsa_verify): Use _dsa_hash.

	* dsa-sign.c (_dsa_sign): Use _dsa_hash. Fix memory leak in
	error case, spotted by Nikos.

	* dsa-keygen.c (dsa_generate_keypair): Allow q_bits == 224.

	* dsa-hash.c (_dsa_hash): New file and function. Allows digest
	sizes not matching the bitsize of q.
	* dsa.h (_dsa_hash): Declare it.
	* Makefile.in (hogweed_SOURCES): Added dsa-hash.c.

2013-11-23  Niels Möller  <nisse@lysator.liu.se>

	* configure.ac: Check also for openssl/ecdsa.h.

2013-10-05  Niels Möller  <nisse@lysator.liu.se>

	* Makefile.in (nettle_SOURCES): Added eax.c.
	(HEADERS): Added eax.h.

	* testsuite/Makefile.in (TS_NETTLE_SOURCES): Added eax-test.c.

	* testsuite/eax-test.c: New file.

	* nettle-internal.c (nettle_eax_aes128): New aead algorithm.
	(eax_aes128_set_key, eax_aes128_set_nonce, eax_aes128_update)
	(eax_aes128_encrypt, eax_aes128_decrypt, eax_aes128_digest): New
	functions.

	* eax.c: New file.
	* eax.h: New file.

	* aes.h: Fixed typo in name mangling for new aes functions.

2013-09-28  Niels Möller  <nisse@lysator.liu.se>

	* Merge aes-reorg branch. Changes below,
	dated 2013-05-17 - 2013-08-13.

2013-08-13  Niels Möller  <nisse@lysator.liu.se>

	* yarrow.h (struct yarrow256_ctx): Use aes256_ctx, not aes_ctx.
	* yarrow256.c: Adapted to use new aes256 interface.

2013-08-07  Niels Möller  <nisse@lysator.liu.se>

	* umac.h (_UMAC_STATE): Use struct aes128_ctx, not aes_ctx.
	* umac-set-key.c (umac_kdf, _umac_set_key): Use aes128 interface.
	* umac32.c (umac32_digest): Likewise.
	* umac64.c (umac64_digest): Likewise.
	* umac96.c (umac96_digest): Likewise.
	* umac128.c (umac128_digest): Likewise.

2013-06-25  Niels Möller  <nisse@lysator.liu.se>

	* aes-meta.c: Deleted file.

	Analogous changes for new aes192 and aes256 interface.

	* aes.h (struct aes128_ctx): New aes128 declarations.
	* aes-decrypt.c (aes128_decrypt): New function.
	* aes-encrypt.c (aes128_encrypt): New function.
	* aes128-meta.c: New file.
	* aes128-set-encrypt-key.c (aes128_set_encrypt_key): New file and
	function.
	* aes128-set-decrypt-key.c (aes128_set_decrypt_key)
	(aes128_invert_key): New file and functions.
	* Makefile.in (nettle_SOURCES): Added aes128-set-encrypt-key.c,
	aes128-set-decrypt-key.c and aes128-meta.c.

	* nettle-internal.c (nettle_unified_aes128): For testing the old
	AES interface.
	* testsuite/aes-test.c (test_cipher2): New function.
	(test_main): Test both nettle_aes128 and nettle_unified_aes128.

2013-05-22  Niels Möller  <nisse@lysator.liu.se>

	* Makefile.in (nettle_SOURCES): Added aes-invert-internal.c and
	aes-set-key-internal.c.

	* aes.h (AES128_KEY_SIZE, _AES128_ROUNDS): New constants.
	Similarly also for aes192 and aes256.

	* aes-internal.h: Declare new functions.

	* aes-set-key-internal.c (_aes_set_key): New file and funxtion
	extracted from aes_set_encrypt_key.
	* aes-set-encrypt-key.c (aes_set_encrypt_key): Use _aes_set_key.

	* aes-invert-internal.c (_aes_invert): New file and function,
	extracted from aes_invert_key.
	* aes-set-decrypt-key.c (aes_invert_key): Use _aes_invert.

	* arm/v6/aes-encrypt-internal.asm: Adapted to new interface.
	Unfortunately, 4% slowdown on Cortex-A9, for unknown reason.
	* arm/v6/aes-decrypt-internal.asm: Likewise.
	* arm/aes-encrypt-internal.asm: Adapted to new interface.
	* arm/aes-decrypt-internal.asm: Likewise.

2013-05-21  Niels Möller  <nisse@lysator.liu.se>

	* sparc32/aes-encrypt-internal.asm: Adapted to new interface.
	* sparc32/aes-decrypt-internal.asm: Likewise.
	* sparc64/aes-encrypt-internal.asm: Likewise.
	* sparc64/aes-decrypt-internal.asm: Likewise.

	* x86/aes-encrypt-internal.asm: Adapted to new interface.
	* x86/aes-decrypt-internal.asm: Likewise.

2013-05-20  Niels Möller  <nisse@lysator.liu.se>

	* x86_64/aes-encrypt-internal.asm: Adapted to new interface.
	* x86_64/aes-decrypt-internal.asm: Likewise.

2013-05-17  Niels Möller  <nisse@lysator.liu.se>

	* aes.h (struct aes_ctx): Renamed nrounds to rounds, and moved
	first in the structure.
	* aes-set-encrypt-key.c (aes_set_encrypt_key): Updated for renaming.
	* aes-set-decrypt-key.c (aes_invert_key): Likewise.

	* aes-encrypt-internal.c (_nettle_aes_encrypt): Take rounds and
	subkeys as separate arguments, not a struct aes_ctx *. Updated
	callers.
	* aes-decrypt-internal.c (_nettle_aes_decrypt): Likewise.
	* aes-internal.h: Updated prototypes.

	* Start of aes-reorg changes.

2013-09-28  Niels Möller  <nisse@lysator.liu.se>

	* md4.h (struct md4_ctx): Use single uint64_t variable for block
	count.
	* md4.c: Use new block count variable.
	* md5.c, md5.h (struct md5_ctx): Likewise.
	* ripemd160.c, ripemd160.h (struct ripemd160_ctx): Likewise.
	* sha1.c, sha1.h (struct sha1_ctx): Likewise.
	* sha256.c, sha2.h (struct sha256_ctx): Likewise.

	* testsuite/testutils.c (test_hash_large): Added simple progress
	indicator.

	* macros.h (MD_PAD): Use size argument, don't depend on
	sizeof of the count field(s).

2013-09-22  Niels Möller  <nisse@lysator.liu.se>

	* x86_64/gcm-hash8.asm: New file.
	* x86_64/gcm-gf-mul-8.asm: Deleted.

	* configure.ac (asm_nettle_optional_list): Look for gcm-hash8.asm,
	not gcm-gf-mul-8.asm.
	* gcm.c [HAVE_NATIVE_gcm_hash8]: Make use of (optional) assembly
	implementation.

2013-09-21  Niels Möller  <nisse@lysator.liu.se>

	* Makefile.in (des.po): Add same dependencies as for des.o.
	Reported by Vincent Torri.

2013-09-20  Niels Möller  <nisse@lysator.liu.se>

	* testsuite/gcm-test.c: Added tests with associated data of
	varying size.

	* testsuite/testutils.c (tstring_alloc): Add NUL-termination.

2013-09-18  Niels Möller  <nisse@lysator.liu.se>

	* Makefile.in: New stampfiles, libnettle.stamp and
	libhogweed.stamp, updated when both static and shared libraries
	are rebuilt. Used as link dependencies in subdirectories.
	* examples/Makefile.in: Make executable targets depend on
	../libnettle.stamp and libhogweed.stamp, not directly on the
	static library files.
	* testsuite/Makefile.in: Likewise.
	* tools/Makefile.in: Likewise.

2013-09-09  Niels Möller  <nisse@lysator.liu.se>

	* gcm.c [HAVE_NATIVE_gcm_gf_mul_8]: Make use of (optional)
	assembly implementation.

	* configure.ac: Support optional assembly files for both nettle
	and hogweed. Replaced OPT_ASM_SOURCES with OPT_ASM_NETTLE_SOURCES,
	OPT_ASM_HOGWEED_SOURCES, and asm_optional_list with
	asm_nettle_optional_list and asm_hogweed_optional_list.
	(asm_nettle_optional_list): Added gcm-gf-mul-8.asm.

2013-06-25  Niels Möller  <nisse@lysator.liu.se>

	* testsuite/gcm-test.c: Deleted redundant include of aes.h.

	* testsuite/testutils.c (test_aead): Allow digest size smaller
	than the block size.

	* tools/nettle-pbkdf2.c: New command line tool.
	* tools/Makefile.in (TARGETS): Added nettle-pbkdf2.
	(nettle-pbkdf2$(EXEEXT)): New target.
	* testsuite/nettle-pbkdf2-test: New test case.
	* testsuite/Makefile.in (TS_SH): Added nettle-pbkdf2-test.

	* tools/nettle-hash.c (digest_file): Use stack allocation for the
	small hex output buffer.

	* examples/io.c (MIN): Deleted unused macro.

2013-05-21  Niels Möller  <nisse@lysator.liu.se>

	From nettle-2.7-fixes branch:
	* Makefile.in (distdir): Distribute files in arm/v6 subdirectory.

2013-05-20  Niels Möller  <nisse@lysator.liu.se>

	* arm/v6/sha1-compress.asm: Moved into v6 directory, since it uses
	the v6 instruction uadd8, sel and rev.
	* arm/v6/sha256-compress.asm: Likewise.

	* nettle-types.h: Include <stddef.h>, for size_t.

2013-05-17  Niels Möller  <nisse@lysator.liu.se>

	* macros.h (ROTL32, ROTL64): Avoid undefined behaviour for zero
	rotation count. Unfortunately makes CAST128 a bit slower with
	gcc-4.6.3.

	* ecc-j-to-a.c (ecc_j_to_a): Fixed ecc_modp_mul call, to avoid
	invalid overlap of arguments to mpn_mul_n. Problem tracked down by
	Magnus Holmgren.

2013-05-16  Niels Möller  <nisse@lysator.liu.se>

	* arm/aes-encrypt-internal.asm: New file, for pre-v6 processors.
	* arm/aes-decrypt-internal.asm: New file, likewise.

	* arm/aes.m4 (AES_FINAL_ROUND_V5): Variant without using uxtb.
	(AES_FINAL_ROUND_V6): New name, updated callers.
	(AES_FINAL_ROUND): ... old name. Also eliminated one uxtb
	instruction.
	(AES_ENCRYPT_ROUND, AES_DECRYPT): Moved macros to the
	files using them.

	* arm/v6/aes-encrypt-internal.asm: Use ALIGN macro. Use 16-byte
	alignment for loops.
	* arm/v6/aes-decrypt-internal.asm: Likewise. Also added a nop
	which mysteriously improves benchmark performance on Cortex-A9.

2013-05-15  Niels Möller  <nisse@lysator.liu.se>

	* configure.ac (asm_path): Handle armv6 and armv7 differently from
	older ARMs. Add the arm/v6 directory to asm_path when appropriate.

	* arm/v6/aes-encrypt-internal.asm: Moved into v6 directory. Uses
	the uxtb instruction which is not available for older ARMs.
	* arm/v6/aes-decrypt-internal.asm: Likewise.

2013-05-03  Niels Möller  <nisse@lysator.liu.se>

	* cast128.c: Adapt to new struct cast128_ctx.
	(cast128_set_key): Rewrite, eliminating lots of conditions and
	some false warnings.

	* cast128.h (struct cast128_ctx): Separate the small 5-bit
	rotation subkeys and the larger 32-bit masking subkeys.

2013-05-02  Niels Möller  <nisse@lysator.liu.se>

	* testsuite/testutils.c (mpz_combit): Renamed. Define only if not
	provided GMP. Updated all uses.
	(mpz_togglebit): ... old name.

	* sexp-format.c (sexp_vformat): Use type mpz_srcptr rather
	than the old MP_INT *.

2013-04-26  Niels Möller  <nisse@lysator.liu.se>

	* Many files: Use size_t rather than unsigned for data sizes.
	* x86_64/aes-encrypt-internal.asm: Accept 64-bit length.
	* x86_64/aes-decrypt-internal.asm: Likewise.

2013-04-25  Niels Möller  <nisse@lysator.liu.se>

	* configure.ac: Changed version number, to 2.8.
	(LIBNETTLE_MAJOR): Bumped major number, following
	nettle_memxor ABI break.
	(LIBNETTLE_MINOR): Reset to zero.

	* examples/hogweed-benchmark.c: Add benchmarking of OpenSSL's RSA
	functions.
	(all functions): Deleted unneeded casts.

2013-04-24  Niels Möller  <nisse@lysator.liu.se>

	* nettle.texinfo (Miscellaneous functions): Updated memxor
	prototype. Document memxor3.

	* salsa20-crypt.c (salsa20_crypt): Deleted cast of memxor
	argument, no longer needed.
	* salsa20r12-crypt.c (salsa20r12_crypt): Likewise.
	* sha3.c (sha3_absorb): Likewise.

	* memxor.h: Updated prototypes. Drop include of nettle-types.h.

	* memxor.c: Include nettle-types.h, for uintptr_t. Replace all
	internal uses of uint8_t by plain char.
	(memxor): Use void * rather than uint8_t * for
	arguments.
	(memxor3): Likewise.

	* x86_64/memxor.asm: Added nettle_ prefix to symbols.
	* arm/memxor.asm: Likewise.

	* testsuite/symbols-test: Don't allow memxor functions without
	nettle prefix,

	* memxor.h (memxor3): Added name mangling to add "nettle_" prefix
	to memxor and memxor3 symbols.

	* Makefile.in (nettle_OBJS): Deleted $(LIBOBJS), and also deleted
	LIBOBJS substitution.
	(nettle_SOURCES): Added memxor.c, to include it in the library
	unconditionally.

	* configure.ac: Deleted AC_REPLACE_FUNCS for memxor.

	* Released nettle-2.7.

2013-04-23  Niels Möller  <nisse@lysator.liu.se>

	From Martin Storsjö:
	* x86_64/sha256-compress.asm: Add forgotten W64_EXIT.
	* x86_64/sha512-compress.asm: Likewise.
	* x86_64/salsa20-crypt.asm (Lpartial): Don't return via W64_EXIT
	within this subfunction.
	* x86_64/machine.m4 (W64_ENTRY): Use movdqu instead of movdqa for
	saving xmm registers, since the stack is not guaranteed to be
	16-byte aligned on win64. Take pushed xmm registers into account
	when reading the fifth parameter from the stack.

	* Makefile.in: Consistently use EXEEXT_FOR_BUILD.

2013-04-21  Niels Möller  <nisse@lysator.liu.se>

	* Makefile.in (DISTFILES): Added mini-gmp.c and mini-gmp.h.
	(distdir): Use find, for identifying assembly files to copy.

2013-04-18  Niels Möller  <nisse@lysator.liu.se>

	* configure.ac: Recognize cpu type "arm*", not just "armv7*'.

	* arm/aes-encrypt-internal.asm: Updated include of aes.m4.
	* arm/aes-decrypt-internal.asm: Likewise.

	* Makefile.in (distdir): Updated for ARM reorganization.

	* configure.ac (asm_path): Generalized, can now be a list of
	directories. On ARM, check for neon instructions, and add arm/neon
	if appropriate. New command line options
	--enable-arm-neon/--disable-arm-neon, for overriding the default.

	arm/neon: New subdirectory, for assembly files making use of neon
	instructions.

	arm: Renamed directory, from...
	armv7: ...old name.

	* aclocal.m4 (NETTLE_CHECK_ARM_NEON): New macro.

	* nettle.texinfo (Keyed hash functions): Document UMAC.

	* umac.h (UMAC32_DIGEST_SIZE, UMAC64_DIGEST_SIZE)
	(UMAC96_DIGEST_SIZE, UMAC128_DIGEST_SIZE): New constants.
	(UMAC_DATA_SIZE): New name, for consistency with hash functions.
	Updated all uses.
	(UMAC_BLOCK_SIZE): ... old name.

2013-04-17  Niels Möller  <nisse@lysator.liu.se>

	* examples/nettle-benchmark.c (main): Benchmark salsa20r12.

	* nettle-internal.c (nettle_salsa20r12): Cipher struct for
	benchmarking only.
	* nettle-internal.h (nettle_salsa20): Declare it.

	* Makefile.in (eccdata): Depend on mini-gmp files. Drop -lgmp.

	* eccdata.c: Use mini-gmp, to avoid gmp dependency and associated
	configure tests for the *build* system. Replaced mpz_submul_ui by
	mpz_mul_ui + mpz_sub, and gmp_printf and gmp_fprintf by calls to
	mpz_out_str.

	* mini-gmp.h, mini-gmp.c: New files, copied from gmp-5.1.1.

2013-04-16  Niels Möller  <nisse@lysator.liu.se>

	* umac-set-key.c (BE_SWAP32_N): Fixed dummy definition used for
	big-endian systems.

	* Makefile.in (TARGETS): Deleted eccdata, it should be build only
	when public key support is enabled.
	(clean-here): Exlicitly list it here.

	* asm.m4 (m4_log2): New macro, similar to the one in gmp.
	(ALIGN): Changed to take alignment in bytes. Updated all callers,
	currently used only in x86 and x86_64 files.

	* umac.h (umac32_ctx, umac64_ctx, umac96_ctx, umac128_ctx): Make
	block count an uint64_t. Reorder some elements to put short values
	together.
	* umac-l2.c (_umac_l2, _umac_l2_final): Make count argument an uint64_t.
	(_umac_l2): Deleted redundant memcpy.
	(_umac_l2, _umac_l2_final): Store input buffer at end of the
	poly64/poly128 state. Deleted l1_out from corresponding context
	structs, and updated all callers.

	* configure.ac: Changed version number to 2.7.
	(LIBNETTLE_MINOR): Bumped library version, to 4.6.
	(LIBHOGWEED_MINOR): And to 2.4.

	* Makefile.in (distdir): Include files from armv7 subdirectory.

	* x86_64/umac-nh-n.asm: New file, 3.5 time speedup.

	* umac32.c (umac32_digest): Fix nonce caching.
	* umac64.c (umac64_digest): Likewise.

	* testsuite/umac-test.c (test_incr): New function.
	(test_main): Test nonce increment.

	* misc/umac/umac.py: UMAC reference implementation.
	* misc/umac/rijndael.py: AES implementation used by umac.py.
	* misc/umac/mkvectors: Script to generate UMAC test vectors.
	* misc/umac/vectors.out: Generated test vectors.

	* umac32.c (umac32_digest): Fix nonce increment, use INCREMENT
	macro.
	* umac64.c (umac64_digest): Likewise.
	* umac96.c (umac96_digest): Likewise.
	* umac128.c (umac128_digest): Likewise.

	* macros.h (INCREMENT): Allow size == 1.

2013-04-15  Niels Möller  <nisse@lysator.liu.se>

	* x86_64/umac-nh.asm: New file. 4.4 time speedup.

	* armv7/umac-nh-n.asm: New file. 2.0-2.3 time speedup.

	* testsuite/umac-test.c (test_align): Fixed memory leak.

2013-04-12  Niels Möller  <nisse@lysator.liu.se>

	* armv7/umac-nh.asm: New file. 2.4 time speedup.

	* armv7/machine.m4 (D0REG, D1REG): New macros.

	* configure.ac (asm_replace_list): Added umac-nh.asm and
	umac-nh-n.asm.

	* testsuite/umac-test.c: Test different alignments for the
	message.

2013-04-11  Niels Möller  <nisse@lysator.liu.se>

	* umac-nh-n.c (_umac_nh_n): Rewrote as a single pass over the
	message data.

	* examples/nettle-benchmark.c (time_umac): New function.
	(main): Call it.

	* umac-set-key.c (_umac_set_key): Drop byteswapping of l3_key2, it
	can be xored directly to the pad in native byteorder.
	* umac-l3.c (_umac_l3): Drop key_2 argument, let caller do that
	xor. Updated all callers.
	* umac32.c (umac32_digest): Adapt to l3 changes.
	* umac64.c (umac64_digest): Likewise.
	* umac96.c (umac96_digest): Likewise.
	* umac128.c (umac128_digest): Likewise.

	Initial implementation of umac.
	* umac.h: New file.
	* umac-nh.c: New file.
	* umac-nh-n.c: New file.
	* umac-poly64.c: New file.
	* umac-poly128.c: New file.
	* umac-l2.c: New file.
	* umac-l3.c: New file.
	* Makefile.in (nettle_SOURCES): Added umac source files.
	(HEADERS): Added umac.h.
	* testsuite/umac-test.c: New file.
	* testsuite/Makefile.in (TS_NETTLE_SOURCES): Added umac-test.c.

	* ecc-mul-a.c (ecc_mul_a): Avoid using mp_bitcnt_t, for
	compatibility with older GMP versions.
	* ecc-mul-g.c (ecc_mul_g): Likewise.
	* eccdata.c (ecc_mul_binary): Likewise.
	* sec-modinv.c (sec_modinv): Likewise.

	* x86_64/sha3-permute.asm: Go via memory for moves between general
	registers and xmm registers.

2013-04-06  Niels Möller  <nisse@lysator.liu.se>

	From Edgar E. Iglesias:
	* sha3.c (_sha3_update): Fix condition for when the block buffer
	is full.

2013-04-04  Niels Möller  <nisse@lysator.liu.se>

	* ecc-point.c (ecc_point_get): Allow NULL x or y, ignore
	corresponding coordinate.

	* nettle.texinfo (Elliptic curves): Document high-level ECDSA
	support.

	From Martin Storsjö. Fallback functions for older GMP releases.
	* gmp-glue.c (mpn_copyd, mpn_copyi, mpn_zero): New functions.
	* gmp-glue.h: Declare them.
	(mpn_sqr): Fallback macro.

	* gmp-glue.h (cnd_add_n, cnd_sub_n): Moved here, define in terms
	of mpn_cnd_add_n and mpn_sub_n if available, otherwise in terms of
	mpn_addmul_1 and mpn_submul_1. This seems to be an improvement for
	subtraction, but more questionable for addition.

	* ecc-internal.h: Include gmp-glue.h. Deleted corresponding
	include in all files using ecc-internal.h.
	(cnd_add_n, cnd_sub_n): Moved from here.

2013-04-03  Niels Möller  <nisse@lysator.liu.se>

	* ecc-point-mul-g.c (ecc_point_mul_g): New file and function.
	* ecc-point-mul.c (ecc_point_mul): New file and function.
	* ecc.h: Updated declarations and name mangling.
	* Makefile.in (hogweed_SOURCES): Added ecc-point-mul.c and
	ecc-point-mul-g.c.

	* testsuite/salsa20-test.c (test_main): Tests for salsa20r12,
	contributed by Nikos Mavrogiannopoulos.

2013-03-26  Niels Möller  <nisse@lysator.liu.se>

	* armv7/salsa20-core-internal.asm: New file. 45% speedup.

2013-03-25  Niels Möller  <nisse@lysator.liu.se>

	From Martin Storsjö:
	* examples/timing.c: New file, extracted from nettle-benchmark.c.
	* examples/timing.h: New file.
	* examples/Makefile.in (SOURCES): Added timing.c.
	(DISTFILES): Added timing.h.
	(BENCH_OBJS, ECC_BENCH_OBJS, HOGWEED_BENCH_OBJS): Added timing.o.
	* examples/nettle-benchmark.c: Use timing.h.
	* examples/hogweed-benchmark.c: Likewise.
	* examples/ecc-benchmark.c: Likewise.

	From Nikos Mavrogiannopoulos:
	* salsa20r12-crypt.c (salsa20r12_crypt): New file and function.
	* salsa20.h (salsa20r12_crypt): Declare.
	* Makefile.in (nettle_SOURCES): Added salsa20r12-crypt.c.

	From Martin Storsjö:
	* examples/hogweed-benchmark.c: Include local headers.
	* testsuite/ecdsa-keygen-test.c: Likewise.
	* x86_64/sha3-permute.asm: Workaround for Apple's assembler; write
	movq instructions as movd.

	* Makefile.in (hogweed_PURE_OBJS): Don't include OPT_ASM_SOURCES
	twice.

2013-03-15  Niels Möller  <nisse@lysator.liu.se>

	* armv7/sha3-permute.asm: New file. 4.5 time speedup.

	* armv7/machine.m4 (QREG): New macro.

2013-03-14  Niels Möller  <nisse@lysator.liu.se>

	* configure.ac (asm_replace_list): Added sha3-permute.asm,
	revering 2012-12-30 change. 34% speedup on intel i5, from 2190
	cycles for the C implementation down to 1630.

	* armv7/sha512-compress.asm: Optimized. Keep expanded data in
	registers, exploit parallelism. Another 70% speedup.

	* testsuite/sha512-test.c (test_main): Additional test vectors,
	including some longer than 128 bytes.

2013-03-13  Niels Möller  <nisse@lysator.liu.se>

	* armv7/sha512-compress.asm: New file, using neon instructions.
	2.3 time speedup.

	* configure.ac (asm_replace_list): Added sha512-compress.asm.
	* x86_64/machine.m4 (OFFSET64): New macro.
	* x86_64/sha512-compress.asm: New file, 20% speedup.

	* sha512-compress.c (ROUND): Eliminated a temporary, analogous to
	sha256 change below.

	* x86_64/sha256-compress.asm: New file, 16% speedup (benchmarked
	on intel i5).

2013-03-11  Niels Möller  <nisse@lysator.liu.se>

	* armv7/sha256-compress.asm: New file, 25% speedup.

	* configure.ac (asm_replace_list): Added sha256-compress.asm.

	* sha256-compress.c (ROUND): Eliminated a temporary.

	* armv7/sha1-compress.asm: New file, 9% speedup.

	* testsuite/testutils.c (test_hash): Test different alignments for
	the hash input.

2013-03-08  Niels Möller  <nisse@lysator.liu.se>

	* armv7/aes-decrypt-internal.asm: New file, 15% speedup.
	* armv7/aes-encrypt-internal.asm: New file, 25% speedup.
	* armv7/aes.m4: New file.

2013-03-07  Niels Möller  <nisse@lysator.liu.se>

	* gmp-glue.c (mpz_limbs_cmp): Don't use PTR and SIZ macros.

	* Makefile.in (aesdata, desdata, twofishdata, shadata, gcmdata)
	(eccdata): Arrange for compiling these programs for running on the
	build system, also when cross compiling everything else.

	* config.make.in (CC_FOR_BUILD, EXEEXT_FOR_BUILD): New variables.

	* configure.ac: Use GMP_PROG_CC_FOR_BUILD and
	GMP_PROG_EXEEXT_FOR_BUILD.

	* aclocal.m4 (GMP_PROG_CC_FOR_BUILD, GMP_PROG_CC_FOR_BUILD_WORKS)
	(GMP_PROG_EXEEXT_FOR_BUILD): New macros, based on GMP's.

	* aesdata.c: Deleted includes of config.h and nettle-types.h. Use
	unsigned char and unsigned long instead of stdint.h types.

	* desdata.c: Deleted includes of config.h and desCode.h.
	(main): Return 1 on invalid argument. Don't use ROR macro. Use
	unsigned long instead of uint32_t, and make it work if unsigned
	long is larger than 32 bits.

	* gcmdata.c: Deleted include of config.h and use UNUSED macro.
	* shadata.c: Likewise.

	* twofishdata.c: Deleted include of nettle-types.h. Use unsigned
	char instead of stdint.h types.

	* x86_64/ecc-521-modp.asm: New file. 2.4 time speedup.

2013-03-06  Niels Möller  <nisse@lysator.liu.se>

	* x86_64/ecc-384-modp.asm: New file, 3 time speedup.
	* x86_64/ecc-256-redc.asm: New file, 2.5 time speedup.
	* x86_64/ecc-224-modp.asm: New file, 5 time speedup over C
	version.

2013-03-05  Niels Möller  <nisse@lysator.liu.se>

	* configure.ac (asm_optional_list): Added ecc-521-modp.asm.
	* ecc-521.c: Check HAVE_NATIVE_ecc_521_modp, and use native
	version if available.
	* armv7/ecc-521-modp.asm: New file, 2 time speedup over C version.

2013-03-04  Niels Möller  <nisse@lysator.liu.se>

	* configure.ac (asm_optional_list): Added ecc-384-modp.asm. Deleted
	bogus reference to $asm_search_list.
	* ecc-384.c: Check HAVE_NATIVE_ecc_384_modp, and use native
	version if available.
	* armv7/ecc-384-modp.asm: New file, 3 time speedup over C version.

2013-03-03  Niels Möller  <nisse@lysator.liu.se>

	* ecc-256.c: Fixed definition of USE_REDC.

2013-03-01  Niels Möller  <nisse@lysator.liu.se>

	* ecc-256.c: Check HAVE_NATIVE_ecc_256_redc, and use native
	version if available.
	* armv7/ecc-256-redc.asm: New file, 4 time speedup over C version.

	* testsuite/ecc-redc-test.c: Increased test count.

	* ecc-224.c: Check HAVE_NATIVE_ecc_224_modp, and use native
	version if available.
	* armv7/ecc-224-modp.asm: New file, 4.5 time speedup over C
	version.

	* configure.ac (asm_optional_list): Added ecc-224-modp.asm.
	(OPT_ASM_SOURCES): Fixed assignment.

2013-02-28  Niels Möller  <nisse@lysator.liu.se>

	* x86_64/ecc-192-modp.asm: Reorganized to reduce number of
	additions. Use setc instruction.

	* examples/Makefile.in: Let $(HOGWEED_TARGETS) depend on
	../libhogweed.a.

	* armv7/ecc-192-modp.asm: New file. 2.5 time speedup over C
	version.

2013-02-27  Niels Möller  <nisse@lysator.liu.se>

	* ecc-192.c: Check HAVE_NATIVE_ecc_192_modp, and use native
	version if available.
	(ecc_192_modp): Fixed carry handling bug in 32-bit version.

	* x86_64/ecc-192-modp.asm: New file. 3.8 times speedup over C
	version.

	* configure.ac (OPT_ASM_SOURCES): New substituted variable.
	(asm_replace_list, asm_optional_list): New variables. For files in
	asm_optional_list, also add them to OPT_ASM_SOURCES and define
	appropriate HAVE_NATIVE_* symbols found.

	* Makefile.in (OPT_ASM_SOURCES): New variable. Used for setting
	hogweed_OBJS and hogweed_PURE_OBJS.

	* testsuite/ecc-mod-test.c: Increased test count.

	* ecc-384.c (ecc_384_modp): Fixed typo which broke carry handling
	in the 64-bit version.

	* examples/ecc-benchmark.c (bench_add_jjj): Typo fix, benchmark
	the right function.

	* gmp-glue.h: Check if GMP provides mpz_limbs_read (expected in
	next release).
	* gmp-glue.c: Use GMP's mpz_limbs_read and friends if available.
	Renamed all functions for consistency with GMP. Updated all
	callers.

2013-02-20  Niels Möller  <nisse@lysator.liu.se>

	* examples/Makefile.in (HOGWEED_TARGETS): Added
	hogweed-benchmark$(EXEEXT).
	(SOURCES): Added hogweed-benchmark.c.
	(hogweed-benchmark$(EXEEXT)): New target.

	* examples/hogweed-benchmark.c: New file.

	* ecdsa-keygen.c (ecdsa_generate_keypair): New file and function.
	* Makefile.in (hogweed_SOURCES): Added ecdsa-keygen.c.
	* testsuite/ecdsa-keygen-test.c: New testcase.
	* testsuite/Makefile.in (TS_HOGWEED_SOURCES): Added
	ecdsa-keygen-test.c.

	* nettle-internal.h (TMP_ALLOC): Added missing parentheses.

2013-02-18  Niels Möller  <nisse@lysator.liu.se>

	* testsuite/ecdsa-verify-test.c: New testcase.
	* testsuite/ecdsa-sign-test.c: New testcase.
	* testsuite/Makefile.in (TS_HOGWEED_SOURCES): Added
	ecdsa-sign-test.c and ecdsa-verify-test.c.
	* testsuite/testutils.h: Include ecdsa.h.
	(SHEX): Deleted const cast.

	* ecc-point.c: New file, struct ecc_point abstraction.
	* ecc-scalar.c: New file, struct ecc_scalar abstraction.
	* ecc-random.c (ecc_modq_random, ecc_scalar_random): New file, new
	functions.
	* ecc-hash.c (ecc_hash): New file and function.
	* ecc-ecdsa-sign.c: New file, low-level signing interface.
	* ecc-ecdsa-verify.c: New file, low-level ecdsa verify.
	* ecdsa-sign.c: (ecdsa_sign): New file and function.
	* ecdsa-verify.c (ecdsa_verify): New file and function.
	* ecdsa.h: New header file.
	* ecc.h: Declare ecc_point and ecc_scalar functions.
	* ecc-internal.h: Added declarations.
	* Makefile.in (hogweed_SOURCES): Added new source files.
	(HEADERS): Added ecdsa.h.

	* gmp-glue.c (_mpz_set_mpn): New convenience function.
	(_mpn_set_base256): New function.
	(_gmp_alloc_limbs): New function.
	(_gmp_free_limbs): New function.
	* gmp-glue.h: Corresponding declarations. Include nettle-stdinh.h.

	* examples/Makefile.in (HOGWEED_TARGETS): Renamed, was
	RSA_TARGETS. Added ecc-benchmark$(EXEEXT).
	(SOURCES): Added ecc-benchmark.c.
	(ecc-benchmark$(EXEEXT)): New target.

	* examples/ecc-benchmark.c: New file, benchmarking ecc primitives.

2013-02-15  Niels Möller  <nisse@lysator.liu.se>

	Integrate ecc_mul_a.
	* ecc-a-to-j.c: New file.
	* ecc-add-jjj.c: New file.
	* ecc-mul-a.c: New file.
	* Makefile.in (hogweed_SOURCES): Added new files.
	* testsuite/ecc-mul-a-test.c: New file.
	* testsuite/Makefile.in (TS_HOGWEED_SOURCES): Added
	ecc-mul-a-test.c.

	* testsuite/testutils.c: Removed redundant includes.
	(die): New function.

	Integrate ecc_mul_g.
	* ecc.h: New file.
	* ecc-j-to-a.c: New file.
	* ecc-size.c: New file.
	* ecc-add-jja.c: New file.
	* ecc-dup-jj.c: New file.
	* ecc-mul-g.c: New file.
	* sec-tabselect.c: New file.
	* Makefile.in (hogweed_SOURCES): Added new files.
	(HEADERS): Added ecc.h
	* testsuite/ecc-mul-g-test.c: New file.
	* testsuite/Makefile.in (TS_HOGWEED_SOURCES): Added
	ecc-mul-g-test.c.
	* testsuite/testutils.c (xalloc_limbs): New function.
	(test_mpn): New function.
	(test_ecc_point): New function.
	(test_ecc_mul_a): New function.
	(test_ecc_mul_j): New function.
	* testsuite/testutils.h: Corresponding declarations.

	Integrate ECC internals.
	* ecc-curve.h: New file.
	* ecc-internal.h: New file.
	* cnd-copy.c: New file.
	* ecc-192.c: New file.
	* ecc-224.c: New file.
	* ecc-256.c: New file.
	* ecc-384.c: New file.
	* ecc-521.c: New file.
	* ecc-generic-modp.c: New file.
	* ecc-generic-modq.c: New file.
	* ecc-generic-redc.c: New file.
	* ecc-mod.c: New file.
	* ecc-modp.c: New file.
	* ecc-modq.c: New file.
	* sec-add-1.c: New file.
	* sec-modinv.c: New file.
	* sec-sub-1.c: New file.
	* Makefile.in (hogweed_SOURCES): Added new files.
	(HEADERS): Added ecc-curve.h.
	(DISTFILES): Added ecc-internal.h.
	* testsuite/ecc-mod-test.c: New file.
	* testsuite/ecc-modinv-test.c: New file.
	* testsuite/ecc-redc-test.c: New file.
	* testsuite/testutils.c (ecc_curves): New constant array.
	* testsuite/testutils.h: Include ecc-related headers. Declare
	ecc_curves array.
	* testsuite/Makefile.in (TS_HOGWEED_SOURCES): Added ecc-mod-test.c
	ecc-modinv-test.c ecc-redc-test.c.

	* gmp-glue.c: New file, mpn <-> mpz conversions.
	* gmp-glue.h: New file.
	* Makefile.in: Added to hogweed_SOURCES and DISTFILES, respectively.

	* eccdata.c: New program, for generating ECC-related tables.
	* Makefile.in (ecc-192.h, ecc-224.h, ecc-256.h, ecc-384.h)
	(ecc-512.h): New generated files.

2013-02-19  Niels Möller  <nisse@lysator.liu.se>

	* armv7/memxor.asm (memxor): Software pipelining for the aligned
	case. Runs at 6 cycles (0.5 cycles per byte). Delayed push of
	registers until we know how many registers we need.
	(memxor3): Use 3-way unrolling also for aligned memxor3.
	Runs at 8 cycles (0.67 cycles per byte)

2013-02-14  Niels Möller  <nisse@lysator.liu.se>

	* configure.ac: Find GMP's GMP_NUMB_BITS. Substitute in Makefile.
	* config.make.in (GMP_NUMB_BITS): New variable.

	* examples/rsa-keygen.c (uint_arg): New function.
	(main): New options -s and -e, to specify key size and public
	exponent. Increased default key size to 2048.

2013-02-12  Niels Möller  <nisse@lysator.liu.se>

	* armv7/memxor.asm (memxor): Optimized aligned case, using 3-way
	unrolling.

2013-02-06  Niels Möller  <nisse@lysator.liu.se>

	* armv7/memxor.asm (memxor, memxor3): Optimized aligned case, now
	runs at 0.75 cycles/byte.

	* armv7/README: New file.
	* armv7/machine.m4: New (empty) file.
	* armv7/memxor.asm: Initial assembly implementation.

	* config.m4.in: Substitute ASM_TYPE_PROGBITS as TYPE_PROGBITS.

	* config.make.in: Added .s to the suffix list.

	* Makefile.in (.asm.s): Use a separate make target for .asm
	preprocessing. Include asm.d, which the corresponding
	dependencies.

	* configure.ac (asm_file_list): Collect assembly files into this
	variable.
	(asm.d): Make config.status write dependencies for .s files into
	asm.d.
	(ASM_ALIGN_LOG): Set to "no" when appropriate.
	(ASM_TYPE_FUNCTION): Default to "@function".
	(ASM_TYPE_PROGBITS): New substituted variable, set in the same way
	as ASM_TYPE_FUNCTION.
	(ASM_MARK_NOEXEC_STACK): Use TYPE_PROGBITS.
	(asm_path): Set up asm_path for armv7.

	* asm.m4: Use changecom to disable m4 quoting. Use divert to
	suppress output.

2013-02-05  Niels Möller  <nisse@lysator.liu.se>

	* testsuite/rsa-keygen-test.c (test_main): Updated expected
	signatures, after the nettle_mpz_random change below.
	* testsuite/dsa-test.c (test_main): Likewise. Also fixed the
	dsa256 test to actually use the expected signature.

2013-01-31  Niels Möller  <nisse@lysator.liu.se>

	* bignum-random.c (nettle_mpz_random): Increased number of extra
	bits to 64, following FIPS 186-3.

2013-01-16  Niels Möller  <nisse@lysator.liu.se>

	* Released nettle-2.6.

2013-01-12  Niels Möller  <nisse@lysator.liu.se>

	* configure.ac: Use AC_LANG_SOURCE.

2013-01-02  Niels Möller  <nisse@lysator.liu.se>

	* configure.ac (LIBNETTLE_MINOR): Bumped library version, to 4.5.
	(LIBHOGWEED_MINOR): And to 2.3.

	* examples/Makefile.in: Explicit rules for building objects in
	parent directory.
	* tools/Makefile.in: Likewise.
	* testsuite/Makefile.in: Likewise.

2013-01-01  Niels Möller  <nisse@lysator.liu.se>

	* nettle.texinfo (Recommended hash functions): Document additional
	sha3 functions.

	* examples/nettle-benchmark.c (main): Benchmark additional sha3
	functions.

2012-12-30  Niels Möller  <nisse@lysator.liu.se>

	* sha3-224.c, sha3-224-meta.c: New files.
	* sha3-384.c, sha3-384-meta.c: New files.
	* sha3-512.c, sha3-512-meta.c: New files.
	* sha3.h: Prototypes for sha3 with sizes 224, 384 and 512.
	* nettle-meta.h: Declare nettle_sha3_224, nettle_sha3_384 and
	nettle_sha3_512.
	* Makefile.in (nettle_SOURCES): Added new sha3 files.

	* testsuite/sha3-224-test.c: New file.
	* testsuite/sha3-384-test.c: New file.
	* testsuite/sha3-512-test.c: New file.
	* testsuite/Makefile.in (TS_NETTLE_SOURCES): Added new sha3 test files.

	* configure.ac: Disabled use of sha3-permute.asm.

2012-12-20  Niels Möller  <nisse@lysator.liu.se>

	From Tim Rühsen:
	* testsuite/des-compat-test.c (pt): Use proper prototype, use
	const.
	* testsuite/testutils.c (test_dsa_key): Deleted spurious
	semicolon.

2012-12-15  Niels Möller  <nisse@lysator.liu.se>

	Based on a patch from Alon Bar-Lev:
	* Makefile.in (LIBTARGETS, SHLIBTARGET): Define as empty if static
	or shared libraries, respectively, are disabled.
	(TARGETS): Deleted @IF_SHARED@ conditional, now in the definition
	of SHLIBTARGET.

	From Alon Bar-Lev:
	* configure.ac: Check for ar program. New option --disable-static.
	* config.make.in (AR): Use configured value.

2012-12-13  Niels Möller  <nisse@lysator.liu.se>

	* x86_64/sha3-permute.asm: Rewrote, to keep all state in
	registers. 2400 cycles on x86_64, only slightly faster than the
	current C code.

2012-12-09  Niels Möller  <nisse@lysator.liu.se>

	* sha3-permute.c (sha3_permute): Rewrote to do permutation in
	place. 80% speedup on x86_64, 2500 cycles.

2012-12-04  Niels Möller  <nisse@lysator.liu.se>

	* ctr.c (ctr_crypt): Fix bug reported by Tim Kosse. Don't
	increment the counter when length is zero (was broken for the
	in-place case).

	* testsuite/ctr-test.c (test_main): Added test with zero-length
	data.
	* testsuite/testutils.c (test_cipher_ctr): Check the ctr value
	after encrypt and decrypt.

2012-12-03  Niels Möller  <nisse@lysator.liu.se>

	* sha3-permute.c (sha3_permute): Optimized, to reduce number of
	passes over the data. 20% speedup on x86_64, 4700 cycles.

	* configure.ac: Added sha3-permute.asm.

	* x86_64/sha3-permute.asm: New file. 30% speedup over current C
	code, 4300 cycles.

	* nettle.texinfo (Hash functions): Split into several sections,
	separating recommended hash functions and legacy hash functions.
	Document sha3-256.

2012-12-02  Niels Möller  <nisse@lysator.liu.se>

	Split sha.h into new files sha1.h and sha2.h. Replaced all
	internal usage of sha.h in all files.
	* sha.h: Kept for compatibility, just includes both new files.
	* sha1.h: New file.
	* sha2.h: New file.
	* Makefile.in (HEADERS): Added sha1.h and sha2.h.

2012-11-28  Niels Möller  <nisse@lysator.liu.se>

	From Fredrik Thulin:
	* testsuite/pbkdf2-test.c (test_main): Add PBKDF2-HMAC-SHA512 test
	cases.

2012-11-15  Niels Möller  <nisse@lysator.liu.se>

	* sha3-permute.c (sha3_permute): Use ULL suffix on round
	constants. Avoid passing shift count 0 to ROTL64.

	* sha3.c (sha3_absorb): Fixed big-endian code. Need macros.h.

	* macros.h (LE_READ_UINT64): New macro.

2012-11-13  Niels Möller  <nisse@lysator.liu.se>

	* sha3-permute.c (sha3_permute): Micro optimizations. Partial
	unrolling. Use lookup table for the permutation. On an x86_64,
	execution time reduced from appr. 13000 cycles to appr. 6000.

	* examples/nettle-benchmark.c (TIME_CYCLES): New macro.
	(bench_sha1_compress, bench_salsa20_core): Use it.
	(bench_sha3_permute): New function.
	(main): Call bench_sha3_permute.

2012-11-12  Niels Möller  <nisse@lysator.liu.se>

	* examples/nettle-benchmark.c (main): Benchmark sha3_256.

	* sha3-permute.c: New file. Permutation function for sha3, aka
	Keccak.
	* sha3.h: New header file.
	* sha3.c: New file, absorption and padding for sha3.
	* sha3-256.c: New file.
	* sha3-256-meta.c: New file.
	* nettle-meta.h (nettle_sha3_256): Declare.
	* Makefile.in (nettle_SOURCES): Added sha3 files.
	(HEADERS): Added sha3.h.
	* testsuite/sha3.awk: New file. Script to extract test vectors.
	* testsuite/sha3-256-test.c: New file.
	* testsuite/sha3-permute-test.c: New file.
	* testsuite/Makefile.in (TS_NETTLE_SOURCES): Added
	sha3-permute-test.c and sha3-256-test.c.
	(DISTFILES): Added sha3.awk.
	* testsuite/.test-rules.make: Added sha3 targets.

	* macros.h (LE_WRITE_UINT64): New macro.
	* write-le64.c (_nettle_write_le64): New file and function.
	* nettle-write.h (_nettle_write_le64): Declare. Also deleted
	declaration of non-existent _nettle_write_be64.
	* Makefile.in (nettle_SOURCES): Added write-le64.c.

	* macros.h (ROTL64): New macro, moved from...
	* sha512-compress.c (ROTL64): ... old location, deleted.

	* serpent-internal.h [HAVE_NATIVE_64_BIT] (DROTL32): Renamed from...
	(ROTL64): ... old name.
	(DRSHIFT32): Renamed from ...
	(RSHIFT64): ... old name.
	* serpent-encrypt.c (LINEAR_TRANSFORMATION64): Updated for above
	renames.
	* serpent-decrypt.c (LINEAR_TRANSFORMATION64_INVERSE): Likewise.

2012-11-11  Niels Möller  <nisse@lysator.liu.se>

	From Nikos Mavrogiannopoulos:
	* nettle.texinfo (Hash functions): Added documentation for
	gosthash94.
	* examples/nettle-benchmark.c (main): Benchmark gosthash94.

2012-11-10  Niels Möller  <nisse@lysator.liu.se>

	* nettle.texinfo (nettle_hashes, nettle_ciphers): Use deftypevr,
	not deftypevrx. Spotted by Nikos Mavrogiannopoulos.

2012-11-08  Niels Möller  <nisse@lysator.liu.se>

	Gost hash function, ported from Aleksey Kravchenko's rhash library
	by Nikos Mavrogiannopoulos.
	* gosthash94.c: New file.
	* gosthash94.h: New file.
	* gosthash94-meta.c: New file.
	* nettle-meta.h (nettle_gosthash94): Declare.
	* Makefile.in (nettle_SOURCES): Added gosthash94.c and
	gosthash94-meta.c.
	(HEADERS): Added gosthash94.h.
	* testsuite/gosthash94-test.c: New file.
	* testsuite/Makefile.in (TS_NETTLE_SOURCES): Added
	gosthash94-test.c.

2012-10-29  Niels Möller  <nisse@lysator.liu.se>

	From Martin Storsjö:
	* configure.ac (dummy-dep-files): Avoid non-posix \|-operator in
	sed regexp.

2012-10-29  Niels Möller  <nisse@lysator.liu.se>

	* x86_64/salsa20-core-internal.asm: New file.
	* configure.ac: Added salsa20-core-internal.asm.
	* examples/nettle-benchmark.c (bench_salsa20_core): New function.

2012-10-27  Niels Möller  <nisse@lysator.liu.se>

	* testsuite/Makefile.in (TS_SOURCES, CXX_SOURCES): Include sources
	unconditionally.
	(TS_CXX): Moved @IF_CXX@ conditional here.
	(DISTFILES): Use $(SOURCES), which now includes all C source
	files. testutils.c was lost in a the 2012-09-20 change.

	* x86_64/salsa20-crypt.asm: Include x86_64/salsa20.m4.
	Make all exits go via .Lend and W64_EXIT.

	* x86_64/salsa20.m4: New file, extracted from
	x86_64/salsa20-crypt.asm.

2012-10-26  Niels Möller  <nisse@lysator.liu.se>

	* configure.ac (LIBNETTLE_LINK, LIBHOGWEED_LIBS): Add $(CFLAGS) on
	the link command line. Reported by Dennis Clarke.

2012-10-03  Niels Möller  <nisse@lysator.liu.se>

	From: Nikos Mavrogiannopoulos:
	* testsuite/testutils.c (test_hash): On failure, print the
	expected and returned hash values.

2012-09-23  Niels Möller  <nisse@lysator.liu.se>

	* Makefile.in (nettle_SOURCES): Added salsa20-core-internal.c.

	* salsa20-core-internal.c (_salsa20_core): New file and function,
	extracted from salsa20_crypt.
	* salsa20.h (_salsa20_core): Declare it.
	* salsa20-crypt.c (salsa20_crypt): Use _salsa20_core.

2012-09-21  Niels Möller  <nisse@lysator.liu.se>

	* pbkdf2.c (pbkdf2): assert that iterations > 0. Reorganized
	loops.

	* nettle.texinfo (Cipher functions): Stress that the salsa20 hash
	function is not suitable as a general hash function.

2012-09-20  Simon Josefsson  <simon@josefsson.org>

	* pbkdf2-hmac-sha1.c, pbkdf2-hmac-sha256.c: New files.
	* pbkdf2.h (pbkdf2_hmac_sha1, pbkdf2_hmac_sha256): New prototypes.
	* Makefile.in (nettle_SOURCES): Add pbkdf2-hmac-sha1.c and
	pbkdf2-hmac-sha256.c.
	* nettle.texinfo (Key derivation functions): Improve.
	* testsuite/pbkdf2-test.c (test_main): Test new functions.

2012-09-20  Niels Möller  <nisse@lysator.liu.se>

	* pbkdf2.c (pbkdf2): Reordered arguments, for consistency.
	* pbkdf2.h (PBKDF2): Analogous reordering.
	* testsuite/pbkdf2-test.c: Adapted to new argument order. Also use
	LDATA for the salt.
	* nettle.texinfo (Key derivation functions): Updated documented
	pbkdf2 prototype.

	* testsuite/Makefile.in (VALGRIND): New variable, to make valgrind
	checking easier.

	* configure.ac: New substitution IF_CXX, replacing CXX_TESTS.
	(dummy-dep-files): Handle .cxx files.

	* testsuite/Makefile.in: Use IF_CXX. Include dependency file for
	cxx-test.o.

2012-09-19  Niels Möller  <nisse@lysator.liu.se>

	From Tim Rühsen:
	* examples/rsa-encrypt.c (main): Added missing mpz_clear.
	* examples/rsa-keygen.c (main): Added missing deallocation.

	* testsuite/meta-hash-test.c (test_main): Validate
	NETTLE_MAX_HASH_DIGEST_SIZE.

	* pbkdf2.h (PBKDF2): New macro.
	* testsuite/pbkdf2-test.c: Use it.

2012-09-12  Simon Josefsson  <simon@josefsson.org>

	* NEWS: Mention addition of PBKDF2.
	* pbkdf2.c (pbkdf2): New file and function.
	* pbkdf2.h: Declare it.
	* Makefile.in (nettle_SOURCES): Add pbkdf2.c.
	(HEADERS): Add pbkdf2.h.
	* nettle.texinfo (Key derivation functions): New section.
	* testsuite/pbkdf2-test.c: New test case.
	* testsuite/Makefile.in (TS_NETTLE_SOURCES): Add pbkdf2-test.c.
	* testsuite/.test-rules.make (pbkdf2-test): New target.

2012-09-16  Niels Möller  <nisse@lysator.liu.se>

	* testsuite/: Overhaul of testsuite, affecting almost all files.
	+ Use struct tstring for allocated strings, and deallocate before
	exit.
	+ Changed most test functions to take struct tstring as arguments.
	+ Made all test_main return on success.

	* testsuite/testutils.h (struct tstring): New struct type.
	(H2, HL, MEMEQH, SUCCESS): Deleted macros.
	(SHEX, SDATA): New macros.
	(H): Redefined to track storage.

	* testsuite/testutils.c (tstring_alloc): New function.
	(tstring_clear): New function.
	(tstring_data): New function.
	(tstring_hex): New function.
	(tstring_print_hex): New function.
	(decode_hex_length): Made static.
	(decode_hex): Made static. No return value, abort on error.
	(main): Expect test_main to return, and call tstring_clear before
	exit.
	(test_dsa_key): Added missing mpz_clear.
	(test_mac): Deleted unused function.

	* testsuite/rsa2sexp-test.c (test_main): Added missing
	nettle_buffer_clear.

	* testsuite/yarrow-test.c (open_file): Don't leak filename.
	(test_main): fclose input file properly.

	* testsuite/sexp-format-test.c (test_main): Added missing calls to
	nettle_buffer_clear and mpz_clear.

	* testsuite/serpent-test.c (tstring_hex_reverse): New function,
	replacing...
	(decode_hex_reverse): ... deleted function.
	(RHEX): New macro, replacing...
	(RH, RHL): ... deleted macros.

	* testsuite/rsa2sexp-test.c (test_main): Added missing
	nettle_buffer_clear.

	* testsuite/random-prime-test.c (test_main): Added missing
	mpz_clear.

	* realloc.c (nettle_realloc): Only call libc realloc if length >
	0, otherwise call free. Fixes a small memory leak.
	(nettle_xrealloc): Likewise.

	* run-tests (test_program): Don't quote $EMULATOR; allow it to
	expand to program and arguments (e.g., valgrind).

	* tools/pkcs1-conv.c (convert_public_key): Added missing calls to
	dsa_public_key_clear and rsa_public_key_clear.
	(main): Added missing nettle_buffer_clear.

2012-09-10  Niels Möller  <nisse@lysator.liu.se>

	* examples/eratosthenes.c (main): Explicitly deallocate storage
	before exit.

	* examples/io.c (read_file): Explicitly treat an empty file as an
	error. Rearrange loop, check for short fread return value.

	* desdata.c: Don't declare printf, include <stdio.h> instead. Also
	deleted casts of printf return value.

	From Tim Rühsen:
	* examples/nettle-benchmark.c (die): Use PRINTF_STYLE attribute.
	* pgp-encode.c (pgp_put_rsa_sha1_signature): Deleted unused variable.
	* rsa2openpgp.c (rsa_keypair_to_openpgp): Likewise.
	* examples/base16enc.c (main): Deleted useless allocations.

2012-09-07  Niels Möller  <nisse@lysator.liu.se>

	* examples/nettle-benchmark.c (die): Add NORETURN attribute. Patch
	from Tim Rühsen.
	* tools/misc.h (die, werror): Use PRINTF_STYLE and NORETURN macros
	for attributes. Patch from Tim Rühsen.

	* examples/io.h (werror): Use PRINTF_STYLE macro.

2012-08-22  Niels Möller  <nisse@lysator.liu.se>

	From Sam Thursfield <sam.thursfield@codethink.co.uk>:
	* configure.ac: Make documentation optional, to avoid requiring
	TeX. New option --disable-documentation, and Makefile substitution
	IF_DOCUMENTATION.
	* Makefile.in: Use IF_DOCUMENTATION.

2012-07-12  Niels Möller  <nisse@lysator.liu.se>

	* asm.m4 (ALIGN): Use << operator rather than **, with m4 eval.
	The latter is not supported by BSD m4.

2012-07-07  Niels Möller  <nisse@lysator.liu.se>

	Copyright headers: Updated FSF address. Patch from David Woodhouse.

	* examples/Makefile.in (BENCH_LIBS): Added -lm, needed for the
	ldexp function. Reported by Anthony G. Basile.

	* configure.ac: Changed version number to 2.6.

	* Released nettle-2.5.

2012-07-05  Niels Möller  <nisse@lysator.liu.se>

	* x86_64/salsa20-crypt.asm (salsa20_crypt): Write the 64-bit movq
	instructions as "movd", since that makes the osx assembler
	happier. Assembles to the same machine code on gnu/linux.

2012-07-03  Niels Möller  <nisse@lysator.liu.se>

	* aclocal.m4 (LSH_FUNC_ALLOCA): In the config.h boilerplate,
	include malloc.h if it exists, also when compiling with gcc.
	Needed for cross-compiling with --host=i586-mingw32msvc.

	* examples/base16dec.c: Don't #include files using <nettle/...>,
	we don't want to pick up installed versions. On windows, include
	<fcntl.h>, needed for _setmode.
	* examples/base16enc.c: Likewise.
	* examples/base64dec.c: Likewise.
	* examples/base64enc.c: Likewise

	* nettle.texinfo (Cipher functions): Document Salsa20.

2012-06-25  Niels Möller  <nisse@lysator.liu.se>

	* pkcs1.c (_pkcs1_signature_prefix): Renamed function, adding a
	leading underscore. Updated all callers.

	* bignum-next-prime.c (nettle_next_prime): Consistently use the
	type nettle_random_func * (rather then just nettle_random_func)
	when passing the function pointer as argument. Similar change for
	nettle_progress_func. Should have been done for the 2.0 release,
	but a few arguments were overlooked.
	* bignum-random-prime.c (_nettle_generate_pocklington_prime)
	(nettle_random_prime): Likewise.
	* bignum-random.c (nettle_mpz_random_size, nettle_mpz_random):
	Likewise.
	* dsa-keygen.c (dsa_generate_keypair): Likewise.
	* dsa-sha1-sign.c (dsa_sha1_sign_digest, dsa_sha1_sign): Likewise.
	* dsa-sha256-sign.c (dsa_sha256_sign_digest, dsa_sha256_sign):
	Likewise.
	* dsa-sign.c (_dsa_sign): Likewise.
	* pkcs1-encrypt.c (pkcs1_encrypt): Likewise.
	* rsa-blind.c (_rsa_blind): Likewise.
	* rsa-decrypt-tr.c (rsa_decrypt_tr): Likewise.
	* rsa-encrypt.c (rsa_encrypt): Likewise.
	* rsa-keygen.c (rsa_generate_keypair): Likewise.
	* rsa-pkcs1-sign-tr.c (rsa_pkcs1_sign_tr): Likewise.

	* cbc.c (cbc_encrypt, cbc_decrypt): Similarly, use the type
	nettle_crypt_func * rather than just nettle_crypt_func.
	* ctr.c (ctr_crypt): Likewise.
	* gcm.c (gcm_set_key): Likewise.

	* testsuite/des-compat-test.c (test_main): Disable declarations of
	disabled functions and variables, to avoid warnings. No verbose
	output unless verbose flag is set.

2012-06-09  Niels Möller  <nisse@lysator.liu.se>

	* examples/Makefile.in (SOURCES): Added base16dec.c, forgotten
	earlier.

	General pkcs1 signatures, with a "DigestInfo" input. Suggested by
	Nikos Mavrogiannopoulos.
	* Makefile.in (hogweed_SOURCES): Added pkcs1-rsa-digest.c,
	rsa-pkcs1-sign.c, rsa-pkcs1-sign-tr.c, and rsa-pkcs1-verify.c.

	* pkcs1-rsa-digest.c (pkcs1_rsa_digest_encode): New file and
	function.
	* pkcs1.h: Declare it.

	* rsa-pkcs1-verify.c (rsa_pkcs1_verify): New file and function.
	* rsa-pkcs1-sign.c (rsa_pkcs1_sign): New file and function.
	* rsa-pkcs1-sign-tr.c (rsa_pkcs1_sign_tr): New file and function,
	contributed by Nikos Mavrogiannopoulos.
	* rsa.h: Declare new functions.

	* rsa.h (_rsa_blind, _rsa_unblind): Declare functions.
	* rsa-blind.c (_rsa_blind, _rsa_unblind): Functions moved to a
	separate file, renamed and made non-static. Moved from...
	* rsa-decrypt-tr.c: ... here.

2012-06-03  Niels Möller  <nisse@lysator.liu.se>

	* testsuite/pkcs1-test.c (test_main): Include leading zero in
	expected result.

	* pkcs1.c (pkcs1_signature_prefix): Return pointer to where the
	digest should be written. Let the size input be the key size in
	octets, rather then key size - 1.
	* pkcs1-rsa-*.c: Updated for above.
	* rsa-*-sign.c, rsa-*-verify.c: Pass key->size, not key->size - 1.

2012-05-18  Niels Möller  <nisse@lysator.liu.se>

	* pkcs1-encrypt.c (pkcs1_encrypt): New file and function.
	* rsa-encrypt.c (rsa_encrypt): Use pkcs1_encrypt.

2012-05-09  Niels Möller  <nisse@lysator.liu.se>

	* rsa-decrypt-tr.c (rsa_decrypt_tr): Added missing mpz_clear,
	spotted by Nikos Mavrogiannopoulos.

2012-05-07  Niels Möller  <nisse@lysator.liu.se>

	* nettle-types.h (_STDINT_HAVE_INT_FAST32_T): Define here, to
	force nettle-stdint.h to not try to define the int_fast*_t types.
	Avoids compilation problems with gnutls on SunOS-5.8, where the
	definitions here collide with gnulib's.

2012-04-23  Niels Möller  <nisse@lysator.liu.se>

	* nettle-internal.h (NETTLE_MAX_BIGNUM_SIZE): New constant. Based
	on NETTLE_MAX_BIGNUM_BITS, rounded upwards. Replaced all uses of
	NETTLE_MAX_BIGNUM_BITS.

2012-04-19  Niels Möller  <nisse@lysator.liu.se>

	* list-obj-sizes.awk: Use decimal rather than hexadecimal output.
	(hex2int): Use local variables.

2012-04-18  Niels Möller  <nisse@lysator.liu.se>

	* x86_64/salsa20-crypt.asm: New file.

2012-04-17  Niels Möller  <nisse@lysator.liu.se>

	* testsuite/salsa20-test.c (test_salsa20_stream): Check that
	salsa20_crypt doesn't write beyond the given destination area.
	(test_salsa20): Likewise.

	* salsa20-crypt.c: Renamed file, from...
	* salsa20.c: ... old name.

	* x86_64/machine.m4 (WREG): New macro.

	* salsa20.c (salsa20_hash): Deleted function, inlined into
	salsa20_crypt.
	(salsa20_set_key, salsa20_set_iv): Moved, to...
	* salsa20-set-key.c: ...new file.

2012-04-15  Niels Möller  <nisse@lysator.liu.se>

	* testsuite/salsa20-test.c (test_salsa20_stream): New function.
	(test_main): Tests for encrypting more than one block at a time.

2012-04-14  Niels Möller  <nisse@lysator.liu.se>

	* examples/io.c (write_file): Use write_string.

	* examples/Makefile.in (base64enc): New targets. Also
	added missing io.o dependency to several other targets.
	(base64dec, base16enc, base16dec): Likewise.

	* examples/base64enc.c: New file, based on example code
	contributed by Jeronimo Pellegrini.
	* examples/base64dec.c: Likewise.
	* examples/base16enc.c: Likewise.
	* examples/base16dec.c: Likewise.

	* examples/rsa-encrypt.c (process_file): Reorganized fread loop.
	(usage): New function.
	(main): Implemented --help option.

	* examples/rsa-decrypt.c (process_file): Improved error message
	for too short input file.

	* aes-set-decrypt-key.c (gf2_log, gf2_exp): Deleted tables.
	(mult, inv_mix_column): Deleted functions.
	(mtable): New table.
	(MIX_COLUMN): New macro.
	(aes_invert_key): Use MIX_COLUMN and mtable.

	* aesdata.c (compute_mtable): New table, for the inv mix column
	operation in aes_invert_key.

2012-04-13  Niels Möller  <nisse@lysator.liu.se>

	* aes-set-encrypt-key.c (aes_set_encrypt_key): Use LE_READ_UINT32.
	Tabulate the needed "round constants".
	(xtime): Deleted function.

	* aes-internal.h (SUBBYTE): Cast to uint32_t. Use B0, ..., B3
	macros.

2012-04-09  Niels Möller  <nisse@lysator.liu.se>

	Timing resistant RSA decryption, based on RSA blinding code
	contributed by Nikos Mavrogiannopoulos.
	* rsa-decrypt-tr.c (rsa_decrypt_tr): New function.
	(rsa_blind): Helper function.
	(rsa_unblind): Helper function.
	* rsa.h: Declare rsa_decrypt_tr. Some cleanups, no longer include
	nettle-meta.h, more consistent declarations of function pointer
	arguments.
	* testsuite/rsa-encrypt-test.c (test_main): Test rsa_decrypt_tr.
	Check for writes past the end of the message area.

	* Makefile.in (hogweed_SOURCES): Added pkcs1-decrypt.c.
	* rsa-decrypt.c (rsa_decrypt): Use pkcs1_decrypt.
	* pkcs1-decrypt.c (pkcs1_decrypt): New file and function,
	extracted from rsa_decrypt.

2012-04-01  Niels Möller  <nisse@lysator.liu.se>

	* salsa20.c (LE_SWAP32): Typo fix for big-endian case.
	(QROUND): New macro.
	(salsa20_hash): Use it.

2012-03-31  Niels Möller  <nisse@lysator.liu.se>

	* salsa20.c: (salsa20_set_iv): Deleted size argument, only one
	size allowed.
	(U8TO32_LITTLE): Deleted macro. Use LE_READ_UINT32 instead, which
	avoids unaligned reads.
	(salsa20_set_key): Rearranged slightly, to avoid unnecessary
	byte-to-word conversions.

	(LE_SWAP32): Renamed macro from...
	(U32TO32_LITTLE): ... old name.
	(U32TO8_LITTLE): Deleted macro.
	(salsa20_wordtobyte): Renamed function to...
	(salsa20_hash): ... new name. Changed output argument from byte
	array to word array. Use memxor3, which brings a considerable
	performance gain.

	* nettle-internal.c (salsa20_set_key_hack): Updated salsa20_set_iv
	call.
	* testsuite/salsa20-test.c (test_salsa20): Deleted iv_length
	argument, updated all calls.

	* salsa20.h (SALSA20_BLOCK_SIZE): New constant.
	(_SALSA20_INPUT_LENGTH): New constant.
	* salsa20.c: Use these constants.

	* salsa20.c (ROTL32): Deleted macro, use the one from macros.h
	instead, with reversed order of arguments.
	(ROTATE, XOR, PLUS, PLUSONE): Deleted macros, use ROTL32 and
	builtin operators directly.

	Unification of rotation macros.
	* macros.h (ROTL32): New macro, to replace (almost) all other
	rotation macros.

	* aes-set-encrypt-key.c: Include macros.h.
	(aes_set_encrypt_key): Use ROTL32.
	* aes-internal.h (ROTBYTE, ROTRBYTE): Deleted macros.

	* camellia-internal.h (ROL32): Deleted macro.
	(ROTL128): Renamed for consistency, from...
	(ROL128): ... old name.
	* camellia-crypt-internal.c: Updated for renamed rotation macros.
	* camellia-set-encrypt-key.c: Likewise.
	* cast128.c (ROL): Deleted macro.
	(F1, F2, F3): Updated to use ROTL32 (reversed order of arguments).
	Also added proper do { ... } while (0) wrappers.

	* ripemd160-compress.c (ROL32): Deleted macro.
	(R): Updated to use ROTL32 (reversed order of arguments).

	* serpent-internal.h (ROL32): Deleted macro.
	(ROTL64): Renamed (from ROL64) and reorderd arguments, for
	consistency.
	(RSHIFT64): Reordered arguments, for consistency.
	* serpent-decrypt.c: Updated for renamed rotation macros, with
	reversed argument order.
	* serpent-encrypt.c: Likewise.
	* serpent-set-key.c: Likewise.

	* sha1-compress.c (ROTL): Deleted macro, use ROTL32 instead.

	* sha256-compress.c (ROTR): Deleted macro. Replaced by ROTL32,
	with complemented shift count.
	(SHR): Deleted macro, use plain shift operator instead.

	* sha512-compress.c (ROTR): Deleted macro, replaced by...
	(ROTL64): ...new macro, with complemented shift count
	(SHR): Deleted macro, use plain shift operator instead.
	(S0, S1, s0, s1): Updated accordingly.

2012-03-30  Niels Möller  <nisse@lysator.liu.se>

	* nettle-internal.c (nettle_salsa20): Cipher struct for
	benchmarking only. Sets a fix zero IV, and ignores block size.
	* nettle-internal.h (nettle_salsa20): Declare it.

	* examples/nettle-benchmark.c (block_cipher_p): New function.
	(time_cipher): Use block_cipher_p.
	(main): Include salsa20 in benchmark.

	* Makefile.in (soname link): Fixed logic.
	(nettle_SOURCES): Removed nettle-internal.c, so that it's not
	part of the library...
	(internal_SOURCES): ...and put it here.
	* testsuite/Makefile.in (TEST_OBJS): Added ../nettle-internal.o.
	* examples/Makefile.in (BENCH_OBJS): New variable, to simplify the
	nettle-benchmark rule. Also link with ../nettle-internal.o.

2012-03-29  Niels Möller  <nisse@lysator.liu.se>

	Implementation of Salsa20, contributed by Simon Josefsson.
	* salsa20.h: New file.
	* salsa20.c: New file.
	* Makefile.in (nettle_SOURCES): Added salsa20.c
	(HEADERS): Added salsa20.h.
	* testsuite/Makefile.in (TS_NETTLE_SOURCES): Added salsa20-test.c.
	* testsuite/salsa20-test.c: New test case.

	* Makefile.in (soname links): Adding missing space before ].

2012-03-23  Niels Möller  <nisse@lysator.liu.se>

	* arcfour.h (arcfour_stream): Deleted obsolete prototype.

2012-03-05  Niels Möller  <nisse@lysator.liu.se>

	* configure.ac (enable_shared): Build shared libraries by default.

2012-03-04  Niels Möller  <nisse@lysator.liu.se>

	* configure.ac (LIBNETTLE_MINOR): Bumped library version, to 4.4.
	(LIBHOGWEED_MINOR): And to 2.2.

2012-02-27  Niels Möller  <nisse@lysator.liu.se>

	* list-obj-sizes.awk: Recognize elf64 objects.

	* Makefile.in (.texinfo.dvi): Pass -b option to texi2dvi.

	* Makefile.in (TARGETS): Added twofishdata.
	(SOURCES): Added twofishdata.c.
	(twofishdata): New rule.

	* twofish.c (q0, q1): Made const, and reformatted to match the
	twofishdata program.

	* twofishdata.c: Resurrected old file. Used to be called
	generate_q.c, when the twofish code was contributed back in 1999.

	* nettle.texinfo: Documentation for base16 and base64 encoding.
	Text contributed by Jeronimo Pellegrini
	<pellegrini@mpcnet.com.br>, back in April 2006.

2012-02-18  Niels Möller  <nisse@lysator.liu.se>

	* run-tests, getopt.c, getopt1.c, getopt.h: These files were moved
	to the top-level in the conversion to an independent git
	repository. They used to be symlinks to lsh files, from the
	subdirectories which use them.

	* Makefile.in: Build and distribute getopt files. Distribute
	run-tests script.
	* examples/Makefile.in: Adapt to getopt files and the run-tests
	script now located in the parent directory.
	* testsuite/Makefile.in: Likewise.
	* tools/Makefile.in: Likewise.

	* index.html: Converted to xhtml (from lsh repository, change
	dated 2012-02-03). Updated git instructions.

	* nettle.texinfo: Updated charset declaration.
	* misc/plan.html: Likewise.

2012-01-17  Niels Möller  <nisse@lysator.liu.se>

	* testsuite/Makefile.in (DISTFILES): Added setup-env.

	* examples/rsa-decrypt.c (main): Use _setmode rather than setmode,
	suggested by Eli Zaretskii. Affects windows builds only.
	* examples/rsa-encrypt.c: Likewise.

	* Makefile.in ($(LIBNETTLE_FORLINK)): Always create a .lib symlink
	to the library file. Use LN_S.
	($(LIBHOGWEED_FORLINK)): Likewise.

	(install-shared-nettle): Use LN_S.
	(install-shared-hogweed): Likewise.

	* configure.ac: Use AC_PROG_LN_S.
	* config.make.in (LN_S): New substitution.

	* testsuite/setup-env: New file. Wine workaround. Can't get
	../.lib into wine's dll search path, so create additional
	symlinks.
	* testsuite/teardown-env: ...and delete them here. Also delete
	file testtmp.
	* examples/setup-env: Similar links setup here.
	* examples/teardown-env: ... and deleted.

2012-01-07  Niels Möller  <nisse@lysator.liu.se>

	* examples/Makefile.in (check): Add ../.lib to PATH, like in
	testsuite/Makefile. Needed for w*ndows. Reported by Eli Zaretskii.

2011-11-25  Niels Möller  <nisse@lysator.liu.se>

	From Martin Storsjö:
	* x86_64/machine.m4 (W64_ENTRY, W64_EXIT): New macros for
	supporting W64 ABI.
	* x86_64: Updated all assembly files to use them.

	* configure.ac (W64_ABI): New variable, set when compiling for
	W64 ABI (64-bit M$ windows).
	* config.m4.in (W64_ABI): Define, from configure substitution.

2011-11-24  Niels Möller  <nisse@lysator.liu.se>

	From Martin Storsjö:
	* examples/Makefile.in (check): Pass $(EMULATOR) and $(EXEEXT) in
	the environment of run-tests.
	* examples/rsa-encrypt-test: Use $EXEEXT and $EMULATOR.
	* examples/rsa-sign-test: Likewise.
	* examples/rsa-verify-test: Likewise.
	* examples/setup-env: Likewise.

	* testsuite/Makefile.in (check): Pass $(EXEEXT) in the environment of
	run-tests.
	* testsuite/pkcs1-conv-test: Use $EXEEXT and $EMULATOR. Ignore \r
	in rsa-sign output.

	* examples/rsa-decrypt.c (main) [WIN32]: Set stdout/stdin to
	binary mode.
	* examples/rsa-encrypt.c (main): Likewise.

2011-11-24  Niels Möller  <nisse@lysator.liu.se>

	* configure.ac (HAVE_NATIVE_64_BIT): Workaround to get it set to 1
	on w64.

	* serpent-internal.h (ROL64): Use (uint64_t) 1 rather than 1L, for
	M$ w64.
	(RSHIFT64): Likewise. Also added a missing parenthesis.

2011-11-24  Niels Möller  <nisse@lysator.liu.se>

	From Martin Storsjö:
	* testsuite/symbols-test: Use $NM, falling back to nm if undefined.
	* testsuite/Makefile.in (check): Pass $(NM) in the environment of
	run-tests.
	* config.make.in (NM): Set NM.

	* testsuite/sexp-conv-test: Use $EMULATOR when running test
	programs. Also ignore \r for output in the non-canonical output
	formats.
	* testsuite/Makefile.in (check): Pass $(EMULATOR) in the
	environment of run-tests.
	* configure.ac (EMULATOR): New substituted variable. Set to wine
	or wine64 when cross compiling for windows, otherwise empty.
	* config.make.in (EMULATOR): Set from autoconf value.

2011-11-20  Niels Möller  <nisse@lysator.liu.se>

	* x86/camellia-crypt-internal.asm: Take ALIGNOF_UINT64_T into
	account when getting the offset for the subkeys. Differs between
	w32 and other systems. w32 problem identified by Martin Storsjö.

	* config.m4.in: Define ALIGNOF_UINT64_T (from configure).

	* configure.ac: Check alignment of uint64_t, and also use AC_SUBST
	for use in config.m4.in.

2011-11-19  Niels Möller  <nisse@lysator.liu.se>

	Cygwin/mingw32 improvements contributed by Martin Storsjö:
	* Makefile.in (IMPLICIT_TARGETS): New variable for DLL link
	libraries.
	(clean-here): Delete the DLL import libraries.

	* configure.ac: Setup installation of DLL files in $bindir.
	(IF_DLL, LIBNETTLE_FILE_SRC, LIBHOGWEED_FILE_SRC): New
	substitutions.

	* config.make.in (LIBNETTLE_FILE_SRC): Substitute new autoconf
	variable.
	(LIBHOGWEED_FILE_SRC): Likewise.

	* Makefile.in (install-dll-nettle, uninstall-dll-nettle): New
	target for installing the DLL file in $bindir.
	(install-shared-nettle): Conditionally
	depend on install-dll-nettle. Use LIBNETTLE_FILE_SRC.
	(uninstall-shared-nettle): Conditionally depend on
	install-dll-nettle.
	(various hogweed targets): Analogous changes.

	* configure.ac: Unify shared lib setup for cygwin and mingw.

2011-10-31  Niels Möller  <nisse@lysator.liu.se>

	* configure.ac (LIBHOGWEED_LIBS): Typo fix for the darwin case.
	Spotted by Martin Storsjö.

2011-10-25  Niels Möller  <nisse@lysator.liu.se>

	* configure.ac (LIBHOGWEED_LIBS): cygwin fix, added
	libnettle.dll.a. Reported by Volker Zell.

2011-10-18  Niels Möller  <nisse@lysator.liu.se>

	* configure.ac: Improved setup för darwin shared libraries.
	Patch contributed by Ryan Schmidt.

2011-10-03  Niels Möller  <nisse@lysator.liu.se>

	* x86_64/memxor.asm: Implemented sse2-loop. Configured at compile
	time, and currently disabled.

	* testsuite/testutils.h (ASSERT): Write message to stderr.

	* testsuite/memxor-test.c: Use 16-byte alignment for "fully
	aligned" operands.

2011-09-03  Niels Möller  <nisse@lysator.liu.se>

	* x86/camellia-crypt-internal.asm: Use "l"-suffix on instructions
	more consistently. Reportedly, freebsd and netbsd systems with
	clang are more picky about this.

	* configure.ac: Changed version number to 2.5.

	* Released nettle-2.4.

	* configure.ac (LIBNETTLE_MINOR): Bumped library version, to 4.3.

	* gcm-aes.c: Include config.h.
	* tools/nettle-lfib-stream.c: Likewise.

	* ripemd160-compress.c: Added missing include of config.h. Needed
	for correct operation on big-endian systems.

2011-09-02  Niels Möller  <nisse@amfibolit.hack.org>

	* configure.ac: Changed version number to 2.4.

	* Released nettle-2.3.

2011-08-30  Niels Möller  <nisse@lysator.liu.se>

	* testsuite/hmac-test.c: Added tests for hmac-ripemd160.

	* hmac.h: Declare hmac-ripemd160 related functions.

	* Makefile.in (nettle_SOURCES): Added hmac-ripemd160.c.

2011-08-30  Niels Möller  <nisse@amfibolit.hack.org>

	* nettle.texinfo (Hash functions): Document ripemd-160.

	* hmac-ripemd160.c: New file.

	* hmac.h: Declare hmac-ripemd160 functions.

2011-08-29  Niels Möller  <nisse@lysator.liu.se>

	* sha256.c (sha256_update): Updated MD_UPDATE call for new
	conventions.
	(sha256_write_digest): Use MD_PAD rather than MD_FINAL, and insert
	the length manually.
	* sha512.c: Analogous changes.

	* sha1.c (COMPRESS): New macro.
	(sha1_update): Updated MD_UPDATE call for new conventions.
	(sha1_digest): Use MD_PAD rather than MD_FINAL, and insert the
	length manually.

	* ripemd160.c (ripemd160_init): Use memcpy for initializing the
	state vector.
	(COMPRESS): New macro.
	(ripemd160_update): Use MD_UPDATE.
	(ripemd160_digest): Inline ripemd160_final processing. Use MD_PAD
	and _nettle_write_le32.
	(ripemd160_final): Deleted function.

	* ripemd160.h (struct ripemd160_ctx): Use a 64-bit block count.
	Renamed digest to state.

	* md5.c (md5_init): Use memcpy for initializing the state vector.
	(COMPRESS): New macro, wrapping _nettle_md5_compress.
	(md5_update): Use MD_UPDATE.
	(md5_digest): Inline md5_final processing. Use MD_PAD and
	_nettle_write_le32.
	(md5_final): Deleted.

	* md5.h (struct md5_ctx): Renamed some fields, for consistency.

	* md4.h (struct md4_ctx): Renamed some fields, for consistency.

	* md4.c (md4_init): Use memcpy for initializing the state vector.
	(md4_update): Use MD_UPDATE.
	(md4_digest): Inline md4_final processing, using MD_PAD. Use
	_nettle_write_le32.
	(md4_block): Renamed, to...
	(md4_compress): ... new name. Take ctx pinter as argument.
	(md4_final): Deleted function.

	* md2.c (md2_update): Use MD_UPDATE.

	* macros.h (MD_UPDATE): Added incr argument. Invoke compression
	function with ctx pointer as argument, rather than ctx->state.
	(MD_FINAL): Just pad, don't store length field. Renamed to MD_PAD.
	(MD_PAD): Analogous change of compression invocations.

	* sha512.c: (COMPRESS): New macro wrapping _nettle_sha512_compress.
	(sha512_update): Use MD_UPDATE.
	(sha512_final): Deleted function.
	(sha512_write_digest): Use MD_FINAL.

	* sha256.c (COMPRESS): New macro wrapping _nettle_sha256_compress.
	(SHA256_INCR): Deleted macro.
	(sha256_update): Use MD_UPDATE.
	(sha256_final): Deleted function.
	(sha256_write_digest): New function, replacing sha256_final, and
	using MD_FINAL.
	(sha256_digest): Use sha256_write_digest.
	(sha224_digest): Likewise.

	* tools/nettle-hash.c (list_algorithms): Fixed typo in header.

	* sha1.c (SHA1_DATA_LENGTH): Deleted unused macro.
	(sha1_init): Use memcpy to initialize the state vector.
	(SHA1_INCR): Deleted macro.
	(sha1_update): Use MD_UPDATE macro, to reduce code duplication.
	(sha1_digest): Use MD_FINAL macro.
	(sha1_final): Deleted function.

	* sha.h (struct sha1_ctx): Renamed attribute digest to state.

	* macros.h (MD_UPDATE): New macro.
	(MD_FINAL): New macro.

2011-08-28  Niels Möller  <nisse@lysator.liu.se>

	* ripemd160.c (ripemd160_final): Use LE_WRITE_UINT32. Deleted byte
	swapping at the end, leaving it to ripemd160_digest.
	(ripemd160_digest): Use _nettle_write_le32.

	* Makefile.in (nettle_SOURCES): Added write-le32.c.

	* md5.c (md5_digest): Use _nettle_write_le32.

	* write-le32.c (_nettle_write_le32): New file and function.

	* ripemd160-compress.c (ROL32): Renamed macro (was "rol"). Deleted
	x86 version using inline assembly; at least gcc-4.4.5 recognizes
	shift-and-or expressions which are in fact rotations.
	(_nettle_ripemd160_compress): Use LE_READ_UINT32.

	* configure.ac (LIBNETTLE_MINOR): Bumped library version, to 4.2.

	* testsuite/meta-hash-test.c: Updated for the addition of
	ripemd-160.

	* testsuite/.test-rules.make: Added rule for ripemd160-test.

	* examples/nettle-benchmark.c (main): Benchmark ripemd-160.

2011-08-28  Niels Möller  <nisse@lysator.liu.se>

	RIPEMD-160 hash function. Ported from libgcrypt by Andres Mejia.
	* testsuite/ripemd160-test.c: New file.
	* ripemd160.h: New file.
	* nettle-meta.h: Declare nettle_ripemd160.
	* ripemd160.c: New file, ported from libgcrypt.
	* ripemd160-compress.c: Likewise.
	* ripemd160-meta.c: New file.
	* testsuite/Makefile.in (TS_NETTLE_SOURCES): Added
	ripemd160-test.c.
	* nettle-meta-hashes.c (nettle_hashes): Added nettle_ripemd160.
	* Makefile.in (nettle_SOURCES): Added ripemd160.c,
	ripemd160-compress.c, and ripemd160-meta.c.
	(HEADERS): Added ripemd160.h.

2011-08-10  Niels Möller  <nisse@amfibolit.hack.org>

	* nettle.texinfo: Fixed mis-placed const in various prototypes.
	Spotted by Tatsuhiro Tsujikawa.

2011-07-24  Niels Möller  <nisse@lysator.liu.se>

	* Makefile.in (PKGCONFIG_FILES, pkgconfigdir): New variables.
	(DISTFILES): Added nettle.pc.in and hogweed.pc.in.
	(nettle.pc, hogweed.pc): New targets (invoking config.status).
	(install-pkgconfig, uninstall-pkgconfig): New targets.
	(install-here): Depend on install-pkgconfig.
	(uninstall-here): Depend on uninstall-pkgconfig.
	(distclean-here): Delete nettle.pc and hogweed.pc.

2011-07-20  Niels Möller  <nisse@lysator.liu.se>

	* configure.ac: Generate nettle.pc and hogweed.pc.

	* nettle.pc.in, hogweed.pc.in: New files.

2011-07-17  Niels Möller  <nisse@lysator.liu.se>

	* nettle-internal.h: Added missing extern declarations.

2011-07-11  Niels Möller  <nisse@lysator.liu.se>

	* configure.ac: Changed version number to 2.3.

	* Released nettle-2.2.

	* Makefile.in (DISTFILES): Distribute COPYING.LIB, not COPYING,

2011-07-07  Niels Möller  <nisse@lysator.liu.se>

	* tools/misc.h (werror): Removed incorrect noreturn attribute from
	declaration.

	* examples/io.c (read_file): Bug fix, in dependence of initial
	size on max_size.

2011-07-01  Niels Möller  <nisse@lysator.liu.se>

	* cbc.c	(CBC_BUFFER_LIMIT): Reduced to 512 bytes.
	(cbc_decrypt): For in-place operation, use overlapping memxor3 and
	eliminate a memcpy.

	* ctr.c (ctr_crypt): Reorganized to call the encryption function
	with several blocks at a time. Handle the case of a single block
	specially.

	* x86_64/memxor.asm: Added ALIGN for shifting loop. Deleted
	obsolete ifelse.

2011-06-30  Niels Möller  <nisse@lysator.liu.se>

	* configure.ac: Link in serpent-decrypt.asm, if found.

	* x86_64/serpent-decrypt.asm: Added an SSE2 loop, doing four
	blocks at a time in parallel.

	* x86_64/serpent-encrypt.asm: Include serpent.m4. Deleted a
	redundant label.

	* x86_64/serpent.m4: New file, with serpent-related macros.

2011-06-29  Niels Möller  <nisse@lysator.liu.se>

	* x86_64/serpent-decrypt.asm: Wrote main (32-bit) loop.
	(SBOX0I, SBOX1I, SBOX7I): Fixed bugs.

	* nettle.texinfo (Copyright): Updated for license change to
	LGPLv2+. Updated copyright info on serpent.

	* NEWS: Updated information for nettle-2.2.

	* x86_64/serpent-decrypt.asm: New file.

	* x86_64/serpent-encrypt.asm: Fixed .file pseudo op.

	* testsuite/testutils.c (test_cipher_ctr): Display more info on
	failure.

	* examples/nettle-benchmark.c (bench_ctr): New function.
	(time_cipher): Also benchmark CTR mode.

	* configure.ac (LIBNETTLE_MINOR): Updated library version number
	to 4.1.
	(LIBHOGWEED_MINOR): And to 2.1.

2011-06-22  Niels Möller  <nisse@lysator.liu.se>

	* configure.ac: Use pwd -P when examining lib directories.
	Link in serpent-encrypt.asm, if found.

2011-06-21  Niels Möller  <nisse@lysator.liu.se>

	* serpent-decrypt.c (SBOX3_INVERSE): Eliminated temporaries.
	(SBOX4_INVERSE): Likewise.
	(SBOX5_INVERSE): Likewise.
	(SBOX6_INVERSE): Likewise.
	(SBOX7_INVERSE): Likewise.
	(All SBOX_INVERSE-macros): Deleted type argument, and updated users.

2011-06-20  Niels Möller  <nisse@lysator.liu.se>

	* serpent-decrypt.c: Renamed arguments in sbox macros.
	(SBOX0_INVERSE): Eliminated temporaries.
	(SBOX1_INVERSE): Likewise.
	(SBOX2_INVERSE): Likewise.

	* x86_64/serpent-encrypt.asm: Added an SSE2 loop, doing four
	blocks at a time in parallel.

	* testsuite/serpent-test.c (test_main): Added some more multiple
	block tests.

2011-06-15  Niels Möller  <nisse@lysator.liu.se>

	* configure.ac (libdir): On 64-bit Linux, we used to assume that
	libraries are installed according to the FHS. Since at least
	Fedora and Gentoo follow the FHS convention, while at least Debian
	doesn't, we have to try to figure out which convention is used.

2011-06-14  Niels Möller  <nisse@lysator.liu.se>

	* x86_64/serpent-encrypt.asm: Slight simplification of loop logic.

	* x86_64/serpent-encrypt.asm: New file.

2011-06-12  Niels Möller  <nisse@lysator.liu.se>

	* testsuite/serpent-test.c (test_main): Added tests with multiple
	blocks at a time.

	* serpent-encrypt.c (SBOX6): Renamed arguments. Eliminated
	temporaries.
	(SBOX7): Likewise.
	(All SBOX-macros): Deleted type argument, and updated users.

	* configure.ac: Display summary at the end of configure..
	(asm_path): Set only if enable_assember is yes.

2011-06-10  Niels Möller  <nisse@lysator.liu.se>

	* serpent-encrypt.c (SBOX5): Renamed arguments. Eliminated
	temporaries.

2011-06-09  Niels Möller  <nisse@lysator.liu.se>

	* serpent-encrypt.c (SBOX4): Renamed arguments. Eliminated
	temporaries.

	* configure.ac (LIBNETTLE_LINK, LIBHOGWEED_LINK): Cygwin fix, from
	Vincent Torri.

2011-06-08  Niels Möller  <nisse@lysator.liu.se>

	* examples/eratosthenes.c (find_first_one): Fixed c99-style
	declaration. Reported by Sebastian Reitenbach.
	(find_first_one): Declare the lookup table as static const, and
	use unsigned char rather than unsigned..

2011-06-07  Niels Möller  <nisse@lysator.liu.se>

	* serpent-encrypt.c (SBOX0): Renamed arguments. Eliminated
	temporaries.
	(SBOX1): Likewise.
	(SBOX2): Likewise.
	(SBOX3): Likewise.

2011-06-06  Niels Möller  <nisse@lysator.liu.se>

	* Makefile.in (DISTFILES): Added serpent-internal.h.
	(nettle_SOURCES): Replaced serpent.c by serpent-set-key.c,
	serpent-encrypt.c, and serpent-decrypt.c.

	* serpent.c: Replaced by several new files.
	* serpent-set-key.c: New file.
	* serpent-encrypt.c: New file.
	* serpent-decrypt.c: New file.
	* serpent-internal.h: New file.

	* serpent.c [HAVE_NATIVE_64_BIT]: Process two blocks at a time in
	parallel. Measured speedup of 10%--25% (higher for encryption) on
	x86_64.

2011-06-01  Niels Möller  <nisse@lysator.liu.se>

	* serpent.c (ROUNDS): Deleted macro.
	(serpent_block_t): Deleted array typedef.
	(KEYXOR): New macro, replacing BLOCK_XOR.
	(BLOCK_COPY, SBOX, SBOX_INVERSE): Deleted macros.
	(LINEAR_TRANSFORMATION): Use four separate arguments.
	(LINEAR_TRANSFORMATION_INVERSE): Likewise.
	(ROUND): Take separate arguments for all input and output words.
	(ROUND_INVERSE): Likewise.
	(ROUND_LAST, ROUND_FIRST_INVERSE): Deleted macros.
	(serpent_set_key): Moved loop termination test.
	(serpent_encrypt): Rewrote with unrolling of just eight rounds,
	and without serpent_block_t.
	(serpent_decrypt): Likewise.

	* serpent.c: Added do { ... } while (0) around block macros.
	(serpent_key_t): Deleted array typedef.
	(ROL32, ROR32): Renamed macros, were rol and ror.
	(KS_RECURRENCE, KS): New macros.
	(serpent_key_pad): Renamed, from...
	(serpent_key_prepare): ...old name.
	(serpent_subkeys_generate): Deleted function.
	(serpent_set_key): Rewrote the generation of subkeys. Reduced both
	temporary storage and code size (less unrolling)

2011-05-31  Niels Möller  <nisse@lysator.liu.se>

	* testsuite/serpent-test.c (test_main): Enabled test with short,
	40-bit, key.

	* serpent.c (byte_swap_32): Deleted macro.
	(serpent_key_prepare): Use LE_READ_UINT32. Don't require aligned
	input, and support arbitrary key sizes.

2011-05-30  Simon Josefsson  <simon@josefsson.org>

	* serpent.c: Rewrite, based on libgcrypt code.  License changed
	from GPL to LGPL.
	* serpent_sboxes.h: Removed.
	* Makefile.in: Drop serpent_sboxes.h.

2011-05-31  Niels Möller  <nisse@lysator.liu.se>

	* testsuite/serpent-test.c (test_main): Added some tests for
	padding of keys of length which is not a multiple of four bytes.

2011-05-30  Simon Josefsson  <simon@josefsson.org>

	* testsuite/serpent-test.c (test_main): Add test vectors from
	libgcrypt.

2011-05-21  Niels Möller  <nisse@lysator.liu.se>

	* dsa-keygen.c (dsa_generate_keypair): Avoid double init of mpz
	variable. Spotted by Nikos Mavrogiannopoulos.

2011-05-06  Niels Möller  <nisse@lysator.liu.se>

	* configure.ac: Fix link flags for shared libraries on Solaris,
	which needs -h to set the soname. Patch contributed by Dagobert
	Michelsen.

2011-05-06  Niels Möller  <nisse@lysator.liu.se>

	* configure.ac: New configure option --enable-gcov.

	* arcfour.h (arcfour_stream): Deleted obsolete define.

2011-04-27  Niels Möller  <nisse@lysator.liu.se>

	* tools/nettle-hash.c (find_algorithm): Require exact match.

2011-04-15  Niels Möller  <nisse@lysator.liu.se>

	Reverted broken byte-order change from 2001-06-17:
	* serpent.c (serpent_set_key): Use correct byteorder.
	(serpent_encrypt): Likewise.
	(serpent_decrypt): Likewise.

	* testsuite/serpent-test.c (decode_hex_reverse): New function.
	(RH, RHL): New macros.
	(test_main): Byte reverse inputs and outputs for the testvectors
	taken from the serpent submission package. Enable test vectors
	from http://www.cs.technion.ac.il/~biham/Reports/Serpent/.

2011-03-23  Niels Möller  <nisse@lysator.liu.se>

	* tools/sexp-conv.c (xalloc): Deleted function, now it's in misc.c
	instead.

	* configure.ac: Use LSH_FUNC_STRERROR.

	* tools/Makefile.in (TARGETS): Added nettle-hash, and related
	build rules.
	(SOURCES): Added nettle-hash.c.

	* tools/misc.c (xalloc): New function.

	* tools/pkcs1-conv.c (main): Made the OPT_* constants local, and
	fixed numerical values to start with non-ASCII 0x300.

	* tools/nettle-hash.c: New file.

2011-03-23  Niels Möller  <nisse@lysator.liu.se>

	Contributed by Daniel Kahn Gillmor:
	* testsuite/Makefile.in (TS_NETTLE_SOURCES): Added
	meta-hash-test.c, meta-cipher-test.c, and meta-armor-test.c.

	* testsuite/meta-hash-test.c: New file.
	* testsuite/meta-cipher-test.c: New file.
	* testsuite/meta-armor-test.c: New file.

	* nettle.texinfo: Document nettle_hashes and nettle_ciphers.

	* nettle-meta.h: Declare algorithm lists nettle_ciphers,
	nettle_hashes, nettle_armors.

	* Makefile.in (nettle_SOURCES): Added nettle-meta-hashes.c,
	nettle-meta-ciphers.c, and nettle-meta-armors.c.

	* nettle-meta-armors.c: New file.
	* nettle-meta-ciphers.c: New file.
	* nettle-meta-hashes.c: New file.

2011-02-18  Niels Möller  <nisse@lysator.liu.se>

	* arcfour.c (arcfour_stream): Deleted function. It's not very
	useful, and neither documented nor tested.

2011-02-16  Niels Möller  <nisse@lysator.liu.se>

	* cbc.h (CBC_ENCRYPT): Avoid using NULL; we don't ensure that it
	is defined.
	(CBC_DECRYPT): Likewise.

	* gcm-aes.c (gcm_aes_set_iv): Use GCM_SET_IV.
	(gcm_aes_set_key): Deleted cast.
	(gcm_aes_encrypt): Likewise.
	(gcm_aes_decrypt): Likewise.
	(gcm_aes_digest): Likewise.
	(gcm_aes_update): One less argument to GCM_UPDATE.

	* gcm.h (GCM_SET_KEY): Added cast to nettle_crypt_func *. Help
	compiler type checking despite this cast.
	(GCM_ENCRYPT): Likewise.
	(GCM_DECRYPT): Likewise.
	(GCM_DIGEST): Likewise.
	(GCM_SET_IV): New macro, for completeness.
	(GCM_UPDATE): Deleted unused argument encrypt.

2011-02-14  Niels Möller  <nisse@lysator.liu.se>

	* nettle.texinfo: Split node on cipher modes, and started on
	the GCM documentation.

	* testsuite/gcm-test.c (test_gcm_aes): Deleted function, replaced
	by test_aead.
	(test_main): Use test_aead.

	* testsuite/testutils.c (test_aead): New function, replacing
	test_gcm_aes and before that test_cipher_gcm.

	* nettle-internal.c (nettle_gcm_aes128): New const struct.
	(nettle_gcm_aes192): Likewise.
	(nettle_gcm_aes256): Likewise.

	* nettle-internal.h (struct nettle_aead): Tentative interface for
	authenticated encryption with associated data.

	* examples/nettle-benchmark.c (time_gcm): Renamed. Updated for
	gcm_aes_auth to gcm_aes_update renaming. Benchmark both encryption
	and hashing.
	(time_gmac): ...old name.

	* nettle-internal.c (des_set_key_hack): Don't touch the bits
	parity, since thay are now ignored.
	(des3_set_key_hack): Likewise.

	* cast128-meta.c (nettle_cast128): Don't pass keysize.
	* nettle-meta.h (_NETTLE_CIPHER_FIX): Deleted keysize parameter
	derived from the appropriate constant instead.

	* testsuite/gcm-test.c (test_gcm_aes): Updated for gcm_aes_auth to
	gcm_aes_update renaming.

2011-02-13  Niels Möller  <nisse@lysator.liu.se>

	* gcm.h (GCM_UPDATE): Renamed, from...
	(GCM_AUTH): ...old name.

	* gcm-aes.c (gcm_aes_update): Renamed, from...
	(gcm_aes_auth): ...old name.

	* gcm.c (gcm_update): Renamed, and fixed an assert. From...
	(gcm_auth): ...old name.

	* gcm.h (GCM_TABLE_BITS): Increase table size to 8 bits,
	corresponding to 4 KByte of key-dependent tables.

2011-02-10  Niels Möller  <nisse@lysator.liu.se>

	* x86_64/memxor.asm: New file. Improves performance by 22% for the
	unaligned01 case and 35% for the unaligned12 case, benchmarked on
	Intel SU1400.

	* examples/nettle-benchmark.c (cgt_works_p): New function.
	(cgt_time_start): Likewise.
	(cgt_time_end): Likewise.
	(clock_time_start): Likewise.
	(clock_time_end): Likewise.
	(time_function): Read clock via function pointers time_start and
	time_end, so we can select method at runtime.
	(xalloc): Use die function.
	(main): Choose timing function. If available, try clock_gettime,
	and fall back to clock if it doesn't exist.

	* examples/nettle-benchmark.c (die): New function.
	(TIME_END, TIME_START): Check return value from clock_gettime.

	* gcm.h (union gcm_block): Use correct length for w array.

	* testsuite/gcm-test.c (test_main): Added the rest of the
	testcases from the spec.

2011-02-09  Niels Möller  <nisse@lysator.liu.se>

	* testsuite/gcm-test.c (test_main): Enabled testcases 5 and 6,
	with different IV lengths.

	* gcm-aes.c (gcm_aes_set_iv): Updated for gcm_set_iv change.

	* gcm.c (gcm_hash_sizes): New function.
	(gcm_set_iv): Added support for IVs of arbitrary size. Needed
	another argument, for the hash subkey.
	(gcm_digest): Use gcm_hash_sizes.

	* examples/nettle-benchmark.c (time_gmac): Use gcm_aes interface.

	* testsuite/gcm-test.c (test_gcm_aes): New function, replacing
	test_cipher_gcm and using the new gcm_aes interface.
	(test_main): Updated to use test_gcm_aes.
	* testsuite/testutils.c (test_cipher_gcm): Deleted function.

	* Makefile.in (nettle_SOURCES): Added gcm-aes.c.

	* gcm.c (gcm_set_key): Replaced context argument by a struct
	gcm_key *.
	(gcm_hash): Replaced context argument by a struct gcm_key * and a
	pointer to the hashing state block.
	(gcm_auth): Added struct gcm_key * argument.
	(gcm_encrypt): Likewise.
	(gcm_decrypt): Likewise.
	(gcm_digest): Likewise.

	* gcm-aes.c: New file.
	(gcm_aes_set_key): New function.
	(gcm_aes_set_iv): Likewise.
	(gcm_aes_auth): Likewise.
	(gcm_aes_encrypt): Likewise.
	(gcm_aes_decrypt): Likewise.
	(gcm_aes_digest): Likewise.

	* gcm.h (struct gcm_key): Moved the key-dependent and
	message-independent state to its own struct.
	(struct gcm_ctx): ... and removed it here.
	(GCM_CTX): New macro.
	(GCM_SET_KEY): Likewise.
	(GCM_AUTH): Likewise.
	(GCM_ENCRYPT): Likewise.
	(GCM_DECRYPT): Likewise.
	(GCM_DIGEST): Likewise.
	(struct gcm_aes_ctx): New struct.

2011-02-08  Niels Möller  <nisse@lysator.liu.se>

	* gcm.h (struct gcm_ctx): The hash key is now always an array,
	named h, with array size depending on GCM_TABLE_BITS.
	* gcm.c (gcm_gf_shift): Added a separate result argument.
	(gcm_gf_mul): Compile bitwise version only when GCM_TABLE_BITS ==
	0. Simplified interface with just two arguments pointing to
	complete blocks.
	(gcm_gf_shift_4, gcm_gf_shift_8): Renamed table-based functions, from...
	(gcm_gf_shift_chunk): ... old name.
	(gcm_gf_mul): Renamed both table-based versions and made the
	argument types compatible with the bitwise gcm_gf_mul.
	(gcm_gf_mul_chunk): ... the old name.
	(gcm_set_key): Initialize the table using adds and shifts only.
	When GCM_TABLE_BITS > 0, this eliminates the only use of the
	bitwise multiplication.
	(gcm_hash): Simplified, now that we have the same interface for
	gcm_gf_mul, regardless of table size.

	* gcm.c	(GHASH_POLYNOMIAL): Use unsigned long for this constant.
	(gcm_gf_shift_chunk): Fixed bugs for the big endian 64-bit case,
	e.g., sparc64. For both 4-bit and 8-bit tables.

	* gcm.c: Use the new union gcm_block for all gf operations.

	* gcm.h (union gcm_block): New union, used to enforce alignment.

2011-02-07  Niels Möller  <nisse@lysator.liu.se>

	* gcm.c (gcm_gf_shift_chunk) : Bug fix for little-endian 8-bit
	tables.

	* gcm.c (gcm_gf_mul_chunk): Special case first and last iteration.
	(gcm_gf_add): New function, a special case of memxor. Use it for
	all memxor calls with word-aligned 16 byte blocks. Improves
	performance to 152 cycles/byte with no tables, 28 cycles per byte
	with 4-bit tables and 10.5 cycles per byte with 8-bit tables.

	Introduced 8-bit tables. If enabled, gives gmac performance of 19
	cycles per byte (still on intel x86_64).
	* gcm.c (gcm_gf_shift_chunk): New implementation for 8-bit tables.
	(gcm_gf_mul_chunk): Likewise.
	(gcm_set_key): Generate 8-bit tables.

	* Makefile.in (SOURCES): Added gcmdata.c.

	* gcm.h (GCM_TABLE_BITS): Set to 4.

2011-02-06  Niels Möller  <nisse@lysator.liu.se>

	* Makefile.in (TARGETS): Added gcmdata.
	(gcmdata): New rule.

	Introduced 4-bit tables. Gives gmac performance of 45 cycles per
	byte (still on intel x86_64).
	* gcm.c (gcm_gf_shift): Renamed. Tweaked little-endian masks.
	(gcm_rightshift): ... old name.
	(gcm_gf_mul): New argument for the output. Added length argument
	for one of the inputs (implicitly padding with zeros).
	(shift_table): New table (in 4-bit and 8-bit versions), generated
	by gcmdata.
	(gcm_gf_shift_chunk): New function shifting 4 bits at
	a time.
	(gcm_gf_mul_chunk): New function processing 4 bits at a time.
	(gcm_set_key): Generation of 4-bit key table.
	(gcm_hash): Use tables, when available.

	* gcmdata.c (main): New file.

	* gcm.c (gcm_rightshift): Moved the reduction of the shifted out
	bit here.
	(gcm_gf_mul): Updated for gcm_rightshift change. Improves gmac
	performance to 181 cycles/byte.

	* gcm.c (gcm_gf_mul): Rewrote. Still uses the bitwise algorithm from the
	specification, but with separate byte and bit loops. Improves gmac
	performance a bit further, to 227 cycles/byte.

	* gcm.c (gcm_rightshift): Complete rewrite, to use word rather
	than byte operations. Improves gmac performance from 830 cycles /
	byte to (still poor) 268 cycles per byte on intel x86_64.

2011-02-05  Niels Möller  <nisse@lysator.liu.se>

	* examples/nettle-benchmark.c (time_gmac): New function.
	(main): Call time_gmac.

	* testsuite/Makefile.in (TS_NETTLE_SOURCES): Added gcm-test.c.

	* testsuite/testutils.c (test_cipher_gcm): New function,
	contributed by Nikos Mavrogiannopoulos.

	* testsuite/gcm-test.c: New file, contributed by Nikos
	Mavrogiannopoulos.

	* Makefile.in (nettle_SOURCES): Added gcm.c.
	(HEADERS): Added gcm.h.

	* gcm.c: New file, contributed by Nikos Mavrogiannopoulos.
	* gcm.h: New file, contributed by Nikos Mavrogiannopoulos.

	* macros.h (INCREMENT): New macro, moved from ctr.c. Deleted third
	argument.
	* ctr.c: Use INCREMENT macro from macros.h, deleted local version.

2011-01-07  Niels Möller  <nisse@lysator.liu.se>

	* testsuite/Makefile.in (check): Add ../.lib to PATH, since that's
	where w*ndows looks for dlls.

	* testsuite/testutils.c (test_cipher_stream): More debug output on
	failure.

2010-12-14  Niels Möller  <nisse@lysator.liu.se>

	* nettle-types.h: Deleted some unnecessary parenthesis from
	function typedefs.
	(nettle_realloc_func): Moved typedef here...
	* realloc.h: ...from here.

	* buffer.c (nettle_buffer_init_realloc): Use an explicit pointer
	for realloc argument.

2010-12-07  Niels Möller  <nisse@lysator.liu.se>

	* nettle.texinfo (Copyright): Updated info on blowfish.

2010-11-26  Niels Möller  <nisse@lysator.liu.se>

	Reapplied optimizations (150% speedup on x86_32) and other fixes,
	relicensing them as LGPL.
	* blowfish.c (do_encrypt): Renamed, to...
	(encrypt): ...new name.
	(F): Added context argument. Shift input explicitly, instead of
	reading individual bytes via memory.
	(R): Added context argument.
	(encrypt): Deleted a bunch of local variables. Using the context
	pointer for everything should consume less registers.
	(decrypt): Likewise.
	(initial_ctx): Arrange constants into a struct, to simplify key
	setup.
	(blowfish_set_key): Some simplification.

2010-11-26  Simon Josefsson  <simon@josefsson.org>

	* blowfish.c: New version ported from libgcrypt. License changed
	from GPL to LGPL.

2010-11-25  Niels Möller  <nisse@lysator.liu.se>

	* Makefile.in (install-shared-nettle): Use INSTALL_DATA, which
	clears the execute permission bits.
	(install-shared-hogweed): Likewise.

2010-11-16  Niels Möller  <nisse@lysator.liu.se>

	* configure.ac: Updated gmp url.

2010-11-01  Niels Möller  <nisse@lysator.liu.se>

	* tools/misc.c (werror): Don't call exit (copy&paste-error).

2010-10-26  Niels Möller  <nisse@lysator.liu.se>

	* examples/rsa-encrypt.c (main): No extra message for bad options.

	* examples/rsa-keygen.c (main): Added long options. Deleted -?,
	and fixed handling of bad options.

	* examples/next-prime.c (main): Deleted -?, and fixed handling of
	bad options.
	* examples/random-prime.c (main): Likewise.

2010-10-22  Niels Möller  <nisse@lysator.liu.se>

	* examples/nettle-benchmark.c (main): Added long options. Deleted -?,
	and fixed handling of bad options.

	* examples/eratosthenes.c (main): Added long options. Deleted -?,
	and fixed handling of bad options. Renamed -s to -q (long option
	--quiet).

	* tools/pkcs1-conv.c (main): Deleted short alias -? for --help,
	and fixed handling of bad options.
	* tools/sexp-conv.c (parse_options): Likewise.

2010-10-06  Niels Möller  <nisse@lysator.liu.se>

	* memxor.c (memxor3): Optimized.
	(memxor3_common_alignment): New function.
	(memxor3_different_alignment_b): New function.
	(memxor3_different_alignment_ab): New function.
	(memxor3_different_alignment_all): New function.

	* examples/nettle-benchmark.c (time_function): Reorganized, to
	reduce overhead.
	(time_memxor): Also benchmark memxor3.

	* x86_64/memxor.asm: New file.

	* examples/nettle-benchmark.c (overhead): New global variable.
	(time_function): Compensate for call overhead.
	(bench_nothing, time_overhead): New functions.
	(time_memxor): Tweaked src size, making it an integral number of
	words.
	(main): Call time_overhead.

2010-10-01  Niels Möller  <nisse@lysator.liu.se>

	* x86_64/camellia-crypt-internal.asm (ROUND): Reordered sbox
	lookups.

	* testsuite/memxor-test.c: Also test memxor3.

2010-09-30  Niels Möller  <nisse@lysator.liu.se>

	* configure.ac: Link in memxor.asm, if found.

	* testsuite/testutils.c (test_cipher_cbc): Print more info when
	failing.

	* testsuite/memxor-test.c (test_xor): Added verbose printout.

	* examples/nettle-benchmark.c (time_memxor): Count size of
	unsigned long as "block size" for memxor.

2010-09-24  Niels Möller  <nisse@lysator.liu.se>

	* testsuite/.test-rules.make: Added rule for memxor-test.
	* testsuite/Makefile.in (TS_NETTLE_SOURCES): Added memxor-test.c
	* testsuite/memxor-test.c: New file.

	* memxor.c (memxor_common_alignment): New function.
	(memxor_different_alignment): New function.
	(memxor): Optimized to do word-operations rather than byte
	operations.

	* configure.ac (HAVE_NATIVE_64_BIT): New config.h define.

	Partial revert of 2010-09-20 changes.
	* camellia-set-encrypt-key.c (camellia_set_encrypt_key):
	Reintroduce CAMELLIA_F_HALF_INV, for 32-bit machines.
	* camellia-crypt-internal.c (CAMELLIA_ROUNDSM): Two variants,
	differing in where addition of the key is done.
	* x86/camellia-crypt-internal.asm: Moved addition of key.

2010-09-22  Niels Möller  <nisse@lysator.liu.se>

	* examples/nettle-benchmark.c (BENCH_INTERVAL): Changed unit to
	seconds.
	(time_function): Use clock_gettime with CLOCK_PROCESS_CPUTIME_ID,
	if available. This gives better accuracy, at least on recent
	linux.
	(BENCH_INTERVAL): Reduced to 0.1 s.
	(struct bench_memxor_info): New struct.
	(bench_memxor): New function.
	(time_memxor): New function.
	(main): Use time_memxor. Added optional argument used to limit the
	algorithms being benchmarked.
	(GET_CYCLE_COUNTER): Define also for x86_64.
	(time_memxor): Improved display.

	* examples/Makefile.in (nettle-benchmark): Link using
	$(BENCH_LIBS) rather than $(LIBS).

	* configure.ac: Check for clock_gettime, and add -lrt to
	BENCH_LIBS if needed.

2010-09-20  Niels Möller  <nisse@lysator.liu.se>

	* configure.ac: Less quoting when invoking $CC, to allow CC="gcc
	-m32".

	* x86/camellia-crypt-internal.asm (ROUND): Adapted to new key
	convention, moving key xor to the end.

	* camellia-set-encrypt-key.c (CAMELLIA_F_HALF_INV): Deleted macro.
	(camellia_set_encrypt_key): Deleted the CAMELLIA_F_HALF_INV
	operations intended for moving the key xor into the middle of the
	round.

	* camellia-crypt-internal.c (CAMELLIA_ROUNDSM): Moved addition of
	key to the end, to use a 64-bit xor operation.

	* x86_64/camellia-crypt-internal.asm: New file.

	* x86_64/machine.m4 (LREG, HREG, XREG): New macros.

2010-09-17  Niels Möller  <nisse@lysator.liu.se>

	* configure.ac: Support shared libraries (dlls) with mingw32.
	Contributed by David Hoyt.

2010-07-25  Niels Möller  <nisse@lysator.liu.se>

	* configure.ac: Changed version number to nettle-2.2.

	* Released nettle-2.1.

	* configure.ac: Use camellia-crypt-internal.asm, if available.
	Bumped soname to libnettle.so.4, and reset LIBNETTLE_MINOR to
	zero.

	* x86/machine.m4 (LREG, HREG): Moved macros here, from...
	* x86/aes.m4: ...here.

	* x86/camellia-crypt-internal.asm: New file.

	* nettle.texinfo: Updated and expanded section on DSA.
	Document aes_invert_key, and camellia. Added missing functions
	rsa_sha512_verify and rsa_sha512_verify_digest.

	* camellia.h (struct camellia_ctx): Eliminate the two unused
	subkeys, and renumber the remaining ones.
	* camellia-crypt-internal.c (_camellia_crypt): Updated for
	renumbered subkeys.
	* camellia-set-encrypt-key.c (camellia_set_encrypt_key): Likewise.
	* camellia-set-decrypt-key.c (camellia_invert_key): Likewise.

	* camellia-set-encrypt-key.c (camellia_set_encrypt_key): Inline
	the expansion of camellia_setup128 and camellia_setup256, keeping
	the unexpanded key in scalar variables.
	(camellia_setup128): Deleted.
	(camellia_setup256): Deleted.

2010-07-24  Niels Möller  <nisse@lysator.liu.se>

	* camellia-set-encrypt-key.c (camellia_set_encrypt_key): Reduced
	code size, no complete loop unroll. Use one loop for each phase of
	the post-processing.

	* testsuite/camellia-test.c: New tests for camellia_invert_key.
	* testsuite/aes-test.c: New tests for aes_invert_key.

	* aes.h (aes_invert_key): Declare it.

	* aes-set-decrypt-key.c (aes_invert_key): New function, key
	inversion code extracted from aes_set_decrypt_key.
	(aes_set_decrypt_key): Use aes_invert_key.

	* camellia-set-encrypt-key.c (camellia_setup128): Generate
	unmodified subkeys according to the spec. Moved clever combination
	of subkeys to camellia_set_encrypt_key.
	(camellia_setup256): Likewise.
	(camellia_set_encrypt_key): Moved subkey post-processing code
	here, and reduce code duplication between 128-bit keys and larger
	keys.

	* camellia.c: Deleted file, split into several new files...
	* camellia-table.c (_camellia_table): New file with the constant
	sbox tables.
	* camellia-set-encrypt-key.c: New file.
	(camellia_setup128): Generate unmodified subkeys according to the
	spec. Moved clever combination of subkeys to camellia_set_encrypt_key.
	(camellia_setup256): Likewise.

	* camellia-set-decrypt-key.c: New file.
	(camellia_invert_key): Key inversion function.
	(camellia_set_decrypt_key): New key setup function.
	* camellia-internal.h: New file.
	* camellia-crypt.c (camellia_crypt): New file, new wrapper
	function passing the sbox table to _camellia_crypt.
	* camellia-crypt-internal.c (_camellia_crypt): New file, with main
	encrypt/decrypt function.
	* Makefile.in (nettle_SOURCES): Updated list of camellia source files.
	(DISTFILES): Added camellia-internal.h.

2010-07-20  Niels Möller  <nisse@lysator.liu.se>

	* camellia-meta.c: Use _NETTLE_CIPHER_SEP_SET_KEY.

	* camellia.h (struct camellia_ctx): Replaced flag camellia128 by
	expanded key length nkeys.

	* camellia.c (camellia_set_encrypt_key): Renamed, from...
	(camellia_set_key): ... old name.
	(camellia_invert_key): New function.
	(camellia_set_decrypt_key): New function, using
	camellia_invert_key.
	(camellia_crypt): Renamed, from...
	(camellia_encrypt): ... old name.
	(camellia_decrypt): Deleted, no longer needed. camellia_crypt used
	for both encryption and decryption.

	* nettle-meta.h (_NETTLE_CIPHER_SEP_SET_KEY): New macro.

	* dsa-keygen.c: Removed unnecessary include of memxor.h.

	* camellia.c: Rewrote to use 64-bit type for subkeys and use
	64-bit operations throughout. Performance on x86_32, when compiled
	with gcc-4.4.4, is reduced by roughly 15%, this should be fixed
	later.

	* camellia.h (struct camellia_ctx): Use type uint64_t for subkeys.

2010-07-07  Niels Möller  <nisse@lysator.liu.se>

	* aes.h (aes_encrypt, aes_decrypt): Declare ctx argument as const.
	Also updated implementation.
	* blowfish.h (blowfish_encrypt, blowfish_decrypt): Likewise.
	* cast128.h (cast128_encrypt, cast128_decrypt): Likewise.
	* serpent.h (serpent_encrypt, serpent_decrypt): Likewise.
	* twofish.h (twofish_encrypt, twofish_decrypt): Likewise.

	* testsuite/Makefile.in (TS_NETTLE_SOURCES): Added
	camellia-test.c.

	* examples/nettle-benchmark.c: Added camellia ciphers.

	* Makefile.in (nettle_SOURCES): Added camellia.c and
	camellia-meta.c.
	(HEADERS): Added camellia.h.

	* nettle-meta.h (nettle_camellia128): Declare.
	(nettle_camellia192): Likewise.
	(nettle_camellia256): Likewise.

	* camellia-meta.c: New file.

	* camellia.h: Rewrote interface to match nettle conventions.

	* camellia.c: Converted to nettle conventions.
	(camellia_encrypt128, camellia_encrypt256): Unified to new
	function...
	(camellia_encrypt): ...New function, with a loop doing 6
	regular rounds, one FL round and one FLINV round per iteration,
	with iteration count depending on the key size.

	(camellia_decrypt128, camellia_decrypt256): Similarly unified
	as...
	(camellia_decrypt): ...New function, analogous to
	camellia_encrypt.

2010-07-06  Niels Möller  <nisse@lysator.liu.se>

	* camellia.c, camellia.h: New files, copied from
	http://info.isl.ntt.co.jp/crypt/eng/camellia/dl/camellia-LGPL-1.2.0.tar.gz.

	* testsuite/camellia-test.c: New file.

2010-07-05  Niels Möller  <nisse@lysator.liu.se>

	* nettle.texinfo: Document new conventions for weak key and des
	parity checks. Document des_check_parity.

	* testsuite/des-test.c (test_weak): Don't check the deleted status
	attribute.

	* des-compat.c (des_key_sched): Rewrote error checking logic for
	the case of non-zero des_check_key.

	* des3.c (des3_set_key): Changed weak key detection logic.
	Complete key setup also for weak keys, and don't set the status
	attribute.

	* des.c (des_set_key): New iteration logic, to keep key pointer
	unchanged. Moved weak key check to the end, and don't set the
	status attribute.
	(des_encrypt): Ignore status attribute.
	(des_decrypt): Likewise.

	* des.h (enum des_error): Deleted.
	(struct des_ctx): Deleted status attribute.
	(struct des3_ctx): Likewise.

	* blowfish.c (initial_ctx): Deleted status value.
	(blowfish_encrypt): Ignore status attribute.
	(blowfish_decrypt): Likewise.
	(blowfish_set_key): Return result from weak key check, without
	setting the status attribute.

	* blowfish.h (enum blowfish_error): Deleted.
	(struct blowfish_ctx): Deleted status attribute.

	* Makefile.in (des_headers): Deleted parity.h.

2010-06-30  Niels Möller  <nisse@lysator.liu.se>

	* testsuite/des-test.c (test_des): New function.
	(test_weak): New function.
	(test_main): Use test_des and test_weak. Added tests for all the
	weak keys. Added some tests with invalid (to be ignored) parity
	bits.

	* des.c (parity_16): New smaller parity table.
	(des_check_parity): New function.
	(des_fix_parity): Use parity_16.
	(des_weak_p): New weak-key detection. Ignores parity bits, and
	uses a hash table.
	(des_set_key): Deleted parity checking code. Replaced old weak-key
	detection code by a call to des_weak_p.

2010-06-04  Niels Möller  <nisse@lysator.liu.se>

	* testsuite/testutils.c (test_dsa_key): Updated for new name
	DSA_SHA1_MIN_P_BITS.

	* dsa-keygen.c (dsa_generate_keypair): Use DSA_SHA1_MIN_P_BITS and
	DSA_SHA256_MIN_P_BITS.

	* dsa.h (DSA_MIN_P_BITS, DSA_Q_OCTETS, DSA_Q_BITS): Renamed to...
	(DSA_SHA1_MIN_P_BITS, DSA_SHA1_Q_OCTETS, DSA_SHA1_Q_BITS): New
	names.

	* sexp2dsa.c (dsa_keypair_from_sexp_alist): New argument q_bits.
	Renamed parameter limit to p_max_bits.
	(dsa_sha1_keypair_from_sexp): Renamed, was dsa_keypair_from_sexp.
	Updated to call dsa_keypair_from_sexp_alist with the new argument.
	(dsa_sha256_keypair_from_sexp): New function.
	(dsa_signature_from_sexp): New argument q_bits.

	* der2dsa.c (dsa_params_from_der_iterator): Enforce 160-bit limit
	on q. Renamed parameter limit to p_max_bits.
	(dsa_openssl_private_key_from_der_iterator): Enforce 160-bit limit
	on q and x. Renamed parameter limit to p_max_bits.

2010-06-03  Niels Möller  <nisse@lysator.liu.se>

	* testsuite/dsa-test.c (test_main): Added test for dsa-sha256.

2010-06-02  Niels Möller  <nisse@lysator.liu.se>

	* testsuite/dsa-test.c (test_main): Provide expected value of the
	signature.

	* testsuite/testutils.c (test_dsa160): Added argument for expected
	signature.
	(test_dsa256): Likewise.

2010-06-01  Niels Möller  <nisse@lysator.liu.se>

	* testsuite/rsa-keygen-test.c (test_main): Updated expected
	signatures.

	* examples/random-prime.c (main): Updated for nettle_random_prime
	change.
	* testsuite/random-prime-test.c (test_main): Likewise.

	* rsa-keygen.c (bignum_random_prime): Deleted function.
	(rsa_generate_keypair): Use new nettle_random_prime. Generate
	secret factors p and q with the two most significant bits set.

	* dsa-keygen.c (dsa_generate_keypair): Updated for changes in
	nettle_random_prime and _nettle_generate_pocklington_prime. Invoke
	progress callback.

	* bignum-random-prime.c (_nettle_generate_pocklington_prime): New
	argument top_bits_set, to optionally generate primes with the two
	most significant bits set. Reordered argument list.
	(nettle_random_prime): Likewise, added top_bits_set argument.
	Invoke progress callback when a prime is generated.

2010-05-26  Niels Möller  <nisse@lysator.liu.se>

	* dsa-keygen.c (dsa_generate_keypair): Use
	_nettle_generate_pocklington_prime. Deleted old key generation
	code.

	* bignum-random-prime.c (_nettle_generate_pocklington_prime): Also
	return the used r. Updated caller.

	* examples/random-prime.c (main): Allow sizes down to 3 bits.

	* bignum-random-prime.c (_nettle_generate_pocklington_prime): New
	function. Rely on mpz_probab_prime_p (for lack of a trial division
	function) for trial division.
	(nettle_random_prime): Rewritten. Uses the prime table for the
	smallest sizes, then trial division using a new set of tables, and
	then Maurer's algorithm, calling the new
	_nettle_generate_pocklington_prime for the final search.

2010-05-25  Niels Möller  <nisse@lysator.liu.se>

	* testsuite/dsa-test.c (test_main): Updated for dsa testing
	changes.

	* testsuite/dsa-keygen-test.c (test_main): Test dsa256.

	* testsuite/testutils.h (struct nettle_mac): New struct, currently
	unused.

	* testsuite/testutils.c (test_mac): New function (currently not
	used).
	(test_dsa): Replaced by two new functions...
	(test_dsa160): New function.
	(test_dsa256): New function.
	(test_dsa_key): New argument q_size.
	(DSA_VERIFY): Generalized.

	* dsa-keygen.c (dsa_generate_keypair): Rewritten, now generating
	primes using Pocklington's theorem. Takes both p_size and q_size
	as arguments.

2010-05-20  Niels Möller  <nisse@lysator.liu.se>

	* bignum-random-prime.c (miller_rabin_pocklington): Fixed broken
	logic when Miller-rabin succeeds early.

2010-04-09  Niels Möller  <nisse@lysator.liu.se>

	* bignum-next-prime.c: Include stdlib.h, needed for alloca on
	freebsd.
	* hmac.c: Likewise.

	* examples/Makefile.in (SOURCES): Added random-prime.c.

	* examples/random-prime.c: New program.

	* testsuite/Makefile.in (TS_NETTLE_SOURCES): Moved
	knuth-lfib-test.c, cbc-test.c, ctr-test.c, hmac-test.c here, from
	TS_HOGWEED_SOURCES.
	(TS_HOGWEED_SOURCES): Added random-prime-test.c.

	* testsuite/random-prime-test.c: New test case.

	* examples/next-prime.c (main): With no command line arguments.
	exit after dislaying usage message.

	* examples/io.c (simple_random): Free buffer when done.

	* configure.ac: Changed message, say CC is the recommended
	way to configure the ABI.

	* bignum-random.c: Deleted test of HAVE_LIBGMP.
	* bignum.c: Likewise.
	* sexp2bignum.c: Likewise.

	* Makefile.in (hogweed_SOURCES): Added bignum-random-prime.c.

	* bignum-random-prime.c (nettle_random_prime): New file, new
	function.

2010-03-31  Niels Möller  <nisse@lysator.liu.se>

	* examples/nettle-benchmark.c (main): Benchmark sha224.

2010-03-30  Niels Möller  <nisse@lysator.liu.se>

	* testsuite/testutils.c (DSA_VERIFY): Updated for dsa_sha1_verify
	rename.
	(test_dsa): Check return value from dsa_sha1_sign.

	* Makefile.in (hogweed_SOURCES): Added dsa-sha1-sign.c,
	dsa-sha1-verify.c, dsa-sha256-sign.c, and dsa-sha256-verify.c.

	* dsa.h: Updated and added dsa declarations.

	* dsa-sha256-verify.c (dsa_sha256_verify_digest): New file, new
	function.
	(dsa_sha256_verify): New function.
	* dsa-sha256-sign.c (dsa_sha256_sign_digest): New file, new
	function.
	(dsa_sha256_sign): New function.

	* dsa-sha1-verify.c (dsa_sha1_verify_digest): New file. Moved and
	renamed function, from dsa_verify_digest, rewrote to use
	_dsa_verify.
	(dsa_sha1_verify): Analogous change, renamed from dsa_verify.
	* dsa-sha1-sign.c (dsa_sha1_sign_digest): New file. Moved and
	renamed function, from dsa_sign_digest, rewrote to use _dsa_sign,
	and added return value.
	(dsa_sha1_sign): Analogous change, renamed from dsa_sign.

	* dsa-verify.c (_dsa_verify): New general verification function,
	for any hash.
	* dsa-sign.c (_dsa_sign): New general signing function, for any
	hash. Returns success code, like the rsa signture functions.

2010-03-29  Niels Möller  <nisse@lysator.liu.se>

	* configure.ac (ABI): Attempt to use a better, ABI-dependant,
	default value for libdir.

	* x86/md5-compress.asm: Fixed function name in epilogue.

	* asm.m4 (EPILOGUE): Use . to refer to current address.

	* configure.ac (ABI): Detect which ABI the compiler is using.
	On x86_64, also check for __arch64__.

2010-03-28  Niels Möller  <nisse@lysator.liu.se>

	* configure.ac (asm_path): For x86_64, check if compiler is
	generating 32-bit code.

2010-03-27  Niels Möller  <nisse@lysator.liu.se>

	* testsuite/hmac-test.c (test_main): Rewrote rest of tests to use
	HMAC_TEST, and added more tests from Daniel Kahn Gillmor and from
	RFC 4231.

	* Makefile.in (nettle_SOURCES): Added hmac-sha224.c and
	hmac-sha384.c.

	* hmac.h: Added declarations of hmac-sha224 and hmac-sha384.

	* hmac-sha224.c: New file.

2010-03-26  Niels Möller  <nisse@lysator.liu.se>

	* testsuite/hmac-test.c (HMAC_TEST): New macro.
	(test_main): Use HMAC_TEST for the md5 and sha1 tests, and add
	test vectors from Daniel Kahn Gillmor.

	* testsuite/Makefile.in (TS_NETTLE_SOURCES): Added sha224-test.c.

	* Makefile.in (nettle_SOURCES): Added sha224-meta.c and
	write-be32.c.
	(DISTFILES): Added nettle-write.h.

	* sha.h: Added declarations for sha224. Some are aliases for the
	corresponding sha256 definition.

	* sha256.c (sha256_digest): Use _nettle_write_be32.
	(sha224_init): New function.
	(sha224_digest): New function.

	* sha1.c (sha1_digest): Use _nettle_write_be32.

	* nettle-internal.h (NETTLE_MAX_HASH_BLOCK_SIZE)
	(NETTLE_MAX_HASH_DIGEST_SIZE): Increased, to take sha512 into
	account.

	* nettle-write.h: New file.

	* write-be32.c (_nettle_write_be32): New file, new function.

	* sha224-meta.c: New file.

2010-03-25  Niels Möller  <nisse@lysator.liu.se>

	* hmac-sha384.c: New file.

	* testsuite/sha224-test.c: New file.

	* testsuite/md4-test.c (test_main): More test vectors, provided by
	Daniel Kahn Gillmor.
	* testsuite/md5-test.c (test_main): Likewise.
	* testsuite/sha1-test.c (test_main): Likewise.
	* testsuite/sha256-test.c (test_main): Likewise.
	* testsuite/sha384-test.c (test_main): Likewise.
	* testsuite/sha512-test.c (test_main): Likewise.

	* configure.ac: Bumped version numbers. Package version
	nettle-2.1, library versions libnettle.so.3.1, libhogweed.so.2.0.

	* examples/nettle-benchmark.c (main): Benchmark sha384.

	* testsuite/Makefile.in (TS_NETTLE_SOURCES): Added sha384-test.c.

	* testsuite/sha384-test.c: New file.

	* Makefile.in (nettle_SOURCES): Added sha384-meta.c.

	* sha384-meta.c: New file.

	* sha.h: Added declarations for sha384. Some are aliases for the
	corresponding sha512 definition.

	* sha512.c (sha512_write_digest): New function.
	(sha512_digest): Use it.
	(sha384_init): New function.
	(sha384_digest): New function.

2010-03-24  Niels Möller  <nisse@lysator.liu.se>

	* sha512.c: (sha512_digest): Simplified handling of any final
	partial word of the digest.

	* sha512.c: Reorganized to use _nettle_sha512_compress.

	* sha512-compress.c (_nettle_sha512_compress): Compression
	function extracted from sha512.c to a new file.

	* Makefile.in (nettle_SOURCES): Added sha256-compress.c and
	sha512-compress.c.

	* sha256.c: Reorganized to use _nettle_sha256_compress.

	* sha256-compress.c (_nettle_sha256_compress): Compression
	function extracted from sha256.c to a new file.

	* examples/nettle-benchmark.c (main): Benchmark sha512.

	* rsa-keygen.c (rsa_generate_keypair): Ensure that bit size of e
	is less than bit size of n, and check for the unlikely case p = q.

	* rsa.h (RSA_MINIMUM_N_OCTETS, RSA_MINIMUM_N_BITS): Reduced, to
	correspond to pkcs#1 encryption of single byte messagees.

	* pgp-encode.c (pgp_put_rsa_sha1_signature): Check return value
	from rsa_sha1_sign.
	* rsa-compat.c (R_SignFinal): Likewise.

	* rsa-md5-sign.c (rsa_md5_sign): Check and propagate return value
	from pkcs1_rsa_md5_encode.
	(rsa_md5_sign_digest): Check and propagate return value from
	pkcs1_rsa_md5_encode_digest.
	* rsa-md5-verify.c (rsa_md5_verify): Check return value from
	pkcs1_rsa_md5_encode.
	(rsa_md5_verify_digest): Check return value from
	pkcs1_rsa_md5_encode_digest.
	* rsa-sha1-sign.c: Analogous changes.
	* rsa-sha1-verify.c: Analogous changes.
	* rsa-sha256-sign.c: Analogous changes.
	* rsa-sha256-verify.c: Analogous changes.
	* rsa-sha512-sign.c: Analogous changes.
	* rsa-sha512-verify.c: Analogous changes.

	* pkcs1-rsa-md5.c (pkcs1_rsa_md5_encode)
	(pkcs1_rsa_md5_encode_digest): Added return value. Check and
	propagate return value from pkcs1_signature_prefix.
	* pkcs1-rsa-sha256.c (pkcs1_rsa_sha256_encode)
	(pkcs1_rsa_sha256_encode_digest): Likewise.
	* pkcs1-rsa-sha1.c (pkcs1_rsa_sha1_encode)
	(pkcs1_rsa_sha1_encode_digest): Likewise.
	* pkcs1-rsa-sha512.c (pkcs1_rsa_sha512_encode)
	(pkcs1_rsa_sha512_encode_digest): Likewise.

	* pkcs1.c (pkcs1_signature_prefix): Interface change, take both
	the total size and digest size as arguments, and return a status
	code to say if the size was large enough.

	* testsuite/Makefile.in: Added hogweed dependency for the test
	programs.

2010-03-23  Niels Möller  <nisse@lysator.liu.se>

	* testsuite/rsa-test.c (test_main): Test signing with sha512.

	* testsuite/testutils.c (test_rsa_sha512): New function.

	* Makefile.in (hogweed_SOURCES): Added pkcs1-rsa-sha512.c,
	rsa-sha512-sign.c and rsa-sha512-verify.c.

	* rsa.h: Added prototypes for sha512-related functions.
	(RSA_MINIMUM_N_OCTETS, RSA_MINIMUM_N_BITS): Increased.
	* pkcs1.h: Added prototypes for sha512-related functions.

	* rsa-sha512-verify.c: New file.
	* rsa-sha512-sign.c: New file.
	* pkcs1-rsa-sha512.c: New file.

2010-03-22  Niels Möller  <nisse@lysator.liu.se>

	* Makefile.in (nettle_SOURCES): Added hmac-sha512.c.

	* testsuite/hmac-test.c (test_main): Added test cases for
	hmac-sha512.

	* hmac.h: Declare functions sha512-related functions.
	* hmac-sha512.c (hmac_sha512_set_key): New file.

	Basic sha512 support.
	* testsuite/Makefile.in (TS_NETTLE_SOURCES): Added sha512-test.c.
	* testsuite/sha512-test.c: New file.

	* macros.h (READ_UINT64, WRITE_UINT64): New macros.

	* Makefile.in (nettle_SOURCES): Added sha512.c and sha512-meta.c.
	* sha.h: Added sha512-related declarations.
	* nettle-meta.h: Likewise.
	* sha512-meta.c: New file.
	* sha512.c: New file.

2010-03-06  Niels Möller  <nisse@lysator.liu.se>

	* Makefile.in (distdir): Include x86_64 assembler files.

2010-01-20  Niels Möller  <nisse@lysator.liu.se>

	* configure.ac: Check for mpz_powm_sec.

2010-01-13  Niels Möller  <nisse@lysator.liu.se>

	* Makefile.in ($(LIBHOGWEED_FORLINK)): Depend on
	$(LIBNETTLE_FORLINK).

	* configure.ac (LIBHOGWEED_LIBS): Added -lnettle -lgmp for the
	default case. Follows debian, and also makes dlopen of
	libhogweed.so work, without having to use RTLD_GLOBAL.
	(LIBHOGWEED_LINK): Added -L., to find our libnettle.so.

2009-10-21  Niels Möller  <nisse@lysator.liu.se>

	* tools/Makefile.in (pkcs1-conv$(EXEEXT)): Added dependency on
	../libhogweed.a.

2009-10-19  Niels Möller  <nisse@lysator.liu.se>

	* tools/pkcs1-conv.c: Updated for dsa/der interface change.

	* der2dsa.c (dsa_public_key_from_der_iterators): Split into two
	new functions...
	(dsa_params_from_der_iterator): New function.
	(dsa_public_key_from_der_iterator): New function.
	(dsa_openssl_private_key_from_der_iterator): Renamed, was
	dsa_private_key_from_der_iterator.
	(dsa_openssl_private_key_from_der): Likewise.
	* dsa.h: Corresponding changees to prototypes and #defines.

2009-10-12  Niels Möller  <nisse@lysator.liu.se>

	* sexp-format.c: Removed conditioning on HAVE_LIBGMP.

	* tools/pkcs1-conv.c: Support for DSA keys, contributed by Magnus
	Holmgren.

	* Makefile.in (hogweed_SOURCES): Added dsa2sexp.c and der2dsa.c.

	* der2dsa.c: New file, contributed by Magnus Holmgren.
	* dsa2sexp.c: Likewise.
	* dsa.h: Added prototypes.

	* configure.ac (LIBHOGWEED_MINOR): Bumped libhogweed minor
	version, now it's 1.1.

	* testsuite/rsa2sexp-test.c (test_main): Updated testcase for
	"rsa-pkcs1".

2009-10-11  Niels Möller  <nisse@lysator.liu.se>

	* rsa2sexp.c (rsa_keypair_to_sexp): Changed default algorithm name
	to "rsa-pkcs1".

2009-09-20  Niels Möller  <nisse@lysator.liu.se>

	* x86/sha1-compress.asm: Improved performance by 17% on AMD K7,
	by letting loopmix scramble the instruction order.

2009-09-15  Niels Möller  <nisse@lysator.liu.se>

	* x86/sha1-compress.asm: Cleanup, removing old cruft. Slight
	improvement to ROUND_F1_NOEXP. Slight reduction of
	dependency-chains.

2009-08-25  Niels Möller  <nisse@lysator.liu.se>

	* x86/sha1-compress.asm: Eliminated tmp variable for f3 rounds.

	* examples/nettle-benchmark.c (bench_sha1_compress): New function,
	for precise benchmarking of the compression function.

2009-06-08  Niels Möller  <nisse@lysator.liu.se>

	* Released nettle-2.0.

2009-06-04  Niels Möller  <nisse@lysator.liu.se>

	* configure.ac: Set version to 2.0

2009-05-30  Niels Möller  <nisse@lysator.liu.se>

	* Makefile.in (.texinfo.info): Don't use a temporary output file
	$@T, trust makeinfo to remove output file on errors.

2009-05-19  Niels Möller  <nisse@lysator.liu.se>

	* nettle.texinfo: Changed license to public domain.

2009-05-11  Niels Möller  <nisse@lysator.liu.se>

	* nettle.texinfo: Fixes from Karl Berry. Added some more index
	terms.

2009-03-06  Niels Möller  <nisse@lysator.liu.se>

	* x86_64/aes-encrypt-internal.asm: Reduced unrolling. Keep state
	in %eax--%edx only.
	* x86_64/aes-decrypt-internal.asm: Likewise.

	* x86_64/aes.m4 (MOVE_HREG): Deleted, no longer needed.
	(AES_STORE): Reduced offsets.
	(AES_ROUND): Use HREG directly, not MOVE_HREG.

	* x86_64/aes-decrypt-internal.asm: Rearrange register allocation.
	Put SA--SD in %eax--%edx, so the second byte can be accessed as
	%ah-%dh. TD is not needed, SD can be reused. Use the register that
	is saved for the outer loop counter, getting it off the stack.
	* x86_64/aes-encrypt-internal.asm: Likewise.

	* x86_64/aes.m4 (HREG, MOVE_HREG): New macros.
	(XREG): Fixed bug in handling of %r8 and %r9.
	(AES_ROUND): Use MOVE_HREG.

2009-02-10  Niels Möller  <nisse@lysator.liu.se>

	* base16-meta.c (base16_encode_update_wrapper): Mark ctx argument
	as UNUSED.

	* testsuite/sexp-conv-test: Updated testcases for improved
	handling of comments.

	* tools/sexp-conv.c (sexp_convert_item): Use sexp_put_soft_newline
	to terminate comments, and modify indentation for the case that a
	list starts with a comment.

	* tools/output.c (sexp_output_init): Initialize soft_newline.
	(sexp_put_raw_char): Clear soft_newline.
	(sexp_put_newline): Check and reset soft_newline.
	(sexp_put_soft_newline): New function.

	* tools/output.h (struct sexp_output): Removed union with single
	element, and updated all users. New attribute soft_newline.

2008-12-22  Niels Möller  <nisse@lysator.liu.se>

	* Makefile.in ($(des_headers)): Create files in $(srcdir).

2008-11-28  Niels Möller  <nisse@lysator.liu.se>

	* testsuite/cxx-test.cxx: Include <cstdio>.

2008-11-22  Niels Möller  <nisse@lysator.liu.se>

	* yarrow256.c (yarrow256_fast_reseed): Set ctx->seeded = 1, so
	that it is set if and only if the aes context has been initialized
	with aes_set_encrypt_key.
	(yarrow256_seed): No need to set ctx->seeded here.
	(yarrow256_update): Likewise.

2008-11-04  Niels Möller  <nisse@lysator.liu.se>

	* examples/next-prime.c (main): Avoid using gmp_fprintf, to stay
	compatible with gmp-3.1.

2008-11-01  Niels Möller  <nisse@lysator.liu.se>

	* nettle.texinfo: Updated for 2.0. New section on linking.

	* nettle-types.h, nettle-meta.h: Moved all typedefs for function
	types to nettle-types.h. Use non-pointer types, so that the types
	can be used to declare functions. Updated all users.

2008-10-31  Niels Möller  <nisse@lysator.liu.se>

	* testsuite/yarrow-test.c (test_main): Updated for seed file
	changes.

	* sha-example.c (display_hex): Use %02x, not %2x.

2008-10-30  Niels Möller  <nisse@lysator.liu.se>

	* tools/sexp-conv.c (main): Fixed file locking.

2008-10-25  Niels Möller  <nisse@lysator.liu.se>

	* configure.ac: Set version to 2.0rc1.

	* examples/Makefile.in (next-prime$(EXEEXT)): Added -lnettle to
	linker.

2008-10-24  Niels Möller  <nisse@lysator.liu.se>

	* sha256.c (ROUND): Simplified macro.

	* yarrow256.c (yarrow256_fast_reseed): Renamed (was
	yarrow_fast_reseed) and made non-static. Don't generate seed file
	here, let the application use yarrow256_random instead.
	(yarrow256_slow_reseed): Renamed (was yarrow_slow_reseed) and made
	non-static.
	(yarrow256_force_reseed): Deleted function, use
	yarrow256_slow_reseed instead. For backwards compatibility,
	yarrow.h defines yarrow256_force_reseed as an alias for that
	function.

	* yarrow.h (struct yarrow256_ctx): Deleted seed_file buffer.

2008-09-17  Niels Möller  <nisse@lysator.liu.se>

	* x86/arcfour-crypt.asm: Improved loop logic, and unrolled
	loop twice. Gave a modest speedup.

2008-09-15  Niels Möller  <nisse@lysator.liu.se>

	* yarrow256.c (yarrow256_seed): Disallow length == 0.

	* base64-decode.c (decode_table): Added vertical tab (VT) and form
	feed (FF) as white space characters.

	* x86_64/aes-decrypt-internal.asm: New file.

2008-09-13  Niels Möller  <nisse@lysator.liu.se>

	* x86/aes-encrypt-internal.asm: Replaced pushl and popl in the
	loop with movl.	Eliminated redundant movl.
	* x86/aes-decrypt-internal.asm: Likewise.

	* x86_64/aes.m4: New file.

	* x86/aes-encrypt-internal.asm: Updated for AES_FINAL_ROUND. Only
	three times through the substitution loop.
	* x86/aes-decrypt-internal.asm: Likewise.
	* x86_64/aes-encrypt-internal.asm: Likewise.

	* x86/aes.m4 (AES_FINAL_ROUND): Do the substitution on the least
	significant byte here.

	* x86/aes-encrypt-internal.asm: Updated use of AES_SUBST_BYTE. USe
	decl for outer loop.
	* x86/aes-decrypt-internal.asm: Likewise.

	* x86/aes.m4 (LREG, HREG): New macros.
	(AES_SUBST_BYTE): Take state registers as argument. Use LREG to
	get the corresponding byte register.
	(AES_ROUND): Use movzbl together with LREG and HREG.
	(AES_SUBST_BYTE): Likewise.

2008-09-10  Niels Möller  <nisse@lysator.liu.se>

	* x86_64/sha1-compress.asm: Avoid using registers %rbx and %rbp,
	which must be preserved.

2008-09-08  Niels Möller  <nisse@lysator.liu.se>

	* Makefile.in (stamp-h.in): Use $(AUTOHEADER).

	* x86_64/sha1-compress.asm: New x86_64 assembler, based on the x86
	version.

	* configure.ac (asm_path): Set up asm_path for x86_64.

	* x86_64/machine.m4: New file, new directory.

2008-08-28  Niels Möller  <nisse@lysator.liu.se>

	* examples/eratosthenes.c (main): Rewrote block-wise sieving to
	use less memory. New options -s and -v.

2008-08-27  Niels Möller  <nisse@lysator.liu.se>

	* testsuite/sexp-conv-test (print_raw, print_nl): Use printf.
	Updated testcases with comments; comments are now preserved.

	* tools/sexp-conv.c (sexp_convert_item): Keep comments in advanced
	output.
	(parse_options): New --lock option.
	(main): Optionally lock output file.

	* tools/parse.c (sexp_check_token): Removed check for "any" token.
	All callers specify the token they expect.
	(sexp_parse): Pass on comment tokens.

	* tools/output.c (sexp_put_data): Made non-static.

	* tools/input.c (sexp_get_comment): New function.
	(sexp_get_token): Use sexp_get_comment.

	* tools/misc.h (enum sexp_token): Start enumeration with zero, zero
	is no longer used to mean any type. New type SEXP_COMMENT.

	* configure.ac: Check for fcntl file locking.

2008-08-26  Niels Möller  <nisse@lysator.liu.se>

	* Makefile.in (tags-here): Put TAGS file in the source directory.
	* examples/Makefile.in (tags): Likewise.
	* testsuite/Makefile.in (tags): Likewise.
	* tools/Makefile.in (tags): Likewise.

2008-02-29  Niels Möller  <nisse@lysator.liu.se>

	* examples/Makefile.in (SOURCES): Added next-prime.c.

2008-01-05  Niels Möller  <nisse@lysator.liu.se>

	* examples/Makefile.in (TARGETS): Added eratosthenes and next-prime.
	(next-prime, eratosthenes): New rules.
	(nettle-benchmark): Don't rely on $@.

	* examples/eratosthenes.c (find_first_one): Optimized, using
	slightly larger table.
	(main): Use atol, rather than atoi.

	* testsuite/symbols-test: Check symbols also in libhogweed.

	* examples/next-prime.c: New file.
	Deleted code for detailed timing.

	* Makefile.in (hogweed_SOURCES): Added bignum-next-prime.c.
	(DISTFILES): Added prime-list.h.
	(hogweed_OBJS): Removed $(LIBOBJS).

	* bignum-next-prime.c (nettle_next_prime): Renamed function, for
	name space reasons. Was bignum_next_prime. Updated call in
	rsa-keygen.c.
	(primes): Use prime-list.h.
	(nettle_next_prime): Skip Fermat test. Use mpz_millerrabin
	directly, rather than mpz_probab_prime_p, when the former is
	available.

	* bignum.h (nettle_next_prime): New prototype.

	* rsa-keygen.c (bignum_next_prime): Deleted, moved to
	bignum-next-prime.c. Call with a larger prime limit, this improves
	the running time of lsh-keygen by roughly 25%.

	* prime-list.h: List of odd primes < 2^16.

	* configure.ac: Check for sizeof(long).

2008-01-03  Niels Möller  <nisse@lysator.liu.se>

	* examples/nettle-benchmark.c (main): Removed incorrect UNUSED
	from declaration.

	* bignum-next-prime.c: Moved the bignum_next_prime function to a
	separate file.

2007-09-08  Niels Möller  <nisse@lysator.liu.se>

	* sparc64/aes-encrypt-internal.asm: The directory with the aes.m4
	include file was renamed from "sparc" to "sparc32". Updated include.
	* sparc64/aes-decrypt-internal.asm: Likewise.
	* sparc32/aes-encrypt-internal.asm: Likewise.
	* sparc32/aes-decrypt-internal.asm: Likewise.

2007-09-07  Niels Möller  <nisse@lysator.liu.se>

	* examples/read_rsa_key.c: Include stdlib.h.

2007-06-02  Niels Möller  <nisse@lysator.liu.se>

	* Makefile.in: Typo fixes to install targets, spotted by Magnus
	Holmgren.

2007-05-14  Niels Möller  <niels@s3.kth.se>

	* configure.ac: Fixed copy-and-paste errors in shared library
	name setup.

	* config.make.in (LIBNETTLE_SONAME, LIBHOGWEED_SONAME): Define.

	* Makefile.in (libnettle.so, libhogweed.so): Fixed rules.

	* Makefile.in: Split nettle library into two files, libnettle.a
	and libhogweed.a, and similarly for the shared libraries.

	* configure.ac: Bumped nettle so-versions to 3.0. Set hogweed
	so-versions to 1.0. New makefile conditionals IF_SHARED and
	IF_HOGWEED. Renamed WITH_PUBLIC_KEY to WITH_HOGWEED. Deleted
	SHLIBTARGET, SHLIBINSTALL, RSA_EXAMPLES and RSA_TOOLS.

	* config.make.in: Updated for hogweed split.

	* C source files: Don't use WITH_PUBLIC_KEY / WITH_HOGWEED, the
	Makefile sorts out which files should be compiled.

	* pgp.h: Include bignum.h, don't pretend to work without bignums.

	* pgp-encode.c (pgp_put_mpi, pgp_put_public_rsa_key)
	(pgp_put_rsa_sha1_signature): Define unconditionally. Removed the
	checking of HAVE_LIBGMP and WITH_PUBLIC_KEY.

	* examples/io.h: Use WITH_HOGWEED, not WITH_PUBLIC_KEY.
	* examples/io.c (read_rsa_key): Deleted, moved to...
	* examples/read_rsa_key.c: New file, extracted from io.c.

	* examples/Makefile.in: Use IF_HOGWEED instead of RSA_EXAMPLES.
	Link appropriate programs with -lhogweed.
	(SOURCES): Added read_rsa_key.c.

	* tools/Makefile.in (pkcs1-conv): Use IF_HOGWEED, not @RSA_TOOLS@,
	for configuration. Link with -lhogweed.

	* testsuite/testutils.h: Use WITH_HOGWEED, not WITH_PUBLIC_KEY.
	* testsuite/testutils.c: Likewise.

	* testsuite/Makefile.in (TS_NETTLE_SOURCES, TS_HOGWEED_SOURCES):
	Separate test cases using nettle and those also using hogweed.

2007-04-05  Niels Möller  <nisse@lysator.liu.se>

	* Moved in CVS tree. Also renamed directory sparc to sparc32.

2007-02-24  Niels Möller  <nisse@lysator.liu.se>

	* Makefile.in (clean-here): Remove .lib directory.
	(distclean-here): Remove machine.m4.

2006-12-05  Niels Möller  <nisse@lysator.liu.se>

	* configure.ac: AC_PREREQ 2.61, for AC_PROG_MKDIR_P.

	* config.make.in (datarootdir): New directory variable (for
	autoconf-2.61).

2006-11-28  Niels Möller  <nisse@lysator.liu.se>

	* configure.ac: Bumped version to 1.16.

	* Released nettle-1.15.

2006-11-27  Niels Möller  <nisse@lysator.liu.se>

	* NEWS: New entry for nettle-1.15.

	* configure.ac (SHLIBMINOR): Bumped version. Library name is now
	libnettle.so.2.6.

	* sha256.c: Changed copyright notice to use the LGPL.

	* Makefile.in (DISTFILES): Added COPYING.LIB.

	* COPYING.LIB: New file (previously only the plain GPL was
	included in the distribution).

	* nettle.texinfo: Updated vor nettle-1.15.

	* testsuite/rsa-test.c (test_main): Use test_rsa_sha256.
	* testsuite/testutils.c (test_rsa_sha256): New function.

	* testsuite/Makefile.in (DISTFILES): Replaces rfc1750.txt by
	gold-bug.txt.

	* rsa.h (rsa_sha256_sign, rsa_sha256_verify)
	(rsa_sha256_sign_digest, rsa_sha256_verify_digest): New declarations.
	(RSA_MINIMUM_N_OCTETS, RSA_MINIMUM_N_BITS): Increased to
	62 octets and  489 bits, respectively, for supporting sha256.

	* pkcs1.h (pkcs1_rsa_sha256_encode)
	(pkcs1_rsa_sha256_encode_digest): New declarations and name
	mangling symbols.

	* Makefile.in (nettle_SOURCES): Added pkcs1-rsa-sha256.c,
	rsa-sha256-sign.c, rsa-sha256-verify.c.

	* pkcs1-rsa-sha256.c, rsa-sha256-sign.c, rsa-sha256-verify.c: New
	files.

	* COPYING, INSTALL, install-sh, texinfo.tex: Updated files, from
	automake-1.10.

2006-11-27  Niels Möller  <niels@s3.kth.se>

	* tools/Makefile.in (install): Use MKDIR_P to create installation
	directory. Install only one file at a time.

	* Makefile.in (MKDIR_P): Use MKDIR_P for creating installation
	directories.

	* configure.ac: Use AC_PROG_MKDIR_P.

2006-11-24  Niels Möller  <nisse@lysator.liu.se>

	* testsuite/yarrow-test.c (test_main): Use gold-bug.txt as input
	file, instead of rfc1750.txt.

	* testsuite/gold-bug.txt: New test input file for yarrow-test.
	The copyright on this short story by Edgar Allan Poe has expired.

	* testsuite/rfc1750.txt: Deleted file. Debian considers RFC:s
	non-free, and it was expired anyway. Replaced by gold-bug.txt.

2006-11-24  Niels Möller  <niels@s3.kth.se>

	* Almost all header files: Added C++ guards.

	* configure.ac: Test if the system has any C++ compiler.

	* config.make.in (CXX, CXXFLAGS, COMPILE_CXX, LINK_CXX): New variables.

	* testsuite/Makefile.in: New variables TS_C and TS_CXX. Setup for
	compiling the C++ file cxx-test.cxx.

	* testsuite/cxx-test.cxx: New testcase, trying to use nettle from
	a C++ program.

2006-08-28  Niels Möller  <niels@s3.kth.se>

	* index.html: Added section on language bindings.

2006-06-10  Niels Möller  <niels@s3.kth.se>

	* configure.ac: Darwin shared library support, from Grant
	Robinsson.

2006-05-18  Niels Möller  <nisse@lysator.liu.se>

	* src/nettle/x86/aes.asm: Deleted unused file.

	* aes-decrypt.c (_aes_decrypt_table): Deleted the indexing array,
	previously commented out.
	* aes-encrypt-table.c (_aes_encrypt_table): Likewise.

	* Makefile.in (.texinfo.info, .dvi.ps): Use more quotes with
	basename.
	(install-here, install-shared, install-info, install-headers): Use
	plain mkdir, not $(INSTALL) -d.

2006-05-16  Niels Möller  <niels@s3.kth.se>
	Merged from the lsh experimental branch.

2006-04-26  Niels Möller  <nisse@lysator.liu.se>

	* examples/rsa-decrypt.c: Don't include "getopt.h", since it's not used.
	* examples/nettle-benchmark.c: Include "getopt.h".

	* examples/Makefile.in (GETOPT_OBJS): New variable.
	(rsa-keygen, rsa-encrypt, nettle-benchmark): Depend on and link
	with $(GETOPT_OBJS).

	* x86/aes-decrypt-internal.asm: Use ALIGN.
	* x86/aes-encrypt-internal.asm: Likewise.
	* x86/arcfour-crypt.asm: Likewise.
	* x86/md5-compress.asm: Likewise.
	* x86/sha1-compress.asm: Likewise.

	* config.m4.in (ASM_ALIGN_LOG): Substitute.
	* configure.ac (ASM_ALIGN_LOG): Check if .align directive is
	logarithmic.
	* asm.m4 (ALIGN): New macro. Takes a logarithmic argument, and
	expands to a .align directive.

2006-04-21  Niels Möller  <nisse@lysator.liu.se>

	* nettle.texinfo (Public-key algorithms): Say that the public key
	operations are undocumented, not unsupported. Reported by Jeronimo
	Pellegrini.

2006-04-08  Niels Möller  <nisse@lysator.liu.se>

	* tools/pkcs1-conv.c (read_pem): Fixed c99-style declaration.
	Reported by Henrik Grubbström.

2006-01-31  Niels Möller  <niels@s3.kth.se>

	* examples/rsa-verify.c: Fixed typo in usage message.

2005-12-05  Niels Möller  <nisse@lysator.liu.se>

	* configure.ac: Bumped version to 1.15,

	* Released nettle-1.14.

	* NEWS: Updated for 1.14.

	* configure.ac (SHLIBMINOR): Increased minor number. Library
	version is now libnettle.so.2.5, soname still libnettle.so.2.

2005-11-28  Niels Möller  <nisse@lysator.liu.se>

	* config.make.in (INSTALL): Don't substitute INSTALL, INSTALL_DATA
	and friends here, to get a correct a relative filename for
	install-sh when used in tools/Makefile.

	* tools/Makefile.in (INSTALL): Substitute INSTALL, INSTALL_DATA
	and friends here.
	* Makefile.in (INSTALL): Likewise.

2005-11-27  Niels Möller  <nisse@lysator.liu.se>

	* Makefile.in (.texinfo.pdf): New rule. Avoid dependency on
	intermediate .dvi and .ps files.

	* testsuite/Makefile.in (clean): Delete sha1-huge-test.

	* Makefile.in (install-info, install-headers): Don't use $< and
	$?; Solaris make doesn't support them in explicit rules.

2005-11-26  Niels Möller  <nisse@lysator.liu.se>

	* testsuite/Makefile.in: Include .test-rules.make, which contains
	the rules for all the test executables.
	(test-rules): New rule, to update this file.
	(DISTFILES): Added $(EXTRA_SOURCES).

	* testsuite/.test-rules.make: Automatically generated file for
	building the test programs.

2005-11-25  Niels Möller  <nisse@lysator.liu.se>

	* configure.ac: Disable assembler when compiling with rntcl.

	* tools/Makefile.in (pkcs1_conv_SOURCES): New variable.
	(pkcs1-conv): Link with getopt.o and getopt1.o.

	* Makefile.in (aesdata, desdata, shadata): Use explicit rules for
	executables.

	* testsuite/Makefile.in: Use %-rules for building the -test
	executables, in addition to the suffix rules. Hopefully, this
	should make all of GNU make, BSD make and Solaris make happy.
	Use $(EXEEXT) and $(OBJEXT) more consistently.

	* examples/Makefile.in: Use explicit rules for all executable
	targets. Use $(EXEEXT) and $(OBJEXT) more consistently.

2005-11-25  Niels Möller  <niels@s3.kth.se>

	* testsuite/Makefile.in: Avoid using single-suffix rule to build
	executables.

2005-11-24  Niels Möller  <niels@s3.kth.se>

	* Makefile.in (distdir): Use [ -f, not [ -e, since the latter
	is less portable, and not supported by Solaris /bin/sh.

2005-11-23  Niels Möller  <niels@s3.kth.se>

	* testsuite/Makefile.in (DISTFILES): Added teardown-env.
	* testsuite/teardown-env: New file. Delete files created by the
	testsuite.

2005-11-21  Niels Möller  <nisse@lysator.liu.se>

	* testsuite/testutils.c (main): Fixed check for -v option. Spotted
	by Goran K.

2005-11-21  Niels Möller  <niels@s3.kth.se>

	* ctr.h (CTR_CTX, CTR_CRYPT): Fixed bugs, spotted by Goran K.

2005-11-20  Niels Möller  <nisse@lysator.liu.se>

	* Makefile.in (nettle_SOURCES): Added der2rsa.c.

	* testsuite/Makefile.in (TS_SH): Added pkcs1-conv-test.

	* tools/Makefile.in (TARGETS): Added @RSA_TOOLS@.
	(SOURCES): Added pkcs1-conv.c.
	(pkcs1-conv): New rule.

	* tools/pkcs1-conv.c: New program.

	* testsuite/pkcs1-conv-test: New file.

	* examples/rsa-verify-test: Use rsa-sign to create signature.

	* examples/io.c (read_file): Fixed spelling in error message.

	* rsa.h (rsa_public_key_from_der_iterator)
	(rsa_private_key_from_der_iterator, rsa_keypair_from_der): Declare
	functions.

	* der2rsa.c: New file.

	* der-iterator.c (asn1_der_iterator_init): Initialize length and
	data.
	(asn1_der_iterator_next): Support for lengths >= 0x80.
	(asn1_der_decode_constructed_last, asn1_der_decode_bitstring)
	(asn1_der_decode_bitstring_last): New functions.
	(asn1_der_get_bignum): Check for non-mininal encodings.

	* configure.ac (RSA_TOOLS): New substituted variable. Includes
	pkcs1-conv, when public-key support is enabled.

	* bignum.h (nettle_asn1_der_get_bignum): Include nettle_-prefix in
	declaration.

	* asn1.h: Added name mangling defines, and a few new declarations.

2005-11-13  Niels Möller  <nisse@lysator.liu.se>

	* Makefile.in (nettle_SOURCES): Added der-iterator.c.
	(HEADERS): Added asn1.h.

	* bignum.h (asn1_der_get_bignum): Declare function.

	* der-iterator.c: New file.
	* asn1.h: New file.

2005-11-07  Niels Möller  <nisse@lysator.liu.se>

	* examples/nettle-benchmark.c: Check HAVE_UNISTD_H.

	* examples/Makefile.in (TARGETS): Use $(EXEEXT).
	* tools/Makefile.in (TARGETS, sexp-conv, nettle-lfib-stream): Likewise.

	* configure.ac: Use $host_cpu, not $host, when setting up the
	assembler path. Use $host_os, not uname, when setting up shared
	library flags.

	* Makefile.in (des.$(OBJEXT)): Use OBJEXT.

	* config.guess, config.sub: In the CVS tree, moved files to the
	lsh top-level directory.

2005-10-23  Niels Möller  <nisse@lysator.liu.se>

	* sparc64/arcfour-crypt.asm: New file, almost the same as
	sparc/arcfour-crypt.asm.

	* examples/nettle-benchmark.c (display): Use two decimal places.

	* sparc/arcfour-crypt.asm: Reorganized. Main loop unrolled four
	times. Uses aligned 32-bit write accesses at DST. Still uses 8-bit
	read accesses at SRC; could be improved int he case that SRC and
	DST have compatible alignment.

2005-10-19  Niels Möller  <niels@s3.kth.se>

	* testsuite/arcfour-test.c (test_main): New testcase with 512
	bytes of data.

2005-10-19  Niels Möller  <nisse@lysator.liu.se>

	* sparc/arcfour-crypt.asm: Fixed bug, spotted by Mikael Kalms. We
	must order the store at [CTX+I] before the load of [CTX+SI+SJ].

2005-10-18  Niels Möller  <nisse@lysator.liu.se>

	* sparc/arcfour-crypt.asm: Special unrolled code if SRC and DST
	have compatible alignment. Improves performance by 20%, but I'm
	not sure it's worth the extra complexity.

	* bignum.c (nettle_mpz_from_octets): Removed sign argument. If
	mpz_import is available, define nettle_mpz_from_octets as a macro
	calling mpz_import.
	(nettle_mpz_from_octets): Start by setting x to zero; callers no
	longer need to do that.
	(nettle_mpz_set_str_256_s): New logic for the handling of negative
	numbers. Convert in the same way as for positive numbers, and then
	subtract the appropriate power of two.

2005-10-17  Niels Möller  <nisse@lysator.liu.se>

	* bignum.c (nettle_mpz_from_octets): Improved loop. Removed the
	digit temporary (suggested by Torbjörn Granlund).

	* sparc/arcfour-crypt.asm: Improved instruction scheduling.

	* sparc/arcfour-crypt.asm: Bugfix, use lduh and stuh.

	* sparc/arcfour-crypt.asm: New file.

	* sparc64/aes.asm: Deleted unused file.

	* x86/arcfour-crypt.asm: Use ARCFOUR_I and ARCFOUR_J
	* asm.m4 (ARCFOUR): New struct.

2005-10-17  Niels Möller  <niels@s3.kth.se>

	* aes-internal.h (struct aes_table): Deleted idx and sparc_idx
	arrays.
	* aes-encrypt-table.c (_aes_encrypt_table): Likewise.
	* aes-decrypt.c (_aes_decrypt_table): Likewise.
	* asm.m4 (AES): Likewise

2005-10-16  Niels Möller  <nisse@lysator.liu.se>

	* tools/input.c (sexp_get_char): Use unsigned for the done flag.

	* sparc64/aes-encrypt-internal.asm: Include sparc/aes.m4.
	* sparc64/aes-decrypt-internal.asm: Likewise.

	* sparc64/machine.m4: Use .register pseudo op to say that we use
	%g2 and %g3 as scratch registers.

	* sparc/aes-encrypt-internal.asm: Explicitly include sparc/aes.m4.
	* sparc/aes-decrypt-internal.asm: Likewise.

	* sparc/aes.m4: New file. Moved aes-related macros here...
	* sparc/machine.m4: ... removed aes macros.

	* x86/aes-encrypt-internal.asm: Explicitly include x86/aes.m4.
	* x86/aes-decrypt-internal.asm: Likewise.

	* x86/aes.m4: New file. Moved aes-related macros here, from...
	* x86/machine.m4: ... removed aes macros.

	* sparc64/aes-encrypt-internal.asm: New file.
	* sparc64/aes-decrypt-internal.asm: New file.

	* sparc64/machine.m4: Include the same aes macros used for
	sparc32.
	(BIAS): Define magic stack bias constant.

	* sparc/aes-encrypt-internal.asm, sparc/aes-decrypt-internal.asm:
	Reduced frame size to 104 bytes, since we no longer need wtxt and
	tmp on the stack.

	* sparc/aes.asm: Deleted old aes implementation.

	* sparc/aes-decrypt-internal.asm: New file.

	* sparc/machine.m4: Don't use m4 eval, instead rely on the
	assembler's arithmetic.

	* sparc/machine.m4 (AES_FINAL_ROUND): Better scheduling, by
	interleaving independent operations.

	* sparc/machine.m4 (TMP3): A third temporary register.
	(AES_FINAL_ROUND): Prepared for scheduling.

	* sparc/machine.m4 (AES_ROUND): Deleted unused argument T. Updated
	all calls in aes-encrypt-internal.asm.

	* sparc/machine.m4 (AES_ROUND): New loop invariants T0-T3, to
	avoid the additions of the AES_TABLEx constants in the inner loop.

	* sparc/machine.m4 (AES_ROUND): Better scheduling, by
	interleaving independent operations.

	* sparc/machine.m4 (AES_ROUND): Alternate between using TMP1 and
	TMP2, to prepare for scheduling.

	* sparc/aes-encrypt-internal.asm: Renamed Ti -> Xi.

	* sparc/aes-encrypt-internal.asm: Fixed bugs. Now passes the
	testsuite.

	* sparc/machine.m4 (AES_ROUND, AES_FINAL_ROUND): Bugfixes. Put
	NOPs in the load dely slots.

	* sparc/aes-encrypt-internal.asm: Implemented. Not yet working,
	and not optimized.

	* sparc/machine.m4: Use TMP1 and TMP2, so we don't need to pass
	them as arguments.
	(AES_FINAL_ROUND): New macro.

2005-10-15  Niels Möller  <nisse@lysator.liu.se>

	* configure.ac (OBJDUMP): Substitute the program false if objdump
	is not found.

	* asm.m4 (PROLOGUE): Use TYPE_FUNCTION.

	* config.m4.in: Substitute ASM_TYPE_FUNCTION as TYPE_FUNCTION.

	* configure.ac (ASM_ELF_STYLE): Check for %function and #function,
	but not for @function.
	(ASM_TYPE_FUNCTION): New substituted variable.

	* configure.ac (ASM_ELF_STYLE): Fixed .type foo,@function statement
	used when checking for pseudo operations.

	* sparc/machine.m4 (AES_LOAD, AES_ROUND): Started writing new AES
	macros.

	* sparc/aes-encrypt-internal.asm: New file.

2005-10-14  Niels Möller  <nisse@lysator.liu.se>

	* x86/aes-decrypt.asm, x86/aes-encrypt.asm: Deleted files.

	* x86/aes-decrypt-internal.asm: New file.

	* x86/machine.m4: Changed AES macros, to handle a table register.
	Also take more of the used registers as argument.

	* x86/aes-encrypt-internal.asm: Rewritten to match new interface,
	with the table pointer as an argument. Unlike the old code, this
	should really be position independent.

	* configure.ac: When looking for assembler files, link in
	aes-encrypt-internal.asm and aes-decrypt-internal.asm. Don't look
	for aes.asm, aes-encrypt.asm and aes-decrypt.asm.

	* configure.ac (OBJDUMP): Use AC_CHECK_TOOL to check for objdump.
	(ASM_MARK_NOEXEC_STACK): Use $OBJDUMP when examining the object file.

	* Makefile.in (nettle_SOURCES): Removed aes.c,
	aes-decrypt-table.c. Added aes-decrypt-internal.c and aes-encrypt-internal.c.

	* aes.c, aes-decrypt-table.c: Deleted files.

	* aes-decrypt.c (_aes_decrypt_table): Moved table here, and made
	static.

	* aes-internal.h (_aes_decrypt_table): Don't declare, it's no
	longer globally visible.

	* aes-decrypt-internal.c (_nettle_aes_decrypt): New AES decryption
	function, analogous to _nettle_aes_encrypt.

2005-10-14  Niels Möller  <niels@s3.kth.se>

	* aes-internal.h (AES_ROUND, AES_FINAL_ROUND): New macros.

	* aes-encrypt-internal.c (_nettle_aes_encrypt): New AES encryption
	function, avoiding the table-based indexing.

	* sha1-compress.c: Added debugging code.
	* md5-compress.c: Likewise.

2005-10-13  Niels Möller  <niels@s3.kth.se>

	* config.m4.in (ASM_MARK_NOEXEC_STACK): Use a diversion, to
	substitute the value of ASM_MARK_NOEXEC_STACK at the end of each
	assembler file.

	* configure.ac (ASM_MARK_NOEXEC_STACK): Check if the C compiler
	generates a .note.GNU-stack section. If so, we should do the same
	in our assembler files.

	* sparc64/aes.asm: New file. Copy of sparc/aes.asm, with minor
	changes to the stack frame layout. Patch contributed by Henrik
	Grubbström. Not yet tested.

	* x86/md5-compress.asm: Skip copying of input to the stack, and
	don't allocate space for it.
	(F1): Fixed bug.

	* testsuite/md5-test.c: Document intermediate values for first
	test case.

	* configure.ac (asm_path): Check for sparc64, and use sparc64
	subdirectory. Link in md5-compress.asm, if it exists.

2005-10-13  Niels Möller  <nisse@lysator.liu.se>

	* x86/md5-compress.asm (REF): Fixed calculation of offset.

2005-10-12  Niels Möller  <nisse@lysator.liu.se>

	* x86/machine.m4 (OFFSET): Moved macro, used to be in...
	* x86/sha1-compress.asm (OFFSET): ... removed macro.

	* x86/md5-compress.asm: New file, with first attempt at md5
	assembler. Not yet working.

2005-10-11  Niels Möller  <nisse@lysator.liu.se>

	* Makefile.in (nettle_SOURCES): Added md5-compress.c.

	* md5.c: Reorganized to use _nettle_md5_compress, in analogy with
	sha1.c.

	* md5-compress.c (_nettle_md5_compress): New file and new function.

2005-10-10  Niels Möller  <niels@s3.kth.se>

	* testsuite/Makefile.in (EXTRA_SOURCES, EXTRA_TARGETS): New
	variables, for test cases that are not run by default.

	* testsuite/sha1-huge-test.c (test_main): New test case, with a
	very large sha1 input.

	* testsuite/testutils.c (test_hash_large): New function.

	* sha1.c (sha1_block): Deleted function; inlined where used.
	(SHA1_INCR): New macro for incrementing the block count.

2005-10-06  Niels Möller  <nisse@lysator.liu.se>

	* configure.ac: Bumped version to 1.14.

	* Released nettle-1.13.

	* configure.ac: Check for openssl/aes.h.

	* Makefile.in (distdir): Use a loop to pick up the contents of
	$(DISTFILES) from source and build directories. For some reason,
	$? failed to find stamp-h.in in the source directory.

2005-10-05  Niels Möller  <nisse@lysator.liu.se>

	* x86/aes-decrypt.asm: Use C_NAME(_nettle_aes_decrypt_table) when
	using the AES_SUBST_BYTE macro. Use PROLOGUE and EPILOGUE.
	* x86/sha1-compress.asm: Use PROLOGUE and EPILOGUE.
	* x86/arcfour-crypt.asm: Likewise.
	* x86/aes-encrypt.asm: Likewise.

	* config.m4.in (ELF_STYLE): Substitute configure's ASM_ELF_STYLE.

	* asm.m4 (PROLOGUE, EPILOGUE): New macros, checking the value of
	ELF_STYLE. So far, used and tested only for the x86 assembler
	files, and needed to make the assembler happy both with ELF
	(linux, solaris) and COFF (windows).

	* configure.ac (NM): Use AC_CHECK_TOOL to check for nm.
	(ASM_SYMBOL_PREFIX): Use $NM when examining the object file.
	(ASM_ELF_STYLE): New variable. Set to 'yes' if assembling a file
	with ELF-style .type and .size pseudo ops works.

	* Makefile.in (TARGETS, DISTFILES): Added nettle.pdf.
	(.texinfo.dvi, .dvi.ps, .ps.pdf): New targets, to build nettle.pdf.
	(DOCTARGETS): New variable with targets that shouldn't be deleted
	by make clean.
	(maintainer-clean-here): New target. Deletes generated
	documentation files.

	* nettle.texinfo: Define AUTHOR with accents, when running in TeX
	mode, which doesn't handle latin-1 properly. Set UPDATED-FOR to
	1.13. Updated copyright years, and introduced a COPYRIGHT-YEARS
	symbol. Updated copyright section, to mention assembler
	implementations.
	(Cipher modes): Transformed the Cipher Block Chaining to a section
	Cipher modes, describing both CBC and the new CTR mode.

	* src/nettle/x86/aes_tables.asm: Deleted unused file.

	* x86/aes.asm: Deleted contents. This file is needed just to
	override aes.c, which isn't needed for the x86 implementation.

	* configure.ac (SHLIBMINOR): Increased minor number. Library
	version is now libnettle.so.2.4, soname still libnettle.so.2.

	* examples/nettle-benchmark.c (main): Reordered hash benchmarks.

	* x86/sha1-compress.asm (EXPAND): Use % 16 instead of & 15 to
	compute offsets mod 16, since m4 on FreeBSD 49.RELEASE and NetBSD
	doesn't implement & correctly in eval.

2005-10-03  Niels Möller  <nisse@lysator.liu.se>

	* x86/sha1-compress.asm (OFFSET): New macro.
	(F3): Eliminated a movl.
	(ROUND): New argument, for k. When using F3, it's TMP3, on the
	stack, otherwise, it is kept in TMP2, a register.

2005-10-03  Niels Möller  <niels@s3.kth.se>

	* examples/nettle-openssl.c: Use correct block sizes for openssl
	ciphers.

	* examples/nettle-benchmark.c: Also display cycles per block.

2005-10-02  Niels Möller  <nisse@lysator.liu.se>

	* sha1-compress.c (_nettle_sha1_compress): Updated to new
	interface. Now responsible for byte conversion.

	* x86/sha1-compress.asm (_nettle_sha1_compress): Do byte order
	conversion, and store the input data on the stack. This leaves one
	more register free for other uses.

	* examples/nettle-benchmark.c: Now display cycles/byte, if the -f
	option is used to say what the clock frequency is.

	* sha1.c (sha1_block): Don't convert data from uint8_t to
	uint32_t, that's now the responsibility of _nettle_sha1_compress.

	* sha.h (_nettle_sha1_compress): Changed interface. Second
	argument is now a pointer to the input data in unaligned,
	big-endian form.

2005-09-28  Niels Möller  <niels@s3.kth.se>

	* sha1.c (sha1_final): Call sha1_block, don't call the compression
	function _nettle_sha1_compress directly.

	* nettle-internal.h (nettle_openssl_md5)
	(nettle_openssl_sha1): Declare.

	* examples/nettle-benchmark.c (main): Benchmark openssl md5 and
	sha1.

	* examples/nettle-openssl.c (nettle_openssl_md5)
	(nettle_openssl_sha1): Added glue for openssl hash functions.

	* nettle-internal.h (nettle_openssl_aes128, nettle_openssl_aes192)
	(nettle_openssl_aes256, nettle_openssl_arcfour128): Declare.

	* examples/nettle-benchmark.c: Check WITH_OPENSSL, not
	HAVE_LIBCRYPTO. Benchmark openssl's aes and arcfour code.

	* examples/nettle-openssl.c: Updated openssl des glue to use the
	new openssl des interface. Added glue for arcfour and aes.

2005-09-27  Niels Möller  <nisse@lysator.liu.se>

	* nettle.texinfo (RSA): Improved text about the RSA patent.
	Use @documentencoding ISO-8859-1.

2005-09-07  Niels Möller  <niels@s3.kth.se>

	* tools/sexp-conv.c (parse_options): New option --raw-hash, for
	compatibility with lsh-1.x. Equivalent to --hash.

2005-09-06  Niels Möller  <niels@s3.kth.se>

	* tools/sexp-conv.c (main): With --hash, output a newline after
	each hash.

2005-07-02  Niels Möller  <nisse@lysator.liu.se>

	* testsuite/Makefile.in (TS_SOURCES): Added ctr-test.c.

	* testsuite/testutils.c (test_cipher_ctr): New function.

	* testsuite/ctr-test.c: New file.

	* testsuite/cbc-test.c (test_main): Use static const for msg.

	* Makefile.in (nettle_SOURCES): Added ctr.c.
	(HEADERS): Added ctr.h.
	(HEADERS): Added nettle-types.h.
	(INSTALL_HEADERS): Install nettle-stdint.h.
	(distclean-here): Delete nettle-stdint.h, not nettle-types.h.

	* ctr.c (ctr_crypt): New file, new function.

	* memxor.c (memxor3): New function, suggested by Adam Langley.

	* nettle-internal.h (NETTLE_MAX_CIPHER_BLOCK_SIZE): New constant.

	* nettle.texinfo (Cipher functions): Fixed typo in prototype for
	arctwo_encrypt (noticed by Adam Langley).

	* nettle-meta.h: No longer needs to include cbc.h.

	* cbc.h (nettle_crypt_func): Moved typedef to nettle-types.h.
	(CBC_ENCRYPT, CBC_DECRYPT): Deleted older #if:ed out versions.

	* configure.ac (AX_CREATE_STDINT_H): Use the file name
	nettle-stdint.h, not nettle-types.h.

	* nettle-types.h: New file. Automatically generated declarations
	are now in nettle-stdint.h.

2005-03-17  Niels Möller  <niels@s3.kth.se>

	* config.guess: Support Solaris on x86_64. Fix by Henrik
	Grubbström.

2005-01-03  Niels Möller  <niels@s3.kth.se>

	* examples/io.h: Include RSA declarations only when public key
	algorithms are enabled. Problem reported by Meilof Veeningen
	<meilof@gmail.com>.

2004-12-07  Niels Möller  <nisse@lysator.liu.se>

	* Makefile.in: Install directories, using $(INSTALL) -d, only if
	they don't exist already.

2004-12-05  Niels Möller  <nisse@lysator.liu.se>

	* config.make.in (.PRECIOUS): Reverted earlier change. We need
	.PRECIOUS to stop GNU make from deleting object files for the test
	programs.

2004-12-02  Niels Möller  <nisse@lysator.liu.se>

	* Makefile.in (.SUFFIXES): Moved from Makefile.in to...
	* config.make.in (.SUFFIXES): ... here.	This helps compilation
	with BSD make.
	* testsuite/Makefile.in (.SUFFIXES): Deleted target.

	* config.make.in (.c): Disable default rule for BSD-make.

	* Makefile.in (all check install uninstall)
	(clean distclean mostlyclean maintainer-clean): Don't use the -C
	flag when invoking make, for compatibility with Solaris make.

2004-12-02  Niels Möller  <niels@s3.kth.se>

	* Makefile.in (aesdata, desdata): Commented out the explicit
	targets.
	(shadata): Avoid using $< in non-pattern rule.

2004-12-01  Niels Möller  <nisse@lysator.liu.se>

	* config.make.in: Added a default target.

2004-11-29  Niels Möller  <nisse@lysator.liu.se>

	* testsuite/Makefile.in: Use .$(OBJEXT). Explicitly set .SUFFIXES.

	* Makefile.in: Use .$(OBJEXT).

2004-11-28  Niels Möller  <nisse@lysator.liu.se>

	* tools/Makefile.in (nettle-lfib-stream): Avoid using $< in
	non-suffix rule.

	* Makefile.in (distdir): Handle absolute $distdir.
	Avoid using the GNU extension $^.

	* examples/Makefile.in: Avoid using the GNU extension $^.
	* tools/Makefile.in: Likewise.
	* testsuite/Makefile.in: Likewise.

2004-11-24  Niels Möller  <niels@s3.kth.se>

	* configure.ac: Fixed typo, preventing the creation of dependency
	files.

2004-11-23  Niels Möller  <nisse@lysator.liu.se>

	* Makefile.in: Use DEP_INCLUDE.
	* tools/Makefile.in: Likewise.
	* testsuite/Makefile.in: Likewise.
	* examples/Makefile.in: Likewise.

	* configure.ac (dummy-dep-files): Generate only of dependency
	tracking is enabled.

2004-11-18  Niels Möller  <nisse@lysator.liu.se>

	* Makefile.in (clean-here): The clean target should not delete the
	dependency files. Moved to the distclean target.
	* examples/Makefile.in: Likewise.
	* testsuite/Makefile.in: Likewise.
	* tools/Makefile.in: Likewise.

	* configure.ac (ASM_SYMBOL_PREFIX): Fixed test.
	(dummy-dep-files): Added quotes to sed command.

2004-11-17  Niels Möller  <nisse@lysator.liu.se>

	* testsuite/symbols-test: Try plain nm if nm -g doesn't work.

	* x86/sha1-compress.asm: Use C_NAME for global symbols.
	* x86/aes-encrypt.asm: Likewise.
	* x86/aes-decrypt.asm: Likewise.
	* x86/arcfour-crypt.asm: Likewise.

	* Makefile.in (config.m4): New rule.

	* config.m4.in (C_NAME): New macro.

	* configure.ac (ASM_SYMBOL_PREFIX): Check if global symbols have a
	leading underscore.

2004-11-16  Niels Möller  <nisse@lysator.liu.se>

	* Deleted getopt.c, getopt.h and getopt1.c from the CVS tree. Link
	them from shared copies in lsh/misc instead.

2004-11-14  Niels Möller  <nisse@lysator.liu.se>

	* Makefile.in (DEP_FILES): Try include with only one macro
	argument to be expanted.

	* configure.ac (dummy-dep-files): Create dummy dependency files,
	so that they can be included by the makefiles.

2004-11-13  Niels Möller  <nisse@lysator.liu.se>

	* Makefile.in: Don't use -include, as it's GNU make specific.
	* examples/Makefile.in, tools/Makefile.in, testsuite/Makefile.in:
	Likewise.

	* examples/nettle-openssl.c: Check WITH_OPENSSL, not HAVE_LIBCRYPTO.

	* configure.ac: Check for individual openssl headers blowfish.h,
	cast.h, des.h. Renamed symbol HAVE_LIBCRYPTO to WITH_OPENSSL. New
	configure option --disable-openssl.

2004-11-04  Niels Möller  <nisse@lysator.liu.se>

	* configure.ac: Bumped version to 1.13.

	* Released nettle-1.12.

2004-11-04  Niels Möller  <niels@s3.kth.se>

	* nettle.texinfo (UPDATED-FOR): Bumped to 1.12.

2004-11-02  Niels Möller  <nisse@lysator.liu.se>

	* nettle.texinfo (Cipher functions): Updated AES documentation,
	for aes_set_encrypt_key and aes_set_decrypt_key.
	(UPDATED-FOR): Set to 1.11. I think the manual should be updated
	with all user-visible changes.

	* aclocal.m4 (LSH_DEPENDENCY_TRACKING): Need extra quoting in case
	pattern. (This file really lives in the lsh tree, as
	lsh/acinclude.m4. For a complete ChangeLog, see lsh/Changelog).

2004-10-26  Niels Möller  <nisse@lysator.liu.se>

	* configure.ac: Bumped version to 1.12.

	* Released nettle-1.11.

	* Makefile.in (clean-here): Delete *.s files.
	(PRE_CPPFLAGS): Use this variable, not INCLUDES. Removed
	-I$(srcdir).

	* x86/arcfour-crypt.asm: Use movzbl when extending %cl to 32 bits.

2004-10-24  Niels Möller  <nisse@lysator.liu.se>

	* x86/arcfour-crypt.asm: Reverted the latest two changes; update
	bost src and dst pointers in the loop, and use plain addb when
	updating j. These two previous changes slowed the code down on AMD
	Duron.

2004-10-21  Niels Möller  <nisse@lysator.liu.se>

	* Makefile.in (install-shared): Use $(INSTALL_PROGRAM).

	* configure.ac (SHLIBMINOR): Updated, shared library version is
	now libnettle.so.2.3, soname still libnettle.so.2.

	* Makefile.in (DISTFILES): Added asm.m4.

2004-10-21  Niels Möller  <niels@s3.kth.se>

	* examples/Makefile.in: Deleted all configure-related rules,
	except the one rebuilding this Makefile. One should run make at
	top level if other configure related files change.
	* tools/Makefile.in: Likewise.
	* testsuite/Makefile.in: Likewise.

	* configure.ac: Replaced AC_OUTPUT(list...) with an AC_OUTPUT
	without arguments, and AC_CONFIG_FILES listing the files.

	* Makefile.in: Changed the assembler rules as suffix rules.
	Rewrote the configure-related rules, mostly based on the example
	in the autoconf manual.

2004-10-20  Niels Möller  <nisse@lysator.liu.se>

	* examples/nettle-openssl.c (NCOMPAT): Disable openssl backwards
	compatibility.

	* config.make.in: Insert $(PRE_CPPFLAGS) and $(PRE_LDFLAGS) before
	$(CPPFLAGS) and $(LDFLAGS). This mechanism replaces $(INCLUDES).

	* examples/Makefile.in (PRE_CPPFLAGS, PRE_LDFLAGS): Use these
	flags to get -I.. and -L.. early on the command line.
	* testsuite/Makefile.in: Likewise
	* tools/Makefile.in: Likewise.

2004-10-20  Niels Möller  <niels@s3.kth.se>

	* Makefile.in: In the assembler rules, there's no need to look in
	$(srcdir) for the input file.

	* x86/arcfour-crypt.asm: Reduced inner loop by one instruction, by
	precomputing the offset between src and dst.

	* tools/Makefile.in (.c.$(OBJEXT)): Removed redundant -I.. flag.

	* x86/arcfour-crypt.asm (nettle_arcfour_crypt): Replaced addb ->
	addl + andl $0xff, improving speed on PPro by another 15%.

2004-10-20  Niels Möller  <nisse@lysator.liu.se>

	* tools/Makefile.in (install): Support DESTDIR.
	(uninstall): New target.

	* testsuite/Makefile.in (uninstall): New dummy target.

	* config.sub: Copied from automake-1.8.5.

	* examples/Makefile.in (SOURCES): Added rsa-sign.c and rsa-verify.c.
	(DISTFILES): Added getopt.h.
	(install uninstall): New dummy targets.

	* config.make.in (.PHONY): Added more targets.

	* Makefile.in (.texinfo.info, .texinfo.html): New targets. Added
	support for uninstall and DESTDIR. Various fixes to install and
	distcheck.

	* examples/Makefile.in (INCLUDES): Added -I flags.
	(distdir): Use $^ to refer to the files.
	(distclean): New target.
	* testsuite/Makefile.in: Likewise.
	* tools/Makefile.in: Likewise.

	* Makefile.in (INCLUDES): Need -I flags for VPATH build.
	(clean distclean mostlyclean maintainer-clean): Clean
	subdirectories first.
	(DISTFILES): Added a bunch of files.
	(des_headers): Added desCore rules.
	(install-here): Split off target install-headers, which uses $^ to
	refer to the files.
	(distdir): Use $^ to refer to the files.
	distcheck): Fixes.

	* config.make.in (COMPILE): Add $(INCLUDE) to the line.

2004-10-19  Niels Möller  <nisse@lysator.liu.se>

	Stop using automake. Replaced each Makefile.am with a hand-written
	Makefile.in.
	* configure.ac: New output variable CCPIC_MAYBE. New output file
	config.make. Replaced automake constructions.
	* .bootstrap: Don't run aclocal and automake.
	* config.make.in: New file, with shared Makefile variables and rules.

2004-10-18  Niels Möller  <nisse@lysator.liu.se>

	* x86/arcfour-crypt.asm (nettle_arcfour_crypt): Replace incb ->
	incl + andl, to improve speed on PPro and PII. Suggested by
	Fredrik Olsson.

2004-10-08  Niels Möller  <niels@s3.kth.se>

	* examples/rsa-encrypt-test: Avoid reading and executing a file at
	the same time.
	* examples/setup-env: Likewise.

2004-10-06  Niels Möller  <niels@s3.kth.se>

	* testsuite/symbols-test: Ignore __i686.get_pc_thunk.bx and
	similar symbols.

2004-10-05  Niels Möller  <nisse@lysator.liu.se>

	* twofish.c (q_table): Use a const pointer array.

	* sexp2dsa.c (dsa_keypair_from_sexp_alist): Use a const pointer
	array for the keywords.
	(dsa_signature_from_sexp): Likewise.
	* sexp2rsa.c (rsa_keypair_from_sexp_alist): Likewise.
	(rsa_keypair_from_sexp): Likewise.

	* sexp.c (sexp_iterator_check_types): Use an argument of type
	"const uint8_t * const *" for the types list.
	(sexp_iterator_assoc): Likewise, for the keys list.

	* list-obj-sizes.awk: Fixes to handle multiple .data and .rodata
	sections. Also fixed to handle the last file correctly.

2004-09-23  Niels Möller  <nisse@lysator.liu.se>

	* configure.ac (SHLIBLINK, SHLIBLIBS): On cygwin, linking needs
	-Wl,--whole-archive $(OBJECTS) -Wl,--no-whole-archive $(LIBS).

2004-09-22  Niels Möller  <niels@s3.kth.se>

	* configure.ac: Setup SHLIBFORLINK and friends for cygwin.

	* list-obj-sizes.awk: Strip *_a-prefix from all file names.

	* Makefile.am (libnettle_a_SOURCES): List only .c files. Headers
	moved to noinst_HEADERS.
	(SHLIBOBJECTS): Substitute from libnettle_a_SOURCES, not
	am_libnettle_a_OBJECTS, since the latter includes
	libnettle_a-prefixes with some automake versions.
	(SHLIBSONAME): Check if this name is empty, which is the case on
	cygwin, before using it.

2004-08-31  Niels Möller  <nisse@lysator.liu.se>

	* configure.ac: New command line option --disable-pic. Use
	LSH_CCPIC.

	* Makefile.am (libnettle_a_CFLAGS): Added $(CCPIC), to attempt to
	build also the static library as position independent code.

2004-08-24  Niels Möller  <nisse@lysator.liu.se>

	* des-compat.c (des_cbc_cksum): Pad input with NUL's, if it's not
	an integral number of blocks.

2004-08-24  Niels Möller  <niels@s3.kth.se>

	* testsuite/arctwo-test.c, arctwo.h, arctwo.c
	(arctwo_set_key_ekb): Fixed typo; it should be "ekb", not "ebk".

	Integrated arctwo patch from Simon Josefsson.
	* testsuite/Makefile.am (noinst_PROGRAMS): Added arctwo-test.

	* Makefile.am (libnettleinclude_HEADERS): Added arctwo.h.
	(libnettle_a_SOURCES): Added arctwo.c, arctwo.h and arctwo-meta.c.

	* nettle-meta.h (nettle_arctwo40, nettle_arctwo64)
	(nettle_arctwo64, nettle_arctwo_gutmann128): Declare ciphers.

	* arctwo-meta.c, arctwo.c, arctwo.h, testsuite/arctwo-test.c: New
	files.

	* macros.h (LE_READ_UINT16, LE_WRITE_UINT16): New macros.

2004-08-23  Niels Möller  <nisse@lysator.liu.se>

	* testsuite/md5-test.c (test_main): Added collision, found in 2004.
	(test_main): Added second collision.

2004-08-23  Niels Möller  <niels@s3.kth.se>

	* testsuite/md5-test.c (test_main): Added first half of a
	collision test case.

	* des-compat.c (des_cbc_cksum): Changed input argument to be of
	type const uint8_t * (was const des_cblock *).

	* des-compat.h (const_des_cblock): New bogus type. Disabled use of
	const, for compatibility with openssl.

2004-06-08  Niels Möller  <niels@s3.kth.se>

	* aesdata.c: Renamed log and ilog to gf2_log and gf2_exp.

2004-04-07  Niels Möller  <nisse@lysator.liu.se>

	* aes-set-encrypt-key.c (log, ilog): Deleted unused tables.

	* aes-set-decrypt-key.c (gf2_log, gf2_exp, mult): Renamed tables,
	were log and ilog.

2004-03-20  Niels Möller  <nisse@lysator.liu.se>

	* configure.ac: Use AC_CONFIG_AUX_DIR([.]).

2004-03-18  Niels Möller  <niels@s3.kth.se>

	* examples/io.c (read_file): Display a message if fopen fails.

2004-03-05  Niels Möller  <nisse@lysator.liu.se>

	* Released nettle-1.10.

	* configure.ac (SHLIBMINOR): Shared library version is now 2.2.

2004-03-04  Niels Möller  <nisse@lysator.liu.se>

	* testsuite/symbols-test: Pass -g flag to nm.

2004-03-02  Niels Möller  <nisse@lysator.liu.se>

	* configure.ac: Fixed EXEEXT workaround.

2004-03-02  Niels Möller  <niels@s3.kth.se>

	* configure.ac: Added workaround to get the correct $(EXEEXT)=''
	when compiling with rntcl.

2004-03-02  Niels Möller  <nisse@lysator.liu.se>

	* testsuite/Makefile.am (noinst_PROGRAMS): Put test program list
	here, to let automake add $(EXEEXT).

	* configure.ac (RSA_EXAMPLES): Append $(EXEEXT) to the filenames.

2004-03-01  Niels Möller  <nisse@lysator.liu.se>

	* examples/rsa-keygen.c, examples/rsa-encrypt.c,
	examples/rsa-decrypt.c: Include "getopt.h" instead of <unistd.h>.

	* examples/Makefile.am (rsa_encrypt_SOURCES, rsa_decrypt_SOURCES)
	(rsa_keygen_SOURCES): Added getopt.h, getopt.c and getopt1.c.

	* examples/getopt.h, examples/getopt.c, examples/getopt1.c: New
	files.

	* testsuite/des-compat-test.c: Don't include <unistd.h>.

	* testsuite/testutils.c (main): Don't use getopt. Then we don't
	need to include <unistd.h>.

2004-03-01  Niels Möller  <niels@s3.kth.se>

	* config.guess: Copied from automake-1.8.2. Hacked to recognize
	Windows_NT (and Windows_95 and Windows_98) running on "x86" and
	"686".

	* install-sh: Removed from CVS repository. Let automake supply it.

2004-02-26  Niels Möller  <nisse@lysator.liu.se>

	* nettle-meta.h (nettle_crypt_func): Typedef moved to cbc.h.
	Include cbc.h instead.

	* des-compat.c: Reverted const change, now all the des_key_sched
	arguments are not const. This is also what openssl's interface
	looks like.
	(cbc_crypt_func): Deleted typedef, use nettle_crypt_func instead.

	* cbc.h (nettle_crypt_func): Moved typedef here.
	* cbc.c (cbc_encrypt, cbc_decrypt_internal, cbc_decrypt): Use it
	for typing the f argument. Reverted the const change, for
	compatibility with nettle_crypt_func.

2004-02-25  Niels Möller  <nisse@lysator.liu.se>

	* testsuite/des-compat-test.c: Use des_cblock for typing more of
	the variables. Use const. Got rid of most of the explicit casts.
	Disabled the input/output alignment tests.

	* des.c (des_encrypt, des_decrypt): Use a const context pointer.
	* des3.c (des3_encrypt, des3_decrypt): Likewise.

	* cbc.c (cbc_encrypt, cbc_decrypt): Use a _const_ void *ctx argument.

	* des-compat.c: Use const for all unchanged arguments.
	(des_key_sched): Use a copy of the key if we need to fix the
	parity.

	* testsuite/des-compat-test.c (C_Block, Key_schedule): Deleted
	defines. Deleted some of the explicit casts.

	* des-compat.c (des_cbc_cksum): Dereference DST pointer.

2004-02-25  Niels Möller  <niels@s3.kth.se>

	* pgp.h: Include nettle-types.h.

2004-02-24  Niels Möller  <nisse@lysator.liu.se>

	* testsuite/symbols-test: Allow symbols starting with double
	underscores, like on darwin.

2004-02-17  Niels Möller  <niels@s3.kth.se>

	* Makefile.am: Protected %-rules used for building pure objects,
	and for assembler files, by automake conditionals. Needed for
	makes such as tru64's, which tries to understand %-patterns, but
	doesn't get it right.
	(SUFFIXES): Added .html.
	(.texinfo.html): Rewrote rule to use a traditional suffix target.

	* configure.ac (enable_assembler): Explicitly set
	enable_assembler=no, on architectures where we have no assembler
	files.
	(ENABLE_ASSEMBLER, ENABLE_SHARED): New automake conditionals.

	* testsuite/testutils.c (xalloc): xalloc(0) should work also on
	systems where malloc(0) returns NULL.

2004-02-16  Niels Möller  <niels@s3.kth.se>

	* Makefile.am (%.o: %.asm): Added comment about OSF1 make problem.

2004-02-15  Niels Möller  <nisse@lysator.liu.se>

	* testsuite/testutils.h: #include nettle-types.h instead of
	inttypes.h.

2004-02-12  Niels Möller  <nisse@lysator.liu.se>

	* examples/rsa-encrypt-test: Use -r option when invoking
	rsa-encrypt. Needed for the test to work on systems with no
	/dev/urandom.

2004-02-12  Niels Möller  <niels@s3.kth.se>

	* configure.ac (CPPFLAGS, LDFLAGS): No spaces after -I and -L, as
	some C compilers, in particular True64 cc, don't like that.

2004-02-08  Niels Möller  <nisse@lysator.liu.se>

	* configure.ac: Bumped version number to 1.10.

2004-02-07  Niels Möller  <nisse@lysator.liu.se>

	* Released nettle-1.9.

	* configure.ac (SHLIBMINOR): Bumped, library version is now 2.1.

	* testsuite/sexp-format-test.c: Include bignum.h only if HAVE_LIBGMP.
	* testsuite/rsa-encrypt-test.c: Include rsa.h only if WITH_PUBLIC_KEY.
	* testsuite/pkcs1-test.c: Include pkcs1.h only if WITH_PUBLIC_KEY.

	* pgp-encode.c [!HAVE_LIBGMP]: Kludge around the pgp.h's
	dependency on gmp.h.
	(pgp_put_mpi): Condition on HAVE_LIBGMP.

	* pgp.h: Don't include bignum.h, to make it possible to compile
	the non-bignum parts of pgp-encode.c without bignum support. Needs
	to be fixed properly before the pgp interface is advertised.

	* tools/sexp-conv.c (xalloc): New function.
	(main): Use xalloc.

	* tools/output.c (sexp_put_digest): Use TMP_DECL instead of alloca.

	* testsuite/testutils.c (xalloc): New function. Made all other
	functions use xalloc instead of alloca.

	* examples/rsa-keygen.c (main): Use xalloc for allocation.
	* examples/rsa-encrypt.c (write_bignum): Likewise.
	* examples/rsa-decrypt.c (read_bignum): Likewise.
	* testsuite/yarrow-test.c (open_file): Likewise.
	* testsuite/rsa-encrypt-test.c (test_main): Likewise.
	* testsuite/bignum-test.c (test_bignum): Likewise.

	* examples/nettle-openssl.c: When calling des_key_sched and
	des_ecb_encrypt, cst arguments to (void *). Openssl's typedefs
	des_cblock and const_des_cblock are too broken.

	* examples/nettle-benchmark.c (xalloc): New function. Use instead
	of alloca, for better portability.

	* examples/io.c (xalloc): New function.

	* Makefile.am (nodist_libnettleinclude_HEADERS): nettle-types.h
	should not be distributed.

2004-02-06  Niels Möller  <niels@s3.kth.se>

	* x86/sha1-compress.asm: Rename round -> ROUND.

	* x86/sha1-compress.asm: Store the magic constants on stack.
	Accessing them via %esp should be a little faster than using large
	immediate operands.

	* Makefile.am (EXTRA_DIST, DISTCLEANFILES): Handle
	sha1-compress.asm.

	* configure.ac: Use assembler file sha1-compress.asm if available.

	* x86/sha1-compress.asm (EXPAND): Fixed the rotation part of the
	data expansion.

2004-02-06  Niels Möller  <nisse@lysator.liu.se>

	* x86/sha1-compress.asm: Assembler implementation of
	sha1_compress. (Not yet working).

	* Makefile.am (libnettle_a_SOURCES): Added sha1-compress.c.

	* sha1.c (sha1_transform): Function renamed to sha1_compress, and
	moved to...
	* sha1-compress.c: ... New file.

2004-02-05  Niels Möller  <nisse@lysator.liu.se>

	* examples/rsa-encrypt.c (process_file): Copy the leftover to the
	start of the buffer, when preparing for the final processing.

	* examples/nettle-benchmark.c (bench_hash, time_hash): New functions.
	(main): Benchmark hash functions too.
	(BENCH_BLOCK): Increased 10K.
	(BENCH_INTERVAL): Decreased to 0.25s.

	* examples/nettle-benchmark.c (time_function): Loop around calling
	f, until 1s has elapsed. Returns seconds per call. Updated bench
	functions to not loop themselves.
	(display): Updated MB/s calculation.

	* testsuite/arcfour-test.c (test_main): Use test_cipher_stream.

	* testsuite/testutils.c (test_cipher_stream): New function, that
	tries dividing the input into varying size blocks before
	processing.

	* x86/arcfour-crypt.asm (nettle_arcfour_crypt): Bug fix, half of
	the S array swap was forgotten.
	* arcfour.c (arcfour_stream): Likewise.
	* arcfour-crypt.c (arcfour_crypt): Likewise.

2004-02-05  Niels Möller  <niels@s3.kth.se>

	* x86/arcfour-crypt.asm (nettle_arcfour_crypt): Must store the new
	i, j at the end of the loop.

	* Makefile.am (EXTRA_DIST): Make sure x86 assembler files are
	distributed.
	(DISTCLEANFILES): And that the symlinks and .s files are deleted.

	* x86/aes-encrypt.asm, x86/aes-decrypt.asm, x86/arcfour-crypt.asm:
	Fixed debug information.

	* x86/arcfour-crypt.asm: New file. About three times faster than
	the optimized C code.

	* configure.ac: Use assembler file arcfour-crypt.asm if available.

	* arcfour.c (arcfour_crypt): Moved function too...
	* arcfour-crypt.c (arcfour_crypt): New file.

	* arcfour.c (arcfour_crypt): Optimization suggested by Jonas
	Walldén. Makes arcfour up to 50% faster on x86 and ppc, and
	probably on other architectures as well.

2004-01-31  Niels Möller  <nisse@lysator.liu.se>

	* configure.ac (AX_CREATE_STDINT_H): Also look for uint32_t and
	friends in sys/types.h.

2004-01-11  Niels Möller  <nisse@harpo.hack.org>

	* Makefile.am (libnettleinclude_HEADERS): Added bignum.h,
	memxor.h, pkcs1.h and rsa-compat.h.

	* configure.ac: Bumped version to 1.9.

2004-01-10  Niels Möller  <nisse@harpo.hack.org>

	* Released nettle-1.8.

	* examples/teardown-env: Delete more test files.

	* nettle.texinfo (Hash functions): Documented md2 and md4.

	* configure.ac (SHLIBMAJOR): Bumped to 2.

2004-01-09  Niels Möller  <nisse@harpo.hack.org>

	* examples/rsa-encrypt-test: New testcase.

	* examples/rsa-encrypt.c, examples/rsa-session.h: Expanded the
	comment describing the file format, and moved to rsa-session.h.

	* examples/rsa-decrypt.c (process_file): Finished this function.
	(main): Initialize x. Check the size of the session key after rsa
	decryption.

	* examples/io.c (write_string): Treat short item count as an error.

2004-01-08  Niels Möller  <niels@s3.kth.se>

	* index.html: Added instructions for CVS access.

	* dsa-keygen.c (dsa_nist_gen): Fixed declaration/statement order.

	* rsa-keygen.c (bignum_next_prime): Fixed off-by-one error when
	comparing input to the largest listed prime. General cleanup, as
	prime_limit > 0 always. Use TMP_DECL and TMP_ALLOC.

	* nettle-internal.h (TMP_DECL, TMP_ALLOC): New macros. When alloca
	is unavailable, they work by allocating a fix amount of stack and
	imposing a hard limit on what can be allocated. Updated all users
	of alloca.

2004-01-07  Niels Möller  <nisse@harpo.hack.org>

	* nettle-types.h: New (generated) file, to be used instead of
	including <inttypes.h> directly. Updated all users of inttypes.h.

	* Makefile.am (DISTCLEANFILES, libnettleinclude_HEADERS): Added
	nettle-types.h.

	* configure.ac (AX_CREATE_STDINT_H): Create nettle-types.h.

2003-11-16  Niels Möller  <nisse@harpo.hack.org>

	* yarrow256.c (yarrow256_seed): Use const for the seed_file input.

2003-11-12  Niels Möller  <niels@s3.kth.se>

	* list-obj-sizes.awk: New function for decoding hex values, with a
	new function hex2int. Also implemented calculation of total
	storage, removed the dependence on the .comment section, and use
	the $FILTER environment variable as a regexp for restricting the
	object files that are considered.

2003-09-21  Niels Möller  <nisse@cuckoo.hack.org>

	* testsuite/rsa-encrypt-test.c (test_main): Don't use gmp_printf,
	as it seems it's only available with the newer gmp. Use
	mpz_out_str instead.

2003-09-19  Niels Möller  <niels@s3.kth.se>

	* examples/Makefile.am (EXTRA_DIST): Added rsa-session.h.

	* tools/nettle-lfib-stream.c: New tool, which outputs a sequence
	of pseudorandom (non-cryptographic) bytes, using Knuth's lagged
	fibonacci generator.

	* examples/rsa-decrypt.c: Fixes to get the file to compile. It
	won't work yet.

	* examples/Makefile.am (EXTRA_PROGRAMS): Added rsa-encrypt and
	rsa-decrypt.

	* examples/io.c (write_file): New function.
	(write_string): Simplified error check, it's no real point in
	calling ferror unless we also call fflush.

	* examples/rsa-keygen.c (main): Check return value from
	simple_random.

	* examples/rsa-decrypt.c, examples/rsa-encrypt.c,
	examples/rsa-session.h: New files, demonstrating rsa encryption
	and decryption.

	* configure.ac (RSA_EXAMPLES): Added rsa-encrypt and rsa-decrypt.

2003-09-01  Niels Möller  <nisse@cuckoo.hack.org>

	* testsuite/testutils.c (print_hex): Use const.

2003-08-30  Niels Möller  <niels@s3.kth.se>

	* md2.c, md2.h: Added reference to RFC 1319.
	* md4.c, md4.h: Added reference to RFC 1320

2003-08-26  Niels Möller  <niels@s3.kth.se>

	* Makefile.am: Added md2 and md5 files. Deleted the print-path
	hack.

	* configure.ac: Bumped version to 1.8.

	* testsuite/testutils.c (test_rsa_set_key_1): New function.
	* testsuite/rsa-test.c (test_main): Use it.

	* testsuite/dsa-keygen-test.c: Deleted definition of UNUSED, it's
	now in config.h.
	* testsuite/rsa-keygen-test.c: Likewise.

	* testsuite/Makefile.am (TS_PROGS): Added rsa-encrypt-test,
	md4-test, and md2-test.

	* testsuite/rsa-encrypt-test.c, testsuite/md4-test.c,
	testsuite/md2-test.c: New test cases.

	* nettle-meta.h: Declare nettle_md2 and nettle_md4.

	* md5.c: Reorderd functions, putting md5_final at the end.

	* md2.c, md2.h, md2-meta.c: New files, implemented md2.
	* md4.c, md4.h, md4-meta.c: New files, implemented md4.

2003-08-17  Niels Möller  <nisse@cuckoo.hack.org>

	* desCode.h (des_keymap, des_bigmap): Deleted extern declarations,
	they conficted with the static definition in des.c. Reported by
	Simon Josefsson.

	* des.c (DesSmallFipsEncrypt, DesSmallFipsDecrypt): Moved
	definitions after the definition of the des_kemap array.

2003-08-11  Niels Möller  <nisse@cuckoo.hack.org>

	* rsa-encrypt.c (rsa_encrypt): Bugfix contributed by
	leg@terra.com.br.

2003-06-10  Niels Möller  <niels@s3.kth.se>

	* Makefile.am (EXTRA_DIST): Distribute sha-example.c.

2003-06-05  Niels Möller  <nisse@lysator.liu.se>

	* Makefile.am (DISTCLEANFILES): Delete .s files.

2003-05-27  Niels Möller  <nisse@cuckoo.hack.org>

	* testsuite/symbols-test: And allow symbols that start at the
	beginning of the line, as output by AIX nm.

2003-05-26  Niels Möller  <nisse@cuckoo.hack.org>

	* testsuite/symbols-test: Allow symbols to start with a dot.

2003-05-14  Niels Möller  <niels@s3.kth.se>

	* pgp.h (enum pgp_subpacket_tag): Copied values from RFC 2440.
	Renamed PGP_SUBPACKET_ISSUER to PGP_SUBPACKET_ISSUER_KEY_ID.

2003-05-13  Niels Möller  <nisse@cuckoo.hack.org>

	* pgp.h: Do proper namemangling for pgp_put_public_rsa_key and
	pgp_put_rsa_sha1_signature.

	* pgp-encode.c (pgp_put_mpi): Fixed nettle_mpz_get_str_256 call.

2003-05-12  Niels Möller  <nisse@cuckoo.hack.org>

	* rsa2openpgp.c (rsa_keypair_to_openpgp): Some bugfixes.

	* pgp.h (enum pgp_subpacket_tag): New enum. Definition is bogus
	and needs to be fixed.
	Added forward declarations of structs, and prototypes for
	pgp_put_public_rsa_key and pgp_put_rsa_sha1_signature.

	* pgp-encode.c (pgp_put_mpi): Take a const mpz_t argument. Gugfix,
	use nettle_mpz_get_str_256.
	(pgp_put_public_rsa_key, pgp_put_rsa_sha1_signature):
	Constification. Some bugfixes.

	* Use "config.h", not <config.h>.

	* Reordered includes in most or all .c-files. All should now
	include config.h.

2003-05-12  Niels Möller  <niels@s3.kth.se>

	* configure.ac: Use LSH_FUNC_ALLOCA.

2003-04-25  Niels Möller  <niels@s3.kth.se>

	* Makefile.am (libnettle_a_SOURCES): Added hmac-sha256.c.

	* testsuite/hmac-test.c (test_main): Added tests for hmac-sha256,
	from draft-ietf-ipsec-ciph-sha-256-01.txt.

	* hmac-sha256.c (hmac_sha256_digest): New file.

2003-04-22  Niels Möller  <nisse@cuckoo.hack.org>

	* sha-example.c (display_hex): Simplified by using printf better.

	* nettle.texinfo (Example): Use @verbatiminclude to include the
	example program.

	* sha-example.c: Example program, for inclusion in the manual.
	Fixed bugs reported by Mark Arking.

2003-04-14  Niels Möller  <niels@s3.kth.se>

	* x86/aes-encrypt.asm (nettle_aes_encrypt): Fixed references to
	_nettle_aes_encrypt_table.
	* x86/aes-decrypt.asm (nettle_aes_decrypt): Fixed references to
	_nettle_aes_decrypt_table.

2003-04-12  Niels Möller  <nisse@cuckoo.hack.org>

	* testsuite/Makefile.am (TS_SH): New test case symbols-test.
	(EXTRA_PROGRAMS): Added testutils, as a kludge to
	get automake to track dependencies for testutils.o.

	* x86/aes-encrypt.asm (nettle_aes_encrypt): Renamed function to
	use the nettle_ prefix.
	* x86/aes-decrypt.asm (nettle_aes_decrypt): Likewise.
	* sparc/aes.asm (_nettle_aes_crypt): Likewise.

	* examples/Makefile.am (EXTRA_PROGRAMS): Add "io", as a kludge to
	get automake to track dependencies for io.o.
	(LDADD): Added ../libnettle.a, for the dependency.

	* des-compat.c: Use names with the nettle_ prefix when using
	Nettle's des functions.

	* base16-meta.c (base16_encode_update): Need to undef before
	redefining.

	* New name mangling, to reduce the risk of link collisions. All
	functions (except memxor) now use a nettle_ or _nettle prefix when
	seen by the linker. For most functions, the header file that
	declares a function also use #define to provide a shorter more
	readable name without the prefix.

2003-03-11  Niels Möller  <nisse@cuckoo.hack.org>

	* Released nettle-1.7.

	* configure.ac: Bumped version to 1.7.

	* nettle.texinfo (DSA): New section.
	(RSA): Updated documentation.

2003-03-02  Niels Möller  <nisse@cuckoo.hack.org>

	* examples/nettle-benchmark.c (time_cipher): Don't use GNU C
	non-constant initializers.

2003-02-23  Niels Moller  <nisse@carduelis>

	* configure.ac: Use LSH_GCC_ATTRIBUTES.

2003-02-19  Niels Möller  <nisse@cuckoo.hack.org>

	* acinclude.m4: Deleted file from cvs, use a link to lsh's
	acinclude.m4 instead.

2003-02-16  Niels Möller  <nisse@cuckoo.hack.org>

	* Makefile.am (libnettleinclude_HEADERS): Added macros.h.

	* tools/Makefile.am (EXTRA_DIST): Added getopt.h.

2003-02-14  Niels Möller  <niels@s3.kth.se>

	* Makefile.am (print_path): Added target to print the used PATH,
	for debugging.
	(print-path): Moved dependency to all-local.

2003-02-11  Niels Möller  <niels@s3.kth.se>

	* buffer.c (nettle_buffer_copy): Bug fix, it didn't return any
	value.

2003-02-11  Niels Möller  <nisse@cuckoo.hack.org>

	* testsuite/sexp-format-test.c (test_main): Added test for %( and
	%).

	* sexp-format.c (sexp_vformat): Handle %( and %).

	* realloc.c (nettle_xrealloc): Fixed out-of-memory check.

	* configure.ac (SHLIBMAJOR): Bumped version number to 1.

	* buffer.c (nettle_buffer_init_realloc): New function.
	* buffer-init.c (nettle_buffer_init): Use nettle_buffer_init_realloc.

2003-02-10  Niels Möller  <nisse@cuckoo.hack.org>

	* testsuite/sexp-format-test.c (test_main): New test with tokens
	in the format string.
	(test_main): Test space-searated literals too.

	* rsa2sexp.c (rsa_keypair_to_sexp): New argument ALGORITHM_NAME.
	* examples/rsa-keygen.c (main): Updated call to rsa_keypair_to_sexp.
	* testsuite/rsa2sexp-test.c (test_main): Likewise.

	* sexp-format.c (sexp_vformat): Allow whitespace in format string.

	* rsa2sexp.c (rsa_keypair_to_sexp): Use literals with sexp_format.

	* sexp-format.c (format_string): New function.
	(sexp_vformat): Implemented support for literals in the format
	string.

2003-02-06  Niels Möller  <nisse@lysator.liu.se>

	* testsuite/sexp-conv-test (print_raw, print_nl): New functions.
	The testfunctions use these instead of using echo directly.
	Use the test input '3:"\x' instead of '2:"\', to be friendlier to
	sysv echo.

2003-02-05  Niels Möller  <nisse@lysator.liu.se>

	* des-compat.h (des_set_key): Different name mangling, if this
	file is included, des_set_key should refer to a function that
	behaves like openssl's.

	* des-compat.c (des_key_sched, des_is_weak_key): Use the name
	nettle_des_set_key for referring to Nettle's function.

	* des.h (des_set_key): Name mangling, linker symbols should use a
	"nettle_" prefix, and this one collided with openssl. Perhaps all
	symbols should be mangled in a similar way, but that's for later.

	* configure.ac (LDFLAGS): --with-lib-path should add to LDFLAGS,
	not replace it.

2003-01-30  Niels Möller  <nisse@cuckoo.hack.org>

	* tools/output.c (sexp_put_string): Fixed handling of escapable
	characters. The code generated random escape sequences for
	characters in the 0x10-0x1f range.

	* testsuite/sexp-conv-test: More tests for hex and base64 input
	and output.

2003-01-30  Niels Möller  <niels@s3.kth.se>

	* sexp2bignum.c (nettle_mpz_set_sexp): Call sexp_iterator_next on
	success. That means the iterator argument can't be const.

2003-01-29  Niels Möller  <niels@s3.kth.se>

	* tools/Makefile.am (LDADD): Add libnettle.a, for the dependency.

2003-01-27  Niels Möller  <nisse@cuckoo.hack.org>

	* sexp2dsa.c (dsa_signature_from_sexp): New function.

	RSA renaming. Updated all callers.
	* rsa-sign.c (rsa_private_key_init, rsa_private_key_clear)
	(rsa_private_key_prepare): Renamed functions.
	* rsa.c (rsa_public_key_init, rsa_public_key_clear)
	(rsa_public_key_prepare): Renamed functions.

2003-01-23  Niels Möller  <nisse@cuckoo.hack.org>

	* Makefile.am (libnettle_a_SOURCES): Added new rsa and pkcs1
	files. Removed old rsa_md5.c and rsa_sha1.c.

	* testsuite/Makefile.am (TS_PROGS): Added pkcs1-test.

	* dsa-verify.c (dsa_verify_digest): New function.
	(dsa_verify): Most of the code moved to dsa_verify_digest, which
	is used here.
	* dsa-sign.c (dsa_sign_digest): New function.
	(dsa_sign): Most of the code moved to dsa_sign_digest, which is
	used here.
	* dsa.c (_dsa_hash): Deleted function.

	* rsa_md5.c, rsa_sha1.c: Deleted files, contents spread over
	several files for signing and verification.
	* rsa-sign.c, rsa-sha1-verify.c, rsa-sha1-sign.c,
	rsa-md5-verify.c, rsa-md5-sign.c:  New files.

	* rsa-sha1-verify.c (rsa_sha1_verify_digest): New function.
	* rsa-sha1-sign.c (rsa_sha1_sign_digest):  New function.
	* rsa-md5-verify.c (rsa_md5_verify_digest):  New function.
	* rsa-md5-sign.c (rsa_md5_sign_digest):  New function.
	* rsa-verify.c (_rsa_verify): New file, new function.

	* rsa.c (_rsa_check_size): Renamed from rsa_check_size, and made
	non-static. Private key functions moved to rsa-sign.c.

	* pkcs1.c, pkcs1.h, pkcs1-rsa-md5.c, pkcs1-rsa-sha1.c: New files.
	(pkcs1_signature_prefix): New function.

	* testsuite/pkcs1-test.c: New test.

2003-01-22  Niels Möller  <niels@s3.kth.se>

	* examples/Makefile.am (nettle_benchmark_LDADD): Use
	OPENSSL_LIBFLAGS.

	* configure.ac (OPENSSL_LIBFLAGS): If libcrypto is found, add
	-lcrypto to OPENSSL_LIBFLAGS, not the plain LDFLAGS.

2003-01-20  Niels Möller  <nisse@cuckoo.hack.org>

	* testsuite/Makefile.am (CLEANFILES): Delete test.in, test1.out
	and test2.out.

2003-01-17  Niels Möller  <niels@s3.kth.se>

	* examples/Makefile.am (AM_CPPFLAGS): Use AM_CPPFLAGS instead of
	AM_CFLAGS.
	* testsuite/Makefile.am (AM_CPPFLAGS): Likewise.

2003-01-16  Niels Möller  <niels@s3.kth.se>

	* testsuite/Makefile.am (check): Can't use quotes around
	$(srcdir).

2003-01-14  Niels Möller  <nisse@lysator.liu.se>

	* testsuite/Makefile.am (check): Don't use "run-tests" as a
	target, as it's confused with the file with the same name.

	* .bootstrap: Added missing #! /bin/sh.

2003-01-12  Niels Möller  <nisse@cuckoo.hack.org>

	* buffer.c (nettle_buffer_reset): New function.
	(nettle_buffer_copy): New function.

	* tools/input.c, tools/input.h, tools/output.c, tools/output.h,
	tools/parse.c, tools/parse.h, tools/misc.c, tools/misc.h: Moved
	parts ov sexp-conv.c to separate files

	* tools/sexp-conv.c (sexp_convert_list): Inlined into
	sexp_convert_item.

	* tools/sexp-conv.c (struct sexp_input): Deleted string attribute.
	Changed all related functions to take a struct nettle_buffer *
	argument instead.
	(struct sexp_compound_token): New struct.
	(sexp_compound_token_init, sexp_compound_token_clear): New
	functions.
	(struct sexp_parser): Added a struct sexp_compound_token
	attribute, as a temporary measure.
	(sexp_parse): Take a struct sexp_compound_token * as argument.
	Updated all callers. Simplified handling of display types and
	transport encoding.

	* tools/sexp-conv.c (struct sexp_parser): Renamed struct (was
	struct sexp_parse_state). Added input pointer. Updated users to
	not pass around both parser and input.
	(sexp_check_token): handle token == 0.
	(sexp_parse): Simplified a little by calling sexp_check_token
	unconditionally.

	* tools/sexp-conv.c (sexp_convert_string): Deleted function.
	(sexp_skip_token): Likewise.

	* tools/sexp-conv.c (enum sexp_token): New constant SEXP_DISPLAY.
	Start constants from 1, to keep 0 free for special uses.
	(struct sexp_parse_state): New struct for keeping track of parser
	state.
	(sexp_parse_init): New function.
	(sexp_check_token): New function, replacing sexp_skip_token.
	(sexp_parse): New function.
	(sexp_convert_item): Simplified by using sexp_parse.
	(sexp_convert_list): Use sexp_parse.
	(main): Likewise.

2003-01-08  Niels Möller  <niels@s3.kth.se>

	* tools/sexp-conv.c (parse_options): Initialize prefer_hex.

2003-01-07  Niels Möller  <nisse@cuckoo.hack.org>

	* Makefile.am (des_headers): Refer to the desdata binary using
	$(EXEEXT).

2003-01-01  Niels Möller  <nisse@cuckoo.hack.org>

	* testsuite/sexp-conv-test: New tests for hex and base64 literal
	output.

	* tools/sexp-conv.c (sexp_put_string): Print binary strings using
	either hex or base 64 (in advanced mode).
	(parse_options): Implemented -s hex, for output using hex rather
	than base64.

2002-12-30  Niels Möller  <nisse@cuckoo.hack.org>

	* testsuite/rsa2sexp-test.c: Don't include rsa.h (done by
	testutils.h, if enabled).
	* testsuite/sexp2rsa-test.c: Likewise.

	* rsa-decrypt.c: Make compilation conditional on WITH_PUBLIC_KEY.
	* rsa-encrypt.c: Likewise.
	* rsa-compat.c: Likewise.

2002-12-04  Niels Möller  <niels@s3.kth.se>

	* testsuite/Makefile.am (LDADD): Added path to ../libnettle.a,
	which is redundant except for the dependency.

2002-12-04  Niels Möller  <nisse@cuckoo.hack.org>

	* testsuite/sexp-format-test.c (test_main): Use %0s instead of %z.
	New test for %t.

	* sexp-format.c (format_length_string): Deleted function.
	(format_string): Deleted function.
	(sexp_vformat): New %t specifier, formatting an optional display
	type. Deleted %z specifier. Instead, introduced a new modifier "0"
	that can be used with %s, %l and %t, which says that the data is
	NUL-terminated.

	* rsa2sexp.c (rsa_keypair_to_sexp): Use %0s rather than %z, when
	formatting s-expressions.

	* buffer.c (nettle_buffer_grow): Fixed assertion.

2002-11-22  Niels Möller  <niels@s3.kth.se>

	* buffer.c: Include assert.h.

2002-11-21  Niels Möller  <nisse@cuckoo.hack.org>

	* testsuite/testutils.c (print_hex): Add line breaks.

	* Makefile.am (libnettleinclude_HEADERS): Added realloc.h.
	(libnettle_a_SOURCES): Added buffer-init.c and realloc.c.

	* sexp.c (sexp_iterator_exit_lists): New function, #if:ed out for
	now.

	* desdata.c: Include config.h, to get definition of UNUSED.
	* shadata.c: Likewise.

	* buffer.c (nettle_buffer_grow): New function, replacing
	grow_realloc.
	(nettle_buffer_clear): Rewritten to use buffer->realloc.

	* buffer.h (struct nettle_buffer): Replaced the GROW function
	pointer with a nettle_realloc_func pointer and a
	void *realloc_ctx.
	(NETTLE_BUFFER_GROW): Deleted macro, use function instead.

	* buffer-init.c (nettle_buffer_init): Moved to a separate file.

	* realloc.c (nettle_realloc): New function.
	(nettle_xrealloc): New function.

	* realloc.h (nettle_realloc_func): New typedef.

	* configure.ac: Check for gcc:s __attribute__.

2002-11-16  Niels Möller  <nisse@cuckoo.hack.org>

	* sexp2dsa.c, sexp2rsa.c: (macro GET): Check sign of parsed
	numbers.

	* sexp2bignum.c (nettle_mpz_set_sexp): In the first check against
	limit, added some margin to allow for sign octets.

2002-11-15  Niels Möller  <nisse@cuckoo.hack.org>

	* testsuite/testutils.h (LDATA): Use sizeof instead of strlen. Now
	handles strings including NUL-characters. But works only with
	literals and character arrays, no char pointers.
	(LLENGTH): New macro, computing length the same way as LDATA.

	* testsuite/sexp-test.c (test_main): Test sexp_iterator_get_uint32.

	* testsuite/sexp-format-test.c (test_main): Check that %i and %b
	generate leading zeroes when needed. Check that %b handles
	negative numbers.

	* testsuite/rsa2sexp-test.c (test_main): Updated test, one leading
	zero is needed in the private key expression. In verbose mode,
	print the generated keys.

	* testsuite/sexp2rsa-test.c (test_main): Added a leading zero in
	the private key expression.

	* testsuite/bignum-test.c (test_bignum): Use
	nettle_mpz_init_set_str_256_s.
	(test_size): New function.
	(test_main): Test size computation and formatting of negative
	numbers.

	* sexp2bignum.c (nettle_mpz_set_sexp): Use
	nettle_mpz_set_str_256_s, to handle negative numbers correctly.

	* sexp-format.c (sexp_vformat): For %i, output a leading zero when
	needed to get a correct, positive, sign. For %b, use
	nettle_mpz_sizeinbase_256_s, to handle negative numbers properly.

	* bignum.c (nettle_mpz_sizeinbase_256_s): New function.
	(nettle_mpz_sizeinbase_256_u): New name, was
	nettle_mpz_sizeinbase_256. Updated all callers.
	(nettle_mpz_to_octets): New function.
	(nettle_mpz_get_str_256): Handle negative numbers.
	(nettle_mpz_from_octets): New function.
	(nettle_mpz_set_str_256_u): New name, was nettle_mpz_set_str_256.
	(nettle_mpz_init_set_str_256_u): New name, was
	nettle_mpz_init_set_str_256.
	(nettle_mpz_set_str_256_s): New function, handling negative two's
	complement numbers.
	(nettle_mpz_init_set_str_256_s): And an init variant.

	* sexp.c (sexp_iterator_get_uint32): New function.

2002-11-10  Niels Möller  <nisse@cuckoo.hack.org>

	* testsuite/sexp-conv-test: Use input files without any trailing
	newline character, in order to stress the end of file handling.

	* tools/sexp-conv.c (sexp_get_token_string): Fixed end of file
	handling.
	(sexp_get_string): Fixed end of encoding/end of file handling.
	(parse_options): Check for negative width and complain.

	* tools/sexp-conv.c: Use supplied getopt.
	(werror): New function.
	(sexp_output_hash_init): New function.
	(sexp_put_char): Made base64 linebreaking configurable.
	Implemented hashing.
	(sexp_put_code_start, sexp_put_code_end): Don't output any
	delimiters here.
	(sexp_put_string): Output base64 delimiters.
	(sexp_put_digest): New function.
	(sexp_convert_item): Output transport delimiters.
	(sexp_convert_file): Deleted function, folded with main.
	(parse_options): New function.
	(main): Implemented --hash and --once, needed by lsh-authorize.

	* sexp.h (struct sexp_iterator): New field start.

	* sexp.c (sexp_iterator_subexpr): New function.
	(sexp_iterator_parse): Initialize ITERATOR->start.

	* sexp-format.c (sexp_vformat): Abort if format string contains
	unhandled characters.

2002-11-08  Niels Möller  <niels@s3.kth.se>

	* des-compat.c (des_ecb3_encrypt): Don't use struct initialization
	(c89 doesn't allow non-constant initializers). Reported by James
	Ralston.
	(des_ede3_cbc_encrypt): Likewise.

	* examples/nettle-openssl.c: Moved from the top-level directory.
	Should *not* be included in the nettle library.

2002-11-08  Niels Möller  <nisse@cuckoo.hack.org>

	* testsuite/testutils.c (test_dsa_key): Bugfix for renamed DSA
	constant (noted by James Ralston).

2002-11-07  Niels Möller  <niels@s3.kth.se>

	* testsuite/run-tests: Copied new version rom lsh/src/testsuite.
	This version handles test scripts located in $srcdir.

	* examples/Makefile.am (AM_CFLAGS): We need -I$(top_srcdir).
	* tools/Makefile.am (AM_CFLAGS): Likewise.
	* testsuite/Makefile.am (AM_CFLAGS): Likewise.

2002-11-07  Niels Möller  <nisse@cuckoo.hack.org>

	* Makefile.am (SUBDIRS): Added tools.
	(libnettle_a_SOURCES): Added sexp-transport-format.c,
	sexp2bignum.c, sexp2dsa.c.

	* sexp2dsa.c (dsa_keypair_from_sexp_alist, dsa_keypair_from_sexp):
	New file, new functions.

	* rsa2sexp.c (rsa_keypair_to_sexp): %s -> %z renaming.

	* sexp-transport.c (sexp_transport_iterator_first): Fixed bug,
	length was mishandled.

	* sexp-transport-format.c (sexp_transport_format,
	sexp_transport_vformat): New file, new functions.

	* sexp-format.c (sexp_format): Return length of output. Allow
	buffer == NULL, and only compute the needed length in this case.
	Renamed %s to %z. New format specifiers %s, %i, and %l.
	(sexp_vformat): New function.
	(format_prefix): Rewrote to not use snprintf.

	* sexp2rsa.c (rsa_keypair_from_sexp): New limit argument. Use
	nettle_mpz_set_sexp.

	* dsa-keygen.c (dsa_generate_keypair): Added some newlines to
	progress display. Use DSA_P_MIN_BITS.

	* dsa.h (DSA_MIN_P_BITS): New constant (was DSA_MINIMUM_BITS).
	(DSA_Q_OCTETS, DSA_Q_BITS): New constants.
	(dsa_keypair_from_sexp_alist, dsa_keypair_from_sexp): New
	prototypes.

	* configure.ac: Output tools/Makefile.

	* sexp2bignum.c (nettle_mpz_set_sexp): New file, and new function.
	Moved from sexp2rsa.c:get_value.

	* examples/io.c (read_rsa_key): New limit argument in
	call of rsa_keypair_from_sexp_alist.

	* examples/Makefile.am (noinst_PROGRAMS): Removed sexp-conv.

	* tools/sexp-conv.c: Moved file from examples directory.

	* testsuite/Makefile.am (TS_SH): New variable. Added
	sexp-conv-test.

	* testsuite/testutils.h (LDUP): New macro.

	* testsuite/sexp2rsa-test.c (test_main): New limit argument in
	call of rsa_keypair_from_sexp_alist.

	* testsuite/sexp-test.c (test_main): Added test for lengths with
	more than one digit. Added tests for transport mode decoding.

	* testsuite/sexp-format-test.c (test_main): Added tests for %i and
	%l.

	* testsuite/sexp-conv-test: Moved test from examples directory.
	Updated path to sexp-conv, now in ../tools/sexp-conv.

2002-11-03  Niels Möller  <nisse@cuckoo.hack.org>

	* sexp-format.c, sexp_format.c: Renamed sexp_format.c to
	sexp-format.c.
	* Makefile.am (libnettle_a_SOURCES): Renamed sexp_format.c to
	sexp-format.c.

	* examples/Makefile.am: Don't set CFLAGS or CPPFLAGS explicitly,
	let automake handle that.
	* testsuite/Makefile.am: Likewise.

	* sexp2rsa.c (rsa_keypair_from_sexp_alist): New function.
	(rsa_keypair_from_sexp): Use it.

2002-11-01  Niels Möller  <niels@s3.kth.se>

	* examples/Makefile.am (LDADD): Use -lnettle, instead of an
	explicit filename libnettle.a, so that we will use the shared
	library, if it exists.
	(AM_LDFLAGS): Added -L.., so we can find -lnettle.
	(run-tests): Set LD_LIBRARY_PATH to ../.lib, when running the
	testsuite.
	* testsuite/Makefile.am: Similar changes.

	* Makefile.am (LIBOBJS): Put @LIBOBJS@ into the make variable
	LIBOBJS.
	(CLEANFILES): Delete libnettle.so.
	(clean-local): Delete the .lib linkfarm.
	($(SHLIBFORLINK)): When building libnettle.so, create a link from
	.lib/$SHLIBSONAME. Needed at runtime, for the testsuite.

2002-11-01  Niels Möller  <nisse@lysator.liu.se>

	* configure.ac: Fixed definitions using SHLIBMAJOR and SHLIBMINOR.
	Also AC_SUBST SHLIBMAJOR and SHLIBMINOR. Reported by James
	Ralston.

2002-10-31  Niels Möller  <niels@s3.kth.se>

	* examples/sexp-conv.c(sexp_put_list_start): Deleted function.
	(sexp_put_list_end): Likewise.
	(sexp_put_display_start): Likewise.
	(sexp_put_display_end): Likewise.
	(sexp_puts): Likewise.

	* examples/sexp-conv.c (sexp_get_quoted_string): Deleted function.
	Merged with sexp_get_String.
	(sexp_get_hex_string): Likewise.
	(sexp_get_base64_string): Likewise.
	(sexp_get_string): Do hex and base64 decoding.

	* examples/sexp-conv.c (enum sexp_char_type): New enum, for end
	markers in the input strem.
	(struct sexp_input): Deleted LEVEL attribute. Deleted all usage of
	it.
	(sexp_get_raw_char): Use INPUT->c and INPUT->ctype to store
	results. Deleted OUT argument.
	(sexp_get_char): Likewise. Also removed the
	INPUT->coding->decode_final call, for symmetry.
	(sexp_input_end_coding): Call INPUT->coding->decode_final.
	(sexp_next_char): New function.
	(sexp_push_char): New function.
	(sexp_get_token_char): Deleted function.
	(sexp_get_quoted_char): Simplified. Deleted output argument.
	(sexp_get_quoted_string): Simplified.
	(sexp_get_base64_string): Likewise.
	(sexp_get_token_string): Likewise.
	(sexp_get_string_length): Skip the character that terminates the
	string.
	(sexp_get_token): Cleared upp calling conventions. Always consume
	the final character of the token.
	(sexp_convert_list): Take responsibility for converting the start
	and end of the list.
	(sexp_convert_file): Call sexp_get_char first, to get the token
	reading started.
	(sexp_convert_item): Cleared up calling conventions. Should be
	called with INPUT->token being the first token of the expression,
	and returns with INPUT->token being the final token of the
	expression. Return value changed to void..

	* examples/sexp-conv-test: Added test for transport mode input.

	* examples/sexp-conv.c (sexp_get_char): Use the nettle_armor
	interface for decoding.
	(sexp_input_start_coding): New function.
	(sexp_input_end_coding): New function.
	(sexp_get_base64_string): Rewrote to use sexp_input_start_coding
	and sexp_input_end_coding.
	(sexp_get_token): Generate SEXP_TRANSPORT_START tokens.
	(sexp_convert_list): Lists are ended only by SEXP_LIST_END.
	(sexp_convert_item): Implemented transport mode, using
	sexp_input_start_coding and sexp_input_end_coding.

2002-10-30  Niels Möller  <nisse@cuckoo.hack.org>

	* Makefile.am: Added base16 files.

	* examples/sexp-conv-test: New tests for transport output.

	* examples/sexp-conv.c: Deleted hex functions, moved to Nettle's
	base16 files.
	(struct sexp_output): Represent the current encoding as a
	nettle_armor pointer and a state struct.
	(sexp_output_init): Deleted MODE argument. Now passed to functions
	that need it.
	(sexp_get_char): Updated to new base64 conventions.
	(sexp_get_base64_string): Likewise.
	(sexp_put_raw_char): New function.
	(sexp_put_newline): Use sexp_put_raw_char.
	(sexp_put_char): Use nettle_armor interface for encoding data.
	Use OUTPUT->coding_indent for line breaking, so the INDENT
	argument was deleted.
	(sexp_put_code_start): New function, replacing sexp_put_base64_start.
	(sexp_put_code_end): New function, replacing sexp_put_base64_end.
	(sexp_put_data): Deleted argument INDENT.
	(sexp_puts): Likewise.
	(sexp_put_length): Likewise.
	(sexp_put_list_start): Likewise.
	(sexp_put_list_end): Likewise.
	(sexp_put_display_start): Likewise.
	(sexp_put_display_end): Likewise.
	(sexp_put_string): Likewise. Also changed base64 handling.
	(sexp_convert_string): Deleted argument INDENT. New argument
	MODE_OUT.
	(sexp_convert_list): New argument MODE_OUT.
	(sexp_convert_file): Likewise.
	(sexp_convert_item): Likewise. Also handle output in transport
	mode.
	(match_argument): Simple string comparison.
	(main): Adapted to above changes.

	* testsuite/testutils.c (test_armor): Allocate a larger buffer
	CHECK, to make decode_update happy. Updated to new base64
	conventions.

	* testsuite/base64-test.c (test_main): Fixed overlap test to not
	change the base64 before decoding. Updated to new base64
	conventions.

	* testsuite/Makefile.am (TS_PROGS): Added base16-test.

	* testsuite/base16-test.c: New test.

	* sexp-transport.c (sexp_transport_iterator_first): Updated to new
	conventions for base64_decode_update and base64_decode_final.

	* nettle-meta.h: Updated ascii armor declarations. New declaration
	for nettle_base16.

	* base64-decode.c (base64_decode_single): Return -1 on error.
	Also keep track of the number of padding characters ('=') seen.
	(base64_decode_update): New argument dst_length. Return -1 on error.
	(base64_decode_status):  Renamed function...
	(base64_decode_final): ... to this.

	* base64.h (struct base64_decode_ctx): Deleted STATUS attribute.
	Added PADDING attribute.

	* base16.h, base16-encode.c, base16-decode.c, base16-meta.c: New
	files.

2002-10-28  Niels Möller  <nisse@cuckoo.hack.org>

	* examples/sexp-conv.c (struct hex_decode_ctx): New hex decoding
	functions.
	(sexp_get_raw_char): New function.
	(sexp_get_char): Use sexp_get_raw_char.

2002-10-26  Niels Möller  <nisse@cuckoo.hack.org>

	* examples/sexp-conv.c (sexp_put_length): Bugfix, don't output any
	leading zero.
	(main): Implemented -s option.

	* examples/sexp-conv-test: Test for echo -n vs echo '\c'. Added a
	few tests for canonical output.

2002-10-25  Niels Möller  <niels@s3.kth.se>

	* examples/sexp-conv.c (struct sexp_input): Deleted the mode from
	the state, that should be passed as argument to relevant
	functions. Instead, introduces enum sexp_coding, to say if base64
	coding is in effect.
	(struct sexp_output): Added coding attribute.
	(sexp_put_char): Use output->coding.
	(sexp_put_base64_start): Likewise.
	(sexp_put_base64_end): Likewise.

	* base64-decode.c (base64_decode_single): Simplified, got rid of
	the done variable.

2002-10-25  Niels Möller  <nisse@cuckoo.hack.org>

	* examples/sexp-conv.c (sexp_put_newline): Return void, die on
	error.
	(sexp_put_char, sexp_put_data, sexp_puts, sexp_put_length,
	sexp_put_base64_start, sexp_put_base64_end, sexp_put_string,
	sexp_put_list_start, sexp_put_list_end, sexp_put_display_start,
	sexp_put_display_end, sexp_convert_string, sexp_convert_list,
	sexp_skip_token): Likewise.
	(sexp_convert_item): Die on error.

2002-10-24  Niels Möller  <nisse@cuckoo.hack.org>

	* examples/sexp-conv-test: Doesn't need echo -n anymore.

	* examples/sexp-conv.c (die): New function.
	(struct sexp_input): Deleted field ITEM.
	(sexp_get_char): Die on failure, never return -1.
	(sexp_get_quoted_char): Likewise.
	(sexp_get_quoted_string): Die on failure, no returned value.
	(sexp_get_base64_string): Likewise.
	(sexp_get_token_string): Likewise.
	(sexp_get_string): Likewise.
	(sexp_get_string_length): Likewise.
	(sexp_get_token): Likewise.
	(sexp_convert_string): Adapted to sexp_get_token.
	(sexp_convert_list): Likewise.
	(sexp_convert_file): New function.
	(main): Use sexp_convert_file.

2002-10-23  Niels Möller  <nisse@cuckoo.hack.org>

	* examples/Makefile.am (TS_PROGS): Added sexp-conv-test.

	* examples/sexp-conv.c (sexp_input_init): Initialize input->string
	properly.
	(sexp_get_char): Fixed non-transport case.
	(sexp_get_quoted_char): Fixed default case.
	(sexp_get_token): Loop over sexp_get_char (needed for handling of
	white space). Don't modify input->level. Fixed the code that skips
	comments.
	(sexp_put_char): Fixed off-by-one bug in assertion.
	(sexp_put_string): Fixed escape handling for output of quoted
	strings.
	(sexp_convert_list): Prettier output, hanging indent after the
	first list element.
	(sexp_skip_token): New function.
	(sexp_convert_item): Use sexp_skip_token to skip the end of a
	"[display-type]".

2002-10-22  Niels Möller  <nisse@cuckoo.hack.org>

	* examples/sexp-conv-test: New test program.

	* examples/Makefile.am (noinst_PROGRAMS): Added sexp-conv.

	* examples/sexp-conv.c (sexp_convert_list): New function.
	(sexp_convert_item): New function.
	(main): New function. Compiles and runs now, but doesn't work.

	* base64-decode.c (base64_decode_single): New function.
	(base64_decode_update): Use base64_decode_single.

	* examples/sexp-conv.c: Added output functions.

2002-10-21  Pontus Sköld  <pont@soua.net>

	* base64-encode.c (base64_encode_raw): Fixed null statement
	amongst variable declarations, broke compilation for non C99
	compilers.

2002-10-21  Niels Möller  <nisse@lysator.liu.se>

	* examples/sexp-conv.c: New sexp conversion program.

2002-10-21  Niels Möller  <niels@s3.kth.se>

	* Makefile.am (libnettle_a_SOURCES): Added
	sexp-format-transport.c.

	* sexp-transport.c (sexp_transport_iterator_first): New file and
	function.
	* sexp.h (sexp_transport_iterator_first): Added protoype.

	* sexp.c (sexp_iterator_next): Abort if iterator type is boogus.

2002-10-19  Niels Möller  <nisse@cuckoo.hack.org>

	* testsuite/testutils.c (test_armor): Updated to new armor
	conventions.

	* testsuite/base64-test.c (test_main): Test BASE64_ENCODE_LENGTH
	and BASE64_DECODE_LENGTH. Updated test of base64_encode_raw (used
	to be base64_encode).

	* base64.h (BASE64_ENCODE_LENGTH, BASE64_DECODE_LENGTH): Fixed and
	documented macros.

	* base64-meta.c (base64_encode_length, base64_decode_length): New
	functions, corresponding to the macros with the same name.

	* Makefile.am (libnettle_a_SOURCES): base64.c replaced by
	base64-encode.c and base64-decode.c.

	* pgp-encode.c (pgp_armor): Use new base64 conventions.

	* nettle-meta.h: Updated nettle_armor definitions.

	* base64.h: Major reorganization.

	* base64.c: Deleted file, contents moved to base64-encode.c or
	base64-decode.c.

	* base64-encode.c: New file. New supporting both encode-at-once
	and streamed operation.

	* base64-decode.c: New file.

2002-10-09  Niels Möller  <nisse@cuckoo.hack.org>

	* testsuite/Makefile.am (TS_PROGS): Added dsa-keygen-test.

	* dsa-keygen.c: Call the progress callback only if it's non-NULL.

	* Makefile.am (libnettle_a_SOURCES): Added bignum-random.c and
	dsa-keygen.c.

	* testsuite/testutils.c (test_dsa_key): New function to sanity
	check a dsa keypair.

	* testsuite/dsa-test.c (test_main): Call dsa_test_key.

	* testsuite/dsa-keygen-test.c: New test case.

	* dsa.h (DSA_MINIMUM_BITS): New constant.

	* bignum.h (nettle_mpz_random, nettle_mpz_random_size): Added
	prototypes.

	* dsa-keygen.c: New file.

	* bignum-random.c: New file.
	(nettle_mpz_random): New function, moved from...
	* dsa-sign.c (nettle_mpz_random): ... here. Also changed argument
	ordering and updated callers.

	* bignum-random.c: (nettle_mpz_random_size): New function, renamed
	and moved here from...
	* rsa-keygen.c (bignum_random_size): ... here. Updated all
	callers.

	* testsuite/testutils.c (test_dsa): Needs both public and private
	key as arguments.

	* testsuite/dsa-test.c (test_main): Updated to changes of the
	private key struct.

	* testsuite/Makefile.am (TS_PROGS): Added dsa-test.

	* rsa-decrypt.c (rsa_decrypt): Constification.
	* rsa-encrypt.c (rsa_encrypt): Likewise.
	* rsa.c (rsa_compute_root): Likewise.
	* rsa_md5.c (rsa_md5_sign): Likewise.
	(rsa_md5_verify): Likewise.
	* rsa_sha1.c (rsa_sha1_sign): Likewise.
	(rsa_sha1_verify): Likewise.

	* dsa-verify.c (dsa_verify): Use const for the public key
	argument.

	* dsa-sign.c (dsa_sign): Needs the public key as argument, in
	addition to the private key. Use const.

	* dsa.h (struct dsa_private_key): Don't include the public
	information here.
	* dsa.c (dsa_private_key_init, dsa_private_key_clear): Updated to
	new struct dsa_private_key.

	* dsa-sign.c (dsa_sign): Bugfix, added missing mpz_init call.

	* Makefile.am (libnettle_a_SOURCES): Added dsa files.
	(libnettleinclude_HEADERS): Added dsa.h.

	* testsuite/testutils.c (test_dsa): New function.

	* testsuite/dsa-test.c: New test.

	* dsa.h, dsa.c, dsa-sign.c, dsa-verify.c: New files.

	* nettle-meta.h: Moved the nettle_random_func and
	nettle_progress_func typedefs here...
	* rsa.h: ... from here.

2002-10-07  Niels Möller  <nisse@cuckoo.hack.org>

	* sexp.h (enum sexp_type): Deleted SEXP_START.

	* sexp.c (sexp_iterator_parse): New function, similar to the old
	sexp_iterator_next, but independent of the previous value of the
	iterator->type.
	(sexp_iterator_first): Use sexp_iterator_parse.
	(sexp_iterator_next): Likewise.
	(sexp_iterator_enter_list): Use sexp_iterator_parse. SEXP_START
	not needed anymore.
	(sexp_iterator_exit_list): Likewise.

2002-10-06  Niels Möller  <nisse@cuckoo.hack.org>

	* sexp2rsa.c (get_value): No need to call sexp_iterator_next
	anymore.

	* sexp.c (sexp_iterator_assoc): Advance the iterator to the
	element after a matching tag, before recording it.
	* testsuite/sexp-test.c (test_main): Updated test.

	* testsuite/sexp-test.c (test_main): No need to call
	sexp_iterator_next after sexp_iterator_exit_list.

	* sexp2rsa.c (rsa_keypair_from_sexp): No need to call
	sexp_iterator_next anymore.

	* sexp.c (sexp_iterator_next): Updated to new sexp_iterator_exit_list.
	(sexp_iterator_exit_list): Return with iterator pointing to the
	element after the list.
	(sexp_iterator_check_type): Call sexp_iterator_next before
	returning.
	(sexp_iterator_check_types): Likewise.
	(sexp_iterator_assoc): Rearranged calls of sexp_iterator_next.

	* sexp.c (sexp_iterator_enter_list): Call sexp_iterator_next to
	get to the first element of the list. Updated callers.

	* base64.c (base64_encode_group): New function, used by openpgp
	armoring code.

	* Makefile.am: Added openpgp files.

	* sexp2rsa.c (rsa_keypair_from_sexp): Use sexp_iterator_first.
	* testsuite/sexp-test.c (test_main): Likewise.

	* sexp.c (sexp_iterator_init): Made this function static.
	(sexp_iterator_first): New, friendlier, initialization function.

	* pgp-encode.c: New file. Functions for writing openpgp data
	packets.

	* pgp.h: New file, with pgp related declarations.

	* rsa2openpgp.c (rsa_keypair_to_openpgp): New file, new function.

2002-10-04  Niels Möller  <niels@s3.kth.se>

	* examples/rsa-keygen.c: Use malloc, instead of asprintf.

2002-10-03  Niels Möller  <nisse@cuckoo.hack.org>

	* Released nettle-1.6.

	* NEWS: Note the aes api change.

	* examples/Makefile.am (EXTRA_DIST): Distribute setup-env and
	teardown-env.

2002-10-02  Niels Möller  <nisse@cuckoo.hack.org>

	* examples/rsa-keygen.c (main): Comment on the lax security of the
	private key file.

	* index.html: Added link to mailing list.

2002-10-02  Niels Möller  <niels@s3.kth.se>

	* Makefile.am: Fixed assembler rules, and shared libraries.

	* configure.ac: Fixed the enable-shared option.

2002-10-01  Niels Möller  <nisse@cuckoo.hack.org>

	* configure.ac: New option --enable-shared, and a first attempt at
	building a shared library (*without* using libtool).

	* Makefile.am: A first attempt at rules for building a shared
	libnettle.so.

2002-10-01  Niels Möller  <niels@s3.kth.se>

	* examples/run-tests (test_program): Use basename.

	* examples/teardown-env: Delete some more files.

	* examples/run-tests (test_program): Strip directory part of
	displayed name.

	* examples/Makefile.am (TS_PROGS): New variable. Run tests.

	* examples/io.c (read_file): Bug fix, used to overwrite pointer.

	* examples/rsa-keygen.c (main): Bug fix, private key wasn't
	written properly.

	* testsuite/Makefile.am: Some cleanup of make check.

	* examples/setup-env, examples/teardown-env: Test environment scripts.
	* examples/rsa-verify-test, examples/rsa-sign-test: New test cases.

	* examples/run-tests: New file (copied from lsh testsuite).

	* examples/Makefile.am: Use EXTRA_PROGRAMS and @RSA_EXAMPLES@.

	* examples/rsa-sign.c: No need to include config.h. Use werror
	instead of fprintf.
	* examples/rsa-verify.c: Likewise.
	* examples/rsa-keygen.c: Likewise.

	* examples/io.h: Forward declare struct rsa_public_key and struct
	rsa_private_key, to avoid dependences on config.h.

	* configure.ac (RSA_EXAMPLES): New substituted variable,
	controlling which example programs to build.

	* examples/rsa-verify.c: New example program.

	* examples/rsa-keygen.c: Use functions from io.c.
	* examples/rsa-sign.c: Likewise.

	* examples/Makefile.am (noinst_PROGRAMS): Added rsa-verify.
	(LDADD): Added io.o.

	* configure.ac: New define WITH_PUBLIC_KEY, and new configure flag
	--disable-public-key. Updated rsa-files to check for that, rather
	than for HAVE_LIBGMP.

	* examples/io.c, examples/io.c: New files. Miscellaneous functions
	used by the example programs.

	* base64.h (BASE64_DECODE_LENGTH): Comment fix.

2002-09-30  Niels Möller  <nisse@cuckoo.hack.org>

	* sexp2rsa.c (rsa_keypair_from_sexp): Bugfix: Call
	rsa_prepare_public_key and rsa_prepare_private_key.

	* examples/Makefile.am (noinst_PROGRAMS): Added rsa-sign.

	* examples/rsa-sign.c: New example program.

	* testsuite/base64-test.c (test_main): Test encoding and decoding
	in place.

	* base64.c (base64_encode): Encode from the end of the data
	towards the start, in order to support overlapping areas.
	(base64_encode): Broke out some common code from the switch..

2002-09-30  Niels Möller  <niels@s3.kth.se>

	* sexp_format.c (sexp_format): Don't mix code and declarations.

2002-09-29  Niels Möller  <nisse@cuckoo.hack.org>

	* testsuite/Makefile.am (TS_PROGS): Added buffer-test
	sexp-format-test rsa2sexp-test sexp2rsa-test.


	* testsuite/sexp-test.c (test_main): Updated calls to
	sexp_iterator_assoc.

	* testsuite/testutils.h (MEMEQH): New macro.

	* testsuite/sexp2rsa-test.c: New test.
	* testsuite/sexp-format-test.c: New test.
	* testsuite/rsa2sexp-test.c: New test.
	* testsuite/buffer-test.c: New test.

	* testsuite/testutils.c (test_rsa_key): Copied this function
	from...
	testsuite/rsa-keygen-test.c: ... here.

	* examples/rsa-keygen.c: New file.

	* Makefile.am: Added new source files and headers buffer.h,
	buffer.c, sexp_format.c, sexp2rsa.c, rsa2sexp.c.

	* rsa.h (rsa_keypair_to_sexp, rsa_keypair_from_sexp): New
	prototypes.

	* rsa2sexp.c, sexp2rsa.c: New files.

	* sexp.c (sexp_iterator_assoc): Don't enter the list, associate
	keys within the current list. Still exit the list when done.
	(sexp_iterator_assoc): Represent keys as plain NUL-terminated
	strings.
	(sexp_iterator_check_type, sexp_iterator_check_types): New
	functions.

	* sexp_format.c: New file, implementing an sexp canonical syntax
	formatter.

	* buffer.c, buffer.h: New files, implementing a bare-bones string
	stream.

	* bignum.c (nettle_mpz_sizeinbase_256): New function.

2002-09-28  Niels Möller  <nisse@cuckoo.hack.org>

	* sexp.c (sexp_iterator_assoc): Return 0 for missing or duplicate
	keys. Now passes all the tests.

	* sexp.c (sexp_iterator_simple): Bugfixes. Check earlier that
	length doesn't grow too large.
	(sexp_iterator_next): Skip the current list only if type is
	SEXP_LIST. Handle ')'.
	(sexp_iterator_enter_list): Set type to SEXP_START.
	(sexp_iterator_exit_list): Likewise. Don't skip the ')' here.
	(sexp_iterator_assoc): Bug fix.

	* testsuite/sexp-test.c (test_main): Reordered sexp_iterator_assoc
	tests.

	* nettle.texinfo (Randomness): Documented that yarrow256_init can
	be called with a zero number of sources.

	* testsuite/testutils.h (ASSERT): New macro.

	* testsuite/sexp-test.c: Test sexp parser.

	* Makefile.am (SUBDIRS): Added sexp files.

	* sexp.c, sexp.h: New files, implementing an sexp-parser.

2002-08-27  Niels Möller  <niels@s3.kth.se>

	* Makefile.am (DISTCLEANFILES): make distclean should delete the
	assembler-related symlinks.

2002-08-26  Niels Möller  <nisse@cuckoo.hack.org>

	* Makefile.am (%.o: %.asm): Create an empty (and unused)
	dependency file, to make the make/automake dependency tracking
	happier.

2002-07-18  Niels Möller  <niels@s3.kth.se>

	* examples/nettle-benchmark.c (main): Try openssl's ciphers as
	well, if available.

	* Makefile.am (libnettle_a_SOURCES): Added nettle-openssl.c.

	* nettle-openssl.c: New file.

	* nettle-internal.h: Declare openssl glue ciphers.

	* des-compat.h: Extra name-mangling, to avoid collisions in case a
	program links with both nettle and libcrypto (the nettle-benchmark
	program does).

	* configure.ac: Don't use -ggdb3 with gcc-2.96.
	Check for openssl's libcrypto (for benchmarking).

2002-05-16  Niels Möller  <nisse@cuckoo.hack.org>

	* sparc/aes.asm: Deleted registers i and t3.
	(_aes_crypt): Moved some registers around. We now use input
	registers only for arguments, local registers for loop invariants,
	output registers for temporaries and loop variables, and no global
	registers at all.

	* sparc/aes.asm (AES_FINAL_ROUND): New macro.
	(_aes_crypt): Use AES_FINAL_ROUND for the first word of the final
	round.
	(_aes_crypt): And for the rest of the final round.
	(AES_FINAL_ROUND): Don't update dst, just access it offseted by i.
	(_aes_crypt): Add 16 to dst at the end of the final round.
	(AES_ROUND): Use ldub, not ld + and, to get the third byte
	of wtxt.
	(AES_ROUND): Use ldub, not lduh + and, to get the second
	byte of a word.
	(AES_ROUND): Reordered instructions, so that we can save one
	register.
	(AES_ROUND): Eliminated use of t3.
	(AES_FINAL_ROUND): Eliminated ands.
	(AES_FINAL_ROUND): Reordered, so that we can save one register.
	(AES_FINAL_ROUND): Eliminated t3.
	(AES_LOAD): New macro.
	(_aes_crypt): Unrolled source loop.
	(_aes_crypt): Use AES_LOAD macro.
	(_aes_crypt): Deleted cruft from the old source loop.
	(AES_LOAD): Eliminated t3.

2002-05-15  Niels Möller  <nisse@cuckoo.hack.org>

	* sparc/aes.asm (AES_ROUND): New macro.
	(_aes_crypt): Use AES_ROUND for first word of the
	round function.
	(_aes_crypt): And for the rest of the round function.

	* sparc/aes.asm (_aes_crypt): Deleted a bunch of additions,
	after accessing IDX1.

	* aes-internal.h (struct aes_table): sparc_idx[0] should now
	contain index values shifted by the size of a word, and with 2
	added. This saves some additions in the sparc assembler code.
	Updates aes-encrypt-table.c and aes-decrypt-table.c.

	* sparc/aes.asm (_aes_crypt): Unrolled final loop, preparing for
	optimizations.
	(_aes_crypt): Eliminated i from forst copy of the loop. Some
	cleanup.
	(_aes_crypt): And from second copy.
	(_aes_crypt): And from third.
	(_aes_crypt): And fourth.
	(_aes_crypt): Eliminated updates of i from the loop.
	(_aes_crypt): Access IDX1 and IDX3 through the T pointer, saving
	two registers.

	* aes-internal.h (struct aes_table): Renamed the shift_idx field
	to sparc_idx, as it will be tweaked to improve the sparc code.
	Also reduced its size to [2][4].
	(IDX_FACTOR): Deleted constant.
	* aes-encrypt-table.c (_aes_encrypt_table): Adapted initializer of
	sparc_idx.
	* aes-decrypt-table.c (_aes_decrypt_table): Likewise.
	* asm.m4: Deleted AES_SIDX2, to match struct aes_table.

	* sparc/aes.asm (_aes_crypt): Unrolled the inner loop, preparing
	for optimizations suggested by Marcus Comstedt.
	(_aes_crypt): Eliminated i from the first copy of the inner loop.
	(_aes_crypt): And from the second copy.
	(_aes_crypt): And from the third copy.
	(_aes_crypt): And from the fourth copy.
	(_aes_crypt): Renamed .Linner_loop to .Lround_loop.
	(_aes_crypt): Eliminated the loop variable i from the unrolled
	loop.
	(_aes_crypt): Deleted moves of constants into t2.

2002-05-15  Niels Möller  <niels@s3.kth.se>

	* x86/aes-encrypt.asm (aes_encrypt): Use AES_SUBST_BYTE.
	* x86/aes-decrypt.asm (aes_decrypt): Likewise.
	(aes_decrypt): Use AES_STORE.
	(aes_decrypt): Deleted first xchgl instruction into, permuting the
	AES_ROUND calls instead.
	(aes_decrypt): Likewise for the final round.
	(aes_decrypt): Got rid if the xchgl instruction after the final
	round, folding it into the final round.

	* x86/machine.m4: Renamed AES_LAST_ROUND to AES_FINAL_ROUND.
	Updated users.

	* x86/aes-decrypt.asm (aes_decrypt): Use the AES_LOAD macro.
	(aes_decrypt): Start using AES_ROUND.
	(aes_decrypt): Use AES_LAST_ROUND.

	* x86/aes-decrypt.asm (aes_decrypt): Moved function to a separate
	file...
	* x86/aes.asm: ... from here.

	* x86/aes.asm (aes_decrypt): Use _aes_decrypt_table instead of
	itbl1-4. Commented out the inclusion of aes_tables.asm.
	(aes_decrypt): Use _aes_decrypt_table instead of isbox.


	* x86/aes-decrypt.asm: New file, empty at the start.

	* Makefile.am (libnettle_a_SOURCES): Added aes-decrypt-table.c.

	* aes-decrypt.c (_aes_decrypt_table): Moved from this file...
	* aes-decrypt-table.c (_aes_decrypt_table): ... to a new file.

	* testsuite/aes-test.out: New file, with the output of
	testsuite/aes-test, when aes.c has been compiled with debugging
	printouts of intermediate state.

2002-05-15  Niels Möller  <nisse@cuckoo.hack.org>

	* sparc/aes.asm: (_aes_crypt): Restore %fp at end of function, to
	make %fp available for other uses.

	* sparc/aes.asm: The frame setup was broken. Tried to fix it.
	Reverted to revision 1.70 + minor changes from the head revision.

	* x86/aes-encrypt.asm (aes_encrypt): Use test instead of cmpl $0,.

	* x86/machine.m4 (AES_SUBST_BYTE): New macro.

	* sparc/aes.asm: wtxt needs no register of it's own, as its
	pointed to by %sp. %g5 moved to %l0, the register previously
	allocated for wtxt, so that we stay clean of the reserved %g
	registers.

2002-05-14  Niels Möller  <nisse@cuckoo.hack.org>

	* sparc/aes.asm: Avoid using %g6 and %g7, as they are reserved for
	operating sytem use. Use %i5 and %o7 instead. Also moved %g4 to %g1.
	(_aes_crypt): Allocate only 32 bytes local storage on the stack.
	Calculate wtxt and tmp using offsets from %sp, not %fp.

2002-05-14  Niels Möller  <niels@s3.kth.se>

	* x86/aes-encrypt.asm (aes_encrypt): Replaced first quarter of the
	round function with an invocation of AES_ROUND.
	(aes_encrypt): Similarly for the second column.
	(aes_encrypt): Similarly for the rest of the round function.

	* x86/machine.m4 (AES_ROUND): New macro.

	* x86/aes-encrypt.asm (aes_encrypt): Use AES_LOAD macro.

	* x86/machine.m4 (AES_LOAD): New macro.

	* x86/aes-encrypt.asm (aes_encrypt): Use AES_STORE.

	* x86/machine.m4 (AES_STORE): New macro.

	* x86/aes-encrypt.asm (aes_encrypt): Use the AES_LAST_ROUND macro
	for the first column of the final round.
	(aes_encrypt): Similarly for the second column.
	(aes_encrypt): Similarly for the third and fourth column.

	(aes_encrypt): Deleted xchgl instruction in final round, by
	reordering the second and fourth round.

	* x86/machine.m4 (AES_LAST_ROUND): New macro.

	* x86/aes-encrypt.asm (aes_encrypt): Move code here...
	* x86/aes.asm: ...from here.

	* x86/aes.asm: Use addl and subl, not add and sub. Replaced
	references to dtbl1-4 with references to _aes_encrypt_table.

	* configure.ac (asm_path): Enable x86 assembler.

	* x86/aes.asm (aes_decrypt): Adapted to the current interface.
	Notably, the order of the subkeys was reversed. Single block
	encrypt/decrypt works now.
	(aes_encrypt, aes_decrypt): Added an outer loop, so that we can
	encrypt more than one block at a time.

2002-05-07  Niels Möller  <niels@s3.kth.se>

	* configure.ac: Generate config.m4.

	* x86/aes.asm: Use C for comments, include the tables using
	include_src, and commented out the key setup functions.
	Fixed the processing of the first handling of the round function.
	Now, encryption of a single block works! Multiple blocks, and
	decryption, is still broken.

	* x86/machine.m4: New file (empty).

	* x86/aes-encrypt.asm: New file, empty for now.

	* Makefile.am (%.asm): Added asm.m4, machine.m4 and config.m4 to
	the m4 command line.
	(libnettle_a_SOURCES): Added aes-encrypt-table.c.

	* sparc/aes.asm: No need to include asm.m4, that is taken care of
	by the Makefile.

	* config.m4.in: New file, configuration for asm.m4.

	* asm.m4 (C, include_src): New macros.

	* aes-encrypt-table.c: New file, table moved out from
	aes-encrypt.c.

2002-05-06  Niels Möller  <niels@s3.kth.se>

	* configure.ac (CFLAGS): Don't enable -Waggregate-return.

2002-05-05  Niels Möller  <nisse@lysator.liu.se>

	* configure.ac: Pass no arguments to AM_INIT_AUTOMAKE.

2002-05-05  Niels Möller  <nisse@cuckoo.hack.org>

	* configure.ac: Update for automake-1.6.

	* configure.ac: Renamed file, used to be configure.in.

2002-03-20  Niels Möller  <nisse@cuckoo.hack.org>

	* testsuite/run-tests (test_program): Added missing single quote.

2002-03-20  Niels Möller  <nisse@lysator.liu.se>

	* testsuite/run-tests (test_program): Test the exit status of the
	right process.

2002-03-19  Pontus Sköld  <pont@it.uu.se>

	* testsuite/run-tests: Removed /bin/bashisms to use with /bin/sh.

2002-03-18  Niels Möller  <nisse@cuckoo.hack.org>

	* rsa-keygen.c (rsa_generate_keypair): Output a newline after a
	non-empty line of 'e':s (bad e was chosen, try again).

2002-03-16  Niels Möller  <nisse@cuckoo.hack.org>

	* configure.in (asm_path): AC_CONFIG_LINKS adds $srcdir
	automatically.

2002-03-14  Niels Möller  <nisse@cuckoo.hack.org>

	* sparc/aes.asm, x86/aes.asm: Added copyright notice.

	* Makefile.am (libnettle_a_SOURCES): Added aes-internal.h.
	(EXTRA_DIST): Added assembler files.

	* configure.in (asm_path): Use $srcdir when looking for the files.
	* configure.in (asm_path): For now, disable x86 assembler code.
	Bumped version to 1.6.

2002-02-25  Niels Möller  <nisse@cuckoo.hack.org>

	* sparc/aes.asm (_aes_crypt): Moved increment of src into the
	source_loop. Also fixed stop condition, the loop was run 5 times,
	not 4, as it should.
	(_aes_crypt): Use src directly when accessing the source data,
	don't use %o5.
	(_aes_crypt): Renamed variables in source_loop.
	(_aes_crypt): Changed stop condition in source_loop to not depend
	on i. Finally reduced the source_loop to 16 instructions. Also
	increased the alignment of the code to 16.
	(_aes_crypt): In final_loop, use preshifted indices.
	(_aes_crypt): In final_loop, construct the result in t0. Use t0-t3
	for intermediate values.
	(_aes_crypt): In final_loop, use the register idx.
	(_aes_crypt): In final_loop, keep i multiplied by 4. Use key to
	get to the current roundkey.
	(_aes_crypt): In final_loop, use i for indexing.
	(_aes_crypt): Update dst in the output loop. This yields a delay
	slot that isn't filled yet.
	(_aes_crypt): Decrement round when looping, saving yet some
	instructions.
	(_aes_crypt): Reformatted code as blocks of four instructions
	each.
	(_aes_crypt): Copy the addresses of the indexing tables into
	registers at the start. No more need for the idx register.
	(_aes_crypt): Deleted idx register.
	(_aes_crypt): Some peep hole optimizations, duplicating some
	instructions to fill nop:s, and put branch instructions on even
	word addresses.

2002-02-22  Niels Möller  <nisse@cuckoo.hack.org>

	* sparc/aes.asm (_aes_crypt): Moved some more additions out of the
	inner loop, using additional registers.
	(_aes_crypt): Deleted one more addition from the inner loop, by
	using the subkey pointer.

2002-02-19  Niels Möller  <nisse@cuckoo.hack.org>

	* configure.in (asm_path): Renamed "path" to "asm_path". Also look
	for a machine.m4.

2002-02-16  Niels Möller  <nisse@cuckoo.hack.org>

	* sparc/aes.asm: Use that IDX2(j) == j ^ 2

	* Makefile.am (libnettle_a_SOURCES): Reordered aes-decrypt.c and
	aes-encrypt.c. For some strange reason it makes the benchmark go
	faster...

	* sparc/aes.asm (_aes_crypt): Use double-buffering, and no
	separate loop for adding the round key.
	(round): Keep round index muliplied by 16, so it can be used
	directly for indexing the subkeys.
	(_aes_crypt): In the final loop, use ctx+round to access the
	subkeys, no need for an extra register.

2002-02-15  Niels Möller  <nisse@cuckoo.hack.org>

	* sparc/aes.asm (_aes_crypt): Renaming variables, allocating
	locals starting from %l0.
	(_aes_crypt): Consistently use %l4, aka i, as the variable for the
	innermost loops.
	(_aes_crypt): Moved reading of ctx->nrounds out of the loop.
	(_aes_crypt): In final_loop, deleted a redundant mov, and use i as
	loop variable.
	(_aes_crypt): Started renumbering registers in the inner loop. The
	computation for the table[j] sub-expression should be kept in
	register %o[j].
	(_aes_crypt): Renamed more variables in the inner loop. Now the
	primary variables are t0, t1, t2, t3.

	* sparc/aes.asm (_aes_crypt): Swapped register %i0 and %o5, %i1
	and %o0, %i2 and %o4, %i3 and %o3, %i4 and %o2.
	(_aes_crypt): wtxt was stored in both %l1 and %l2 for the entire
	function. Freed %l2 for other uses.
	(_aes_crypt): Likewise for tmp, freeing register %o1.

	* sparc/machine.m4: New file, for sparc-specific macros.

	* sparc/aes.asm (_aes_crypt): Hacked the source_loop, to get rid
	of yet another redundant loop variable, and one instruction.
	(_aes_crypt): Strength reduce loop variable in the
	inner loop, getting rid of one register.
	(_aes_crypt): Use pre-shifted indices (aes_table.idx_shift), to
	avoid some shifts in the inner loop.
	(_aes_crypt): Don't check for nrounds==0 at the start of the loop.

	* asm.m4: Define and use structure-defining macros.

	* Makefile.am (%.asm): Use a GNU pattern rule, to make %.o depend
	on both %.asm and asm.m4.

	* aes-internal.h (struct aes_table): New subtable idx_shift.
	Updated tables in aes_encrypt.c and aes_decrypt.c.

	* asm.m4: Use eval to compute values.

	* sparc/aes.asm (_aes_crypt): Deleted commented out old version of
	the code.

	* asm.m4: Added constants for individual rows of the aes table.

	* aes.c (IDX0, IDX1, IDX2, IDX3): New macros, encapsualting the
	structure of the idx table.

	* asm.m4: Define various aes struct offsets.

	* testsuite/cbc-test.c (test_cbc_bulk): Use aes_set_encrypt_key
	and aes_set_decrypt_key.

	* sparc/aes.asm (_aes_crypt): Use symbolic names for the fucntion
	arguments.

2002-02-14  Niels Möller  <nisse@cuckoo.hack.org>

	* sparc/aes.asm: Copied gcc assembler code for _aes_crypt.

	* aesdata.c: New program for generating AES-related tables.

	* testsuite/testutils.c (print_hex): New function (moved from
	yarrow-test.c).

	* testsuite/rsa-keygen-test.c (progress): Declare the ctx argument
	as UNUSED.

	* testsuite/cbc-test.c (test_cbc_bulk): New function, testing CBC
	with larger blocks.

	* yarrow256.c: Replaced uses of aes_set_key with
	aes_set_encrypt_key.

	* nettle-meta.h (_NETTLE_CIPHER_SEP): New macro, useful for
	algorithms with separate encyption and decryption key setup.

	* aes-internal.h (struct aes_table): New structure, including all
	constant tables needed by the unified encryption or decryption
	function _aes_crypt.

	* aes.c (_aes_crypt): New function, which unifies encryption and
	decryption.

	AES key setup now uses two separate functions for setting
	encryption and decryption keys. Applications that don't do
	decryption need no inverted subkeys and no code to generate them.
	Similarly, the tables (about 4K each for encryption and
	decryption), are put into separate files.

	* aes.h (struct aes_ctx): Deleted space for inverse subkeys. For
	decryption, the inverse subkeys replace the normal subkeys, and
	they are stored _in the order they are used_.

	* aes-set-key.c (aes_set_key): Deleted file, code moved...
	* aes-set-decrypt-key.c, aes-set-encrypt-key.c: New files,
	separated normal and inverse key setup.

	* aes-tables.c: Deleted, tables moved elsewhere...
	* aes-encrypt.c, aes-decrypt.c: New files; moved encryption and
	decryption funktions, and needed tables, into separate files.

2002-02-13  Niels Möller  <nisse@cuckoo.hack.org>

	* aes.c (aes_encrypt): Don't unroll the innerloop.
	(aes_encrypt): Don't unroll the loop for the final round.
	(aes_decrypt): Likewise, no loop unrolling.

	* aes-set-key.c (aes_set_key): Reversed the order of the inverted
	subkeys. They are now stored in the same order as they are used.

	* aes-tables.c (itable): New bigger table, generated by aesdata.c.

	* aes.c (aes_decrypt): Rewrote to use the bigger tables.

2002-02-12  Niels Möller  <nisse@cuckoo.hack.org>

	* aes.c (aes_encrypt): Interleave computation and output in the
	final round.

	* aes-internal.h (AES_SMALL): New macro.

	* aes.c (aes_encrypt): Optionally use smaller rotating inner loop.

	* aes-tables.c (dtbl): Replaced with table generated by aesdata.

	* aes.c (aes_encrypt): Rewrite, now uses larger tables in order to
	avoid rotates.

	* sparc/aes.asm (aes_encrypt): Strength reduced on j, getting rid
	of one register and one instruction in the inner loop.

	* sparc/aes.asm (idx, aes_encrypt): Multiplied tabled values by 4,
	making it possible to get rid of some shifts in the inner loop.

	* configure.in: Fixed spelling of --enable-assembler. Commented
	out debug echo:s.

	* asm.m4: New file. For now, only doing changequote and changecom.

	* sparc/aes.asm (aes_encrypt): Added comments.
	(aes_encrypt): Cut off redundant instruction per block, also
	saving one redundant register pointing to idx.
	(idx_row): New macro. Include asm.m4.

2002-02-11  Niels Möller  <nisse@cuckoo.hack.org>

	* sparc/aes.asm (key_addition_8to32): Cleaned up.
	Deleted gcc-generated debugging information.

	* sparc/aes.asm (key_addition32): First attempt at optimization.
	Made it slower ;-)

	* sparc/aes.asm (key_addition32): Unrolled loop, gained 4%
	speed, payed four instructions compared to gcc
	generated code.

	* Makefile.am (.asm.o): New rule for assembling via m4.
	(libnettle_a_SOURCES): Added new rsa and aes files.

	* configure.in: New command line option --enable-assembler.
	Selects assembler code depending on the host system.

	* rsa-decrypt.c, rsa-encrypt.c: New files for rsa pkcs#1
	encryption.

	* aes-set-key.c, aes-tables.c: New files, split off from aes.c.
	Tables are now not static, but use a _aes_ prefix on their names.

	* aes-internal.h: New file.

	* cast128-meta.c (_NETTLE_CIPHER_FIX): Use _NETTLE_CIPHER_FIX.

	* cbc.c (cbc_decrypt_internal): New function, doing the real CBC
	procesing and requiring that src != dst.
	(cbc_decrypt): Use cbc_decrypt_internal. If src == dst, use a
	buffer of limited size to copy the ciphertext.

	* nettle-internal.c (nettle_blowfish128): Fixed definition, with
	key size in bits.

	* nettle-meta.h (_NETTLE_CIPHER_FIX): New macro, suitable for
	ciphers with a fixed key size.

	* examples/nettle-benchmark.c (display): New function for
	displaying the results, including MB/s figures.

	* sparc/aes.asm: New file. Not yet tuned in any way (it's just the
	code generated by gcc).

2002-02-11  Niels Möller  <nisse@lysator.liu.se>

	* x86/aes.asm, x86/aes_tables.asm: New assembler implementation by
	Rafael Sevilla.

2002-02-06  Niels Möller  <nisse@cuckoo.hack.org>

	Applied patch from Dan Egnor improving the base64 code.
	* base64.h (BASE64_ENCODE_LENGTH): New macro.
	(struct base64_ctx): New context struct, for decoding.
	(BASE64_DECODE_LENGTH): New macro.
	* base64.c (base64_decode_init): New function.
	(base64_decode_update): New function, replacing base64_decode.
	Takes a struct base64_ctx argument.
	* nettle-meta.h: Updated nettle_armor, and related typedefs and
	macros.
	* testsuite/testutils.c (test_armor): Updated.
	* configure.in: Use AC_PREREQ(2.50).

2002-02-01  Niels Möller  <nisse@cuckoo.hack.org>

	* Released nettle-1.5.

2002-01-31  Niels Möller  <nisse@cuckoo.hack.org>

	* acinclude.m4: Commented out gmp-related macros, they're probably
	not needed anymore.

2002-01-31  Niels Möller  <nisse@lysator.liu.se>

	* configure.in: Added command line options --with-lib-path and
	--with-include-path. Use the RPATH-macros to get correct flags for
	linking the test programs with gmp.

	* acinclude.m4: New file.

2002-01-31  Niels Möller  <nisse@cuckoo.hack.org>

	* nettle.texinfo (Randomness): New subsection on Yarrow.

2002-01-30  Niels Möller  <nisse@cuckoo.hack.org>

	* nettle.texinfo (Randomness): New chapter.
	Spell checking and ispell configuration.

	* md5.c: Added reference to RFC 1321.

2002-01-24  Niels Möller  <nisse@cuckoo.hack.org>

	* nettle.texinfo (Public-key algorithms): Minor fixes.

2002-01-22  Niels Möller  <nisse@cuckoo.hack.org>

	* nettle.texinfo (Nettle soup): New chapter.
	(Hash functions): New subsection on struct nettle_hash.
	(Hash functions): New subsection on struct nettle_cipher.
	(Keyed hash functions): New section, describing MAC:s and HMAC.
	(Public-key algorithms): New chapter.

	* testsuite/testutils.c (test_armor): New function.

	* testsuite/base64-test.c: New testcase.

	* testsuite/Makefile.am (TS_PROGS): Added base64-test.

	* nettle-meta.h (struct nettle_armor): New struct.

	* configure.in: Bumped version to 1.5.

	* Makefile.am (libnettle_a_SOURCES): Added base64 files, and some
	missing header files.

	* base64.c, base64.h, base64-meta.c: New files, hacked by Dan
	Egnor.

2002-01-16  Niels Möller  <nisse@cuckoo.hack.org>

	* testsuite/yarrow-test.c: Deleted ran_array code, use
	knuth-lfib.h instead.

	* testsuite/testutils.c (test_rsa_md5, test_rsa_sha1): Moved
	functions here...
	* testsuite/rsa-test.c: ...from here.

	* testsuite/rsa-keygen-test.c: New file.

	* testsuite/knuth-lfib-test.c: New file.

	* Makefile.am (libnettle_a_SOURCES): Added knuth-lfib.c and
	rsa-keygen.c.

	* rsa-keygen.c: New file.

	* rsa.h (RSA_MINIMUM_N_OCTETS): New constant.
	(RSA_MINIMUM_N_BITS): New constant.
	(nettle_random_func, nettle_progress_func): New typedefs. Perhaps
	they don't really belong in this file.
	(rsa_generate_keypair): Added progress-callback argument.

	* macros.h (READ_UINT24, WRITE_UINT24, READ_UINT16, WRITE_UINT16):
	New macros.

	* knuth-lfib.c, knuth-lfib.h: New files, implementing a
	non-cryptographic prng.

2002-01-15  Niels Möller  <nisse@cuckoo.hack.org>

	* hmac-sha1.c: New file.

2002-01-14  Niels Möller  <nisse@cuckoo.hack.org>

	* configure.in: Bumped version to 1.1.

	* testsuite/hmac-test.c (test_main): Added hmac-sha1 test cases.

	* rsa.c (rsa_init_private_key, rsa_clear_private_key): Handle d.

	* rsa.h (struct rsa_private_key): Reintroduced d attribute, to be
	used only for key generation output.
	(rsa_generate_keypair): Wrote a prototype.

	* Makefile.am (libnettle_a_SOURCES): Added hmac-sha1.c and
	nettle-internal.h.

	* des.c: Use static const for all tables.
	(des_set_key): Use a new const * variable for the parity
	procesing, for constness reasons.

	* list-obj-sizes.awk: New file.

	* nettle-internal.c, nettle-internal.h: New files.

	* testsuite/Makefile.am (TS_PROGS): Added hmac-test. Deleted old
	m4-stuff.

	* testsuite/testutils.h (LDATA): Moved this macro here,...
	* testsuite/rsa-test.c: ... from here.

	* testsuite/hmac-test.c: New file.

	* hmac.h: General cleanup. Added declarations of hmac-md5,
	hmac-sha1 and hmac-sha256.

	* hmac.c: Bug fixes.

	* hmac-md5.c: First working version.

	* Makefile.am (libnettle_a_SOURCES): Added hmac.c and hmac-md5.c.
	(libnettleinclude_HEADERS): Added hmac.h.

	* testsuite/rsa-test.c: Also test a 777-bit key.

	* rsa.c (rsa_check_size): Changed argument to an mpz_t. Updated
	callers.
	(rsa_prepare_private_key): Compute the size of the key by
	computing n = p * q.

	* rsa-compat.c: Adapted to new private key struct.
	* rsa_md5.c: Likewise.
	* rsa_sha1.c: Likewise.

	* rsa.c (rsa_check_size): New function, for computing and checking
	the size of the modulo in octets.
	(rsa_prepare_public_key): Usa rsa_check_size.
	(rsa_init_private_key): Removed code handling n, e and d.
	(rsa_clear_private_key): Likewise.
	(rsa_compute_root): Always use CRT.

	* rsa.h (struct rsa_private_key): Deleted public key and d from
	the struct, as they are not needed. Added size attribute.

2002-01-12  Niels Möller  <nisse@cuckoo.hack.org>

	* Makefile.am: Added *-meta files.

	* rsa.c (rsa_init_public_key): New function.
	(rsa_clear_public_key): Likewise.
	(rsa_init_private_key): Likewise.
	(rsa_clear_private_key): Likewise.

	* aes-meta.c: New file.
	* arcfour-meta.c: New file.
	* cast128-meta.c: New file.
	* serpent-meta.c: New file.
	* twofish-meta.c: New file.

	* examples/nettle-benchmark.c: Use the interface in nettle-meta.h.

2002-01-11  Niels Möller  <nisse@cuckoo.hack.org>

	Don't use m4 for generating test programs, it's way overkill. Use
	the C preprocessor instead.
	* testsuite/*-test.c: New file.

	* hmac.c, hmac.h, hmac-md5.c: New files.

	Defined structures describing the algoriths. Useful for code that
	wants to treat an algorithm as a black box.
	* nettle-meta.h, md5-meta.c, sha1-meta.c, sha256-meta.c: New
	files.

2002-01-09  Niels Möller  <nisse@cuckoo.hack.org>

	* rsa-compat.c: Updated for new md5 and rsa conventions.

	* rsa_md5.c: Represent a signature as an mpz_t, not a string.
	Updated calls of md5 functions.
	* rsa_sha1.c: Likewise.

	* rsa.c (rsa_prepare_public_key): Renamed function, was
	rsa_init_public_key.
	(rsa_prepare_private_key): Renamed function, was
	rsa_init_private_key.

	* nettle.texinfo (Hash functions): Update for the changed
	interface without *_final. Document sha256.

	* testsuite/md5-test.m4, testsuite/sha1-test.m4,
	testsuite/sha256-test.m4, testsuite/yarrow-test.c: Updated for new
	hash function interface.

	* yarrow256.c: Removed calls of sha256_final and and some calls of
	sha256_init.

	* md5-compat.c (MD5Final): Call only md5_digest.

	* md5.c (md5_digest): Call md5_final and md5_init.
	(md5_final): Declared static.
	sha1.c, sha256.c: Analogous changes.

	* bignum.c (nettle_mpz_get_str_256): Declare the input argument
	const.

2001-12-14  Niels Möller  <nisse@cuckoo.hack.org>

	* Makefile.am (EXTRA_DIST): Added $(des_headers). Changed
	dependencies for $(des_headers) to depend only on the source file
	desdata.c, not on the executable.

2001-12-12  Niels Möller  <nisse@cuckoo.hack.org>

	* testsuite/yarrow-test.c (main): Updated testcase to match fixed
	generator. Send verbose output to stdout, not stderr.

	* yarrow256.c (yarrow_slow_reseed): Bug fix, update the fast pool
	with the digest of the slow pool.
	(yarrow256_init): Initialize seed_file and counter to zero, to
	ease debugging.

2001-12-07  Niels Möller  <nisse@cuckoo.hack.org>

	* bignum.c (nettle_mpz_get_str_256): Fixed handling of leading
	zeroes.

2001-12-05  Niels Möller  <nisse@cuckoo.hack.org>

	* testsuite/yarrow-test.c (main): Updated test to match the fixed
	key event estimator.

	* yarrow_key_event.c (yarrow_key_event_estimate): Fixed handling
	of timing info.

	* nettle.texinfo (Copyright): Say that under certain
	circumstances, Nettle can be used as if under the LGPL.

	* README: Added a paragraph on copyright.

2001-11-15  Niels Möller  <nisse@cuckoo.hack.org>

	* yarrow256.c (yarrow256_force_reseed): New function.

2001-11-14  Niels Möller  <nisse@ehand.com>

	* testsuite/yarrow-test.c (main): Use yarrow256_is_seeded.

	* yarrow256.c (yarrow256_needed_sources): New function.
	(yarrow256_is_seeded): New function.
	(yarrow256_update): Use yarrow256_needed_sources.

2001-11-14  Niels Möller  <nisse@cuckoo.hack.org>

	* testsuite/yarrow-test.out: Updated, to match the seed-file aware
	generator.

	* testsuite/yarrow-test.c: Updated expected_output. Check the seed
	file contents at the end.

	* yarrow256.c (yarrow256_seed): New function.
	(yarrow_fast_reseed): Create new seed file contents.

2001-11-13  Niels Möller  <nisse@cuckoo.hack.org>

	* yarrow.h: Deleted yarrow160 declarations.

2001-11-02  Niels Möller  <nisse@ehand.com>

	* yarrow256.c (yarrow256_init): Fixed order of code and
	declarations.

2001-10-30  Niels Möller  <nisse@ehand.com>

	* rsa-compat.h: Added real prototypes and declarations.

	* Makefile.am (libnettle_a_SOURCES): Added rsa-compat.h and
	rsa-compat.c.

	* rsa-compat.c: New file, implementing RSA ref signature and
	verification functions.

	* configure.in: Check for libgmp. Deleted tests for SIZEOF_INT and
	friends.

	* rsa_sha1.c: New file, PKCS#1 rsa-sha1 signatures.
	* rsa_md5.c: New file, PKCS#1 rsa-md5 signatures.

	* rsa.c: New file with general rsa functions.

	* Makefile.am (libnettle_a_SOURCES): Added rsa and bignum files.

	* bignum.c, bignum.h: New file, with base256 functions missing in
	gmp.

	* testsuite/Makefile.am: Added bignum-test.

	* testsuite/run-tests (test_program): Check the exit code more
	carefully, and treat 77 as skip. This convention was borrowed from
	autotest.

	* testsuite/macros.m4: New macro SKIP which exits with code 77.

	* testsuite/bignum-test.m4: New file.

2001-10-15  Niels Möller  <nisse@ehand.com>

	* testsuite/Makefile.am (EXTRA_DIST): Include rfc1750.txt in the
	distribution.

2001-10-14  Niels Möller  <nisse@cuckoo.hack.org>

	* testsuite/des-test.m4: Added testcase taken from applied
	cryptography.

	* testsuite/yarrow-test.c: Use sha256 instead of sha1 for checking
	input and output. Updated the expected values.

	* yarrow256.c (YARROW_RESEED_ITERATIONS): New constant.
	(yarrow_iterate): New function.
	(yarrow_fast_reseed): Call yarrow_iterate.

	* testsuite/yarrow-test.c: Added verbose flag, disabled by
	default.

2001-10-12  Niels Möller  <nisse@ehand.com>

	* examples/nettle-benchmark.c: Added more ciphers.

	* Makefile.am (SUBDIRS): Added the examples subdir.

	* configure.in: Output examples/Makefile.

2001-10-12  Niels Möller  <nisse@cuckoo.hack.org>

	* examples/nettle-benchmark.c: New benchmarking program.

2001-10-10  Niels Möller  <nisse@ehand.com>

	* testsuite/yarrow-test.c: Open rfc1750.txt. Hash input and
	output, and compare to expected values.

	* testsuite/Makefile.am (CFLAGS): Don't disable optimization.
	(run-tests): Set srcdir in the environment when running run-tests.

	* testsuite/rfc1750.txt: Added this rfc as test input for yarrow.

	* yarrow_key_event.c (yarrow_key_event_estimate): Check if
	previous is zero.
	(yarrow_key_event_init): Initialize previous to zero.

	* yarrow256.c: Added debug some output.

	* testsuite/yarrow-test.c (main): Better output of entropy
	estimates at the end.

2001-10-09  Niels Möller  <nisse@ehand.com>

	* testsuite/Makefile.am (TS_PROGS): Added yarrow-test.

	* testsuite/yarrow-test.c: New file.

	* yarrow256.c (yarrow256_init): Initialize the sources.
	(yarrow256_random): Fixed loop condition.

	* yarrow.h (YARROW_KEY_EVENT_BUFFER): New constant.

	* yarrow_key_event.c: New file.

	* Makefile.am (libnettle_a_SOURCES): Added yarrow_key_event.c.

2001-10-08  Niels Möller  <nisse@cuckoo.hack.org>

	* yarrow.h (struct yarrow_key_event_ctx): New struct.

	* yarrow256.c (yarrow_fast_reseed): Generate two block of output
	using the old key and feed into the pool.

	* yarrow.h (struct yarrow256_ctx): Deleted buffer, index and
	block_count.

	* yarrow256.c (yarrow_fast_reseed): New function.
	(yarrow_slow_reseed): New function.
	(yarrow256_update): Check seed/reseed thresholds.
	(yarrow_gate): New function, extracted from
	yarrow_generate_block_with_gate which was deleted.
	(yarrow_generate_block_with_gate): Deleted function.
	(yarrow256_random): Don't buffer any output, instead gate after
	each request.
	(YARROW_GATE_THRESHOLD): Deleted constant.

2001-10-07  Niels Möller  <nisse@cuckoo.hack.org>

	* Makefile.am: Added yarrow files.

	* yarrow256.c: New file, implementing Yarrow. Work in progress.

	* sha256.c: New file, implementing sha256.

	* testsuite/Makefile.am (CFLAGS): Added sha256-test.

	* testsuite/sha256-test.m4: New testcases for sha256.

	* shadata.c: New file, for generating sha256 constants.

	* sha.h: Renamed sha1.h to sha.h, and added declarations for
	sha256.

2001-10-05  Niels Möller  <nisse@ehand.com>

	* testsuite/aes-test.m4: Added a comment with NIST test vectors.

2001-10-04  Niels Möller  <nisse@ehand.com>

	* rsa.h, rsa-compat.h, yarrow.h: New files.

2001-09-25  Niels Möller  <nisse@cuckoo.hack.org>

	* Released version 1.0.

2001-09-25  Niels Möller  <nisse@ehand.com>

	* sha1.c: Include stdlib.h, for abort.

	* md5.c: Include string.h, for memcpy.

	* testsuite/Makefile.am (M4_FILES): New variable. Explicitly list
	those C source files that should be generated by m4.

	* configure.in: Changed package name from "libnettle" to "nettle".

	* Makefile.am (EXTRA_DIST): Added .bootstrap.

	* AUTHORS: Added a reference to the manual.

2001-09-25  Niels Möller  <nisse@lysator.liu.se>

	* des-compat.c (des_cbc_cksum): Bug fix, local variable was
	declared in the middle of a block.

2001-09-19  Niels Möller  <nisse@cuckoo.hack.org>

	* nettle.texinfo (Compatibility functions): New section,
	mentioning md5-compat.h and des-compat.h.

2001-09-18  Niels Möller  <nisse@ehand.com>

	* index.html: New file.

2001-09-16  Niels Möller  <nisse@cuckoo.hack.org>

	* nettle.texinfo: Added description of des3. Minor fixes.

	* testsuite/des-compat-test.c (cbc_data): Shorten to 32 bytes (4
	blocks), the last block of zeroes wasn't used anyway.

	* des-compat.c (des_compat_des3_decrypt): Decrypt in the right
	order.
	(des_ncbc_encrypt): Bug fixed.
	(des_cbc_encrypt): Rewritten as a wrapper around des_ncbc_encrypt.

2001-09-14  Niels Möller  <nisse@ehand.com>

	* testsuite/des-compat-test.c: New file, copied from libdes
	(freeswan). All implemented functions but des_cbc_cksum seems to
	work now.

	* testsuite/Makefile.am (TS_PROGS): Added des-compat-test.

	* des-compat.c: Added libdes typedef:s. Had to remove all use of
	const in the process.
	(des_check_key): New global variable, checked by des_set_key.

	* des.c (des_set_key): Go on and expand the key even if it is
	weak.

	* des-compat.c (des_cbc_cksum): Implemented.
	(des_key_sched): Fixed return values.

2001-09-11  Niels Möller  <nisse@cuckoo.hack.org>

	* Makefile.am: Added des-compat.c and des-compat.h

	* des-compat.c: Bugfixes, more functions implemented.

	* des-compat.h: Define DES_ENCRYPT and DES_DECRYPT. Bugfixes.

2001-09-10  Niels Möller  <nisse@ehand.com>

	* nettle.texinfo (Copyright): Added copyright information for
	serpent.
	(Miscellaneous functions): Started writing documentation on the CBC
	functions.
	(Cipher Block Chaining): This section more or less complete now.

2001-09-09  Niels Möller  <nisse@cuckoo.hack.org>

	* testsuite/cbc-test.m4: Record intermediate values in a comment.
	* testsuite/des3-test.m4: Likewise.

	* testsuite/aes-test.m4: Added test case that appeared broken in
	the cbc test.

	* cbc.c (cbc_encrypt): Bug fix, encrypt block *after* XOR:ing the
	iv.

	* Makefile.am (libnettleinclude_HEADERS): Added cbc.h. Deleted
	des3.h.
	(libnettle_a_SOURCES): Added des3.c.

	* testsuite/Makefile.am (TS_PROGS): Added des3-test and cbc-test.

	* testsuite/cbc-test.m4: New testcase.

	* testsuite/des3-test.m4: New testcase.

	* cbc.h (CBC_CTX): New macro.
	(CBC_ENCRYPT): New macro.
	(CBC_DECRYPT): New macro.

	* des.c (des_fix_parity): New function.

	* des3.c: New file, implementing triple des.

2001-09-06  Niels Möller  <nisse@cuckoo.hack.org>

	* cbc.c, cbc.h: New files, for general CBC encryption.

	* des-compat.h: Added some prototypes.

2001-09-05  Niels Möller  <nisse@ehand.com>

	* testsuite/Makefile.am (TS_PROGS): Added md5-compat-test.

	* README: Copied introduction from the manual.

	* configure.in: Bumped version to 1.0.

	* Makefile.am (libnettleinclude_HEADERS): Added missing includes.
	(libnettle_a_SOURCES): Added md5-compat.c and md5-compat.h.

	* md5-compat.c, md5-compat.h: New files, implementing an RFC
	1321-style interface.

2001-09-02  Niels Möller  <nisse@cuckoo.hack.org>

	* twofish.c (twofish_decrypt): Fixed for();-bug in the block-loop.
	Spotted by Jean-Pierre.
	(twofish_encrypt): Likewise.

2001-07-03  Niels Möller  <nisse@ehand.com>

	* testsuite/testutils.c: Include string.h.

	* twofish.c: Include string.h.

2001-06-17  Niels Möller  <nisse@lysator.liu.se>

	* Makefile.am (des_headers): Dont use $(srcdir)/-prefixes as that
	seems to break with GNU make 3.79.1.

	* testsuite/testutils.c, testsuite/testutils.h: Use <inttypes.h>,
	not <stdint.h>.
	Include <stdlib.h>.

2001-06-17  Niels Möller  <nisse@cuckoo.hack.org>

	* Use <inttypes.h>, not <stdint.h>.

	* blowfish.h (BLOWFISH_MAX_KEY_SIZE): Fixed, should be 56.

	* Fixed copyright notices.

	* Makefile.am (libnettle_a_SOURCES): Added desinfo.h and
	desCode.h.
	(info_TEXINFOS): Added manual.
	(EXTRA_DIST): Added nettle.html.
	(%.html): Added rule for building nettle.html.

	* nettle.texinfo: New manual.

	* configure.in: Bumped version to 0.2.

	* testsuite/Makefile.am (TS_PROGS): Added cast128 test.

	* Added CAST128.

	* testsuite/serpent-test.m4: Added a few rudimentary tests
	extracted from the serpent package.

	* twofish.c: Adapted to nettle. Made constant tables const.
	Deleted bytes_to_word and word_to_bytes; use LE_READ_UINT32 and
	LE_WRITE_UINT32 instead.
	(twofish_selftest): Deleted. Moved the tests to the external
	testsuite.
	(twofish_set_key): Don't silently truncate too large keys.

	* sha1.c (sha1_update): Use unsigned for length.

	* serpent.c (serpent_set_key): Read the key backwards. Fixed
	padding (but there are no test vectors for key_size not a multiple
	of 4).
	(serpent_encrypt): Read and write data in the strange order used
	by the reference implementation.
	(serpent_decrypt): Likewise.

	* macros.h (FOR_BLOCKS): New macro, taken from lsh.

	* blowfish.h (struct blowfish_ctx): Use a two-dimensional array
	for s.

	* blowfish.c (initial_ctx): Arrange constants into a struct, to
	simplify key setup.
	(F): Deleted all but one definitions of the F function/macro.
	Added a context argument, and use that to find the subkeys.
	(R): Added context argument, and use that to find the subkeys.
	(blowfish_set_key): Some simplification.

	(encrypt): Deleted code for non-standard number of rounds. Deleted
	a bunch of local variables. Using the context pointer for
	everything should consume less registers.
	(decrypt): Likewise.

	* Makefile.am (libnettle_a_SOURCES): Added twofish.

2001-06-16  Niels Möller  <nisse@cuckoo.hack.org>

	* testsuite/blowfish-test.m4: Fixed test.

	* Added twofish implementation.

	* blowfish.h (struct blowfish_ctx): Use the correct size for the p
	array.

2001-06-15  Niels Möller  <nisse@ehand.com>

	* testsuite/blowfish-test.m4: Fixed testcase, use correct key
	length.

	* Makefile.am (libnettle_a_SOURCES): Added blowfish files.
	($(des_headers)): Strip directory part when passing file name to
	desdata.

	* testsuite/blowfish-test.m4: Added one test, from GNUPG.

	* Created blowfish.c and blowfish.h (from GNUPG via LSH). Needs
	more work.

	* aes.h: Fixed copyright notice to not mention GNU MP. XXX: Review
	all nettle copyrights.

	* testsuite/Makefile.am (TS_PROGS): Added tests for twofish and
	blowfish.

2001-06-13  Niels Möller  <nisse@ehand.com>

	* Makefile.am (libnettle_a_SOURCES): Added serpent files.

2001-06-12  Niels Möller  <nisse@cuckoo.hack.org>

	* des.c (des_encrypt, des_decrypt): Assert that the key setup was
	successful.

	* testsuite/Makefile.am (TS_PROGS): Added tests for des and sha1.

	* testsuite/sha1-test.m4: New file.

	* testsuite/des-test.m4: New file.

	* Added sha1 files.

	* Added desCore files.

	* Makefile.am: Added desCore and sha1.

2001-04-17  Niels Möller  <nisse@cuckoo.hack.org>

	* install-sh: Copied the standard install script.

	* testsuite/Makefile.am (CFLAGS): Disable optimization. Add
	$(top_srcdir) to the include path.
	(EXTRA_DIST): Added testutils.h, testutils.c and run-tests.
	(run-tests): Fixed path to run-tests.

	* Makefile.am (EXTRA_DIST): Added memxor.h.
	(libnettleinclude_HEADERS): Install headers in
	$(libnettleincludedir).

2001-04-13  Niels Möller  <nisse@cuckoo.hack.org>

	* Initial checkin.<|MERGE_RESOLUTION|>--- conflicted
+++ resolved
@@ -1,22 +1,20 @@
-<<<<<<< HEAD
+2016-05-02  Niels Möller  <nisse@lysator.liu.se>
+
+	* nettle.texinfo: Update Curve25519 documentation.
+
+	* testsuite/curve25519-dh-test.c: Test that inputs bits which must
+	be ignored really are ignored.
+
+2016-04-25  Niels Möller  <nisse@lysator.liu.se>
+
+	* curve25519-mul.c (curve25519_mul): Ignore top bit of the input x
+	coordinate, as required by RFC 7748.
+
 2016-03-30  Niels Möller  <nisse@lysator.liu.se>
 
 	From Nikos Mavrogiannopoulos.
 	* configure.ac: Change dll names to follow the libtool convention
 	with only major version number in the name.
-=======
-2016-05-02  Niels Möller  <nisse@lysator.liu.se>
-
-	* nettle.texinfo: Update Curve25519 documentation.
-
-	* testsuite/curve25519-dh-test.c: Test that inputs bits which must
-	be ignored really are ignored.
-
-2016-04-25  Niels Möller  <nisse@lysator.liu.se>
-
-	* curve25519-mul.c (curve25519_mul): Ignore top bit of the input x
-	coordinate, as required by RFC 7748.
->>>>>>> 70b8344a
 
 2016-03-15  Niels Möller  <nisse@lysator.liu.se>
 
