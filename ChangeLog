<<<<<<< HEAD
2018-03-14  Niels Möller  <nisse@lysator.liu.se>

	Merge sha256 code using the x86_64 sha_ni instructions, starting
	2018-02-21.

2018-03-11  Niels Möller  <nisse@lysator.liu.se>

	* x86_64/fat/sha256-compress.asm: New file.
	* x86_64/fat/sha256-compress-2.asm: New file.
	* fat-x86_64.c (fat_init): Select plain x86_64 assembly version or
	sha_ni version for sha256_compress.

2018-02-21  Niels Möller  <nisse@lysator.liu.se>

	* x86_64/sha_ni/sha256-compress.asm: New implementation using sha_ni
	instructions.
=======
2018-03-10  Niels Möller  <nisse@lysator.liu.se>

	* eccdata.c (ecc_table_size): New helper function.
	(ecc_pippenger_precompute): Display warning for poor parameters.

	* eccparams.c (main): New program, to list parameter alternatives
	for Pippenger's algorithm.

	* Makefile.in: Tweak parameters for ecc tables.
	(ecc-192.h): Change parameters from k = 7, c = 6 to k = 8, c = 6.
	Reduces table size from 15 KB to 12 KB. Modest speedup, appr. 3%
	for ecdsa signatures.
	(ecc-224.h): Change parameters from k = 12, c = 6 to k = 16, c =
	7. Table size unchanged (14 KB in 32-bit platforms, 18 KB on
	64-bit platforms. Minor speedup, appr. 1% for ecdsa signatures.
	(ecc-256.h): Change parameters from k = 14, c = 6 to k = 11, c =
	6. Table size unchanged, 16 KB. 14% speedup for ecdsa signatures.
	(ecc-384.h): Changed parameters from k = 41, c = 6 to k = 32, c =
	6. Table size unchanged. 12% speedup for ecdsa signatures.
	(ecc-521.h): Changed parameters from k = 56, c = 6 to k 44, c = 6.
	Table size unchanged (17 KB on 32-bit platforms, 18 KB on 64-bit
	platforms). 15% speedup for ecdsa signatures.
	(ecc-255.h): Change parameters from k = 14, c = 6 to k = 11, c =
	6. Table size unchanged, 16 KB. 24% speedup for eddsa signatures.
>>>>>>> 07a286c5

2018-02-20  Niels Möller  <nisse@lysator.liu.se>

	* testsuite/cmac-test.c (test_cmac_hash): Deallocate ctx properly.

2018-02-19  Niels Möller  <nisse@lysator.liu.se>

	Mostly aesthetic changes. Besides indentation:
	* cmac.h (struct cmac128): Rename, to cmac128_ctx.
	(CMAC128_CTX): Rename first member from data to ctx.

	* cmac.c: Use const void * as the type for cipher arguments.
	(block_mulx): Un-inline.
	(cmac128_set_key): Make a constant function local.

	* testsuite/cmac-test.c: Delete local typedefs.

2018-02-19  Nikos Mavrogiannopoulos  <nmav@redhat.com>

	Add support for CMAC.
	* cmac.h: New file.
	(struct cmac128): New struct.
	* cmac.c (block_mulx, cmac128_set_key, cmac128_update)
	(cmac128_digest): New file, new functions.
	* cmac-aes128.c (cmac_aes128_set_key, cmac_aes128_update)
	(cmac_aes128_digest): New file, new functions.
	* cmac-aes256.c (cmac_aes256_set_key, cmac_aes256_update)
	(cmac_aes256_digest): New file, new functions.
	* Makefile.in (nettle_SOURCES): Added cmac.c cmac-aes128.c cmac-aes256.c.
	(HEADERS): Added cmac.h.

	* testsuite/cmac-test.c: New tests.
	* testsuite/Makefile.in (TS_NETTLE_SOURCES): Add cmac-test.c.

	* examples/nettle-benchmark.c (time_cmac): New function.
	(main): Use it.

	* nettle.texinfo: Document CMAC.

2018-02-20  Niels Möller  <nisse@lysator.liu.se>

	* testsuite/cbc-test.c (test_cbc_bulk): Use struct
	aes256_ctx, instead of the deprecated struct aes_ctx.
	* testsuite/cfb-test.c (test_cfb_bulk): Likewise.
	* examples/rsa-session.h (struct rsa_session): Likewise.
	* examples/rsa-encrypt.c (rsa_session_set_encrypt_key)
	(process_file): Use aes256_* functions.
	* examples/rsa-decrypt.c (rsa_session_set_decrypt_key)
	(process_file): Likewise.

2018-02-19  Niels Möller  <nisse@lysator.liu.se>

	* nettle-internal.h: Include sha3.h, needed for the definition of
	NETTLE_MAX_HASH_CONTEXT_SIZE.
	(TMP_DECL_ALIGN, TMP_ALLOC_ALIGN): New macros, to support
	allocation of context structs with alignment requirements.
	[!HAVE_ALLOCA]: Also use assert, rather than calling abort
	directly.

	* pss.c (pss_encode_mgf1, pss_verify_mgf1): Use new macros.
	* pss-mgf1.c (pss_mgf1): Likewise.

2018-02-18  Niels Möller  <nisse@lysator.liu.se>

	* testsuite/Makefile.in (TS_NETTLE_SOURCES): Moved pss-mgf1-test.c...
	(TS_HOGWEED_SOURCES): ...to here. Fixes link failure in builds
	without public-key support.

2018-02-18  Dmitry Eremin-Solenikov  <dbaryshkov@gmail.com>

	* examples/nettle-openssl.c): Move expressions with side effects
	out of asserts.

2018-02-17  Dmitry Eremin-Solenikov  <dbaryshkov@gmail.com>

	(openssl_evp_set_encrypt_key, openssl_evp_set_decrypt_key): Use
	EVP_CipherInit_ex.
	* examples/nettle-openssl.c (nettle_openssl_gcm_aes128)
	(nettle_openssl_gcm_aes192, nettle_openssl_gcm_aes256): New aead
	algorithms, for benchmarking purposes, and supporting wrapper functions.
	* nettle-internal.h: Corresponding declarations.
	* examples/nettle-benchmark.c (main): Include openssl's gcm aes in
	benchmark.

2018-02-16  Niels Möller  <nisse@lysator.liu.se>

	* nettle.texinfo: Improved index entries.
	(Cipher functions): Update CAST128/CAST5 docs. Inconsistencies
	spotted by Henrik Rindlöw.

2018-02-10  Niels Möller  <nisse@lysator.liu.se>

	* configure.ac: New configure option --enable-x86-sha-ni.

2018-02-07  Niels Möller  <nisse@lysator.liu.se>

	* x86_64/fat/sha1-compress.asm: New file.
	* x86_64/fat/sha1-compress-2.asm: New file.
	* fat-x86_64.c (fat_init): Select plain x86_64 assembly version or
	sha_ni version for sha1_compress.

2018-02-05  Niels Möller  <nisse@lysator.liu.se>

	* x86_64/sha_ni/sha1-compress.asm: New implementation using sha_ni
	instructions.

	* fat-x86_64.c (get_x86_features): Check for sha_ni extension.

	* x86_64/fat/cpuid.asm: Clear %ecx input to cpuid instruction.

2018-02-01  Nikos Mavrogiannopoulos  <nmav@redhat.com>

	* gcm.c (gcm_fill): New function, for use with _ctr_crypt16.
	(gcm_encrypt, gcm_decrypt): Use _ctr_crypt16. 50% speedup of
	gcm_aes128, benchmarked on x86_64 with aesni instructions.

2018-02-01  Niels Möller  <nisse@lysator.liu.se>

	Based on a patch contributed by Nikos Mavrogiannopoulos.
	* ctr16.c (_ctr_crypt16): New file, renamed and generalized
	function. New function pointer argument, used to fill a block with
	counter values. Use nettle_block16 * as the type for the buffer to
	be filled. Always process any final and partial block, and return
	no value.
	* ctr.c (ctr_crypt): ... previous, replaced, function.
	(ctr_fill16): Updated to new argument type.
	(ctr_crypt): Return immediately after using _ctr_crypt16.

	* ctr-internal.h: New file, declaring _ctr_crypt16.
	(nettle_fill16_func): New function typedef.

	* Makefile.in (nettle_SOURCES): Added ctr16.c.
	(DISTFILES): Added ctr-internal.h.

2018-01-30  Niels Möller  <nisse@lysator.liu.se>

	* Makefile.in (clean-here): Don't delete desdata.stamp.

2018-01-24  Jay Foad  <jay.foad@gmail.com>

	* Makefile.in (TARGETS): Delete dependencies on aesdata, desdata,
	twofishdata, shadata and gcmdata. They are not needed for a normal
	build.
	(clean-here): Explicitly delete of above files.
	(desdata.stamp): New stamp target, to avoid building desdata twice
	in a parallell build.

2018-01-23  Niels Möller  <nisse@lysator.liu.se>

	* configure.ac (asm_path): Recognize "x86", in addition to "i?86",
	for 32-bit x86 processors. Reportedly needed for x86 android builds.

2018-01-20  Niels Möller  <nisse@lysator.liu.se>

	CFB8 support, contributed by Dmitry Eremin-Solenikov.
	* cfb.c (cfb8_encrypt, cfb8_decrypt): New functions.
	* cfb.h: Declare them.
	(CFB8_ENCRYPT, CFB8_DECRYPT): New macros.
	* testsuite/cfb-test.c: New tests for CFB8.
	* nettle.texinfo (CFB and CFB8): Documentation.

2018-01-16  Niels Möller  <nisse@lysator.liu.se>

	* tools/pkcs1-conv.c (convert_file): Add missing break statements.

2018-01-09  Niels Möller  <nisse@lysator.liu.se>

	* testsuite/testutils.c (test_cipher_ctr): Test operations with
	shorter sizes.

	* testsuite/ctr-test.c: Additional unofficial test vectors, to
	exercise carry propagation in the counter, and block size
	different from 16.

2018-01-08  Niels Möller  <nisse@lysator.liu.se>

	* ctr.c (ctr_crypt16): New function, with optimizations specific
	to 16-byte block size.
	(ctr_fill16): New helper function, definition depending on
	WORDS_BIGENDIAN, and little endian version requiring
	HAVE_BUILTIN_BSWAP64.
	(ctr_crypt): Use ctr_crypt16, when appropriate.

	* nettle-types.h (union nettle_block16): Add uint64_t field.

	* configure.ac: Check for __builtin_bswap64, define
	HAVE_BUILTIN_BSWAP64 if available.

	* ctr.c (ctr_fill): New function. Use in ctr_crypt.

	* ctr.c (ctr_crypt): For in-place operation, increase max buffer
	size from 4 blocks to 512 bytes, similarly to CBC and CFB.
	Improves in-place aes128 CTR performance by 25% on x86_64.

	* examples/nettle-benchmark.c (time_cipher): Benchmark in-place
	operation separately, for cbc_decrypt and ctr_crypt.

	* cbc.c (cbc_decrypt): For in-place operation (src == dst case),
	eliminate use of src variable.
	* cfb.c (cfb_decrypt): Likewise.
	* gcm.c (gcm_crypt): Likewise, and replace one memxor3 by memxor.

2018-01-03  Niels Möller  <nisse@lysator.liu.se>

	* x86_64/aesni/aes-encrypt-internal.asm: Read subkeys into xmm
	registers before the block loop, and completely unroll the round
	loop.
	* x86_64/aesni/aes-decrypt-internal.asm: Likewise.

2017-11-19  Niels Möller  <nisse@lysator.liu.se>

	* Released nettle-3.4.

2017-11-12  Niels Möller  <nisse@lysator.liu.se>

	* configure.ac: Update check of GMP_NUMB_BITS declaration in
	assembly files. Was broken by rename of configure variable
	GMP_NUMB_BITS --> NUMB_BITS.

2017-11-11  Niels Möller  <nisse@lysator.liu.se>

	* nettle.texinfo: Document nettle_get_hashes, nettle_get_ciphers
	and nettle_get_aeads, and replace nettle_secp_256r1 by
	nettle_get_secp_256r1. Update version numbers. Delete ancient
	setting of ispell-skip-region-alist as an emacs file-local
	variable.

2017-11-08  Niels Möller  <nisse@lysator.liu.se>

	* ecc-curve.h (nettle_secp_192r1, nettle_secp_224r1)
	(nettle_secp_256r1, nettle_secp_384r1, nettle_secp_521r1): Delete
	macro wrappers, partially reverting below 2017-04-09 change. They
	didn't work at all for applications that only see a forward
	declaration of struct ecc_curve. Instead, we will have to make an
	ABI and API break and delete these symbols, when the size of
	struct ecc_curve is increased.

2017-11-05  Niels Möller  <nisse@lysator.liu.se>

	* configure.ac Bump package version to 3.4.
	(LIBNETTLE_MINOR): Bump library version to 6.4.
	(LIBHOGWEED_MINOR): Bump library version to 4.4.

2017-10-23  Niels Möller  <nisse@lysator.liu.se>

	* examples/Makefile.in (check): Also set DYLD_LIBRARY_PATH in the
	environment, to support Mac OSX shared libraries.
	* testsuite/Makefile.in (LD_LIBRARY_PATH): Likewise.

2017-10-23  Niels Möller  <nisse@lysator.liu.se>

	Merge API fixes, starting at 2017-01-12.

2017-04-09  Niels Möller  <nisse@lysator.liu.se>

	* ecc-curve.h (nettle_get_secp_192r1, nettle_get_secp_224r1)
	(nettle_get_secp_256r1, nettle_get_secp_384r1)
	(nettle_get_secp_521r1): New functions, returning a pointer to
	corresponding structure.
	(nettle_secp_192r1, nettle_secp_224r1, nettle_secp_256r1)
	(nettle_secp_384r1, nettle_secp_521r1): Redefined as macros,
	calling the corresponding function.

	* nettle-meta.h (nettle_ciphers, nettle_aeads, nettle_armors): New
	macros, analogous to below change to nettle_hashes.

	* nettle-meta-ciphers.c (nettle_get_ciphers): New function.

	* nettle-meta-aeads.c (nettle_get_aeads): New function.

	* nettle-meta-armors.c (nettle_get_armors): New function.

2017-01-12  Niels Möller  <nisse@lysator.liu.se>

	* tools/nettle-hash.c (find_algorithm): Deleted function.
	(main): Replaced by call to nettle_lookup_hash.

	* testsuite/meta-hash-test.c (test_main): Use nettle_lookup_hash.

	* nettle-meta.h (nettle_hashes): New macro, expanding to a call to
	nettle_get_hashes. Direct access to the array causes the array
	size to leak into the ABI, since a plain un-relocatable executable
	linking with libnettle.so gets copy relocations for any referenced
	data items in the shared library.

	* nettle-meta-hashes.c (nettle_get_hashes): New function.

2017-10-16  Niels Möller  <nisse@lysator.liu.se>

	CFB support, contributed by Dmitry Eremin-Solenikov.
	* cfb.c (cfb_encrypt, cfb_decrypt): New file, new functions.
	* cfb.h: New header file.
	(CFB_CTX, CFB_SET_IV, CFB_ENCRYPT, CFB_DECRYPT): New macros.
	* Makefile.in (nettle_SOURCES): Add cfb.c.
	(HEADERS): Add cfb.h.
	* testsuite/cfb-test.c: New test case.
	* testsuite/testutils.c (test_cipher_cfb): New function.
	* nettle.texinfo (CFB): Documentation.

2017-10-16  Niels Möller  <nisse@lysator.liu.se>

	* aclocal.m4 (GMP_PROG_CC_FOR_BUILD): Add -g when compiling with
	gcc.

2017-09-27  Niels Möller  <nisse@lysator.liu.se>

	Merged armor-signedness branch, starting 2017-08-27.

2017-09-24  Niels Möller  <nisse@lysator.liu.se>

	* tools/pkcs1-conv.c (base64_decode_in_place): New helper
	function.
	(decode_base64): Use it.

	* sexp-transport-format.c (base64_encode_in_place): New helper
	function.
	(sexp_transport_vformat): Use it.

	* testsuite/base64-test.c (test_fuzz_once): Update to use char
	type where appropriate.
	(test_main): Use helper functions base64_encode_in_place and
	base64_decode_in_place (copied to this file).

	* testsuite/testutils.c (tstring_data): Use uint8_t for data
	argument.
	* testsuite/testutils.h (SDATA): Use US macro to cast data
	argument.

2017-08-27  Niels Möller  <nisse@lysator.liu.se>

	* base64-encode.c (base64_encode_raw, base64_encode_group)
	(base64_encode_single, base64_encode_update)
	(base64_encode_final): Change type of destination to char *.
	* base16-encode.c (base16_encode_single, base16_encode_update):
	Likewise.
	* base64-decode.c (base64_decode_single, base64_decode_update):
	Change type of source argument to const char *. Update (almost)
	all callers.
	* base16-decode.c (base16_decode_single, base16_decode_update):
	Likewise.
	* nettle-types.h (nettle_armor_encode_update_func)
	(nettle_armor_encode_final_func, nettle_armor_decode_update_func):
	Corresponding updates to typedefs.

2017-09-14  Niels Möller  <nisse@lysator.liu.se>

	* hkdf.c: Delete unneeded includes. Use Nettle licensing notice.
	* hkdf.h: Include only nettle-types.h, not nettle-meta.h.

	* ecc-mod.c (ecc_mod): Workaround to silence a false positive from
	the clang static analyzer.

2017-09-12  Niels Möller  <nisse@lysator.liu.se>

	* testsuite/testutils.h (mpn_zero_p): Avoid redefining mpn_zero_p
	when building with mini-gmp. Since the mini-gmp update, this
	function is defined by mini-gmp, causing link errors if nettle is
	configured with --enable-mini-gmp --disable-shared. Reported by
	Tim Rühsen.

2017-09-09  Daiki Ueno  <dueno@redhat.com>

	* testsuite/ecc-mul-g-test.c (test_main): Fixed mpn_cmp call.
	* testsuite/ecc-mul-a-test.c (test_main): Likewise.
	* eccdata.c (ecc_point_out): Write to given stream, instead of
	stderr.
	* eccdata.c (output_curve): In curve448, the bit size of the order
	is slightly smaller than the one of p's. Adjust ecc_Bmodq_shifted
	accordingly.

2017-09-09  Niels Möller  <nisse@lysator.liu.se>

	* mini-gmp.c: Updated mini-gmp from the gmp repository, latest
	change from 2017-07-23.
	* mini-gmp.h: Likewise.

2017-09-06  Niels Möller  <nisse@lysator.liu.se>

	* hkdf.c (hkdf_expand): Eliminate a (signed) ssize_t variable, use
	break rather than return at loop termination.

2017-09-06  Niels Möller  <nisse@lysator.liu.se>

	HKDF implementation, contributed by Nikos Mavrogiannopoulos.
	* hkdf.c (hkdf_extract, hkdf_expand): New file, new functions.
	* hkdf.h: New file.
	* Makefile.in (nettle_SOURCES): Add hkdf.c.
	(HEADERS): Add hkdf.h.
	* testsuite/hkdf-test.c: Tests for hkdf-sha256 and hkdf-sha1.
	* testsuite/Makefile.in (TS_NETTLE_SOURCES): Added hkdf-test.c.
	* nettle.texinfo (Key derivation functions): Document HKDF.

2017-09-04  Andreas Schneider  <asn@samba.org>

	* fat-arm.c: Add missing define for _GNU_SOURCE.

2017-08-27  Niels Möller  <nisse@lysator.liu.se>

	* configure.ac (GMP_NUMB_BITS): Set to dummy value "n/a" in
	mini-gmp builds.
	(NUMB_BITS): New substituted variable which always holds the
	configured value.
	* Makefile.in (GMP_NUMB_BITS): Renamed variable...
	(NUMB_BITS): ...new name
	* config.make.in: Update corresponding substitution.

2017-08-26  Niels Möller  <nisse@lysator.liu.se>

	* ecc-mod-inv.c (ecc_mod_inv): Add missing assert. Fixes a
	"dead increment" warning from the clang static analyzer.

2017-08-26  Niels Möller  <nisse@lysator.liu.se>

	* examples/nettle-openssl.c (struct openssl_cipher_ctx): New
	struct. Use everywhere, instead of typing EVP_CIPHER_CTX pointers
	directly.

	* configure.ac: Update openssl-related tests. Checks for
	cipher-specific headers are replaced by a check for openssl/evp.h,
	and the check for the BF_ecb_encrypt function is replaced by a
	check for EVP_CIPHER_CTX_new.

2017-08-03  Daniel P. Berrange  <berrange@redhat.com>

	* examples/nettle-openssl.c: Rewritten to use openssl's EVP APIs.
	The older cipher-specific functions always use openssl's generic
	software implementation, while the EVP functions enables
	platform-specific code, e.g., using the x86 AES-NI instructions.
	(nettle_openssl_init): New function.

2017-07-18  Niels Möller  <nisse@lysator.liu.se>

	* ecc-add-eh.c (ecc_add_eh): Fix in-place operation by reordering
	two multiplies. Previously, in-place operation resulted in an
	invalid call to mpn_mul with overlapping operands. Reported by
	Sergei Trofimovich.

2017-06-09  Niels Möller  <nisse@lysator.liu.se>

	* pss.c (pss_verify_mgf1): Check for m being too large, fixing an
	assertion failure for certain invalid signatures. Based on a patch
	contributed by Daiki Ueno.

	* testsuite/rsa-pss-sign-tr-test.c (test_main): Add test case
	contributed by Daiki Ueno. Problem originally found by oss-fuzz,
	see https://bugs.chromium.org/p/oss-fuzz/issues/detail?id=2132.
	That problem report is currently embargoed, but will hopefully be
	public in a month or two.

2017-05-23  Niels Möller  <nisse@lysator.liu.se>

	Rework the previous change, which had the unintended effect of
	always regenerating .test-rules.make after ./configure is run.
	* testsuite/Makefile.in (test-rules.stamp): New stamp file target,
	depend on Makefile.in, and run $(MAKE) test-rules.
	(.test-rules.make): Add a level of indirection, by depending on
	test-rules.stamp.

2017-05-20  Niels Möller  <nisse@lysator.liu.se>

	* testsuite/Makefile.in (test-rules): Use $(srddir)/-prefix for
	.test-rules.make target, and change dependency from Makefile.in to
	Makefile.

2017-05-17  Nikos Mavrogiannopoulos  <nmav@redhat.com>

	* testsuite/Makefile.in: Ensure .test-rules.make is regenerated
	when Makefile.in is modified.

2017-04-09  Niels Möller  <nisse@lysator.liu.se>

	* testsuite/dlopen-test.c (main): Call dlclose, to fix memory leak
	on success.

	* testsuite/pss-test.c: Delete magic to let valgrind to check if
	pss_encode_mgf1 is side-channel silent with respect to the salt
	and digest inputs. It turns out that the most significant bits of
	the padded bignum, and hence its size, depends on these inputs.
	Which results in a data-dependent branch in the normalization code
	of at the end of gmp's mpz_import.

2017-04-04  Niels Möller  <nisse@lysator.liu.se>

	* pss.c (pss_verify_mgf1): Use const for input mpz_t argument.
	(pss_encode_mgf1): Avoid unnecessary memset and xor operations.

	Merged RSA-PSS support, contributed by Daiki Ueno.
	* pss-mgf1.h, pss.h: New header files.
	* pss-mgf1.c (pss_mgf1): New file and function.
	* pss.c (pss_encode_mgf1, pss_verify_mgf1): New file and
	functions.
	* rsa-verify.c (_rsa_verify_recover): New function.
	* rsa-pss-sha256-sign-tr.c: (rsa_pss_sha256_sign_digest_tr): New
	file and function.
	* rsa-pss-sha256-verify.c (rsa_pss_sha256_verify_digest): New
	file and function.
	* rsa-pss-sha512-sign-tr.c (rsa_pss_sha384_sign_digest_tr)
	(rsa_pss_sha512_sign_digest_tr): New file and functions.
	* rsa-pss-sha512-verify.c (rsa_pss_sha384_verify_digest)
	(rsa_pss_sha512_verify_digest): New file and functions.
	* rsa.h: Prototypes for new functions.
	* testsuite/rsa-pss-sign-tr-test.c: New test case.
	* testsuite/pss-test.c: New test case.
	* testsuite/pss-mgf1-test.c: New test case.
	* Makefile.in, testsuite/Makefile.in: Added new files.
	* nettle.texinfo: Documentation of rsa-pss functions.

2017-03-20  Niels Möller  <nisse@lysator.liu.se>

	* nettle-internal.h (NETTLE_MAX_HASH_CONTEXT_SIZE): New constant.
	* testsuite/meta-hash-test.c (test_main): Add sanity check for
	NETTLE_MAX_HASH_CONTEXT_SIZE.

	* tools/nettle-hash.c (list_algorithms): Also display the internal
	context size.

2017-01-03  Nikos Mavrogiannopoulos <nmav@redhat.com>

	* ecdsa-verify.c (ecdsa_verify): Eliminated memory leak on error
	path.

2016-10-10  Niels Möller  <nisse@lysator.liu.se>

	* write-be32.c (_nettle_write_be32): Use const for source argument.
	* write-le32.c (_nettle_write_le32): Likewise.
	* write-le64.c (_nettle_write_le64): Likewise.
	* nettle-write.h: Update prototypes.

2016-10-01  Niels Möller  <nisse@lysator.liu.se>

	* Released nettle-3.3.

2016-09-13  Niels Möller  <nisse@lysator.liu.se>

	* nettle-meta-hashes.c (nettle_hashes): Added SHA3 hashes.
	Reported missing by Thomas Walter.
	* testsuite/meta-hash-test.c: Update test accordingly.

2016-09-07  Niels Möller  <nisse@lysator.liu.se>

	* nettle.texinfo (Elliptic curves): Split into sub-nodes.
	(Miscellaneous functions): Document memeql_sec.
	* NEWS: Mention memeql_sec.

2016-09-06  Niels Möller  <nisse@lysator.liu.se>

	* NEWS: Update for 3.3.

	* configure.ac: Bump package version to 3.3.
	(LIBNETTLE_MINOR): Bump library version to 6.3.
	(LIBHOGWEED_MINOR): Bump library version to 4.3.

2016-09-05  Niels Möller  <nisse@lysator.liu.se>

	* curve25519.h (NETTLE_CURVE25519_RFC7748): New preprocessor
	constant.
	* nettle.texinfo: Document it.

2016-09-03  Niels Möller  <nisse@lysator.liu.se>

	* config.make.in (.SUFFIXES): Delete no longer used .p$(OBJEXT).

	* sexp.h (TOKEN_CHAR): Delete macro and declaration of
	sexp_token_chars. They belong in tools/misc.h, not here.

	* examples/ecc-benchmark.c (die): Deleted unused function.

	* testsuite/testutils.h (US): New macro, for unsigned string
	literals.
	(LDATA): Use the US macro, to eliminate pointer signedness
	warnings.

	* testsuite/eddsa-verify-test.c (test_eddsa): Use LDATA.
	* testsuite/pbkdf2-test.c (test_main): Likewise.
	* testsuite/pkcs1-test.c (test_main): Likewise.

	* testsuite/md5-compat-test.c (test_main): Use US macro.

	* testsuite/sexp-test.c (test_main): Use const char * for assoc
	keys. Overlooked in 2016-08-16 change.

	* testsuite/yarrow-test.c (test_main): Fix pointer
	signednesss warnings.
	* testsuite/sexp-format-test.c (test_main): Likewise.
	* testsuite/rsa-encrypt-test.c (test_main): Likewise.
	* tools/nettle-lfib-stream.c (main): Likewise.
	* tools/output.c (sexp_put_string): Likewise.

	* testsuite/testutils.c (test_armor): Change ascii argument to
	const char *.
	* testsuite/base16-test.c (test_main): Use LDATA for the non-ascii
	argument to test_armor.
	* testsuite/base64-test.c (test_main): Likewise.

	* tools/nettle-pbkdf2.c (main): Fix some pointer signedness warning.
	* tools/nettle-hash.c (hash_file): Likewise.

	* examples/rsa-decrypt.c (process_file): Use memeql_sec to check
	the digest.

	* memeql-sec.c (memeql_sec): New public function, moved from...
	* ccm.c (memeql_sec): ... previous location.

	* memops.h: New header file, generalizing memxor.h.

	* testsuite/memeql-test.c (test_main): New test case.
	(memeql_sec_for_test): Wrapper to get valgrind to check for
	side-channel silence.

2016-08-29  Niels Möller  <nisse@lysator.liu.se>

	* sexp-format.c (strlen_u8): New helper function.
	(sexp_vformat): Use uint8_t * for strings instead of char *.

2016-08-16  Niels Möller  <nisse@lysator.liu.se>

	* examples/io.c (hash_file): Use uint8_t for buffer.

	* sexp.c (sexp_iterator_check_type, sexp_iterator_check_types)
	(sexp_iterator_assoc): Use const char * for caller's expression
	types. Updated all callers.

	* rsa2openpgp.c (rsa_keypair_to_openpgp): Added cast to const
	uint8_t *.

	* pgp-encode.c (write_string): New helper function, replacing...
	(WRITE): ... deleted macro.

	* examples/io.c (write_data): Renamed, and use const void * for
	the input data. Updated all callers.
	(write_string): ... old name.
	(write_file): Use const void * for the input data.

2016-08-05  Niels Möller  <nisse@lysator.liu.se>

	* examples/hogweed-benchmark.c: Use uint8_t for curve25519 values.
	(bench_rsa_init): Use unsigned char for sexp strings.
	(bench_dsa_init): Likewise.
	(hash_string): Delete length argument, calling strlen instead.
	Cast string to const uint8_t *. Updated callers.

	* examples/io.c (read_file): Use size_t for sizes, and uint8_t for
	the contents.

2016-08-04  Niels Möller  <nisse@lysator.liu.se>

	* dsa-sign.c (dsa_sign): Return failure if p is even, so that an
	invalid key doesn't result in a crash inside mpz_powm_sec.

	* rsa-sign-tr.c (rsa_compute_root_tr): Return failure if any of p,
	q or n is even, to avoid crashing inside mpz_powm_sec. Invalid
	keys with even modulo are rejected by rsa_public_key_prepare and
	rsa_private_key_prepare, but some applications, notably gnutls,
	don't use them.

2016-07-31  Niels Möller  <nisse@lysator.liu.se>

	* rsa.c (_rsa_check_size): Check that n is odd. Otherwise, using
	an invalid key may crash in mpz_powm_sec. Problem reported by
	Hanno Böck.

2016-07-13  Niels Möller  <nisse@lysator.liu.se>

	* bignum.c (nettle_mpz_from_octets): Unconditionally use
	mpz_import.
	* gmp-glue.c (mpn_copyd, mpn_copyi, mpn_zero): Deleted
	compatibility definitions for older versions of GMP.
	* gmp-glue.h (mpn_sqr): Deleted compatibility definition.
	* testsuite/testutils.c (mpz_combit): Deleted compatibility
	definition.

2016-07-12  Niels Möller  <nisse@lysator.liu.se>

	* configure.ac: Check for mpz_powm_sec, and require GMP-5.0 or
	later.
	* bignum.h (mpz_powm_sec): Fall back to plain mpz_powm for
	mini-gmp build.
	* dsa-sign.c (dsa_sign): Use mpz_powm_sec.
	* rsa-sign.c (rsa_compute_root): Likewise.
	* rsa-sign-tr.c (rsa_blind, rsa_compute_root_tr): Likewise.
	* rsa-blind.c (_rsa_blind): Likewise.

2016-05-02  Niels Möller  <nisse@lysator.liu.se>

	* nettle.texinfo: Update Curve25519 documentation.

	* testsuite/curve25519-dh-test.c: Test that inputs bits which must
	be ignored really are ignored.

2016-04-25  Niels Möller  <nisse@lysator.liu.se>

	* curve25519-mul.c (curve25519_mul): Ignore top bit of the input x
	coordinate, as required by RFC 7748.

2016-03-30  Niels Möller  <nisse@lysator.liu.se>

	From Nikos Mavrogiannopoulos.
	* configure.ac: Change dll names to follow the libtool convention
	with only major version number in the name.

2016-03-15  Niels Möller  <nisse@lysator.liu.se>

	* twofish.c (gf_multiply): Change return value to uint32_t, to
	make shifting of the return value well defined, without any type
	casts. Fixes an undefined shift in compute_s, reported by Nikos
	Mavrogiannopoulos.
	(h_byte): Deleted type casts.

	* blowfish.c (blowfish_encrypt, blowfish_decrypt): Use READ_UINT32
	macro. Fixes an undefined shift, reported by Nikos
	Mavrogiannopoulos.

	From Nikos Mavrogiannopoulos.
	* configure.ac (HOGWEED_EXTRA_SYMBOLS): Add "mp_*", when building
	with mini-gmp.
	* des.c (des_weak_p): Check that the hash value is in the proper
	range before using it. Fixes an out-of-bounds read.

2016-03-14  Niels Möller  <nisse@lysator.liu.se>

	* getopt.c (_getopt_internal_r): Fix c99-ism, move declarations to
	top of block. Reported by Henrik Grubbström.

2016-02-16  Niels Möller  <nisse@lysator.liu.se>

	* tools/input.c (sexp_get_string_length): Process advanced string
	syntax only when in advanced mode. Fixes an assertion failure
	reported by Hanno Böck, for input where advanced syntax is
	improperly wrapped inside transport syntax.

	* tools/parse.c (sexp_parse): Fail with an error message for
	unexpected ']' characters. Fixes crash reported by Hanno Böck.
	Also handle SEXP_DISPLAY (internal error) explicitly, without a
	default clause.

2016-01-28  Niels Möller  <nisse@lysator.liu.se>

	* Released nettle-3.2.

2016-01-26  Niels Möller  <nisse@lysator.liu.se>

	* tools/nettle-pbkdf2.c (main): Fix handling of unrecognized
	options. Bug reported by Dongsheng Zhang. Display usage message
	and exit non-zero. Also added "Usage: "-prefix to the message.
	* tools/nettle-hash.c (usage): New function, extracted from main.
	(main): Analogous fix for unrecognized options.

2016-01-23  Niels Möller  <nisse@lysator.liu.se>

	* nettle.texinfo: Set UPDATED-FOR to 3.2.

2016-01-21  Niels Möller  <nisse@lysator.liu.se>

	* .gitlab-ci.yml: New file. Configuration for gitlab's continuous
	integration system.

2016-01-20  Niels Möller  <nisse@lysator.liu.se>

	* testsuite/dlopen-test.c (main): Mark arguments as UNUSED.

	* testsuite/Makefile.in (clean): Delete dlopen-test.

	* configure.ac: Bump package version, to nettle-3.2.
	(LIBNETTLE_MINOR, LIBHOGWEED_MINOR): Bump minor versions, to
	libnettle.so.6.2 and and libhogweed.so.4.2.

2016-01-10  Niels Möller  <nisse@lysator.liu.se>

	* base64-encode.c (encode_raw): Use const uint8_t * for the
	alphabet argument.

	* nettle.texinfo (RSA): Document the rsa_pkcs1_verify and
	rsa_pkcs1_sign functions, and the new rsa_*_tr functions.

2015-12-18  Niels Möller  <nisse@lysator.liu.se>

	* testsuite/testutils.h: Fix include order, system headers before
	nettle headers. Always include version.h, needed by
	version-test.c. It was included indirectly via bignum.h, but only
	if configured with publickey support.

	* configure.ac (IF_DLOPEN_TEST): Fixed shell conditional.

	* testsuite/ecc-mod-test.c (test_main): Handle random seeding if
	NETTLE_TEST_SEED is set in the environment.

2015-12-15  Niels Möller  <nisse@lysator.liu.se>

	* x86_64/ecc-384-modp.asm: Fixed carry propagation bug. Problem
	reported by Hanno Böck. Simplified the folding to always use
	non-negative carry, the old code attempted to add in a carry which
	could be either positive or negative, but didn't get that case
	right.

2015-12-10  Niels Möller  <nisse@lysator.liu.se>

	* ecc-256.c (ecc_256_modp): Fixed carry propagation bug. Problem
	reported by Hanno Böck.
	(ecc_256_modq): Fixed another carry propagation bug.

2015-11-23  Niels Möller  <nisse@lysator.liu.se>

	* nettle.texinfo: Document rsa_encrypt, rsa_decrypt and
	rsa_decrypt_tr. Text contributed by Andy Lawrence.

2015-11-15  Niels Möller  <nisse@lysator.liu.se>

	* rsa.h (_rsa_blind, _rsa_unblind): Mark as deprecated.

2015-09-17  Niels Möller  <nisse@lysator.liu.se>

	* rsa-md5-sign-tr.c (rsa_md5_sign_tr, rsa_md5_sign_digest_tr): New
	file, new functions.
	* rsa-sha1-sign-tr.c (rsa_sha1_sign_tr, rsa_sha1_sign_digest_tr):
	Likewise.
	* rsa-sha256-sign-tr.c (rsa_sha256_sign_tr)
	(rsa_sha256_sign_digest_tr): Likewise.
	* rsa-sha512-sign-tr.c (rsa_sha512_sign_tr)
	(rsa_sha512_sign_digest_tr): Likewise.
	* rsa.h: Added corresponding prototypes.
	* Makefile.in (hogweed_SOURCES): Added new files.

	* testsuite/testutils.c (SIGN): Extend macro to test new
	functions, and the rsa_*_sign_digest functions. Updated callers.

2015-09-14  Niels Möller  <nisse@lysator.liu.se>

	* rsa-decrypt-tr.c (rsa_decrypt_tr): Use rsa_compute_root_tr.
	Mainly for simplicity and consistency, I'm not aware of any CRT
	fault attacks on RSA decryption.

	* testsuite/rsa-encrypt-test.c (test_main): Added test with
	invalid private key.

	* rsa-sign-tr.c (rsa_compute_root_tr): New file and function.
	* rsa.h: Declare it.
	* rsa-pkcs1-sign-tr.c (rsa_pkcs1_sign_tr): Use rsa_compute_root_tr.
	(rsa_verify_res): Deleted, replaced by rsa_compute_root_tr.
	* testsuite/rsa-sign-tr-test.c (test_rsa_sign_tr): Check that
	signature argument is unchanged on failure.
	* Makefile.in (hogweed_SOURCES): Added rsa-sign-tr.c.

2015-09-07  Niels Möller  <nisse@lysator.liu.se>

	* testsuite/rsa-sign-tr-test.c: Drop include of nettle-internal.h.
	(test_main): Fix incorrect use of sizeof, and use LDATA macro.

	From Nikos Mavrogiannopoulos.
	* rsa-pkcs1-sign-tr.c (rsa_verify_res): New function.
	(rsa_pkcs1_sign_tr): Check result of private key operation, to
	protect against hardware or software errors leaking the private
	key.
	* testsuite/rsa-sign-tr-test.c: New testcase.

2015-09-06  Niels Möller  <nisse@lysator.liu.se>

	* nettle.texinfo: Updated SHA3 documentation.

2015-09-02  Niels Möller  <nisse@lysator.liu.se>

	* testsuite/dlopen-test.c: New test program, exposing the problem
	with ifunc and RTLD_NOW.

	* testsuite/Makefile.in (TS_ALL): Conditionally add dlopen-test.
	(SOURCES): Added dlopen-test.c.
	(dlopen-test): New target, unlike other test programs, *not*
	linked with -lnettle.

	* configure.ac: Check for dlfcn.h and the dlopen function.
	(IF_DLOPEN_TEST): New substituted variable, true if dlopen is
	available and we are building a shared library.

	* fat-setup.h: Disable use of ifunc, since it breaks dlopen with
	RTLD_NOW.

2015-08-25  Niels Möller  <nisse@lysator.liu.se>

	* NEWS: Started on entries for Nettle-3.2.

	* sha3.h (NETTLE_SHA3_FIPS202): New preprocessor constant.

2015-08-24  Niels Möller  <nisse@lysator.liu.se>

	* testsuite/sha3.awk: Document origin of test vectors.

	From Nikos Mavrogiannopoulos.
	* sha3.c (_sha3_pad): Update for NIST version.
	* testsuite/sha3-224-test.c: Updated test vectors.
	* testsuite/sha3-256-test.c: Likewise.
	* testsuite/sha3-384-test.c: Likewise.
	* testsuite/sha3-512-test.c: Likewise.

2015-06-03  Niels Möller  <nisse@lysator.liu.se>

	* arm/neon/chacha-core-internal.asm: New file. 55% speedup over C
	version on Cortex-A9.

2015-05-19  Niels Möller  <nisse@lysator.liu.se>

	* configure.ac: ABI detection (n32 or n64) on Irix, and
	appropriate default for libdir. Patch from Klaus Ziegler.

2015-05-12  Niels Möller  <nisse@lysator.liu.se>

	* version.c (nettle_version_major, nettle_version_minor): New
	file. New functions, returning the value of the corresponding
	preprocessor constant.
	* Makefile.in (nettle_SOURCES): Added version.c.
	* testsuite/version-test.c: New testcase.
	* testsuite/Makefile.in (TS_NETTLE_SOURCES): Added version-test.c.

2015-04-29  Niels Möller  <nisse@lysator.liu.se>

	* arm/v6/sha256-compress.asm: Fix syntax error in offset
	addressing. Spotted by Jukka Ukkonen.
	* arm/v6/aes-decrypt-internal.asm: Drop %-prefix on r12 register.
	* arm/v6/aes-encrypt-internal.asm: Likewise.

2015-04-24  Niels Möller  <nisse@lysator.liu.se>

	* Released nettle-3.1.1.

	* configure.ac: Bump package version, to nettle-3.1.1.
	(LIBNETTLE_MINOR, LIBHOGWEED_MINOR): Bump minor versions, to
	libnettle.so.6.1 and and libhogweed.so.4.1.

2015-04-22  Niels Möller  <nisse@lysator.liu.se>

	* x86_64/gcm-hash8.asm: Use ".value" instead of ".short", since
	the latter is not supported by the Sun/Oracle assembler.

2015-04-13  Niels Möller  <nisse@lysator.liu.se>

	* configure.ac: Fix shell quoting in test of GMP_NUMB_BITS asm
	compatibility. Reported by Edward Sheldrake.

2015-04-07  Niels Möller  <nisse@lysator.liu.se>

	* Released nettle-3.1.

2015-03-31  Niels Möller  <nisse@lysator.liu.se>

	* x86_64/ecc-224-modp.asm: Require that GMP_NUMB_BITS == 64.
	* x86_64/ecc-521-modp.asm: Likewise. Note that the other
	ecc-*-modp.asm files happen to work fine on x86_64, with either 32
	or 64 bits.

	* asm.m4 (GMP_NUMB_BITS): New macro, expanding to nothing.

	* configure.ac: Move tests for compiler characteristics,
	libraries, and GMP_NUMB_BITS, before assembler-related tests.
	For files in $asm_hogweed_optional_list, check if they declare
	a GMP_NUMB_BITS requirement, and skip files which are incompatible
	with the configuration. Needed for --enable-mini-gmp om w64.

	* Makefile.in (clean-here): Unconditionally delete *.a (including
	stub libraries like *.dll.a).

2015-03-30  Niels Möller  <nisse@lysator.liu.se>

	* version.h.in (GMP_NUMB_BITS) [NETTLE_USE_MINI_GMP]: Move
	definition here (uses configure substitution).
	* bignum.h (GMP_NUMB_BITS): ...old location.

	* nettle.texinfo: Updated version number.
	(Installation): Document some more configure options.

	* testsuite/symbols-test: Look for NETTLE_USE_MINI_GMP in
	version.h, not bignum.h. Allow leading underscore on mini-gmp
	symbols.

2015-03-26  Niels Möller  <nisse@lysator.liu.se>

	* Makefile.in (PRE_CPPFLAGS): Drop -I$(srcdir), no longer needed.
	(HEADERS): Added bignum.h. Removed version.h.
	(INSTALL_HEADERS): Added version.h.
	(DISTFILES): Removed bignum.h.in.
	(bignum.h): Deleted make target.
	(distclean-here): Don't delete bignum.h.

	* configure.ac: No longer generate bignum.h.

	* bignum.h: Renamed. Removed substitution of NETTLE_USE_MINI_GMP,
	and include version.h instead.
	* bignum.h.in: ... old name.

	* version.h.in (NETTLE_USE_MINI_GMP): Substitute here.

2015-03-25  Niels Möller  <nisse@lysator.liu.se>

	* configure.ac (MAJOR_VERSION, MINOR_VERSION): Tweak sed
	expressions, to tolerate version suffixes.

	* Makefile.in (distdir): Include assembly files from the new
	x86_64/aesni, x86_64/fat, and arm/fat directories.

	* ed25519-sha512-pubkey.c: Fix stack overwrite. The digest array
	must have room for a complete sha512 digest.

2015-03-19  Niels Möller  <nisse@lysator.liu.se>

	* Makefile.in (OPT_HOGWEED_SOURCES): Deleted make variable.
	(nettle_SOURCES, hogweed_SOURCES): Don't include optional sources
	here.
	(OPT_SOURCES): New variable.
	(SOURCES): Include OPT_SOURCES.
	(DISTFILES): Drop mini-gmp.c here, included via OPT_SOURCES.
	(nettle_OBJS, hogweed_OBJS): Add the object files corresponding to
	the optional source files included in the build.

	* ecc-curve.h (nettle_curve25519): Removed public declaration.
	* ecc-internal.h (_nettle_curve25519): New location, new name.
	Updated all users.

	* nettle.texinfo: Updated EdDSA documentation.

	* Makefile.in (DISTFILES): Added version.h.in, libnettle.map.in,
	and libhogweed.map.in (latter two patch by Nikos).
	(version.h): New make target.
	(distclean-here): Added version.h, libnettle.map, and
	libhogweed.map.

	From Nikos Mavrogiannopoulos.
	* configure.ac (MAJOR_VERSION, MINOR_VERSION): New substituted
	variables.
	* version.h.in: New file, defining version numbers.

2015-03-18  Niels Möller  <nisse@lysator.liu.se>

	EdDSA interface change, use plain strings to represent keys.
	* eddsa.h (_ED25519_LIMB_SIZE): Deleted constant.
	(struct ed25519_private_key, ed25519_public_key): Deleted.
	* eddsa-expand.c (_eddsa_expand_key): Don't compute the public
	key.
	(_eddsa_expand_key_itch): Deleted function.
	* eddsa-pubkey.c (_eddsa_public_key, _eddsa_public_key_itch): New
	file, new functions.
	* ed25519-sha512-pubkey.c (ed25519_sha512_public_key): New file
	and function.
	* ed25519-sha512-verify.c (ed25519_sha512_set_public_key): Deleted
	function.
	(ed25519_sha512_verify): Use a string to represent the public key.
	* ed25519-sha512-sign.c (ed25519_sha512_set_private_key): Deleted
	function.
	(ed25519_sha512_sign): Use strings for the input key pair.
	* Makefile.in (hogweed_SOURCES): Added eddsa-pubkey.c and
	ed25519-sha512-pubkey.c.
	* testsuite/eddsa-sign-test.c (test_eddsa_sign): Adapt to
	_eddsa_expand_key changes, and use _eddsa_public_key.
	* testsuite/ed25519-test.c (test_one): Test
	ed25519_sha512_public_key, and adapt to new ed25519 interface.

2015-03-14  Niels Möller  <nisse@lysator.liu.se>

	* ccm.c (memeql_sec): New function, more side-channel silent than
	memcmp.
	(ccm_decrypt_message): Use it.

2015-03-12  Niels Möller  <nisse@lysator.liu.se>

	* base64.h (struct base64_encode_ctx): Micro optimization of
	struct layout, saving a few bytes.
	(struct base64_decode_ctx): Likewise.
	* base16.h (struct base16_decode_ctx): Likewise.

	* nettle.texinfo (ASCII encoding): Document base64url functions.

2015-03-10  Niels Möller  <nisse@lysator.liu.se>

	* nettle.texinfo: Update documentation of curve25519_mul. Say that
	the output is undefined for points belonging to the twist rather
	than the proper curve.

	* curve25519-mul.c (curve25519_mul): Changed return type to void.
	* curve25519.h (curve25519_mul): Updated prototype.
	* examples/hogweed-benchmark.c (bench_curve25519_mul): Drop check
	of curve25519_mul return value.
	* testsuite/curve25519-dh-test.c (test_a): Likewise.

2015-02-26  Niels Möller  <nisse@lysator.liu.se>

	* nettle.texinfo: Document curve25519 and eddsa.

2015-02-10  Niels Möller  <nisse@lysator.liu.se>

	* base64url-meta.c (nettle_base64url): New file.
	* nettle-meta.h (nettle_base64url): Declare it.
	* nettle-meta-armors.c (nettle_armors): Added nettle_base64url.
	* testsuite/meta-armor-test.c: Updated testcase.
	* testsuite/base64-test.c (test_main): Additional tests, using
	nettle_base64url.
	* Makefile.in (nettle_SOURCES): Added base64url-meta.c.

	Base-64 generalization to support RFC4648 URL safe alphabet,
	contributed by Amos Jeffries.
	* base64url-decode.c (base64url_decode_init): New file and
	function.
	* base64url-encode.c (base64url_encode_init): New file and
	function.
	* Makefile.in (nettle_SOURCES): Added base64url-encode.c and
	base64url-decode.c.
	* base64.h: Declare new functions.
	* testsuite/base64-test.c (test_fuzz): Test base64url encoding and
	decoding.

	* base64.h (struct base64_encode_ctx): Added pointer to alphabet.
	(struct base64_decode_ctx): Added pointer to decoding table.
	* base64-decode.c (base64_decode_init): Initialize table pointer.
	Moved definition of table to local scope.
	(base64_decode_single): Use the context's decoding table.
	* base64-encode.c (ENCODE): Added alphabet argument. Updated all
	uses.
	(encode_raw): New static function, like base64_encode_raw
	but with an alphabet argument.
	(base64_encode_raw): Call encode_raw.
	(base64_encode_init): Initialize alphabet pointer.
	(base64_encode_single, base64_encode_update, base64_encode_final):
	Use the context's alphabet.

2015-02-09  Niels Möller  <nisse@lysator.liu.se>

	* base64-encode.c (base64_encode): Deleted old #if:ed out
	function.

	* testsuite/base64-test.c (test_fuzz_once, test_fuzz): Additional
	tests, based on contribution by Amos Jeffries.

2015-02-05  Niels Möller  <nisse@lysator.liu.se>

	* configure.ac (LIBHOGWEED_MAJOR): Undo latest bump, 4 should be
	enough (previous release, nettle-3.0, used 3).

2015-01-30  Niels Möller  <nisse@lysator.liu.se>

	Update chacha-poly1305 for draft-irtf-cfrg-chacha20-poly1305-08.
	* chacha-poly1305.h (CHACHA_POLY1305_NONCE_SIZE): Increase to 12
	bytes, i.e., CHACHA_NONCE96_SIZE.
	* chacha-poly1305.c (chacha_poly1305_set_nonce): Use
	chacha_set_nonce96.
	(poly1305_pad): New function.
	(chacha_poly1305_encrypt): Use poly1305_pad.
	(chacha_poly1305_digest): Call poly1305_pad, and format length
	fields as a single poly1305 block.

	* chacha-set-nonce.c (chacha_set_nonce96): New function.
	* chacha.h (CHACHA_NONCE96_SIZE): New constant.
	* testsuite/chacha-test.c: Add test for chacha with 96-bit nonce.

2015-01-27  Niels Möller  <nisse@lysator.liu.se>

	* ecc.h: Deleted declarations of unused itch functions. Moved
	declarations of internal functions to...
	* ecc-internal.h: ...new location. Also added a leading under
	score on the symbols.
	(ecc_a_to_j, ecc_j_to_a, ecc_eh_to_a, ecc_dup_jj, ecc_add_jja)
	(ecc_add_jjj, ecc_dup_eh, ecc_add_eh, ecc_add_ehh, ecc_mul_g)
	(ecc_mul_a, ecc_mul_g_eh, ecc_mul_a_eh): Affected functions.

2015-01-26  Niels Möller  <nisse@lysator.liu.se>

	* ecc-add-eh.c (ecc_add_eh_itch): Deleted.
	* ecc-add-ehh.c (ecc_add_ehh_itch): Deleted.
	* ecc-add-jja.c (ecc_add_jja_itch): Deleted.
	* ecc-add-jjj.c (ecc_add_jjj_itch): Deleted.
	* ecc-dup-eh.c (ecc_dup_eh_itch): Deleted.
	* ecc-dup-jj.c (ecc_dup_jj_itch): Deleted.
	* ecc-eh-to-a.c (ecc_eh_to_a_itch): Deleted.
	* ecc-j-to-a.c (ecc_j_to_a_itch): Deleted.
	* ecc-mul-a-eh.c (ecc_mul_a_eh_itch): Deleted.
	* ecc-mul-a.c (ecc_mul_a_itch): Deleted.
	* ecc-mul-g-eh.c (ecc_mul_g_eh_itch): Deleted.
	* ecc-mul-g.c (ecc_mul_g_itch): Deleted.

2015-01-25  Niels Möller  <nisse@lysator.liu.se>

	* arm/fat/sha1-compress-2.asm: New file.
	* arm/fat/sha256-compress-2.asm: Likewise.
	* fat-arm.c (fat_init): Setup for use of additional v6 assembly
	functions.

	* sha1-compress.c: Prepare for fat build with C and assembly
	implementations.
	* sha256-compress.c: Likewise.

	* fat-setup.h (sha1_compress_func, sha256_compress_func): New typedefs.

	* configure.ac (asm_nettle_optional_list): Added
	sha1-compress-2.asm and sha256-compress-2.asm, and corresponding
	HAVE_NATIVE_*.

	From Martin Storsjö:
	* arm: Add .arch directives for armv6. This allows building these
	files as part of a fat build, even if the assembler by default
	targets a lower architecture version.

2015-01-23  Niels Möller  <nisse@lysator.liu.se>

	* fat-setup.h (DEFINE_FAT_FUNC): Check value of function pointer,
	before calling fat_init. Should be correct even without memory
	barrier.
	* fat-x86_64.c (fat_init): Deleted static variable initialized.
	The checks of the relevant pointer in DEFINE_FAT_FUNC is more
	robust.
	* fat-arm.c (fat_init): Likewise.

2015-01-21  Niels Möller  <nisse@lysator.liu.se>

	* fat-arm.c (fat_init): Setup for use of neon assembly functions.

	* arm/fat/salsa20-core-internal-2.asm: New file.
	* arm/fat/sha3-permute-2.asm: New file.
	* arm/fat/sha512-compress-2.asm: New file.
	* arm/fat/umac-nh-2.asm: New file.
	* arm/fat/umac-nh-n-2.asm: New file.

	* salsa20-core-internal.c: Prepare for fat build with C and
	assembly implementations.
	* sha512-compress.c: Likewise.
	* sha3-permute.c: Likewise.
	* umac-nh.c: Likewise.
	* umac-nh-n.c: Likewise.

	* configure.ac (asm_nettle_optional_list): Added more *-2.asm
	files, and corresponding HAVE_NATIVE_* defines. Recognize PROLOGUE
	macro in asm files, also when not at the start of the line.

2015-01-20  Niels Möller  <nisse@lysator.liu.se>

	* fat-arm.c (get_arm_features): Check NETTLE_FAT_OVERRIDE
	environment variable.

	* fat-x86_64.c (get_x86_features): New function. Check
	NETTLE_FAT_OVERRIDE environment variable.
	(fat_init): Use it.

	* fat-setup.h (secure_getenv) [!HAVE_SECURE_GETENV]: Dummy
	definition, returning NULL.
	(ENV_OVERRIDE): New constant.

	* configure.ac: Check for secure_getenv function.

2015-01-19  Niels Möller  <nisse@lysator.liu.se>

	* configure.ac: Fat library setup for arm.
	* fat-arm.c: New file.
	* arm/fat/aes-encrypt-internal.asm: New files.
	* arm/fat/aes-encrypt-internal-2.asm: New file.
	* arm/fat/aes-decrypt-internal.asm: New file.
	* arm/fat/aes-decrypt-internal-2.asm: New file.

	* Makefile.in (DISTFILES): Added fat-setup.h.

	* fat-setup.h: New file, declarations moved from...
	* fat-x86_64.c: ... old location

2015-01-17  Niels Möller  <nisse@lysator.liu.se>

	* fat-x86_64.c (DECLARE_FAT_FUNC, DEFINE_FAT_FUNC)
	(DECLARE_FAT_FUNC_VAR): New macros, to define needed resolver and
	wrapper functions.

	* config.m4.in (SYMBOL_PREFIX): Define from from autoconf
	ASM_SYMBOL_PREFIX.
	(C_NAMS): move definition to...
	* asm.m4 (C_NAME): Define here, also take fat_transform.
	(fat_suffix): Replaced by...
	(fat_transform): New macro, taking symbol name as argument.
	Updated all uses of fat_suffix.
	* fat-x86_64.c: Updated for internal "_nettle" prefix on
	cpu-specific memxor functions.

	* fat-x86_64.c: Set up for sse2 vs non-sse2 memxor. Patch by Nikos
	Mavrogiannopoulos.
	* configure.ac (asm_nettle_optional_list): Added memxor-2.asm.
	* x86_64/fat/memxor-2.asm: New file.
	* x86_64/fat/memxor.asm: New file.

	* x86_64/memxor.asm: Use ifdef, not ifelse, for testing USE_SSE2.

2015-01-16  Niels Möller  <nisse@lysator.liu.se>

	* configure.ac (OPT_NETTLE_SOURCES): New substituted variable.
	(asm_path): Fixed x86_64 fat setup. Include only x86_64 and
	x86_64/fat in the asm_path. Put fat-x86_64.c in
	OPT_NETTLE_SOURCES, with no symlinking.

	* fat-x86_64.c: Renamed,...
	* x86_64/fat/fat.c: ... from old name.

2015-01-13  Niels Möller  <nisse@lysator.liu.se>

	* x86_64/fat/fat.c: For constructor hack, check
	HAVE_GCC_ATTRIBUTE, not __GNUC__. Also support sun compilers, as
	suggested by Nikos Mavrogiannopoulos, and attch the constructor
	attribute directly to fat_init.
	(fat_constructor): Deleted wrapper function.

	* x86_64/fat/fat.c: New file, initialization for x86_64 fat
	library.

	* x86_64/fat/cpuid.asm (_nettle_cpuid): New file and function.

	* x86_64/fat/aes-encrypt-internal.asm: New file, including
	x86_64/aes-encrypt-internal.asm, after setting fat_suffix to
	_x86_64.
	* x86_64/fat/aes-decrypt-internal.asm: New file, analogous setup.
	* x86_64/fat/aes-encrypt-internal-2.asm: New file, including
	x86_64/aesni/aes-encrypt-internal.asm, after setting fat_suffix to
	_aesni.
	* x86_64/fat/aes-decrypt-internal.asm-2: New file, analogous
	setup.

	* configure.ac: New command line option --enable-fat.
	(asm_nettle_optional_list): Added cpuid.asm, fat.c,
	aes-encrypt-internal-2.asm, and aes-decrypt-internal-2.asm.

	* asm.m4 (fat_suffix): New suffix added to symbol names.

	* x86_64/aesni/aes-encrypt-internal.asm: Use explicit .byte
	sequences for aes instructions, don't rely on assembler support.
	* x86_64/aesni/aes-decrypt-internal.asm: Likewise.

	* aclocal.m4 (NETTLE_CHECK_IFUNC): New macro, checking for ifunc
	and settting HAVE_LINK_IFUNC if working.
	* configure.ac: Use it.

2015-01-12  Niels Möller  <nisse@lysator.liu.se>

	* asm.m4 (DECLARE_FUNC): New macro, extracted from PROLOGUE.
	(PROLOGUE): Use it.

	* configure.ac (OPT_NETTLE_OBJS, OPT_HOGWEED_OBJS): Renamed
	substituted variables, and list the object files rather than
	source files.
	(OPT_ASM_NETTLE_SOURCES, OPT_ASM_HOGWEED_SOURCES): ...Old names.
	* Makefile.in (OPT_NETTLE_OBJS, OPT_HOGWEED_OBJS): Use new
	variables.

2015-01-11  Niels Möller  <nisse@lysator.liu.se>

	* x86_64/aesni/aes-decrypt-internal.asm: New file.
	* x86_64/aesni/aes-encrypt-internal.asm: New file.
	* configure.ac: New configure flag --enable-x86-aesni.

	* aclocal.m4 (LSH_RPATH_INIT): Handle freebsd, in the same way as
	gnu/linux, with -Wl,-rpath,.

	Merged memxor-reorg changes, starting at 2014-10-23.

2015-01-10  Niels Möller  <nisse@lysator.liu.se>

	* arm/memxor.asm (memxor3): Moved to new file.
	* arm/memxor3.asm: New file.

2014-11-24  Niels Möller  <nisse@lysator.liu.se>

	* x86_64/memxor3.asm (memxor3): New file, code moved from old
	memxor.asm.
	* x86_64/memxor.asm (memxor): Rewritten, no longer jumps into
	memxor3.

	* configure.ac (asm_replace_list): Added memxor.asm and
	memxor3.asm.

2014-10-23  Niels Möller  <nisse@lysator.liu.se>

	* configure.ac (IF_ASM): New substituted variable.
	* testsuite/Makefile.in (VALGRIND): Allow partial loads only when
	build includes assembly files.

	* memxor-internal.h (READ_PARTIAL): New macro.
	* memxor.c (memxor_different_alignment): Avoid out-of-bounds
	reads, corresponding to valgrind's --partial-loads-ok. Use
	READ_PARTIAL.
	* memxor3.c: Analogous changes for unaligned operations.

	* configure.ac (asm_replace_list): Deleted memxor.asm, now
	incompatible with the memxor/memxor3 split.

	* memxor3.c: New file, split off from memxor.c.
	* memxor-internal.h: New file, declarations shared by memxor.c and
	memxor3.c.
	* memxor.c: memxor3 functions moved out from this file.
	* Makefile.in (nettle_SOURCES): Added memxor3.c.
	(DISTFILES): Added memxor-internal.h.

	* memxor.c (memxor_common_alignment, memxor_different_alignment)
	(memxor): Change loop order, iterate from the end.
	(memxor3_common_alignment): Unroll twice.
	(word_t): On x86_64, unconditionally define as uint64_t, to get 64
	bits also in M$ windows. Replaced all uses of SIZEOF_LONG.

2014-12-12  Niels Möller  <nisse@lysator.liu.se>

	* cbc.h (CBC_ENCRYPT, CBC_DECRYPT): Make type-checking hack
	stricter, warn if type of length argument is smaller than size_t.
	* ctr.h (CTR_CRYPT): Likewise.
	* eax.h (EAX_SET_KEY, EAX_SET_NONCE, EAX_UPDATE, EAX_ENCRYPT)
	(EAX_DECRYPT, EAX_DIGEST): Likewise.
	* gcm.h (GCM_SET_KEY, GCM_ENCRYPT, GCM_DECRYPT, GCM_DIGEST):
	Likewise.

2014-12-08  Niels Möller  <nisse@lysator.liu.se>

	* aclocal.m4 (LD_VERSION_SCRIPT): Linker scripts no longer located
	in the source tree.

	* configure.ac (LIBNETTLE_MAJOR): Bump major number, now 6.
	(LIBHOGWEED_MAJOR): Bump major number, now 5.

	From Nikos Mavrogiannopoulos. Support for versioned symbols.
	* aclocal.m4 (LD_VERSION_SCRIPT): New macro. Substitute
	EXTRA_LINKER_FLAGS and EXTRA_HOGWEED_LINKER_FLAGS.
	* configure.ac: Use LD_VERSION_SCRIPT. Generate libnettle.map
	and libhogweed.map.
	(HOGWEED_EXTRA_SYMBOLS): New substituted variable.
	* libnettle.map.in: New file, libnettle.so linker script
	* libhogweed.map.in: New file, libhogweed.so linker script.
	* Makefile.in ($(LIBNETTLE_FORLINK)): Use EXTRA_LINKER_FLAGS.
	($(LIBHOGWEED_FORLINK)): Use EXTRA_HOGWEED_LINKER_FLAGS.

2014-11-24  Niels Möller  <nisse@lysator.liu.se>

	* gcm.h (GCM_SET_KEY): Rename macro argument KEY to avoid
	collision with a struct tag. Spotted by Nikos Mavrogiannopoulos.

	* testsuite/eddsa-verify-test.c (test_eddsa): Fixed test case bug,
	showing up as use of uninitialized data with valgrind.

2014-10-23  Niels Möller  <nisse@lysator.liu.se>

	* examples/nettle-benchmark.c (time_memxor): Allocate buffers as
	arrays of unsigned long, for more reliable alignment.

2014-10-22  Niels Möller  <nisse@lysator.liu.se>

	* configure.ac: Check for getline function.
	* testsuite/ed25519-test.c (getline) [!HAVE_GETLINE]: Fallback
	definition.

	* Makefile.in (clean-here): Unconditionally delete .so and .dll
	files.
	(IMPLICIT_TARGETS): Deleted variable.

2014-10-21  Niels Möller  <nisse@lysator.liu.se>

	* testsuite/ed25519-test.c: New test case. Optionally reads the
	file pointed to by $ED25519_SIGN_INPUT.

	* testsuite/testutils.c (tstring_hex): Rewrite, using Nettle's
	base16 functions.
	(decode_hex, decode_hex_length): Deleted functions.

2014-10-20  Niels Möller  <nisse@lysator.liu.se>

	* eddsa.h (ED25519_KEY_SIZE): New constant.
	(ED25519_SIGNATURE_SIZE): New constant.
	(struct ed25519_private_key): New struct.
	(struct ed25519_public_key): New struct.

	* ed25519-sha512-sign.c (ed25519_sha512_set_private_key)
	(ed25519_sha512_sign): New file and functions.
	* ed25519-sha512-verify.c (ed25519_sha512_set_public_key)
	(ed25519_sha512_verify): New file and functions.
	* Makefile.in (hogweed_SOURCES): Added ed25519-sha512-sign.c and
	ed25519-sha512-verify.c.


2014-10-18  Niels Möller  <nisse@lysator.liu.se>

	* eddsa-verify.c (_eddsa_verify): Change argument order, putting A
	before ctx.
	* eddsa.h: Updated prototype.
	* testsuite/eddsa-verify-test.c (test_eddsa): Updated
	_eddsa_verify calls.

2014-10-14  Niels Möller  <nisse@lysator.liu.se>

	* eddsa-verify.c (equal_h): New function.
	(_eddsa_verify): Use it for a proper point compare, replacing an
	ecc_add_ehh.

	* testsuite/eddsa-verify-test.c: New testcase.
	* testsuite/Makefile.in (TS_HOGWEED_SOURCES): Added
	eddsa-verify-test.c.

	* eddsa-verify.c (_eddsa_verify, eddsa_verify_itch): New file, new
	functions.
	* eddsa.h: Declare new functions.
	* Makefile.in (hogweed_SOURCES): Added eddsa-verify.c.

2014-10-08  Niels Möller  <nisse@lysator.liu.se>

	* testsuite/eddsa-sign-test.c (test_eddsa_sign): Use
	_eddsa_expand_key, and check its public key output.

	* eddsa-expand.c (_eddsa_expand_key): New file, new function.
	* eddsa.h (_eddsa_expand_key): Declare it.
	* Makefile.in (hogweed_SOURCES): Added eddsa-expand.c.

	* eddsa-sign.c: Drop unneeded include of nettle-internal.h.

2014-10-04  Niels Möller  <nisse@lysator.liu.se>

	* testsuite/eddsa-sign-test.c: New testcase.
	* testsuite/Makefile.in (TS_HOGWEED_SOURCES): Added
	eddsa-sign-test.c.

	* eddsa-sign.c (_eddsa_sign, _eddsa_sign_itch): New file, new
	functions.
	* eddsa-hash.c (_eddsa_hash): New file and function.
	* eddsa.h: Declare new functions.
	* Makefile.in (hogweed_SOURCES): Added eddsa-hash.c and
	eddsa-sign.c.

2014-10-03  Niels Möller  <nisse@lysator.liu.se>

	* testsuite/ecc-redc-test.c [NETTLE_USE_MINI_GMP]: Enable test.
	(test_main): Replace gmp_fprintf calls.
	* testsuite/ecc-mul-a-test.c: Likewise.
	* testsuite/ecc-mul-g-test.c: Likewise.

	* testsuite/ecc-modinv-test.c [NETTLE_USE_MINI_GMP]: Enable test.
	(ref_modinv): Use mpz_gcdext, instead of mpn_gcdext.
	(test_modulo): Replace gmp_fprintf calls.

	* testsuite/ecc-mod-test.c [NETTLE_USE_MINI_GMP]: Enable test.
	(ref_mod): Use mpz_mod and mpz_limbs_copy, instead of mpn_tdiv_qr.
	(test_modulo): Replace gmp_fprintf calls by plain fprintf and
	mpn_out_str.

	* testsuite/testutils.c (mpn_out_str): New function, needed to
	replace uses of gmp_fprintf.

	* testsuite/ecc-sqrt-test.c (mpz_ui_kronecker)
	[NETTLE_USE_MINI_GMP]: New fallback definition when building with
	mini-gmp.
	* testsuite/testutils.c (gmp_randinit_default)
	[NETTLE_USE_MINI_GMP]: Likewise.
	(mpz_urandomb): Likewise.
	* testsuite/testutils.h (gmp_randstate_t) [NETTLE_USE_MINI_GMP]:
	Fallback typedef, using knuth_lfib_ctx.

2014-10-02  Niels Möller  <nisse@lysator.liu.se>

	* testsuite/eddsa-compress-test.c: New testcase.
	* testsuite/Makefile.in (TS_HOGWEED_SOURCES): Added
	eddsa-compress-test.c.

	* eddsa-decompress.c (_eddsa_decompress): New file, new function.
	* eddsa-compress.c (_eddsa_compress): New file, new function.
	* eddsa.h: New file.
	* Makefile.in (HEADERS): Added eddsa.h.
	(hogweed_SOURCES): Added eddsa-compress.c and eddsa-decompress.c.

	* testsuite/ecc-sqrt-test.c: New test case.
	* testsuite/Makefile.in (TS_HOGWEED_SOURCES): Added
	ecc-sqrt-test.c.

	* ecc-25519.c (PHIGH_BITS): Always define this constant.
	(ecc_25519_zero_p): New function.
	(ecc_25519_sqrt): Take a ratio u/v as input. Added scratch
	argument. Made static.
	* ecc-internal.h (ecc_mod_sqrt_func): New typedef.
	(struct ecc_modulo): Added sqrt_itch and sqrt function pointer.
	Updated all instances.
	(ecc_25519_sqrt): Deleted declaration, function now static.

2014-09-24  Niels Möller  <nisse@lysator.liu.se>

	* curve25519.h [__cplusplus]: Fixed extern "C" block.

2014-09-23  Niels Möller  <nisse@lysator.liu.se>

	* ecc-hash.c (ecc_hash): Changed argument type from struct
	ecc_curve to struct ecc_modulo. Updated callers.
	* testsuite/ecdsa-sign-test.c (test_main): Updated curve25519
	signature s. Changed since the hash value is truncated a few bits
	more, to match the size of q.
	* testsuite/ecdsa-verify-test.c (test_main): Likewise.

	* testsuite/ecc-modinv-test.c (zero_p): New function, checking for
	zero modulo p.
	(test_modulo): Use zero_p. Switch to dynamic allocation. Updated
	for larger modinv result area, and use invert_itch.

	* ecc-25519.c (ecc_mod_pow_2kp1): Renamed, and take a struct
	ecc_modulo * as argument.
	(ecc_modp_powm_2kp1): ... old name.
	(ecc_mod_pow_252m3): New function, extracted from ecc_25519_sqrt.
	(ecc_25519_inv): New modp invert function, about 5.5 times faster
	then ecc_mod_inv.
	(ecc_25519_sqrt): Use ecc_mod_pow_252m3.
	(nettle_curve25519): Point to ecc_25519_inv. Updated p.invert_itch
	and h_to_a_itch.

	* ecc-internal.h (struct ecc_modulo): New field invert_itch.
	Updated all implementations.
	(ECC_EH_TO_A_ITCH): Updated, and take invert itch as an argument.
	* ecc-eh-to-a.c (ecc_eh_to_a_itch): Take invert scratch into account.

	* testsuite/testutils.c (test_ecc_mul_h): Use ecc->h_to_a_itch.

	* ecc-mod-inv.c (ecc_mod_inv): Interface change, make ap input
	const, and require 2n limbs at rp. Preparing for powm-based
	alternative implementations. Drop #if:ed out code and dp
	temporary. Updated all callers, more complicated cases described
	below.
	* ecc-internal.h (typedef ecc_mod_inv_func): Added const to input
	argument.
	(ECC_MOD_INV_ITCH): Renamed, was ECC_MODINV_ITCH, and reduced to
	2*n.
	* ecc-ecdsa-verify.c (ecc_ecdsa_verify): Overhauled allocation,
	putting mod_inv scratch at the end.

2014-09-22  Niels Möller  <nisse@lysator.liu.se>

	* ecc-random.c (ecc_mod_random): Renamed, and take a const struct
	ecc_modulo * as argument. Updated callers.
	(ecc_modq_random): ... old name.

	* ecc-mod-arith.c: New file, replacing ecc-modp.c and ecc-modq.c.
	All functions take a struct ecc_modulo as argument.
	(ecc_mod_add, ecc_mod_sub, ecc_mod_mul_1, ecc_mod_addmul_1)
	(ecc_mod_submul_1, ecc_mod_mul, ecc_mod_sqr): New functions,
	replacing the corresponding ecc_modp_* functions. For convenience,
	old names are defined as macros wrapping the new functions.
	* ecc-modp.c: Deleted file.
	* ecc-modq.c: Deleted file.
	* Makefile.in (hogweed_SOURCES): Updated accordingly.

	* testsuite/ecc-redc-test.c (test_main): Relaxed tests for which
	tests to run.

	* testsuite/ecc-modinv-test.c (test_modulo): New function, same
	organization as in ecc-mod-test.c below.

	* testsuite/ecc-mod-test.c (test_modulo): New function, testing
	one modulo. Replacing...
	(test_curve): ... old function.
	(test_main): Invoke test_modulo for p and q of each curve.

	* ecc-internal.h (ecc_mod_inv_func): New typedef.
	(struct ecc_modulo): Added mp1h constant and invert function
	pointer. Updated all callers.
	* ecc-modp.c (ecc_modp_inv): Deleted wrapper function.
	* ecc-modq.c (ecc_modq_inv): Deleted wrapper function.

	* ecc-mod-inv.c (ecc_mod_inv): Renamed file and function. Also
	take a struct ecc_modulo * as argument.
	* sec-modinv.c (sec_modinv): ... the old names. Deleted.
	* Makefile.in (hogweed_SOURCES): Updated accordingly.

	* examples/ecc-benchmark.c (bench_modinv_powm, bench_curve):
	Updated benchmarking of mpn_sec_powm.

	* ecc-internal.h (struct ecc_curve): Deleted redc function
	pointer. Use only reduce pointer, which is redc or modp as
	applicable. Updated all users.
	(struct ecc_modulo): Moved mod and reduce function pointers to
	this struct.

	* ecc-generic-modp.c (ecc_generic_modp): Deleted file and
	function. We no longer need a wrapper around ecc_mod.
	* ecc-generic-modq.c (ecc_generic_modq): Likewise deleted.
	* Makefile.in (hogweed_SOURCES): Removed ecc-generic-modp.c and
	ecc-generic-modq.c.

	* ecc-internal.h (typedef ecc_mod_func): Take a const struct
	ecc_modulo * argument, not const struct ecc_curve *. Updated all
	implementations and all callers.

	* ecc-mod.c (ecc_mod): Use struct ecc_modulo to specify the
	modulo. Drop input size argument, always reduce from 2*size to
	size.

	* ecc-internal.h (struct ecc_modulo): New struct, collecting
	constants needed for modulo arithmetic.
	(struct ecc_curve): Use struct ecc_modulo for p and q arithmetic.
	Updated all ecc-related files.

2014-09-17  Niels Möller  <nisse@lysator.liu.se>

	* gmp-glue.c (mpn_get_base256_le): Fixed missing update of rn
	counter, making the function clear some bytes beyond the end of
	the output buffer. The bug triggered a make check failure on ARM.

	* testsuite/testutils.c (ecc_curves): Include curve25519 in list.
	(test_ecc_mul_a): Include reference points for curve25519 (with
	Edwards coordinates). Allow n == 0 and n == 1, comparing to zero
	and the generator, respectively.
	* testsuite/ecc-add-test.c (point_zero_p): Deleted function.
	(test_main): Replace calls to point_zero_p by calls to
	test_ecc_mul_h with n == 0.
	* testsuite/ecc-dup-test.c: Likewise.

	* testsuite/ecc-modinv-test.c (mpn_zero_p): Moved function, to...
	* testsuite/testutils.c (mpn_zero_p): New location. Also make
	non-static.

	* testsuite/ecdsa-keygen-test.c (ecc_valid_p): Add special case
	for curve25519.

	* testsuite/ecc-mul-a-test.c (test_main): Fix point negation to
	support curve25519.
	* testsuite/ecc-mul-g-test.c (test_main): Likewise.

	* ecc-a-to-eh.c (ecc_a_to_eh_itch, ecc_a_to_eh): Deleted file and
	functions.
	* ecc.h: Deleted corresponding declarations.
	* ecc-internal.h (ECC_A_TO_EH_ITCH): Deleted macro.
	* Makefile.in (hogweed_SOURCES): Removed ecc-a-to-eh.c.

	* testsuite/ecdh-test.c (test_main): Update curve25519 test to use
	Edwards coordinates.
	* testsuite/ecdsa-sign-test.c (test_main): Likewise.
	* testsuite/ecdsa-verify-test.c (test_main): Likewise.

	* ecc-point.c (ecc_point_set): Use Edwards rather than Montgomery
	curve.

	* ecc-mul-a-eh.c (ecc_mul_a_eh, table_init): Take an Edwards point
	as input, not a Montgomery point. Hence, use ecc_a_to_j, not
	ecc_a_to_eh.

	* ecc-eh-to-a.c (ecc_eh_to_a): Just convert to affine coordinates,
	don't transform from Edwards to Montgomery form. Also reduces
	scratch need slightly.
	* ecc-internal.h (ECC_EH_TO_A_ITCH): Reduced.

	* ecdsa-keygen.c (ecdsa_generate_keypair): Use struct ecc_curve
	function pointers.

	* testsuite/curve25519-dup-test.c: Deleted file. In the way for
	conversion to Edwards coordinate convention, and in the end
	the tests will be done by ecc-dup-test.c.
	* testsuite/curve25519-add-test.c: Similarly deleted.
	* testsuite/Makefile.in (TS_HOGWEED_SOURCES): Removed
	curve25519-dup-test.c and curve25519-add-test.c.

2014-09-16  Niels Möller  <nisse@lysator.liu.se>

	* testsuite/ecc-add-test.c: New generalized testcase, to replace
	curve25519-add-test.c.
	* testsuite/ecc-dup-test.c: New generalized testcase, to replace
	curve25519-dup-test.c.
	* testsuite/Makefile.in (TS_HOGWEED_SOURCES): Added ecc-add-test.c
	and ecc-dup-test.c.

2014-09-14  Niels Möller  <nisse@lysator.liu.se>

	* testsuite/ecc-mul-a-test.c (test_main): Use struct ecc_curve
	function pointers.
	* testsuite/ecc-mul-g-test.c (test_main): Likewise.

2014-09-09  Niels Möller  <nisse@lysator.liu.se>

	* curve25519-mul.c (curve25519_mul): Switch to use Montgomery
	ladder. About 20% faster than current Edwards curve operations.
	Difference is expected to shrink when Edwards operations are
	optimized to take advantage of the twist, but it seems unlikely to
	get significantly faster than the Montgomery ladder.

	* gmp-glue.c (cnd_swap): Moved function here, made non-static.
	Changed cnd type to mp_limb_t, for consistency with GMP
	mpn_cnd_add_n.
	* sec-modinv.c (cnd_swap): ... old location.
	* gmp-glue.h (cnd_swap): Declare function.

2014-09-06  Niels Möller  <nisse@lysator.liu.se>

	* examples/hogweed-benchmark.c (bench_curve25519_mul_g)
	(bench_curve25519_mul, bench_curve25519): New functions.
	(main): Added benchmarking of curve25519 functions.

2014-09-03  Niels Möller  <nisse@lysator.liu.se>

	* Makefile.in: Revert 2013-02-06 Makefile changes: use a single
	rule for transforming .asm to .o, and drop include of asm.d.
	Possible now since we generate a single object file from each asm
	file. This change also helps Solaris' make recognize .asm files.
	* config.make.in (.SUFFIXES): Drop .s from list.
	* configure.ac: Delete code to generate asm.d.

	* Makefile.in: Delete all uses of *.po files, use the same object
	files for both shared and static libraries.
	* configure.ac (dummy-dep-files): Don't create any .po.d files.

	* aclocal.m4 (LSH_CCPIC): Don't substitute CCPIC here, let
	configure.ac do that if needed.

	* configure.ac (CCPIC_MAYBE, SHLIBCFLAGS): Deleted substituted
	variables. Instead, use CCPIC directly when compiling all library
	files.
	(CCPIC): Set to empty, if --disable-pic is used.

	* config.make.in (SHLIBCFLAGS, CCPIC_MAYBE): Deleted.
	(COMPILE, COMPILE_CXX): Drop CCPIC. New variable EXTRA_CFLAGS,
	which can be set by individual Makefiles.

	* Makefile.in (EXTRA_CFLAGS): Set using CCPIC.
	Also delete all uses of CCPIC_MAYBE and SHLIBCFLAGS.

2014-09-02  Niels Möller  <nisse@lysator.liu.se>

	* curve25519-eh-to-x.c (curve25519_eh_to_x): New file, new
	function. The curve25519 transform currently done by ecc_eh_to_a,
	but which should eventually be eliminted from that function.
	* Makefile.in (hogweed_SOURCES): Added curve25519-eh-to-x.c.
	* ecc-internal.h (curve25519_eh_to_x): Declare it.

	* curve25519-mul.c (curve25519_mul): Use it.
	* curve25519-mul-g.c (curve25519_mul_g): Likewise. Also introduce
	local variable ecc, and use ecc->mul_g_itch.

2014-08-29  Niels Möller  <nisse@lysator.liu.se>

	* testsuite/testutils.c (test_ecc_mul_j): Renamed, to ...
	(test_ecc_mul_h): ... new name. Use ecc->h_to_a function pointer.
	Updated callers.

	* examples/ecc-benchmark.c (bench_add_jjj): Renamed, to ...
	(bench_add_hhh): ... new name. Use ecc->add_hhh function pointer.
	(bench_add_ehh): Deleted.
	(bench_curve): Use bench_add_hhh for all curves. Use ecc->mul_itch
	for scratch size.

	Switch the curve25519 implementation to use the isomorphism to the
	twisted Edwards curve which is used for Ed25519 signatures.
	* eccdata.c (ecc_curve_init): Tweaked the transformation constant
	for the isomorphism between curve25519 and the twisted Edwards
	curve.
	* ecc-add-ehh.c (ecc_add_ehh): Updated formulas for the twist curve.
	* ecc-add-eh.c (ecc_add_eh): Likewise.
	* ecc-dup-eh.c (ecc_dup_eh): Likewise.

2014-08-28  Niels Möller  <nisse@lysator.liu.se>

	* ecdsa-verify.c (ecdsa_verify): Drop include of ecc-internal.h,
	use ecc_size function instead.

	* ecc-ecdsa-verify.c (ecc_ecdsa_verify): Use the struct ecc_curve
	function pointers: mul, mul_g, add_hhh, h_to_a.

	* ecc-internal.h (ECC_ECDSA_VERIFY_ITCH): Deleted macro. Needed
	scratch depends on curve type, not just size.
	(ecc_add_func): New typedef.
	(struct ecc_curve): New function pointer add_hhh, and constant
	add_hhh_itch. Updated all instances.

	* ecdsa-verify.c (ecdsa_verify): Use the ecc_ecdsa_verify_itch
	function, not the corresponding macro.
	* ecc-ecdsa-verify.c (ecc_ecdsa_verify_itch): Take ecc->mul_itch
	into account. Also reduce to 5*ecc->size + ecc->mul_itch.

	* testsuite/ecdsa-sign-test.c (test_main): Added test for the
	obscure case of ecdsa using curve25519.
	* testsuite/ecdsa-verify-test.c (test_main): Likewise (depends on
	above changes).

	* ecc-ecdsa-sign.c (ecc_ecdsa_sign): Use mul_g and h_to_a function
	pointers. Implies (obscure) support for curve25519.

	* ecc-25519.c (ecc_25519_modq): Access q via the ecc struct.

	* ecc-eh-to-a.c (ecc_eh_to_a): Analogous change as for ecc_j_to_a.
	The modulo q case (op == 2) is hardcoded for curve25519.

	* ecc-j-to-a.c (ecc_j_to_a): For curves using redc, always convert
	back from redc form. When producing x coordinate only, optionally
	reduce it modulo q. Completely changes the meaning of the "flags"
	argument, and renames it to "op". Update all users of this
	function or ecc->h_to_a.

	* ecc-ecdsa-sign.c (ecc_ecdsa_sign): Use new ecc_j_to_a modulo q
	feature.
	* ecc-ecdsa-verify.c (ecc_ecdsa_verify): Likewise.

	* testsuite/symbols-test: Regexp fixes, to better filter out
	get_pc_thunk functions.

	* ecc-generic-redc.c (ecc_generic_redc): Deleted file and
	function. Split into...
	* ecc-pp1-redc.c (ecc_pp1_redc): New file and function.
	* ecc-pm1-redc.c (ecc_pm1_redc): New file and function.
	* ecc-internal.h: Updated declarations.
	* Makefile.in (hogweed_SOURCES): Replace ecc-generic-redc.c by
	ecc-pp1-redc.c and ecc-pm1-redc.c.
	* ecc-192.c: Use ecc_pp1_redc (benchmarking only).
	* ecc-224.c: Use ecc_pm1_redc when applicable.
	* ecc-256.c: Use ecc_pp1_redc when applicable.
	* ecc-384.c: Use ecc_pp1_redc (benchmarking only).
	* ecc-521.c: Use ecc_pp1_redc (benchmarking only).
	* testsuite/ecc-redc-test.c (test_main): Replace use of
	ecc_generic_redc by ecc_pp1_redc and ecc_pm1_redc.

	* eccdata.c (output_curve): Don't output ecc_redc_g.
	* ecc-internal.h (struct ecc_curve): Deleted unused field redc_g.
	Updated all instances.

2014-08-27  Niels Möller  <nisse@lysator.liu.se>

	* ecc-modq.c (ecc_modq_inv): Use q_bit_size.

	* ecc-internal.h (struct ecc_curve): New field q_bit_size. Updated
	all instances.

	* configure.ac: Bumped package version number to 3.1.
	(LIBHOGWEED_MAJOR): Bumped library version to 4.0.

	Merged curve25519 changes (starting at 2014-07-04).
	* Makefile.in (clean-here): Added ecc-25519.h.

2014-08-26  Niels Möller  <nisse@lysator.liu.se>

	* examples/ecc-benchmark.c (bench_mul_g, bench_mul_a): Use struct
	ecc_curve function pointers.
	(bench_mul_g_eh, bench_mul_a_eh): Deleted.
	(bench_curve): Make modq benchmark unconditional. Use bench_mul_g
	and bench_mul_a also for curve25519.

	* testsuite/ecc-mod-test.c (test_curve): Make modq test
	unconditional, partially reverting 2014-07-04 change.

	* ecc-25519.c (ecc_25519_modq): New function.

	* eccdata.c (output_curve): Precomputation for curve25519 mod q.

	* mini-gmp.c (mpz_abs_sub_bit): Do full normalization, needed in
	case the most significant bit is cleared.

2014-08-25  Niels Möller  <nisse@lysator.liu.se>

	* testsuite/ecdh-test.c (set_point): Check return value of
	ecc_point_set.
	(test_main): Enable curve25519 test.

	* ecc-point-mul-g.c (ecc_point_mul_g): Use ecc->mul_g and
	ecc->h_to_a function pointers.
	* ecc-point-mul.c (ecc_point_mul): Use the ecc->mul and
	ecc->h_to_a function pointers.

	* ecc-internal.h (ecc_mul_g_func, ecc_mul_func, ecc_h_to_a_func):
	New typedefs.
	(struct ecc_curve): New function pointers mul, mul_g, h_to_a, and
	constans for their scratch requirements. Updated all instances.

	* ecc-point.c (ecc_point_set): Handle curve25519 as a special
	case, when checking if the point is on the curve.

2014-08-24  Niels Möller  <nisse@lysator.liu.se>

	* testsuite/ecdh-test.c: Test ecc_point_mul and ecc_point_mul_g,
	using test data generated by ecc-ref.gp. Tests for all curves
	except curve25519, which doesn't yet work with the general
	ecc_point interface.

	* testsuite/Makefile.in (TS_HOGWEED_SOURCES): Added ecdh-test.c.

	* misc/ecc-ref.gp: Script to generate ECDH test data.

2014-08-23  Niels Möller  <nisse@lysator.liu.se>

	* ecc-a-to-j.c (ecc_a_to_j): Deleted INITIAL argument.
	* ecc.h (ecc_a_to_j): Updated prototype.
	* ecc-mul-a.c (ecc_mul_a, table_init): Updated calls to ecc_a_to_j.

	* ecc-mul-a.c (ecc_mul_a): Deleted INITIAL argument, all callers,
	except the tests, pass 1. Updated all callers.
	(table_init): Likewise deleted INITIAL.
	* ecc.h (ecc_mul_a): Updated prototype.
	* testsuite/ecc-mul-a-test.c (test_main): Deleted tests for
	ecc_mul_a with INITIAL == 0.

	* ecc-internal.h (struct ecc_curve): Reordered struct, moved
	function pointers before pointers to bignum constants.

	* sec-modinv.c (sec_modinv): Document that for a == 0 (mod m), we
	should produce the "inverse" 0.

	* testsuite/ecc-modinv-test.c (test_main): Check that ecc_modp_inv
	produces 0 if a == 0 or a == p.

2014-08-22  Niels Möller  <nisse@lysator.liu.se>

	* x86_64/ecc-25519-modp.asm: New file. Assembly implementation,
	initial version yields 30% speedup of ecc_25519_modp. Early
	folding eliminates one pass of carry propagation, and yields
	almost 20% additional speedup.

	* ecc-25519.c [HAVE_NATIVE_ecc_25519_modp]: Use assembly version
	if available.

	* configure.ac (asm_hogweed_optional_list): Added ecc-25519-modp.asm.
	Also add HAVE_NATIVE_ecc_25519_modp to config.h.in.

2014-08-19  Niels Möller  <nisse@lysator.liu.se>

	* examples/ecc-benchmark.c (bench_curve): Support benchmarking of
	curve25519, for now handled as a special case.
	(curves): Added nettle_curve25519.
	(bench_dup_eh, bench_add_eh, bench_add_ehh, bench_mul_g_eh): New
	functions.

2014-08-18  Niels Möller  <nisse@lysator.liu.se>

	* testsuite/curve25519-dh-test.c (test_a): Use curve25519_mul.
	(test_main): Use little-endian inputs for test_a.
	(curve25519_sqrt, curve_25519): Deleted static helper functions,
	no longer needed.

	* curve25519-mul.c (curve25519_mul): New file and function.
	* curve25519.h (curve25519_mul): Declare it.
	* Makefile.in (hogweed_SOURCES): Added curve25519-mul.c.

	* curve25519-mul-g.c (curve25519_mul_g): Renamed file and
	function, updated callers.
	* curve25519-base.c (curve25519_base): ... old names.
	* Makefile.in (hogweed_SOURCES): Updated for rename.

	* eccdata.c (output_curve): Compute constants needed for
	Shanks-Tonelli.
	* ecc-25519.c (ecc_modp_powm_2kp1, ecc_25519_sqrt): New functions.
	* ecc-internal.h (ecc_25519_sqrt): Declare it.

2014-08-06  Niels Möller  <nisse@lysator.liu.se>

	* testsuite/curve25519-dh-test.c (test_g): Use curve25519_base.
	(test_main): Use little-endian inputs for test_g.

	* curve25519-base.c (curve25519_base): New file, new function.
	Analogous to NaCl's crypto_scalarmult_base.
	* curve25519.h: New file.
	* Makefile.in (hogweed_SOURCES): Added curve25519-base.c.
	(HEADERS): Added curve25519.h.

	* gmp-glue.c (mpn_set_base256_le, mpn_get_base256_le): New functions.
	* gmp-glue.h: Declare them.

2014-08-02  Niels Möller  <nisse@lysator.liu.se>

	* testsuite/curve25519-dh-test.c (curve25519_sqrt): Fixed memory
	leak, a mpz_clear call was missing.

	* ecc-internal.h (ECC_MUL_A_EH_WBITS): Set to 4, to enable
	window-based scalar multiplication.

	* ecc-mul-a-eh.c (table_init) [ECC_MUL_A_EH_WBITS > 0]: Fixed
	initialization of TABLE(1).

2014-07-29  Niels Möller  <nisse@lysator.liu.se>

	* ecc-internal.h (ECC_MUL_A_EH_WBITS): New constant.
	(ECC_A_TO_EH_ITCH, ECC_MUL_A_EH_ITCH): New macros.
	* ecc-a-to-eh.c (ecc_a_to_eh, ecc_a_to_eh_itch): New file, new
	functions.
	* ecc-mul-a-eh.c: New file.
	(ecc_mul_a_eh): New function. The case [ECC_MUL_A_EH_WBITS > 0]
	not yet working).
	(ecc_mul_a_eh_itch): New function.
	* ecc.h: Declare new functions.
	* Makefile.in (hogweed_SOURCES): Added ecc-a-to-eh.c and
	ecc-mul-a-eh.c.

	* testsuite/curve25519-dh-test.c (curve25519_sqrt): New function.
	(curve_25519): Use ecc_mul_a_eh.
	(test_a): New function.
	(test_main): Test construction of shared secret, using scalar
	multiplication with points other than the fix generator.

2014-07-26  Niels Möller  <nisse@lysator.liu.se>

	* ecc-add-ehh.c (ecc_add_ehh): Reduce scratch need.
	* ecc-internal.h (ECC_ADD_EHH_ITCH): Reduced to 7*size.

2014-07-23  Niels Möller  <nisse@lysator.liu.se>

	* testsuite/curve25519-dh-test.c: New test case, based on
	draft-josefsson-tls-curve25519-05 test vectors.
	* testsuite/Makefile.in (TS_HOGWEED_SOURCES): Added curve25519-dh-test.c.

2014-07-18  Niels Möller  <nisse@lysator.liu.se>

	* ecc-mul-g-eh.c (ecc_mul_g_eh, ecc_mul_g_eh_itch): New file and
	functions. Untested.
	* ecc.h (ecc_mul_g_eh_itch): Declare new functions.
	* ecc-internal.h (ECC_MUL_G_EH_ITCH): New macro.
	* Makefile.in (hogweed_SOURCES): Added ecc-mul-g-eh.c.

2014-07-17  Niels Möller  <nisse@lysator.liu.se>

	* ecc-add-eh.c (ecc_add_eh): Reduce scratch need.
	* ecc-internal.h (ECC_ADD_EH_ITCH): Reduced to 6*size.

	* testsuite/curve25519-dup-test.c (test_main): Free allocated
	storage.

2014-07-15  Niels Möller  <nisse@lysator.liu.se>

	* ecc-add-eh.c (ecc_add_eh, ecc_add_eh_itch): New file, new
	functions.
	* ecc.h: Declare new functions.
	* ecc-internal.h (ECC_ADD_EH_ITCH): New macro.
	* Makefile.in (hogweed_SOURCES): Added ecc-add-eh.c.
	* testsuite/curve25519-add-test.c (test_main): Test ecc_add_eh.
	Additional test for g2+g2. Free allocated storage.

2014-07-14  Niels Möller  <nisse@lysator.liu.se>

	* testsuite/curve25519-add-test.c: New test case.
	* testsuite/Makefile.in (TS_HOGWEED_SOURCES): Added
	curve25519-add-test.c.

	* ecc-add-ehh.c (ecc_add_ehh, ecc_add_ehh_itch): New file, new
	functions.
	* ecc.h (ecc_add_ehh, ecc_add_ehh_itch): Declare them.
	* ecc-internal.h (ECC_ADD_EHH_ITCH): New macro.
	* Makefile.in (hogweed_SOURCES): Added ecc-add-ehh.c.

	* ecc-25519.c (nettle_curve25519): Use ecc_d instead of ecc_b.

	* eccdata.c: For curve25519, output the Edwards curve constant,
	ecc_d = (121665/121666) mod p.

	* testsuite/curve25519-dup-test.c (test_main): Add test for 4g.
	Delete some left-over debug output.

2014-07-11  Niels Möller  <nisse@lysator.liu.se>

	* misc/ecc-formulas.tex: Some ECC notes.

	* testsuite/curve25519-dup-test.c: New testcase.
	* testsuite/Makefile.in (TS_HOGWEED_SOURCES): Added
	curve25519-dup-test.c.

	* testsuite/testutils.c (test_ecc_point): Made non-static.
	* testsuite/testutils.h (struct ecc_ref_point): Moved here, from
	testutils.h.
	(test_ecc_point): Declare it.

	* ecc-dup-eh.c (ecc_dup_eh, ecc_dup_eh_itch): New file, new functions.
	* ecc-eh-to-a.c (ecc_eh_to_a, ecc_eh_to_a_itch): New file, new
	functions.
	* ecc.h: Declare new functions.
	* ecc-internal.h (ECC_EH_TO_A_ITCH, ECC_DUP_EH_ITCH): New macros.
	* Makefile.in (hogweed_SOURCES): Added ecc-dup-eh.c and
	ecc-eh-to-a.c.

	* ecc-internal.h (struct ecc_curve): New constant edwards_root.
	* ecc-192.c (nettle_secp_192r1): Updated accordingly, additional
	NULL pointer.
	* ecc-224.c (nettle_secp_224r1): Likewise.
	* ecc-256.c (nettle_secp_256r1): Likewise.
	* ecc-384.c (nettle_secp_384r1): Likewise.
	* ecc-521.c (nettle_secp_521r1): Likewise.
	* ecc-25519.c (nettle_curve25519): Initialize new constant.

	* eccdata.c (ecc_curve_init): For curve 25519, use correct
	constant for edwards coordinate transform, and output the constant
	as ecc_edwards.

2014-07-06  Niels Möller  <nisse@lysator.liu.se>

	* eccdata.c: Use separate is_zero flag to represent the neutral
	element.
	(output_point, output_point_redc): Unified to a single function,
	with a use_redc flag argument. Also support conversion to Edwards
	form.
	(ecc_curve_init_str): New argument for Edwards curve conversion
	constant.

2014-07-04  Niels Möller  <nisse@lysator.liu.se>

	Started curve25519 branch.
	* ecc-25519.c: New file.
	(ecc_25519_modp): New function.
	(nettle_curve25519): New curve.

	* ecc-curve.h (nettle_curve25519): Declare it.

	* Makefile.in (hogweed_SOURCES): Added ecc-25519.c.
	(ecc-25519.h): New generated file. Add as explicit dependency for
	ecc-25519.o.

	* testsuite/ecc-mod-test.c (test_curve): New function, extracted
	from test_main. Tolerate NULL modq function pointer.
	(test_main): Use test_curve, iterate over supported curves, and
	also test curve_25519 for the new modp function.

2014-08-23  Niels Möller  <nisse@lysator.liu.se>

	* ecc-modp.c (ecc_modp_sub_1): Deleted unused function.
	* ecc-internal.h: Deleted corresponding declaration.

	* examples/nettle-benchmark.c (time_cipher): Fixed memset calls,
	amending the totally broken change from 2014-02-06.

2014-07-02  Niels Möller  <nisse@lysator.liu.se>

	* eccdata.c (ecc_dup): Use mpz_submul_ui, now available in
	mini-gmp.
	(ecc_type): New enum, for Weierstrass and Montgomery curves
	(ecc_curve): New field type.
	(ecc_dup): Support montgomery curves.
	(ecc_add): Likewise.
	(ecc_curve_init_str): New argument, for the curve type.
	(ecc_curve_init): Pass curve type to all ecc_curve_init_str calls.
	Recognize curve25519, for bit_size 255.
	(output_modulo): Deleted assert, which isn't true for curve25519.

2014-06-30  Niels Möller  <nisse@lysator.liu.se>

	* camellia-absorb.c: Include <limits.h>, needed for correct use of
	HAVE_NATIVE_64_BIT. Reported and debugged by Magnus Holmgren.
	Fixes debian build failure on s390x.

2014-06-26  Niels Möller  <nisse@lysator.liu.se>

	From Martin Storsjö:
	* configure.ac (IF_NOT_SHARED): New substituted variable.
	* hogweed.pc.in: Use @LIBS@, instead of hardcoding -lgmp. When
	shared libraries are disabled, move needed libraries from
	Requires.private: to Requires: and from Libs.private: to Libs:.

 	From Nikos Mavrogiannopoulos.
	* examples/hogweed-benchmark.c (bench_alg): Tolerate alg->init
	returning NULL.
	(bench_openssl_ecdsa_init): Return NULL if
	EC_KEY_new_by_curve_name fails, indicating the curve is not
	supported.

2014-06-25  Niels Möller  <nisse@lysator.liu.se>

	Support for building with mini-gmp instead of the real GMP. Loosely
	based on work by Nikos Mavrogiannopoulos.
	* configure.ac: New command line option --enable-mini-gmp. Also
	disable all libgmp-related checks when enabled.
	(NETTLE_USE_MINI_GMP): New substituted variable.
	(LIBHOGWEED_LIBS): Use $(LIBS) instead of -lgmp.
	(IF_MINI_GMP): New Makefile conditional.
	(GMP_NUMB_BITS): Alternative test for the mini-gmp case.
	Substituted also in bignum.h.
	(HAVE_MPZ_POWM_SEC): Drop this unused check.

	* bignum.h: Renamed, to...
	* bignum.h.in: New name.
	(NETTLE_USE_MINI_GMP): Substituted by configure.
	(GMP_NUMB_BITS): Substituted by configure, for the mini-gmp case.

	* Makefile.in (OPT_HOGWEED_SOURCES): New variable, value
	conditional on @IF_MINI_GMP@.
	(hogweed_SOURCES): Add $(OPT_HOGWEED_SOURCES).
	(PRE_CPPFLAGS): Add -I$(srcdir).
	(HEADERS): Delete bignum.h.
	(INSTALL_HEADERS): Add bignum.h. Also add mini-gmp.h, if mini-gmp
	is enabled.
	(DISTFILES): Added bignum.h.in.
	(bignum.h): New target.
	(distclean-here): Delete bignum.h.

	* examples/ecc-benchmark.c (modinv_gcd) [NETTLE_USE_MINI_GMP]:
	Disable this benchmark.
	(mpn_random) [NETTLE_USE_MINI_GMP]: Provide a simple implementation.

	* testsuite/ecc-mod-test.c [NETTLE_USE_MINI_GMP]: Skip test, it
	depends on gmp_randstate_t.
	* testsuite/ecc-modinv-test.c [NETTLE_USE_MINI_GMP]: Likewise.
	* testsuite/ecc-mul-a-test.c [NETTLE_USE_MINI_GMP]: Likewise.
	* testsuite/ecc-mul-g-test.c [NETTLE_USE_MINI_GMP]: Likewise.
	* testsuite/ecc-redc-test.c [NETTLE_USE_MINI_GMP]: Likewise.

	Various preparations for mini-gmp support.
	* testsuite/bignum-test.c: Use WITH_HOGWEED instead of HAVE_LIBGMP
	for preprocessor conditionals.
	* testsuite/testutils.h: Likewise.
	* testsuite/sexp-format-test.c: Likewise.

	* testsuite/ecdsa-keygen-test.c (test_main): Use printf,
	mpz_out_str and write_mpn instead of gmp_fprintf.
	* testsuite/ecdsa-sign-test.c (test_ecdsa): Likewise.
	* testsuite/ecdsa-verify-test.c (test_ecdsa): Likewise.

	* dsa.h: Include bignum.h instead of gmp.h.
	* ecc-internal.h: Likewise.
	* ecc.h: Likewise.
	* gmp-glue.h: Likewise.
	* pkcs1.h: Likewise.
	* rsa.h: Likewise.

	* testsuite/testutils.c (die): Use plain vfprintf, not
	gmp_vfprintf.
	(write_mpn): New function.
	(test_ecc_point): Use it, replacing gmp_fprintf.
	* testsuite/testutils.h (write_mpn): Declare it.

	* der-iterator.c: Deleted HAVE_LIBGMP conditionals.

2014-06-07  Niels Möller  <nisse@lysator.liu.se>

	* Released nettle-3.0.

2014-06-04  Niels Möller  <nisse@lysator.liu.se>

	* NEWS: List des-compat.h as a candidate for removal in the next
	release.

	* testsuite/des-compat-test.c (test_main): Fixed out of bounds
	memory read, reported by Nikos Mavrogiannopoulos.

	* nettle-write.h: Include <stddef.h>, fixing compilation on
	freebsd.

	* aclocal.m4 (ac_stdint): Fixed "unsinged" typo, spotted by Andy
	Goth.

2014-06-01  Niels Möller  <nisse@lysator.liu.se>

	* x86_64/gcm-hash8.asm: Pass correct argument count to W64_EXIT.
	* x86_64/camellia-crypt-internal.asm: Pass correct argument count
	to W64_ENTRY and W64_EXIT.

	* x86_64/machine.m4 [W64_ABI]: Fix for the case of 6 function
	arguments. Also push %rdi unconditionally, and use aligned
	accesses for save and restore %xmm registers (movdqa).

2014-05-31  Niels Möller  <nisse@lysator.liu.se>

	* configure.ac: Check for COFF type directives.
	(ASM_COFF_STYLE): New substituted variable.
	* config.m4.in: Set COFF_STYLE from configure.
	* asm.m4 (PROLOGUE): Use COFF type directive, if enabled by
	configure. Fixes problem with windows dll linking.

	* asm.m4: Deleted unused offsets for struct aes_ctx.

2014-05-28  Niels Möller  <nisse@lysator.liu.se>

	* testsuite/nettle-pbkdf2-test: Delete carriage return characters
	from output.

	* configure.ac (LIBHOGWEED_LIBS): Be explicit and link
	libhogweed.so with libnettle.so, not -lnettle.
	(LIBHOGWEED_LINK): Drop -L. flag, no longer needed, and previously
	not at the correct position in the link command line.

2014-05-27  Niels Möller  <nisse@lysator.liu.se>

	* examples/ecc-benchmark.c: If mpn_sec_powm is available,
	benchmark it, for modinv.
	(bench_modinv_powm): New function.
	(bench_curve): Use it.

2014-05-22  Niels Möller  <nisse@lysator.liu.se>

	From Claudio Bley:
	* Makefile.in ($(des_headers)): Use the EXEEXT_FOR_BUILD.

2014-05-15  Niels Möller  <nisse@lysator.liu.se>

	* NEWS: Updated with library version numbers.

	* configure.ac (dummy-dep-files): Use simpler and more portable
	sed expression. Problem reported by Peter Eriksson.
	(LIBHOGWEED_MAJOR): Bumped shared library version to 3.0.
	(LIBHOGWEED_MINOR): Reset to zero. Also increased the package
	version number to 3.0.

	* getopt.c: Don't use gettext.

2014-05-14  Niels Möller  <nisse@lysator.liu.se>

	* testsuite/nettle-pbkdf2-test: Avoid the bash construction
	${#foo}.

	* getopt.c: Copied from glibc tree, tag glibc-2.19.
	* getopt.h: Likewise.
	* getopt1.c: Likewise.
	* getopt_int.h: New file, also copied from glibc.
	* Makefile.in (DISTFILES): Added getopt_int.h.

2014-05-09  Niels Möller  <nisse@lysator.liu.se>

	* mini-gmp.c: Updated, use version from gmp-6.0.0.
	* mini-gmp.h: Likewise.

	* testsuite/Makefile.in (all): Drop dependency on $(TARGETS), to
	delay building of test programs until make check.

2014-05-08  Niels Möller  <nisse@lysator.liu.se>

	* nettle.texinfo (nettle_aead abstraction): Document nettle_aead.

	* Makefile.in (nettle_SOURCES): Added nettle-meta-aeads.c.
	* nettle-meta.h (nettle_aeads): Declare array.
	* nettle-meta-aeads.c (nettle_aeads): New file, new array.
	* testsuite/meta-aead-test.c: New test case.
	* testsuite/Makefile.in (TS_NETTLE_SOURCES): Added
	meta-aead-test.c.

	* aclocal.m4 (GMP_PROG_CC_FOR_BUILD): If CC_FOR_BUILD is gcc, add
	-O option. This makes eccdata twice as fast.

2014-05-06  Niels Möller  <nisse@lysator.liu.se>

	* nettle.texinfo: Document SHA3 and ChaCha-Poly1305 as
	experimental.

2014-05-05  Niels Möller  <nisse@lysator.liu.se>

	* nettle.texinfo (POLY1305): Document poly1305-aes.
	(Authenticated encryption): Move AEAD algorithms to their own
	section.
	(RSA, DSA, ECDSA): Change some subsections to subsubsections.
	(ChaCha-Poly1305): Document ChaCha-Poly1305.

2014-05-04  Niels Möller  <nisse@lysator.liu.se>

	* nettle.texinfo (DSA): Document new DSA interface.
	(Salsa20): Update salsa20 docs.
	(ChaCha): Document ChaCha.

2014-05-03  Niels Möller  <nisse@lysator.liu.se>

	* configure.ac: Check for SIZEOF_SIZE_T.
	* ccm.c (ccm_set_nonce): Skip code for 64-bit encoding when size_t
	is only 32 bits.

	* nettle.texinfo (CCM): Document new ccm macros and constants.
	Describe ccm restrictions.

	* ccm.h (CCM_DIGEST_SIZE): New constant.

2014-04-30  Niels Möller  <nisse@lysator.liu.se>

	* ccm.c (CCM_IV_MAX_SIZE, CCM_IV_MIN_SIZE): Deleted, replaced by
	public constants CCM_MIN_NONCE_SIZE and CCM_MAX_NONCE_SIZE.
	(ccm_build_iv): Updated for above rename.
	(CCM_L_MAX_SIZE): Deleted, no longer used.

	* ccm.h (CCM_MIN_NONCE_SIZE, CCM_MAX_NONCE_SIZE): New constants.
	(CCM_MAX_MSG_SIZE): New macro.

2014-04-27  Niels Möller  <nisse@lysator.liu.se>

	* nettle.texinfo (Cipher modes): Subsection on AEAD constructions.
	(GCM): Update GCM documentation, including functions for
	gcm_aes128, gcm_camellia128, ...

2014-04-26  Niels Möller  <nisse@lysator.liu.se>

	* nettle.texinfo: Update for introduction of nettle_cipher_func.
	(GCM): Document GCM_DIGEST_SIZE.
	(UMAC): Document new UMAC constants.
	(Keyed hash functions): Make HMAC and UMAC their own info nodes.
	(EAX): Document EAX.

	* umac.h (UMAC_MIN_NONCE_SIZE, UMAC_MAX_NONCE_SIZE): New
	constants.

2014-04-25  Niels Möller  <nisse@lysator.liu.se>

	* All hash-related files: Renamed all _DATA_SIZE constants to
	_BLOCK_SIZE, for consistency. Old names kept for backwards
	compatibility.

	* nettle.texinfo (CCM): Documentation for CCM mode, contributed by
	Owen Kirby.

	* testsuite/ccm-test.c (test_cipher_ccm): And tests.

	* ccm.c (ccm_decrypt_message): Change length argument, should now
	be clear text (dst) length.
	* ccm-aes128.c (ccm_aes128_decrypt_message): Likewise.
	* ccm-aes192.c (ccm_aes192_decrypt_message): Likewise.
	* ccm-aes256.c (ccm_aes256_decrypt_message): Likewise.
	* ccm.h: Updated prototypes.

2014-04-22  Niels Möller  <nisse@lysator.liu.se>

	* nettle.texinfo (Recommended hash functions): Document additional
	sha512 variants.

	* sha2.h (sha512_224_ctx, sha512_256_ctx): New aliases for the
	sha512_ctx struct tag.

2014-04-17  Niels Möller  <nisse@lysator.liu.se>

	* examples/Makefile.in (SOURCES): Deleted next-prime.c (forgotten
	in 2014-04-13 change).

2014-04-16  Niels Möller  <nisse@lysator.liu.se>

	* testsuite/ccm-test.c (test_cipher_ccm): Deleted check for NULL
	authdata.

	* sha3-224.c (sha3_224_init): Pass pointer to context struct, not
	pointer to first element, to memset.
	* sha3-256.c (sha3_256_init): Likewise.
	* sha3-384.c (sha3_384_init): Likewise.
	* sha3-512.c (sha3_512_init): Likewise.

	* examples/eratosthenes.c (vector_alloc): Use sizeof(*vector)
	instead of explicit type in malloc call.
	(vector_init): Make constant explicitly unsigned long.

	* tools/input.c (sexp_get_quoted_char): Deleted useless for loop.

2014-04-13  Niels Möller  <nisse@lysator.liu.se>

	* rsa-compat.c: Deleted file.
	* rsa-compat.h: Deleted file.
	* Makefile.in (hogweed_SOURCES): Deleted rsa-compat.c.
	(HEADERS): Deleted rsa-compat.h.

	* examples/next-prime.c: Deleted file.
	* bignum-next-prime.c (nettle_next_prime): Deleted file and
	function.
	* prime-list.h: Deleted file.
	* bignum.h (nettle_next_prime): Deleted prototype.
	* Makefile.in (hogweed_SOURCES): Deleted bignum-next-prime.c.
	(DISTFILES): Deleted prime-list.h.
	* examples/Makefile.in (HOGWEED_TARGETS): Deleted next-prime, and
	corresponding make target.

2014-04-12  Niels Möller  <nisse@lysator.liu.se>

	* nettle.texinfo (Copyright): Updated licensing info.
	* README: Likewise.

	* Makefile.in (DISTFILES): Distribute new COPYING* files.

	* COPYING.LESSERv3: New file.
	* COPYINGv3: New file.
	* COPYING.LIB: Deleted.
	* COPYINGv2: New name for GPL version 2 file.
	* COPYING: Old name, deleted.

	* Update license headers for LGPL3+ and GPL2+ dual licensing.

2014-04-11  Niels Möller  <nisse@lysator.liu.se>

	* testsuite/testutils.c (test_aead): Use aead->digest_size.

	* configure.ac: Skip GMP tests if public key support is disabled.

	* eax.c (block16_xor): Fixed bug effecting 32-bit platforms.

	* Makefile.in (DISTFILES): Deleted memxor.c, already included via
	nettle_SOURCES.
	* tools/Makefile.in (SOURCES): Add nettle-pbkdf2.c.

2014-04-10  Niels Möller  <nisse@lysator.liu.se>

	From Nikos Mavrogiannopoulos:
	* examples/hogweed-benchmark.c (bench_openssl_ecdsa_init): Support
	for secp192r1 and secp256r1.
	(alg_list): Add them.

2014-04-09  Niels Möller  <nisse@lysator.liu.se>

	* examples/nettle-benchmark.c (main): Benchmark sha512_224 and
	sha512_256.

	* testsuite/sha512-224-test.c: New file.
	* testsuite/sha512-256-test.c: New file.
	* testsuite/Makefile.in (TS_NETTLE_SOURCES): Added new files.

	* nettle-meta.h (nettle_sha512_224, nettle_sha512_256): Declare.
	* sha512-224-meta.c (nettle_sha512_224): New file, new nettle_hash.
	* sha512-256-meta.c (nettle_sha512_256): New file, new nettle_hash.

	* sha2.h (SHA512_224_DIGEST_SIZE, SHA512_224_DATA_SIZE)
	(SHA512_256_DIGEST_SIZE, SHA512_256_DATA_SIZE): New constants.

	* sha512.c (sha512_256_digest): Typo fix, call sha512_256_init.

	* testsuite/testutils.c (test_hash): Removed redundant init call.
	Tests that digest implies init.

2014-03-28  Niels Möller  <nisse@lysator.liu.se>

	* testsuite/dsa-keygen-test.c (test_main): Explicitly use
	dsa_compat_generate_keypair.
	(test_main): Test dsa_generate_params and dsa_generate_keypair
	with a large q; p_bits = 1024, q_bits = 768.

	* testsuite/testutils.h: Undo dsa-compat.h name mangling.

	* dsa-keygen.c (dsa_generate_keypair): New interface, generating
	only a keypair, and no new parameters.
	* dsa-compat-keygen.c (dsa_compat_generate_keypair): New file.
	Moved old key generation function here. Use dsa_generate_keypair.

2014-03-27  Niels Möller  <nisse@lysator.liu.se>

	* dsa-compat.c (dsa_public_key_init, dsa_public_key_clear)
	(dsa_private_key_init, dsa_private_key_clear): : Move deprecated
	DSA functions to a separate file...
	* dsa.c: ...from here.
	* dsa-compat.h: New file, declaring deprecated DSA interface.
	Include in corresponding C files.
	* Makefile.in (hogweed_SOURCES): Add dsa-compat.c.
	(HEADERS): Add dsa-compat.h.

	* dsa-gen-params.c (dsa_generate_params): New file and function,
	extracted from DSA key generation.
	* dsa-keygen.c (dsa_generate_keypair): Use dsa_generate_params.

2014-03-26  Niels Möller  <nisse@lysator.liu.se>

	* der2dsa.c (dsa_params_from_der_iterator): Converted to new DSA
	interface. Allow q_size == 0, meaning any q < p is allowed.
	Additional validity checks.
	(dsa_public_key_from_der_iterator): Converted to new DSA
	interface. Also check that the public value is in the correct
	range.
	(dsa_openssl_private_key_from_der_iterator): Converted
	to new DSA interface. Additional validity checks.
	(dsa_openssl_private_key_from_der): Converted to new DSA
	interface.
	* tools/pkcs1-conv.c (convert_dsa_private_key): Update to use
	struct dsa_params, and adapt to the der decoding changes.
	(convert_public_key): Likewise.

	* examples/hogweed-benchmark.c: Update dsa benchmarking to use new
	DSA interface.

	* dsa.c (dsa_params_init, dsa_params_clear): New functions.
	(dsa_public_key_init): Use dsa_params_init.
	(dsa_public_key_clear): Use dsa_params_clear.

	* sexp2dsa.c (dsa_keypair_from_sexp_alist): Converted to new DSA
	interface. Allow q_size == 0, meaning any q < p is allowed.
	Additional validity checks.
	(dsa_sha1_keypair_from_sexp, dsa_sha256_keypair_from_sexp):
	Converted to new DSA interface.

	* dsa2sexp.c (dsa_keypair_to_sexp): Converted to new DSA
	interface.
	* tools/pkcs1-conv.c: Updated uses of dsa_keypair_to_sexp.

	* dsa.h (struct dsa_params): New struct.

	* dsa-sign.c (dsa_sign): Use struct dsa_params, with key as a
	separate mpz_t.
	* dsa-verify.c (dsa_verify): Likewise.
	* dsa-sha1-verify.c (dsa_sha1_verify_digest, dsa_sha1_verify): Use
	dsa_verify, cast the struct dsa_public_key * input to a struct
	dsa_params *
	* dsa-sha256-verify.c (dsa_sha256_verify_digest)
	(dsa_sha256_verify): Likewise.
	* dsa-sha1-sign.c (dsa_sha1_sign_digest, dsa_sha1_sign): Likewise
	use dsa_sign, with a cast from struct dsa_public_key * to struct
	dsa_params *.
	* dsa-sha256-sign.c (dsa_sha256_sign_digest, dsa_sha256_sign):
	Likewise.

	* testsuite/testutils.c (test_dsa_verify): Use struct dsa_params.
	(test_dsa_key): Likewise.
	* testsuite/dsa-test.c (test_main): Adapt to test_dsa_key and
	test_dsa_verify changes.
	* testsuite/dsa-keygen-test.c (test_main): Adapt to
	test_dsa_key change.

	* testsuite/testutils.c (test_dsa_sign): #if out, currently
	unused.

2014-03-23  Niels Möller  <nisse@lysator.liu.se>

	From Owen Kirby:
	* ccm.c: New file.
	* ccm.h: New file.
	* ccm-aes128.c: New file.
	* ccm-aes192.c: New file.
	* ccm-aes256.c: New file.
	* Makefile.in (nettle_SOURCES): Added ccm source files.
	(HEADERS): Added ccm.h.
	* testsuite/ccm-test.c: New file.
	* testsuite/Makefile.in (TS_NETTLE_SOURCES): Added ccm-test.c.

2014-03-20  Niels Möller  <nisse@lysator.liu.se>

	From Joachim Strömbergson:
	* sha512.c (K): Indentation fix.
	(sha512_224_init, sha512_224_digest, sha512_256_init)
	(sha512_256_digest): New functions.
	* sha2.h: Add prototypes.
	(sha512_224_update, sha512_256_update): New aliases for
	sha512_update.

2014-03-18  Niels Möller  <nisse@lysator.liu.se>

	* examples/nettle-benchmark.c (main): Add benchmarking of arcfour,
	salsa20 and chacha, via time_aead.

	* nettle-internal.c (nettle_arcfour128): Define, as a struct
	nettle_aead (with NULL set_nonce, update, and digest methods).
	* examples/nettle-openssl.c (nettle_openssl_arcfour128): Likewise.
	* nettle-internal.h (nettle_arcfour128)
	(nettle_openssl_arcfour128): Declare.

	* nettle-types.h (nettle_cipher_func): New typedef, similar to
	nettle_crypt_func, but with a const context, intended for block
	ciphers.
	* nettle-meta.h (struct nettle_cipher): Use the nettle_cipher_func
	type.
	* Many other files affected: aes*-meta.c, camellia*-meta.c,
	cast128-meta.c, serpent-meta.c, twofish-meta.c, cbc.[ch],
	ctr.[ch], ctr.[ch], des-compat.c, eax.[ch], gcm*.[ch],
	nettle-internal.*, testsuite/aes-test.c,
	examples/nettle-benchmark.c, examples/nettle-openssl.c.

2014-03-16  Niels Möller  <nisse@lysator.liu.se>

	* chacha-set-key.c: Include string.h.

	* arcfour-meta.c: Deleted file.
	* nettle-meta.h (nettle_arcfour128): Deleted declaration.
	* nettle-meta-ciphers.c (nettle_ciphers): Deleted
	nettle_arcfour128 from list.
	* Makefile.in (nettle_SOURCES): Deleted arcfour-meta.c.
	* examples/nettle-openssl.c (nettle_openssl_arcfour128): Deleted.
	* testsuite/meta-cipher-test.c: Adjust test for removal of
	nettle_arcfour128.

2014-03-15  Niels Möller  <nisse@lysator.liu.se>

	* examples/nettle-benchmark.c (struct bench_aead_info): New
	struct.
	(bench_aead_crypt, bench_aead_update, init_nonce, time_aead): New
	functions, for benchmarking aead algorithms.
	(time_gcm, time_eax): Deleted functions.
	(main): Use time_aead to benchmark gcm, eax and chacha-poly1305.

	* salsa20.h (SALSA20_NONCE_SIZE): Renamed constant, old name
	SALSA20_IV_SIZE kept as an alias.
	(salsa20_set_nonce): Update prototype for the 2014-01-20 rename.

	* Makefile.in (.asm.s): Add dependencies.
	(.s.o, .s.po): Empty any dependency .d file.

2014-03-04  Niels Möller  <nisse@lysator.liu.se>

	* testsuite/chacha-test.c (test_main): Additional test cases, for
	256-bit keys.

	* Makefile.in (nettle_SOURCES): Deleted chacha128-set-key.c and
	chacha256-set-key.c.

	* chacha.h (CHACHA256_KEY_SIZE): Deleted.
	(chacha_set_key): Updated prototype.
	* chacha256-set-key.c (chacha256_set_key): Deleted file and
	function, moved to...
	* chacha-set-key.c (chacha_set_key): Do 256-bit keys only. Deleted
	length argument. Updated all callers.

	* chacha128-set-key.c (chacha128_set_key): Deleted file and
	function. Support for 128-bit chacha keys may be reintroduced
	later, if really needed.
	* chacha.h: Deleted chacha128-related declarations.
	* chacha-set-key.c (chacha_set_key): Drop support for 128-bit
	keys.
	* testsuite/chacha-test.c (test_main): #if:ed out all tests with
	128-bit keys.

2014-02-16  Niels Möller  <nisse@lysator.liu.se>

	* gcm.h: Declarations for gcm-camellia256.
	* gcm-camellia256.c: New file.
	* gcm-camellia256-meta.c: New file.
	* nettle-meta.h (nettle_gcm_camellia256): Declare.
	* Makefile.in (nettle_SOURCES): Added gcm-camellia256.c and
	gcm-camellia256-meta.c.
	* testsuite/gcm-test.c (test_main): Test cases for
	nettle_gcm_camellia256.

	* gcm.h: Include camellia.h. Declarations for gcm-camellia128.
	* gcm-camellia128.c: New file.
	* gcm-camellia128-meta.c: New file.
	* nettle-meta.h (nettle_gcm_camellia128): Declare.
	* Makefile.in (nettle_SOURCES): Added gcm-camellia128.c and
	gcm-camellia128-meta.c.
	* testsuite/gcm-test.c (test_main): Test cases for
	nettle_gcm_camellia128. From Nikos Mavrogiannopoulos.

2014-02-13  Niels Möller  <nisse@lysator.liu.se>

	* Makefile.in (nettle_SOURCES): Added eax-aes128.c
	eax-aes128-meta.c.
	* examples/nettle-benchmark.c: Include eax.h.
	* nettle-meta.h (nettle_eax_aes128): Declare, moved from
	nettle-internal.h.
	* eax.h: Declare eax_aes128_ctx and related functions. Moved from
	nettle-internal.h
	(EAX_IV_SIZE): New constant.
	* eax-aes128-meta.c (nettle_eax_aes128): Moved definition to new
	file.
	* eax-aes128.c (eax_aes128_set_key, eax_aes128_set_nonce)
	(eax_aes128_update, eax_aes128_encrypt, eax_aes128_decrypt)
	(eax_aes128_digest): Moved functions to a new file.
	* nettle-internal.c: ... from old location.
	* nettle-internal.h: Moved eax declarations elsewhere.

	* tools/nettle-pbkdf2.c (main): Added missing deallocation.

2014-02-12  Niels Möller  <nisse@lysator.liu.se>

	* chacha-poly1305.h: New file.
	* chacha-poly1305.c: New file.
	* chacha-poly1305-meta.c (nettle_chacha_poly1305): New file, new
	aead algorithm.
	* nettle-meta.h (nettle_chacha_poly1305): Declare.

	* Makefile.in (nettle_SOURCES): Added chacha-poly1305.c and
	chacha-poly1305-meta.c.
	(HEADERS): Added chacha-poly1305.h.

	* testsuite/Makefile.in (TS_NETTLE_SOURCES): Added
	chacha-poly1305-test.c.
	* testsuite/chacha-poly1305-test.c: New file.

	* nettle-meta.h (struct nettle_aead): New generalized version
	if this struct.
	(nettle_gcm_aes128, nettle_gcm_aes192, nettle_gcm_aes256)
	(nettle_eax_aes128): Declare, moved from nettle-internal.h.
	* nettle-internal.h (struct nettle_aead): Deleted struct, moved to
	nettle-meta.h. Deleted declarations of unused instances.
	(_NETTLE_AEAD): Deleted macro.
	* nettle-internal.c (nettle_eax_aes128): Updated for new
	nettle_aead struct.
	(nettle_gcm_aes128, nettle_gcm_aes192, nettle_gcm_aes256):
	Deleted, moved to new files.
	* gcm-aes128-meta.c (nettle_gcm_aes128): Moved to new file,
	updated for new nettle_aead struct.
	* gcm-aes192-meta.c (nettle_gcm_aes192): Likewise.
	* gcm-aes256-meta.c (nettle_gcm_aes256): Likewise.
	* testsuite/testutils.c (test_aead): Take alternative set_nonce
	function as argument, and use it when nonce size differs from
	aead->nonce_length.
	* testsuite/testutils.h (test_aead): Updated prototype.
	* testsuite/gcm-test.c (nettle_gcm_unified_aes128): Updated for
	new nettle_aead struct.
	(test_main): Pass additional argument to test_aead.
	* testsuite/eax-test.c (test_main): Pass additional NULL argument
	to test_aead.

	* eax.h (EAX_DIGEST_SIZE): New constant.
	* gcm.h (GCM_DIGEST_SIZE): Likewise.

2014-02-10  Niels Möller  <nisse@lysator.liu.se>

	* chacha-set-nonce.c (chacha_set_nonce): Renamed file and
	function, updated callers and Makefile.in.
	* chacha-set-iv.c (chacha_set_iv): ... from old names.

2014-02-08  Niels Möller  <nisse@lysator.liu.se>

	* testsuite/chacha-test.c (test_chacha): For 20 rounds, use
	chacha_crypt, and test varying the message length.
	(test_main): Add second key stream block, for all testcases with
	20 rounds.

	* chacha-crypt.c (chacha_crypt): Fixed block counter update.

2014-02-07  Niels Möller  <nisse@lysator.liu.se>

	* nettle.texinfo (ASCII encoding): Document that
	base16_encode_update and base64_encode_update now uses dst_length
	as an output only.

	* testsuite/base64-test.c (test_main): Updated
	base64_decode_update test case.

	* sexp-transport.c (sexp_transport_iterator_first): For
	base64_decode_update, omit initialization of coded_length.
	* examples/base64dec.c (main): Likewise.
	* examples/base16dec.c (main): Likewise, for base16_decode_update.

	* base64-decode.c (base64_decode_update): Use *dst_length for
	output only. Don't require callers to pass a sane value.
	* base16-decode.c (base16_decode_update): Likewise.

2014-02-06  Niels Möller  <nisse@lysator.liu.se>

	* NEWS: List _set_key incompatibilities.

	* nettle-meta.h (_NETTLE_CIPHER_SEP, _NETTLE_CIPHER_SEP_SET_KEY)
	(_NETTLE_CIPHER_FIX, _NETTLE_CIPHER): Deleted unused macros.

	* nettle-internal.c (nettle_blowfish128): Deleted only use of
	_NETTLE_CIPHER.

	* blowfish.c (blowfish128_set_key): New function.
	* blowfish.h (BLOWFISH128_KEY_SIZE): New constant.

	* cast128-meta.c (nettle_cast128): Deleted only use of
	_NETTLE_CIPHER_FIX.

	* examples/nettle-benchmark.c (time_cipher): Fixed memset calls.

2014-01-30  Niels Möller  <nisse@lysator.liu.se>

	* Makefile.in (nettle_SOURCES): Arrange in alphabetic order.

	* nettle.texinfo: Updated, document size_t for length arguments.
	Document new AES and Camellia interfaces.

	* ecc-size.c (ecc_bit_size): New function.
	* ecc.h (ecc_bit_size): Declare it.

2014-01-29  Niels Möller  <nisse@lysator.liu.se>

	* nettle-types.h (typedef nettle_set_key_func): Deleted length
	argument.

	* arctwo.c (arctwo40_set_key, arctwo64_set_key)
	(arctwo128_set_key, arctwo128_set_key_gutmann): New functions.
	* arctwo.h: Declare them.
	* arctwo-meta.c (ARCTWO): New macro.
	(nettle_arctwo40, nettle_arctwo64, nettle_arctwo128)
	(nettle_arctwo_gutmann128): Use new _set_key functions.

	* arcfour.h (ARCFOUR128_KEY_SIZE): New constant.
	* arcfour.c (arcfour128_set_key): New function.
	* arcfour-meta.c (nettle_arcfour128): Use arcfour128_set_key and
	ARCFOUR128_KEY_SIZE.

	* cast128.c (cast5_set_key): Renamed, was cast128_set_key.
	(cast128_set_key): New definition, with fixed key size.
	* cast128.h (CAST128_MIN_KEY_SIZE, CAST128_MAX_KEY_SIZE): Renamed
	constants, to...
	(CAST5_MIN_KEY_SIZE, CAST5_MAX_KEY_SIZE): ... new names.

	* eax.h (EAX_SET_KEY): Deleted length argument.

	* aes128-meta.c: Deleted _set_key wrappers.
	* aes192-meta.c: Likewise.
	* aes256-meta.c: Likewise.
	* camellia128-meta.c: Likewise.
	* camellia192-meta.c: Likewise.
	* camellia256-meta.c: Likewise.

	* gcm-aes128.c (gcm_aes128_set_key): Deleted length argument.
	* gcm-aes192.c (gcm_aes192_set_key): Likewise.
	* gcm-aes256.c (gcm_aes256_set_key): Likewise.
	* gcm.h: Updated prototypes.

	* serpent-set-key.c (serpent128_set_key, serpent192_set_key)
	(serpent256_set_key): New functions.
	* serpent.h: Declare new functions.
	(SERPENT128_KEY_SIZE, SERPENT192_KEY_SIZE)
	(SERPENT256_KEY_SIZE): New constants.
	* serpent-meta.c (SERPENT): New macro.
	(nettle_serpent128, nettle_serpent192, nettle_serpent256): Use new
	_set_key functions.

	* twofish-set-key.c (twofish128_set_key, twofish192_set_key)
	(twofish256_set_key): New functions.
	* twofish.h: Declare new functions.
	(TWOFISH128_KEY_SIZE, TWOFISH192_KEY_SIZE)
	(TWOFISH256_KEY_SIZE): New constants.
	* twofish-meta.c (TWOFISH): New macro.
	(nettle_twofish128, nettle_twofish192, nettle_twofish256): Use new
	_set_key functions.

	* nettle-internal.h (struct nettle_aead): Use
	nettle_hash_update_func for the set_iv function pointer.

	* nettle-internal.c (des_set_key_hack, des3_set_key_hack): Deleted
	wrapper functions.
	(chacha_set_key_hack): Deleted length argument. Use
	chacha256_set_key.
	(salsa20_set_key_hack): Deleted length argument. Use
	salsa20_256_set_key.
	(nettle_unified_aes128, nettle_unified_aes192)
	(nettle_unified_aes256): Deleted, moved to test program.
	(eax_aes128_set_key): Deleted length argument. Use EAX_SET_KEY.

	* examples/nettle-benchmark.c: Updated for _set_key changes.
	* examples/nettle-openssl.c: Likewise.
	* testsuite/testutils.c: Likewise.
	* testsuite/gcm-test.c: Likewise.

	* testsuite/aes-test.c (UNIFIED_AES): New macro. Moved glue for
	testing the old aes interface (struct aes_ctx) here.

	* testsuite/arcfour-test.c (test_arcfour): New function, for key
	sizes != 128 bits.
	(test_main): Use it.

	* testsuite/blowfish-test.c (test_blowfish): New function.
	(test_main): Use it. Also deleted old #if:ed out code.

	* testsuite/cast128-test.c (test_cast5): New function.
	(test_main): Use it, for 40-bit and 80-bit tests.

	* testsuite/serpent-test.c (test_serpent): New function.
	(test_main): Use it.

2014-01-27  Niels Möller  <nisse@lysator.liu.se>

	* eax.h (struct eax_key, struct eax_ctx): Use union
	nettle_block16, for alignment.
	* eax.c: Updated everything to use nettle_block16.
	(block16_xor): New function.

	* examples/nettle-benchmark.c (time_eax): New function.
	(main): Use it.

	* x86_64/chacha-core-internal.asm: Use pshufhw + pshuflw for the
	16-bit rotate.

	* configure.ac (asm_replace_list): Added chacha-core-internal.asm.
	* x86_64/chacha-core-internal.asm: New file.

	* examples/nettle-benchmark.c (main): Add benchmarking of chacha.
	* nettle-internal.c (nettle_chacha): New const struct, for the
	benchmark.

	Chacha implementation, based on contribution by Joachim
	Strömbergson.
	* chacha.h: New file.
	* chacha256-set-key.c (chacha256_set_key): New file and function.
	* chacha128-set-key.c (chacha128_set_key): New file and function.
	* chacha-set-key.c (chacha_set_key): New file and function.
	* chacha-set-iv.c (chacha_set_iv): New file and function.
	* chacha-core-internal.c (_chacha_core): New file and function.
	* chacha-crypt.c (chacha_crypt): New file and function.
	* Makefile.in (nettle_SOURCES): Added chacha files.
	(HEADERS): Added chacha.h.
	* testsuite/chacha-test.c: New file.
	* testsuite/Makefile.in (TS_NETTLE_SOURCES): Added chacha-test.c.

2014-01-26  Niels Möller  <nisse@lysator.liu.se>

	* nettle-internal.h (_NETTLE_AEAD_FIX): Renamed to...
	(_NETTLE_AEAD): ... new name, and deleted old definition. Also use
	_set_nonce instead of _set_iv.
	* nettle-internal.c (nettle_gcm_aes128, nettle_gcm_aes192)
	(nettle_gcm_aes256): Define in terms of new interface.
	(nettle_eax_aes128): Updated for _NETTLE_AEAD changes.

	* testsuite/gcm-test.c (test_gcm_hash): Likewise use struct
	gcm_aes128_ctx.
	(test_main): Added a testcase using the old interface based on
	struct gcm_aes_ctx.

	* examples/nettle-benchmark.c (time_gcm): Update to use new struct
	gcm_aes128_ctx. Also use name "gcm-aes128" in output.

	* gcm.h: New interface for gcm_aes128, gcm_aes192, gcm_aes256,
	using the new AES interface.
	(GCM_CTX): Reorder fields, putting the cipher context
	last.

	* Makefile.in (nettle_SOURCES): Added gcm-aes128.c, gcm-aes192.c,
	and gcm-aes256.c.

	* gcm-aes128.c: New file.
	* gcm-aes192.c: New file
	* gcm-aes256.c: New file.

2014-01-25  Niels Möller  <nisse@lysator.liu.se>

	* gcm.h (GCM_SET_KEY): Deleted length argument.
	* gcm-aes.c (gcm_aes_set_key): Use aes_set_encrypt_key and
	gcm_set_key, can no longer use GCM_SET_KEY macro.

2014-01-23  Niels Möller  <nisse@lysator.liu.se>

	* testsuite/gcm-test.c (test_main): Use the correct
	nettle_gcm_aes128/192/256 object.

2014-01-21  Niels Möller  <nisse@lysator.liu.se>

	Merged camellia-reorg changes (starting at 2013-10-07).

2013-10-10  Niels Möller  <nisse@lysator.liu.se>

	* Makefile.in (nettle_SOURCES): Updated list of camellia files.

	* testsuite/camellia-test.c (test_invert): Updated for new
	camellia interface.

	* camellia.h: Reorganized camellia interface, with distinct
	context structs and functions for camellia128 and camellia256.

	* camellia-meta.c: Deleted file.
	* camellia256-meta.c: New file.
	* camellia192-meta.c: New file.
	* camellia128-meta.c: New file.

	* camellia-set-decrypt-key.c: Deleted file, code moved to:
	* camellia128-set-decrypt-key.c: New file.
	(camellia128_invert_key, camellia128_set_decrypt_key): New
	functions.
	* camellia256-set-decrypt-key.c: New file.
	(camellia256_invert_key, camellia256_set_decrypt_key)
	(camellia192_set_decrypt_key): New functions.
	* camellia-invert-key.c (_camellia_invert_key): New file and
	function.

	* camellia-set-encrypt-key.c: Deleted file, code moved to:
	* camellia128-set-encrypt-key.c: New file.
	(camellia128_set_encrypt_key): New function.
	* camellia256-set-encrypt-key.c: New file.
	(_camellia256_set_encrypt_key, camellia256_set_encrypt_key)
	(camellia192_set_encrypt_key): New functions.
	* camellia-absorb.c (_camellia_absorb): New file and function.
	* camellia-internal.h: Moved key schedule macros here.

	* camellia-crypt.c: Deleted file, code moved to:
	* camellia128-crypt.c (camellia128_crypt): New file and function.
	* camellia256-crypt.c (camellia256_crypt): New file and function.

2013-10-07  Niels Möller  <nisse@lysator.liu.se>

	* configure.ac: Delete check for ALIGNOF_UINT64_T, no longer
	needed.
	* config.m4.in: Likewise delete ALIGNOF_UINT64_T.

	* camellia-crypt.c (camellia_crypt): Updated call to
	_camellia_crypt.
	* camellia-internal.h (_camellia_crypt): Updated prototype.
	* camellia-crypt-internal.c (_camellia_crypt): Take separate
	arguments for rounds and subkey array.
	* x86_64/camellia-crypt-internal.asm: Likewise.	Also corrected
	.file pseudo-ops.
	* x86/camellia-crypt-internal.asm: Likewise.

2014-01-20  Niels Möller  <nisse@lysator.liu.se>

	* poly1305-internal.c (poly1305_digest): Use union nettle_block16
	for s argument.
	* poly1305-aes.c (poly1305_aes_digest): Update for poly1305_digest
	change.

	Merged poly1305 changes (starting at 2013-11-08).
	* x86_64/poly1305-internal.asm: Update to new interface.
	poly1305_digest much simplified.

	* poly1305.h (struct poly1305_ctx): Moved block and index
	fields...
	(struct poly1305_aes_ctx): ... to here.
	* asm.m4: Delete also from the assembly definition of struct
	poly1305_ctx.

	* poly1305-internal.c (poly1305_digest): Don't do final padding
	here, leave that to caller. Add digest to the provided nonce s,
	and deleted length and dst arguments. Also reset h0-h4 to zero
	when done.
	(_poly1305_block): Renamed, from...
	(poly1305_block): ...old name.

	* poly1305-aes.c (poly1305_aes_update): New function.
	(poly1305_aes_digest): Update for poly1305_digest changes, do
	final padding here.

	* poly1305.c (poly1305_update): Deleted file and function. Moved
	to poly1305-aes.c.
	* Makefile.in (nettle_SOURCES): Deleted poly1305.c.

2014-01-17  Niels Möller  <nisse@lysator.liu.se>

	* poly1305-internal.c (poly1305_block): Additional argument with
	the high bit.
	(poly1305_block_internal): Deleted function, code moved into the
	poly1305_block.
	(poly1305_digest): Simplified padding code, call poly1305_block
	with high bit 0.
	* poly1305.h (poly1305_block): Update prototype.
	* poly1305.c (poly1305_update): Call poly1305_block with high bit 1.
	* x86_64/poly1305-internal.asm (poly1305_block): Handle new
	argument.

	* poly1305.h (struct poly1305_ctx): Moved nonce field from here...
	(struct poly1305_aes_ctx): ... to here.
	* poly1305-aes.c (poly1305_aes_set_nonce, poly1305_aes_digest):
	Updated for above.
	* poly1305.c (poly1305_set_nonce): Deleted function.
	* asm.m4: Delete nonce also from the assembly definition of struct
	poly1305_ctx.

2014-01-16  Niels Möller  <nisse@lysator.liu.se>

	* poly1305-aes.c: Include poly1305.h. Rewrite functions without
	using the POLY1305_* macros.

	* Makefile.in (HEADERS): Deleted poly1305-aes.h.

	* poly1305.h (POLY1305_CTX, POLY1305_SET_KEY, POLY1305_SET_NONCE)
	(POLY1305_DIGEST): Deleted macros. Only implemented variant is
	poly1305-aes.
	(POLY1305_DIGEST_SIZE, POLY1305_BLOCK_SIZE, POLY1305_KEY_SIZE):
	New constants.
	(POLY1305_AES_KEY_SIZE, POLY1305_AES_DIGEST_SIZE): Moved here,
	from poly1305-aes.h.
	(struct poly1305_aes_ctx): Likewise.
	(poly1305_aes_set_key, poly1305_aes_set_nonce)
	(poly1305_aes_update, poly1305_aes_digest): Likewise.
	* poly1305-aes.h: Deleted file, declarations moved to poly1305.h.
	Update all users.

	* poly1305-internal.c (s2, s3, s4): Fixed macros.

	* poly1305-aes.h (struct poly1305_aes_ctx): Replace struct aes_ctx
	by struct aes128_ctx.
	* poly1305-aes.c (poly1305_aes_set_key, poly1305_aes_digest):
	Update to use aes128_* functions.
	* poly1305.h (POLY1305_SET_KEY): Drop key size argument when
	calling set_key.

2013-12-19  Niels Möller  <nisse@lysator.liu.se>

	* poly1305-aes.h (poly1305_aes_update): Define as an alias for
	poly1305_update, using preprocessor and a type cast.

	* poly1305-aes.c (poly1305_aes_update): Deleted function.

	* poly1305.h (poly1305_update): Declare.
	(_POLY1305_BLOCK, POLY1305_UPDATE): Deleted macros.

	* poly1305.c (poly1305_update): New function.

2013-11-21  Niels Möller  <nisse@lysator.liu.se>

	* x86_64/poly1305-internal.asm: New file. Almost a factor of two
	speedup.

	* configure.ac (asm_replace_list): Added poly1305-internal.asm.

	* asm.m4: Define struct offsets for 64-bit poly1305_ctx.

	* poly1305.h (POLY1305_DIGEST): Pass the encrypted nonce as an
	additional argument to poly1305_digest.
	(struct poly1305_ctx): Introduce unions, to support either 26-bit
	or 64-bit implementation.

	* poly1305-internal.c (poly1305_digest): Added s argument.

	* poly1305.c (poly1305_set_s): Deleted function.

2013-11-12  Niels Möller  <nisse@lysator.liu.se>

	* poly1305-internal.c: New file, for poly1305 functions depending
	on the internal mod (2^130 - 5) representation.
	(poly1305_block_internal): New helper function.
	(poly1305_block, poly1305_digest): Use it.

2013-11-08  Nikos Mavrogiannopoulos  <nmav@gnutls.org>

	* poly1305.h: New file.
	* poly1305.c: New file.
	* poly1305-aes.h: New file.
	* poly1305-aes.c: New file.
	* Makefile.in (nettle_SOURCES): Added poly1305-aes.c and poly1305.c.
	(HEADERS): Added poly1305-aes.h and poly1305.h.

	* testsuite/poly1305-test.c: New file.
	* testsuite/Makefile.in (TS_NETTLE_SOURCES): Added poly1305-test.c.

	* examples/nettle-benchmark.c (time_poly1305_aes): New function.
	(main): Benchmark poly1305.

2014-01-20  Niels Möller  <nisse@lysator.liu.se>

	* Makefile.in (nettle_SOURCES): Added salsa20-set-nonce.c,
	salsa20-128-set-key.c, and salsa20-256-set-key.c.

	* salsa20.h: Declare new functions.
	(SALSA20_128_KEY_SIZE, SALSA20_256_KEY_SIZE): New constants.
	(salsa20_set_iv): Define as an alias for salsa20_set_nonce.

	* salsa20-set-key.c (salsa20_set_key): Use salsa20_128_set_key and
	salsa20_256_set_key.
	(salsa20_set_iv): Renamed and moved...
	* salsa20-set-nonce.c (salsa20_set_nonce): ... new file, new name.

	* salsa20-256-set-key.c (salsa20_256_set_key): New file and
	function.
	* salsa20-128-set-key.c (salsa20_128_set_key): New file and
	function.

2014-01-13  Niels Möller  <nisse@lysator.liu.se>

	* nettle-types.h (union nettle_block16): New type, replacing union
	gcm_block.
	* gcm.h (union gcm_block): Deleted. Replaced by nettle_block16.
	* gcm.c: Replaced all use of gcm_block by nettle_block16.

2014-01-04  Niels Möller  <nisse@lysator.liu.se>

	* config.guess: Updated to 2014-01-01 version, from
	git://git.sv.gnu.org/config.git.
	* config.sub: Likewise.

	* testsuite/memxor-test.c [HAVE_VALGRIND_MEMCHECK_H] (test_mark):
	New function.
	(test_memxor, test_memxor3): Use test_mark to tell valgrind the
	start and end of src and destination areas.

	* configure.ac: Check for valgrind/memcheck.h.

	* testsuite/Makefile.in (VALGRIND): Added --partial-loads-ok=yes,
	needed for the way unaligned data is handled in, e.g., memxor.

2014-01-03  Niels Möller  <nisse@lysator.liu.se>

	* shadata.c (main): Zero-pad output values to 8 hex digits.
	* sha256.c (K): Updated table.

2013-12-17  Niels Möller  <nisse@lysator.liu.se>

	* configure.ac (ASM_RODATA): New substituted variable. Needed for
	portability to darwin.
	* config.m4.in: Define RODATA, using configure variable ASM_RODATA
	* x86_64/gcm-hash8.asm: Use RODATA macro.

	* bignum-random-prime.c (_nettle_generate_pocklington_prime): Use
	stronger variants of Pocklington's theorem, to allow p0 of size
	down to bits/3.

2013-12-15  Niels Möller  <nisse@lysator.liu.se>

	* nettle-internal.h (NETTLE_MAX_BIGNUM_BITS)
	(NETTLE_MAX_BIGNUM_SIZE): Deleted arbitrary limits.

2013-12-15  Nikos Mavrogiannopoulos <nmav@redhat.com>

	Introduced TMP_GMP_ALLOC macro for temporary allocations of
	potentially large data, e.g, sized as an RSA key.
	* gmp-glue.h (TMP_GMP_DECL, TMP_GMP_ALLOC, TMP_GMP_FREE): New
	macros.
	* gmp-glue.c (gmp_alloc, gmp_free): New functions.
	* bignum-next-prime.c (nettle_next_prime): Use TMP_GMP_ALLOC.
	* bignum-random.c (nettle_mpz_random_size): Likewise.
	* pkcs1-decrypt.c (pkcs1_decrypt): Likewise.
	* pkcs1-encrypt.c (pkcs1_encrypt): Likewise.
	* pkcs1-rsa-digest.c (pkcs1_rsa_digest_encode): Likewise.
	* pkcs1-rsa-sha512.c (pkcs1_rsa_sha512_encode)
	(pkcs1_rsa_sha512_encode_digest): Likewise.
	* pkcs1-rsa-sha256.c (pkcs1_rsa_sha256_encode)
	(pkcs1_rsa_sha256_encode_digest): Likewise.
	* pkcs1-rsa-sha1.c (pkcs1_rsa_sha1_encode)
	(pkcs1_rsa_sha1_encode_digest): Likewise.
	* pkcs1-rsa-md5.c (pkcs1_rsa_md5_encode)
	(pkcs1_rsa_md5_encode_digest): Likewise.

2013-12-14  Niels Möller  <nisse@lysator.liu.se>

	* x86_64/gcm-hash8.asm: Use .short rather than .hword, for
	compatibility with apple's assembler.

2013-12-03  Niels Möller  <nisse@lysator.liu.se>

	* x86_64/sha1-compress.asm: Reorganized, to get closer to the x86
	version. No difference in running time.

	* configure.ac (dummy-dep-files): Don't overwrite any existing
	dependency files.

	* x86_64/md5-compress.asm: New file, similar to the x86 version.
	35% speedup on AMD, 15% speedup on Intel.

2013-11-25  Niels Möller  <nisse@lysator.liu.se>

	* testsuite/dsa-test.c (test_main): Additional tests from NIST
	test vectors.

	* testsuite/testutils.c (test_dsa_sign, test_dsa_verify): New
	functions, supporting arbitrary digest size.

	* testsuite/testutils.h (ASSERT): Improved failure message.

	* dsa-verify.c (dsa_verify): Renamed, from _dsa_verify.
	* dsa-sign.c (dsa_sign): Renamed, from _dsa_sign.

2013-11-24  Niels Möller  <nisse@lysator.liu.se>

	* testsuite/dsa-keygen-test.c (test_main): Test generating a
	key with 224-bit q.

	* dsa-verify.c (_dsa_verify): Use _dsa_hash.

	* dsa-sign.c (_dsa_sign): Use _dsa_hash. Fix memory leak in
	error case, spotted by Nikos.

	* dsa-keygen.c (dsa_generate_keypair): Allow q_bits == 224.

	* dsa-hash.c (_dsa_hash): New file and function. Allows digest
	sizes not matching the bitsize of q.
	* dsa.h (_dsa_hash): Declare it.
	* Makefile.in (hogweed_SOURCES): Added dsa-hash.c.

2013-11-23  Niels Möller  <nisse@lysator.liu.se>

	* configure.ac: Check also for openssl/ecdsa.h.

2013-10-05  Niels Möller  <nisse@lysator.liu.se>

	* Makefile.in (nettle_SOURCES): Added eax.c.
	(HEADERS): Added eax.h.

	* testsuite/Makefile.in (TS_NETTLE_SOURCES): Added eax-test.c.

	* testsuite/eax-test.c: New file.

	* nettle-internal.c (nettle_eax_aes128): New aead algorithm.
	(eax_aes128_set_key, eax_aes128_set_nonce, eax_aes128_update)
	(eax_aes128_encrypt, eax_aes128_decrypt, eax_aes128_digest): New
	functions.

	* eax.c: New file.
	* eax.h: New file.

	* aes.h: Fixed typo in name mangling for new aes functions.

2013-09-28  Niels Möller  <nisse@lysator.liu.se>

	* Merge aes-reorg branch. Changes below,
	dated 2013-05-17 - 2013-08-13.

2013-08-13  Niels Möller  <nisse@lysator.liu.se>

	* yarrow.h (struct yarrow256_ctx): Use aes256_ctx, not aes_ctx.
	* yarrow256.c: Adapted to use new aes256 interface.

2013-08-07  Niels Möller  <nisse@lysator.liu.se>

	* umac.h (_UMAC_STATE): Use struct aes128_ctx, not aes_ctx.
	* umac-set-key.c (umac_kdf, _umac_set_key): Use aes128 interface.
	* umac32.c (umac32_digest): Likewise.
	* umac64.c (umac64_digest): Likewise.
	* umac96.c (umac96_digest): Likewise.
	* umac128.c (umac128_digest): Likewise.

2013-06-25  Niels Möller  <nisse@lysator.liu.se>

	* aes-meta.c: Deleted file.

	Analogous changes for new aes192 and aes256 interface.

	* aes.h (struct aes128_ctx): New aes128 declarations.
	* aes-decrypt.c (aes128_decrypt): New function.
	* aes-encrypt.c (aes128_encrypt): New function.
	* aes128-meta.c: New file.
	* aes128-set-encrypt-key.c (aes128_set_encrypt_key): New file and
	function.
	* aes128-set-decrypt-key.c (aes128_set_decrypt_key)
	(aes128_invert_key): New file and functions.
	* Makefile.in (nettle_SOURCES): Added aes128-set-encrypt-key.c,
	aes128-set-decrypt-key.c and aes128-meta.c.

	* nettle-internal.c (nettle_unified_aes128): For testing the old
	AES interface.
	* testsuite/aes-test.c (test_cipher2): New function.
	(test_main): Test both nettle_aes128 and nettle_unified_aes128.

2013-05-22  Niels Möller  <nisse@lysator.liu.se>

	* Makefile.in (nettle_SOURCES): Added aes-invert-internal.c and
	aes-set-key-internal.c.

	* aes.h (AES128_KEY_SIZE, _AES128_ROUNDS): New constants.
	Similarly also for aes192 and aes256.

	* aes-internal.h: Declare new functions.

	* aes-set-key-internal.c (_aes_set_key): New file and funxtion
	extracted from aes_set_encrypt_key.
	* aes-set-encrypt-key.c (aes_set_encrypt_key): Use _aes_set_key.

	* aes-invert-internal.c (_aes_invert): New file and function,
	extracted from aes_invert_key.
	* aes-set-decrypt-key.c (aes_invert_key): Use _aes_invert.

	* arm/v6/aes-encrypt-internal.asm: Adapted to new interface.
	Unfortunately, 4% slowdown on Cortex-A9, for unknown reason.
	* arm/v6/aes-decrypt-internal.asm: Likewise.
	* arm/aes-encrypt-internal.asm: Adapted to new interface.
	* arm/aes-decrypt-internal.asm: Likewise.

2013-05-21  Niels Möller  <nisse@lysator.liu.se>

	* sparc32/aes-encrypt-internal.asm: Adapted to new interface.
	* sparc32/aes-decrypt-internal.asm: Likewise.
	* sparc64/aes-encrypt-internal.asm: Likewise.
	* sparc64/aes-decrypt-internal.asm: Likewise.

	* x86/aes-encrypt-internal.asm: Adapted to new interface.
	* x86/aes-decrypt-internal.asm: Likewise.

2013-05-20  Niels Möller  <nisse@lysator.liu.se>

	* x86_64/aes-encrypt-internal.asm: Adapted to new interface.
	* x86_64/aes-decrypt-internal.asm: Likewise.

2013-05-17  Niels Möller  <nisse@lysator.liu.se>

	* aes.h (struct aes_ctx): Renamed nrounds to rounds, and moved
	first in the structure.
	* aes-set-encrypt-key.c (aes_set_encrypt_key): Updated for renaming.
	* aes-set-decrypt-key.c (aes_invert_key): Likewise.

	* aes-encrypt-internal.c (_nettle_aes_encrypt): Take rounds and
	subkeys as separate arguments, not a struct aes_ctx *. Updated
	callers.
	* aes-decrypt-internal.c (_nettle_aes_decrypt): Likewise.
	* aes-internal.h: Updated prototypes.

	* Start of aes-reorg changes.

2013-09-28  Niels Möller  <nisse@lysator.liu.se>

	* md4.h (struct md4_ctx): Use single uint64_t variable for block
	count.
	* md4.c: Use new block count variable.
	* md5.c, md5.h (struct md5_ctx): Likewise.
	* ripemd160.c, ripemd160.h (struct ripemd160_ctx): Likewise.
	* sha1.c, sha1.h (struct sha1_ctx): Likewise.
	* sha256.c, sha2.h (struct sha256_ctx): Likewise.

	* testsuite/testutils.c (test_hash_large): Added simple progress
	indicator.

	* macros.h (MD_PAD): Use size argument, don't depend on
	sizeof of the count field(s).

2013-09-22  Niels Möller  <nisse@lysator.liu.se>

	* x86_64/gcm-hash8.asm: New file.
	* x86_64/gcm-gf-mul-8.asm: Deleted.

	* configure.ac (asm_nettle_optional_list): Look for gcm-hash8.asm,
	not gcm-gf-mul-8.asm.
	* gcm.c [HAVE_NATIVE_gcm_hash8]: Make use of (optional) assembly
	implementation.

2013-09-21  Niels Möller  <nisse@lysator.liu.se>

	* Makefile.in (des.po): Add same dependencies as for des.o.
	Reported by Vincent Torri.

2013-09-20  Niels Möller  <nisse@lysator.liu.se>

	* testsuite/gcm-test.c: Added tests with associated data of
	varying size.

	* testsuite/testutils.c (tstring_alloc): Add NUL-termination.

2013-09-18  Niels Möller  <nisse@lysator.liu.se>

	* Makefile.in: New stampfiles, libnettle.stamp and
	libhogweed.stamp, updated when both static and shared libraries
	are rebuilt. Used as link dependencies in subdirectories.
	* examples/Makefile.in: Make executable targets depend on
	../libnettle.stamp and libhogweed.stamp, not directly on the
	static library files.
	* testsuite/Makefile.in: Likewise.
	* tools/Makefile.in: Likewise.

2013-09-09  Niels Möller  <nisse@lysator.liu.se>

	* gcm.c [HAVE_NATIVE_gcm_gf_mul_8]: Make use of (optional)
	assembly implementation.

	* configure.ac: Support optional assembly files for both nettle
	and hogweed. Replaced OPT_ASM_SOURCES with OPT_ASM_NETTLE_SOURCES,
	OPT_ASM_HOGWEED_SOURCES, and asm_optional_list with
	asm_nettle_optional_list and asm_hogweed_optional_list.
	(asm_nettle_optional_list): Added gcm-gf-mul-8.asm.

2013-06-25  Niels Möller  <nisse@lysator.liu.se>

	* testsuite/gcm-test.c: Deleted redundant include of aes.h.

	* testsuite/testutils.c (test_aead): Allow digest size smaller
	than the block size.

	* tools/nettle-pbkdf2.c: New command line tool.
	* tools/Makefile.in (TARGETS): Added nettle-pbkdf2.
	(nettle-pbkdf2$(EXEEXT)): New target.
	* testsuite/nettle-pbkdf2-test: New test case.
	* testsuite/Makefile.in (TS_SH): Added nettle-pbkdf2-test.

	* tools/nettle-hash.c (digest_file): Use stack allocation for the
	small hex output buffer.

	* examples/io.c (MIN): Deleted unused macro.

2013-05-21  Niels Möller  <nisse@lysator.liu.se>

	From nettle-2.7-fixes branch:
	* Makefile.in (distdir): Distribute files in arm/v6 subdirectory.

2013-05-20  Niels Möller  <nisse@lysator.liu.se>

	* arm/v6/sha1-compress.asm: Moved into v6 directory, since it uses
	the v6 instruction uadd8, sel and rev.
	* arm/v6/sha256-compress.asm: Likewise.

	* nettle-types.h: Include <stddef.h>, for size_t.

2013-05-17  Niels Möller  <nisse@lysator.liu.se>

	* macros.h (ROTL32, ROTL64): Avoid undefined behaviour for zero
	rotation count. Unfortunately makes CAST128 a bit slower with
	gcc-4.6.3.

	* ecc-j-to-a.c (ecc_j_to_a): Fixed ecc_modp_mul call, to avoid
	invalid overlap of arguments to mpn_mul_n. Problem tracked down by
	Magnus Holmgren.

2013-05-16  Niels Möller  <nisse@lysator.liu.se>

	* arm/aes-encrypt-internal.asm: New file, for pre-v6 processors.
	* arm/aes-decrypt-internal.asm: New file, likewise.

	* arm/aes.m4 (AES_FINAL_ROUND_V5): Variant without using uxtb.
	(AES_FINAL_ROUND_V6): New name, updated callers.
	(AES_FINAL_ROUND): ... old name. Also eliminated one uxtb
	instruction.
	(AES_ENCRYPT_ROUND, AES_DECRYPT): Moved macros to the
	files using them.

	* arm/v6/aes-encrypt-internal.asm: Use ALIGN macro. Use 16-byte
	alignment for loops.
	* arm/v6/aes-decrypt-internal.asm: Likewise. Also added a nop
	which mysteriously improves benchmark performance on Cortex-A9.

2013-05-15  Niels Möller  <nisse@lysator.liu.se>

	* configure.ac (asm_path): Handle armv6 and armv7 differently from
	older ARMs. Add the arm/v6 directory to asm_path when appropriate.

	* arm/v6/aes-encrypt-internal.asm: Moved into v6 directory. Uses
	the uxtb instruction which is not available for older ARMs.
	* arm/v6/aes-decrypt-internal.asm: Likewise.

2013-05-03  Niels Möller  <nisse@lysator.liu.se>

	* cast128.c: Adapt to new struct cast128_ctx.
	(cast128_set_key): Rewrite, eliminating lots of conditions and
	some false warnings.

	* cast128.h (struct cast128_ctx): Separate the small 5-bit
	rotation subkeys and the larger 32-bit masking subkeys.

2013-05-02  Niels Möller  <nisse@lysator.liu.se>

	* testsuite/testutils.c (mpz_combit): Renamed. Define only if not
	provided GMP. Updated all uses.
	(mpz_togglebit): ... old name.

	* sexp-format.c (sexp_vformat): Use type mpz_srcptr rather
	than the old MP_INT *.

2013-04-26  Niels Möller  <nisse@lysator.liu.se>

	* Many files: Use size_t rather than unsigned for data sizes.
	* x86_64/aes-encrypt-internal.asm: Accept 64-bit length.
	* x86_64/aes-decrypt-internal.asm: Likewise.

2013-04-25  Niels Möller  <nisse@lysator.liu.se>

	* configure.ac: Changed version number, to 2.8.
	(LIBNETTLE_MAJOR): Bumped major number, following
	nettle_memxor ABI break.
	(LIBNETTLE_MINOR): Reset to zero.

	* examples/hogweed-benchmark.c: Add benchmarking of OpenSSL's RSA
	functions.
	(all functions): Deleted unneeded casts.

2013-04-24  Niels Möller  <nisse@lysator.liu.se>

	* nettle.texinfo (Miscellaneous functions): Updated memxor
	prototype. Document memxor3.

	* salsa20-crypt.c (salsa20_crypt): Deleted cast of memxor
	argument, no longer needed.
	* salsa20r12-crypt.c (salsa20r12_crypt): Likewise.
	* sha3.c (sha3_absorb): Likewise.

	* memxor.h: Updated prototypes. Drop include of nettle-types.h.

	* memxor.c: Include nettle-types.h, for uintptr_t. Replace all
	internal uses of uint8_t by plain char.
	(memxor): Use void * rather than uint8_t * for
	arguments.
	(memxor3): Likewise.

	* x86_64/memxor.asm: Added nettle_ prefix to symbols.
	* arm/memxor.asm: Likewise.

	* testsuite/symbols-test: Don't allow memxor functions without
	nettle prefix,

	* memxor.h (memxor3): Added name mangling to add "nettle_" prefix
	to memxor and memxor3 symbols.

	* Makefile.in (nettle_OBJS): Deleted $(LIBOBJS), and also deleted
	LIBOBJS substitution.
	(nettle_SOURCES): Added memxor.c, to include it in the library
	unconditionally.

	* configure.ac: Deleted AC_REPLACE_FUNCS for memxor.

	* Released nettle-2.7.

2013-04-23  Niels Möller  <nisse@lysator.liu.se>

	From Martin Storsjö:
	* x86_64/sha256-compress.asm: Add forgotten W64_EXIT.
	* x86_64/sha512-compress.asm: Likewise.
	* x86_64/salsa20-crypt.asm (Lpartial): Don't return via W64_EXIT
	within this subfunction.
	* x86_64/machine.m4 (W64_ENTRY): Use movdqu instead of movdqa for
	saving xmm registers, since the stack is not guaranteed to be
	16-byte aligned on win64. Take pushed xmm registers into account
	when reading the fifth parameter from the stack.

	* Makefile.in: Consistently use EXEEXT_FOR_BUILD.

2013-04-21  Niels Möller  <nisse@lysator.liu.se>

	* Makefile.in (DISTFILES): Added mini-gmp.c and mini-gmp.h.
	(distdir): Use find, for identifying assembly files to copy.

2013-04-18  Niels Möller  <nisse@lysator.liu.se>

	* configure.ac: Recognize cpu type "arm*", not just "armv7*'.

	* arm/aes-encrypt-internal.asm: Updated include of aes.m4.
	* arm/aes-decrypt-internal.asm: Likewise.

	* Makefile.in (distdir): Updated for ARM reorganization.

	* configure.ac (asm_path): Generalized, can now be a list of
	directories. On ARM, check for neon instructions, and add arm/neon
	if appropriate. New command line options
	--enable-arm-neon/--disable-arm-neon, for overriding the default.

	arm/neon: New subdirectory, for assembly files making use of neon
	instructions.

	arm: Renamed directory, from...
	armv7: ...old name.

	* aclocal.m4 (NETTLE_CHECK_ARM_NEON): New macro.

	* nettle.texinfo (Keyed hash functions): Document UMAC.

	* umac.h (UMAC32_DIGEST_SIZE, UMAC64_DIGEST_SIZE)
	(UMAC96_DIGEST_SIZE, UMAC128_DIGEST_SIZE): New constants.
	(UMAC_DATA_SIZE): New name, for consistency with hash functions.
	Updated all uses.
	(UMAC_BLOCK_SIZE): ... old name.

2013-04-17  Niels Möller  <nisse@lysator.liu.se>

	* examples/nettle-benchmark.c (main): Benchmark salsa20r12.

	* nettle-internal.c (nettle_salsa20r12): Cipher struct for
	benchmarking only.
	* nettle-internal.h (nettle_salsa20): Declare it.

	* Makefile.in (eccdata): Depend on mini-gmp files. Drop -lgmp.

	* eccdata.c: Use mini-gmp, to avoid gmp dependency and associated
	configure tests for the *build* system. Replaced mpz_submul_ui by
	mpz_mul_ui + mpz_sub, and gmp_printf and gmp_fprintf by calls to
	mpz_out_str.

	* mini-gmp.h, mini-gmp.c: New files, copied from gmp-5.1.1.

2013-04-16  Niels Möller  <nisse@lysator.liu.se>

	* umac-set-key.c (BE_SWAP32_N): Fixed dummy definition used for
	big-endian systems.

	* Makefile.in (TARGETS): Deleted eccdata, it should be build only
	when public key support is enabled.
	(clean-here): Exlicitly list it here.

	* asm.m4 (m4_log2): New macro, similar to the one in gmp.
	(ALIGN): Changed to take alignment in bytes. Updated all callers,
	currently used only in x86 and x86_64 files.

	* umac.h (umac32_ctx, umac64_ctx, umac96_ctx, umac128_ctx): Make
	block count an uint64_t. Reorder some elements to put short values
	together.
	* umac-l2.c (_umac_l2, _umac_l2_final): Make count argument an uint64_t.
	(_umac_l2): Deleted redundant memcpy.
	(_umac_l2, _umac_l2_final): Store input buffer at end of the
	poly64/poly128 state. Deleted l1_out from corresponding context
	structs, and updated all callers.

	* configure.ac: Changed version number to 2.7.
	(LIBNETTLE_MINOR): Bumped library version, to 4.6.
	(LIBHOGWEED_MINOR): And to 2.4.

	* Makefile.in (distdir): Include files from armv7 subdirectory.

	* x86_64/umac-nh-n.asm: New file, 3.5 time speedup.

	* umac32.c (umac32_digest): Fix nonce caching.
	* umac64.c (umac64_digest): Likewise.

	* testsuite/umac-test.c (test_incr): New function.
	(test_main): Test nonce increment.

	* misc/umac/umac.py: UMAC reference implementation.
	* misc/umac/rijndael.py: AES implementation used by umac.py.
	* misc/umac/mkvectors: Script to generate UMAC test vectors.
	* misc/umac/vectors.out: Generated test vectors.

	* umac32.c (umac32_digest): Fix nonce increment, use INCREMENT
	macro.
	* umac64.c (umac64_digest): Likewise.
	* umac96.c (umac96_digest): Likewise.
	* umac128.c (umac128_digest): Likewise.

	* macros.h (INCREMENT): Allow size == 1.

2013-04-15  Niels Möller  <nisse@lysator.liu.se>

	* x86_64/umac-nh.asm: New file. 4.4 time speedup.

	* armv7/umac-nh-n.asm: New file. 2.0-2.3 time speedup.

	* testsuite/umac-test.c (test_align): Fixed memory leak.

2013-04-12  Niels Möller  <nisse@lysator.liu.se>

	* armv7/umac-nh.asm: New file. 2.4 time speedup.

	* armv7/machine.m4 (D0REG, D1REG): New macros.

	* configure.ac (asm_replace_list): Added umac-nh.asm and
	umac-nh-n.asm.

	* testsuite/umac-test.c: Test different alignments for the
	message.

2013-04-11  Niels Möller  <nisse@lysator.liu.se>

	* umac-nh-n.c (_umac_nh_n): Rewrote as a single pass over the
	message data.

	* examples/nettle-benchmark.c (time_umac): New function.
	(main): Call it.

	* umac-set-key.c (_umac_set_key): Drop byteswapping of l3_key2, it
	can be xored directly to the pad in native byteorder.
	* umac-l3.c (_umac_l3): Drop key_2 argument, let caller do that
	xor. Updated all callers.
	* umac32.c (umac32_digest): Adapt to l3 changes.
	* umac64.c (umac64_digest): Likewise.
	* umac96.c (umac96_digest): Likewise.
	* umac128.c (umac128_digest): Likewise.

	Initial implementation of umac.
	* umac.h: New file.
	* umac-nh.c: New file.
	* umac-nh-n.c: New file.
	* umac-poly64.c: New file.
	* umac-poly128.c: New file.
	* umac-l2.c: New file.
	* umac-l3.c: New file.
	* Makefile.in (nettle_SOURCES): Added umac source files.
	(HEADERS): Added umac.h.
	* testsuite/umac-test.c: New file.
	* testsuite/Makefile.in (TS_NETTLE_SOURCES): Added umac-test.c.

	* ecc-mul-a.c (ecc_mul_a): Avoid using mp_bitcnt_t, for
	compatibility with older GMP versions.
	* ecc-mul-g.c (ecc_mul_g): Likewise.
	* eccdata.c (ecc_mul_binary): Likewise.
	* sec-modinv.c (sec_modinv): Likewise.

	* x86_64/sha3-permute.asm: Go via memory for moves between general
	registers and xmm registers.

2013-04-06  Niels Möller  <nisse@lysator.liu.se>

	From Edgar E. Iglesias:
	* sha3.c (_sha3_update): Fix condition for when the block buffer
	is full.

2013-04-04  Niels Möller  <nisse@lysator.liu.se>

	* ecc-point.c (ecc_point_get): Allow NULL x or y, ignore
	corresponding coordinate.

	* nettle.texinfo (Elliptic curves): Document high-level ECDSA
	support.

	From Martin Storsjö. Fallback functions for older GMP releases.
	* gmp-glue.c (mpn_copyd, mpn_copyi, mpn_zero): New functions.
	* gmp-glue.h: Declare them.
	(mpn_sqr): Fallback macro.

	* gmp-glue.h (cnd_add_n, cnd_sub_n): Moved here, define in terms
	of mpn_cnd_add_n and mpn_sub_n if available, otherwise in terms of
	mpn_addmul_1 and mpn_submul_1. This seems to be an improvement for
	subtraction, but more questionable for addition.

	* ecc-internal.h: Include gmp-glue.h. Deleted corresponding
	include in all files using ecc-internal.h.
	(cnd_add_n, cnd_sub_n): Moved from here.

2013-04-03  Niels Möller  <nisse@lysator.liu.se>

	* ecc-point-mul-g.c (ecc_point_mul_g): New file and function.
	* ecc-point-mul.c (ecc_point_mul): New file and function.
	* ecc.h: Updated declarations and name mangling.
	* Makefile.in (hogweed_SOURCES): Added ecc-point-mul.c and
	ecc-point-mul-g.c.

	* testsuite/salsa20-test.c (test_main): Tests for salsa20r12,
	contributed by Nikos Mavrogiannopoulos.

2013-03-26  Niels Möller  <nisse@lysator.liu.se>

	* armv7/salsa20-core-internal.asm: New file. 45% speedup.

2013-03-25  Niels Möller  <nisse@lysator.liu.se>

	From Martin Storsjö:
	* examples/timing.c: New file, extracted from nettle-benchmark.c.
	* examples/timing.h: New file.
	* examples/Makefile.in (SOURCES): Added timing.c.
	(DISTFILES): Added timing.h.
	(BENCH_OBJS, ECC_BENCH_OBJS, HOGWEED_BENCH_OBJS): Added timing.o.
	* examples/nettle-benchmark.c: Use timing.h.
	* examples/hogweed-benchmark.c: Likewise.
	* examples/ecc-benchmark.c: Likewise.

	From Nikos Mavrogiannopoulos:
	* salsa20r12-crypt.c (salsa20r12_crypt): New file and function.
	* salsa20.h (salsa20r12_crypt): Declare.
	* Makefile.in (nettle_SOURCES): Added salsa20r12-crypt.c.

	From Martin Storsjö:
	* examples/hogweed-benchmark.c: Include local headers.
	* testsuite/ecdsa-keygen-test.c: Likewise.
	* x86_64/sha3-permute.asm: Workaround for Apple's assembler; write
	movq instructions as movd.

	* Makefile.in (hogweed_PURE_OBJS): Don't include OPT_ASM_SOURCES
	twice.

2013-03-15  Niels Möller  <nisse@lysator.liu.se>

	* armv7/sha3-permute.asm: New file. 4.5 time speedup.

	* armv7/machine.m4 (QREG): New macro.

2013-03-14  Niels Möller  <nisse@lysator.liu.se>

	* configure.ac (asm_replace_list): Added sha3-permute.asm,
	revering 2012-12-30 change. 34% speedup on intel i5, from 2190
	cycles for the C implementation down to 1630.

	* armv7/sha512-compress.asm: Optimized. Keep expanded data in
	registers, exploit parallelism. Another 70% speedup.

	* testsuite/sha512-test.c (test_main): Additional test vectors,
	including some longer than 128 bytes.

2013-03-13  Niels Möller  <nisse@lysator.liu.se>

	* armv7/sha512-compress.asm: New file, using neon instructions.
	2.3 time speedup.

	* configure.ac (asm_replace_list): Added sha512-compress.asm.
	* x86_64/machine.m4 (OFFSET64): New macro.
	* x86_64/sha512-compress.asm: New file, 20% speedup.

	* sha512-compress.c (ROUND): Eliminated a temporary, analogous to
	sha256 change below.

	* x86_64/sha256-compress.asm: New file, 16% speedup (benchmarked
	on intel i5).

2013-03-11  Niels Möller  <nisse@lysator.liu.se>

	* armv7/sha256-compress.asm: New file, 25% speedup.

	* configure.ac (asm_replace_list): Added sha256-compress.asm.

	* sha256-compress.c (ROUND): Eliminated a temporary.

	* armv7/sha1-compress.asm: New file, 9% speedup.

	* testsuite/testutils.c (test_hash): Test different alignments for
	the hash input.

2013-03-08  Niels Möller  <nisse@lysator.liu.se>

	* armv7/aes-decrypt-internal.asm: New file, 15% speedup.
	* armv7/aes-encrypt-internal.asm: New file, 25% speedup.
	* armv7/aes.m4: New file.

2013-03-07  Niels Möller  <nisse@lysator.liu.se>

	* gmp-glue.c (mpz_limbs_cmp): Don't use PTR and SIZ macros.

	* Makefile.in (aesdata, desdata, twofishdata, shadata, gcmdata)
	(eccdata): Arrange for compiling these programs for running on the
	build system, also when cross compiling everything else.

	* config.make.in (CC_FOR_BUILD, EXEEXT_FOR_BUILD): New variables.

	* configure.ac: Use GMP_PROG_CC_FOR_BUILD and
	GMP_PROG_EXEEXT_FOR_BUILD.

	* aclocal.m4 (GMP_PROG_CC_FOR_BUILD, GMP_PROG_CC_FOR_BUILD_WORKS)
	(GMP_PROG_EXEEXT_FOR_BUILD): New macros, based on GMP's.

	* aesdata.c: Deleted includes of config.h and nettle-types.h. Use
	unsigned char and unsigned long instead of stdint.h types.

	* desdata.c: Deleted includes of config.h and desCode.h.
	(main): Return 1 on invalid argument. Don't use ROR macro. Use
	unsigned long instead of uint32_t, and make it work if unsigned
	long is larger than 32 bits.

	* gcmdata.c: Deleted include of config.h and use UNUSED macro.
	* shadata.c: Likewise.

	* twofishdata.c: Deleted include of nettle-types.h. Use unsigned
	char instead of stdint.h types.

	* x86_64/ecc-521-modp.asm: New file. 2.4 time speedup.

2013-03-06  Niels Möller  <nisse@lysator.liu.se>

	* x86_64/ecc-384-modp.asm: New file, 3 time speedup.
	* x86_64/ecc-256-redc.asm: New file, 2.5 time speedup.
	* x86_64/ecc-224-modp.asm: New file, 5 time speedup over C
	version.

2013-03-05  Niels Möller  <nisse@lysator.liu.se>

	* configure.ac (asm_optional_list): Added ecc-521-modp.asm.
	* ecc-521.c: Check HAVE_NATIVE_ecc_521_modp, and use native
	version if available.
	* armv7/ecc-521-modp.asm: New file, 2 time speedup over C version.

2013-03-04  Niels Möller  <nisse@lysator.liu.se>

	* configure.ac (asm_optional_list): Added ecc-384-modp.asm. Deleted
	bogus reference to $asm_search_list.
	* ecc-384.c: Check HAVE_NATIVE_ecc_384_modp, and use native
	version if available.
	* armv7/ecc-384-modp.asm: New file, 3 time speedup over C version.

2013-03-03  Niels Möller  <nisse@lysator.liu.se>

	* ecc-256.c: Fixed definition of USE_REDC.

2013-03-01  Niels Möller  <nisse@lysator.liu.se>

	* ecc-256.c: Check HAVE_NATIVE_ecc_256_redc, and use native
	version if available.
	* armv7/ecc-256-redc.asm: New file, 4 time speedup over C version.

	* testsuite/ecc-redc-test.c: Increased test count.

	* ecc-224.c: Check HAVE_NATIVE_ecc_224_modp, and use native
	version if available.
	* armv7/ecc-224-modp.asm: New file, 4.5 time speedup over C
	version.

	* configure.ac (asm_optional_list): Added ecc-224-modp.asm.
	(OPT_ASM_SOURCES): Fixed assignment.

2013-02-28  Niels Möller  <nisse@lysator.liu.se>

	* x86_64/ecc-192-modp.asm: Reorganized to reduce number of
	additions. Use setc instruction.

	* examples/Makefile.in: Let $(HOGWEED_TARGETS) depend on
	../libhogweed.a.

	* armv7/ecc-192-modp.asm: New file. 2.5 time speedup over C
	version.

2013-02-27  Niels Möller  <nisse@lysator.liu.se>

	* ecc-192.c: Check HAVE_NATIVE_ecc_192_modp, and use native
	version if available.
	(ecc_192_modp): Fixed carry handling bug in 32-bit version.

	* x86_64/ecc-192-modp.asm: New file. 3.8 times speedup over C
	version.

	* configure.ac (OPT_ASM_SOURCES): New substituted variable.
	(asm_replace_list, asm_optional_list): New variables. For files in
	asm_optional_list, also add them to OPT_ASM_SOURCES and define
	appropriate HAVE_NATIVE_* symbols found.

	* Makefile.in (OPT_ASM_SOURCES): New variable. Used for setting
	hogweed_OBJS and hogweed_PURE_OBJS.

	* testsuite/ecc-mod-test.c: Increased test count.

	* ecc-384.c (ecc_384_modp): Fixed typo which broke carry handling
	in the 64-bit version.

	* examples/ecc-benchmark.c (bench_add_jjj): Typo fix, benchmark
	the right function.

	* gmp-glue.h: Check if GMP provides mpz_limbs_read (expected in
	next release).
	* gmp-glue.c: Use GMP's mpz_limbs_read and friends if available.
	Renamed all functions for consistency with GMP. Updated all
	callers.

2013-02-20  Niels Möller  <nisse@lysator.liu.se>

	* examples/Makefile.in (HOGWEED_TARGETS): Added
	hogweed-benchmark$(EXEEXT).
	(SOURCES): Added hogweed-benchmark.c.
	(hogweed-benchmark$(EXEEXT)): New target.

	* examples/hogweed-benchmark.c: New file.

	* ecdsa-keygen.c (ecdsa_generate_keypair): New file and function.
	* Makefile.in (hogweed_SOURCES): Added ecdsa-keygen.c.
	* testsuite/ecdsa-keygen-test.c: New testcase.
	* testsuite/Makefile.in (TS_HOGWEED_SOURCES): Added
	ecdsa-keygen-test.c.

	* nettle-internal.h (TMP_ALLOC): Added missing parentheses.

2013-02-18  Niels Möller  <nisse@lysator.liu.se>

	* testsuite/ecdsa-verify-test.c: New testcase.
	* testsuite/ecdsa-sign-test.c: New testcase.
	* testsuite/Makefile.in (TS_HOGWEED_SOURCES): Added
	ecdsa-sign-test.c and ecdsa-verify-test.c.
	* testsuite/testutils.h: Include ecdsa.h.
	(SHEX): Deleted const cast.

	* ecc-point.c: New file, struct ecc_point abstraction.
	* ecc-scalar.c: New file, struct ecc_scalar abstraction.
	* ecc-random.c (ecc_modq_random, ecc_scalar_random): New file, new
	functions.
	* ecc-hash.c (ecc_hash): New file and function.
	* ecc-ecdsa-sign.c: New file, low-level signing interface.
	* ecc-ecdsa-verify.c: New file, low-level ecdsa verify.
	* ecdsa-sign.c: (ecdsa_sign): New file and function.
	* ecdsa-verify.c (ecdsa_verify): New file and function.
	* ecdsa.h: New header file.
	* ecc.h: Declare ecc_point and ecc_scalar functions.
	* ecc-internal.h: Added declarations.
	* Makefile.in (hogweed_SOURCES): Added new source files.
	(HEADERS): Added ecdsa.h.

	* gmp-glue.c (_mpz_set_mpn): New convenience function.
	(_mpn_set_base256): New function.
	(_gmp_alloc_limbs): New function.
	(_gmp_free_limbs): New function.
	* gmp-glue.h: Corresponding declarations. Include nettle-stdinh.h.

	* examples/Makefile.in (HOGWEED_TARGETS): Renamed, was
	RSA_TARGETS. Added ecc-benchmark$(EXEEXT).
	(SOURCES): Added ecc-benchmark.c.
	(ecc-benchmark$(EXEEXT)): New target.

	* examples/ecc-benchmark.c: New file, benchmarking ecc primitives.

2013-02-15  Niels Möller  <nisse@lysator.liu.se>

	Integrate ecc_mul_a.
	* ecc-a-to-j.c: New file.
	* ecc-add-jjj.c: New file.
	* ecc-mul-a.c: New file.
	* Makefile.in (hogweed_SOURCES): Added new files.
	* testsuite/ecc-mul-a-test.c: New file.
	* testsuite/Makefile.in (TS_HOGWEED_SOURCES): Added
	ecc-mul-a-test.c.

	* testsuite/testutils.c: Removed redundant includes.
	(die): New function.

	Integrate ecc_mul_g.
	* ecc.h: New file.
	* ecc-j-to-a.c: New file.
	* ecc-size.c: New file.
	* ecc-add-jja.c: New file.
	* ecc-dup-jj.c: New file.
	* ecc-mul-g.c: New file.
	* sec-tabselect.c: New file.
	* Makefile.in (hogweed_SOURCES): Added new files.
	(HEADERS): Added ecc.h
	* testsuite/ecc-mul-g-test.c: New file.
	* testsuite/Makefile.in (TS_HOGWEED_SOURCES): Added
	ecc-mul-g-test.c.
	* testsuite/testutils.c (xalloc_limbs): New function.
	(test_mpn): New function.
	(test_ecc_point): New function.
	(test_ecc_mul_a): New function.
	(test_ecc_mul_j): New function.
	* testsuite/testutils.h: Corresponding declarations.

	Integrate ECC internals.
	* ecc-curve.h: New file.
	* ecc-internal.h: New file.
	* cnd-copy.c: New file.
	* ecc-192.c: New file.
	* ecc-224.c: New file.
	* ecc-256.c: New file.
	* ecc-384.c: New file.
	* ecc-521.c: New file.
	* ecc-generic-modp.c: New file.
	* ecc-generic-modq.c: New file.
	* ecc-generic-redc.c: New file.
	* ecc-mod.c: New file.
	* ecc-modp.c: New file.
	* ecc-modq.c: New file.
	* sec-add-1.c: New file.
	* sec-modinv.c: New file.
	* sec-sub-1.c: New file.
	* Makefile.in (hogweed_SOURCES): Added new files.
	(HEADERS): Added ecc-curve.h.
	(DISTFILES): Added ecc-internal.h.
	* testsuite/ecc-mod-test.c: New file.
	* testsuite/ecc-modinv-test.c: New file.
	* testsuite/ecc-redc-test.c: New file.
	* testsuite/testutils.c (ecc_curves): New constant array.
	* testsuite/testutils.h: Include ecc-related headers. Declare
	ecc_curves array.
	* testsuite/Makefile.in (TS_HOGWEED_SOURCES): Added ecc-mod-test.c
	ecc-modinv-test.c ecc-redc-test.c.

	* gmp-glue.c: New file, mpn <-> mpz conversions.
	* gmp-glue.h: New file.
	* Makefile.in: Added to hogweed_SOURCES and DISTFILES, respectively.

	* eccdata.c: New program, for generating ECC-related tables.
	* Makefile.in (ecc-192.h, ecc-224.h, ecc-256.h, ecc-384.h)
	(ecc-512.h): New generated files.

2013-02-19  Niels Möller  <nisse@lysator.liu.se>

	* armv7/memxor.asm (memxor): Software pipelining for the aligned
	case. Runs at 6 cycles (0.5 cycles per byte). Delayed push of
	registers until we know how many registers we need.
	(memxor3): Use 3-way unrolling also for aligned memxor3.
	Runs at 8 cycles (0.67 cycles per byte)

2013-02-14  Niels Möller  <nisse@lysator.liu.se>

	* configure.ac: Find GMP's GMP_NUMB_BITS. Substitute in Makefile.
	* config.make.in (GMP_NUMB_BITS): New variable.

	* examples/rsa-keygen.c (uint_arg): New function.
	(main): New options -s and -e, to specify key size and public
	exponent. Increased default key size to 2048.

2013-02-12  Niels Möller  <nisse@lysator.liu.se>

	* armv7/memxor.asm (memxor): Optimized aligned case, using 3-way
	unrolling.

2013-02-06  Niels Möller  <nisse@lysator.liu.se>

	* armv7/memxor.asm (memxor, memxor3): Optimized aligned case, now
	runs at 0.75 cycles/byte.

	* armv7/README: New file.
	* armv7/machine.m4: New (empty) file.
	* armv7/memxor.asm: Initial assembly implementation.

	* config.m4.in: Substitute ASM_TYPE_PROGBITS as TYPE_PROGBITS.

	* config.make.in: Added .s to the suffix list.

	* Makefile.in (.asm.s): Use a separate make target for .asm
	preprocessing. Include asm.d, which the corresponding
	dependencies.

	* configure.ac (asm_file_list): Collect assembly files into this
	variable.
	(asm.d): Make config.status write dependencies for .s files into
	asm.d.
	(ASM_ALIGN_LOG): Set to "no" when appropriate.
	(ASM_TYPE_FUNCTION): Default to "@function".
	(ASM_TYPE_PROGBITS): New substituted variable, set in the same way
	as ASM_TYPE_FUNCTION.
	(ASM_MARK_NOEXEC_STACK): Use TYPE_PROGBITS.
	(asm_path): Set up asm_path for armv7.

	* asm.m4: Use changecom to disable m4 quoting. Use divert to
	suppress output.

2013-02-05  Niels Möller  <nisse@lysator.liu.se>

	* testsuite/rsa-keygen-test.c (test_main): Updated expected
	signatures, after the nettle_mpz_random change below.
	* testsuite/dsa-test.c (test_main): Likewise. Also fixed the
	dsa256 test to actually use the expected signature.

2013-01-31  Niels Möller  <nisse@lysator.liu.se>

	* bignum-random.c (nettle_mpz_random): Increased number of extra
	bits to 64, following FIPS 186-3.

2013-01-16  Niels Möller  <nisse@lysator.liu.se>

	* Released nettle-2.6.

2013-01-12  Niels Möller  <nisse@lysator.liu.se>

	* configure.ac: Use AC_LANG_SOURCE.

2013-01-02  Niels Möller  <nisse@lysator.liu.se>

	* configure.ac (LIBNETTLE_MINOR): Bumped library version, to 4.5.
	(LIBHOGWEED_MINOR): And to 2.3.

	* examples/Makefile.in: Explicit rules for building objects in
	parent directory.
	* tools/Makefile.in: Likewise.
	* testsuite/Makefile.in: Likewise.

2013-01-01  Niels Möller  <nisse@lysator.liu.se>

	* nettle.texinfo (Recommended hash functions): Document additional
	sha3 functions.

	* examples/nettle-benchmark.c (main): Benchmark additional sha3
	functions.

2012-12-30  Niels Möller  <nisse@lysator.liu.se>

	* sha3-224.c, sha3-224-meta.c: New files.
	* sha3-384.c, sha3-384-meta.c: New files.
	* sha3-512.c, sha3-512-meta.c: New files.
	* sha3.h: Prototypes for sha3 with sizes 224, 384 and 512.
	* nettle-meta.h: Declare nettle_sha3_224, nettle_sha3_384 and
	nettle_sha3_512.
	* Makefile.in (nettle_SOURCES): Added new sha3 files.

	* testsuite/sha3-224-test.c: New file.
	* testsuite/sha3-384-test.c: New file.
	* testsuite/sha3-512-test.c: New file.
	* testsuite/Makefile.in (TS_NETTLE_SOURCES): Added new sha3 test files.

	* configure.ac: Disabled use of sha3-permute.asm.

2012-12-20  Niels Möller  <nisse@lysator.liu.se>

	From Tim Rühsen:
	* testsuite/des-compat-test.c (pt): Use proper prototype, use
	const.
	* testsuite/testutils.c (test_dsa_key): Deleted spurious
	semicolon.

2012-12-15  Niels Möller  <nisse@lysator.liu.se>

	Based on a patch from Alon Bar-Lev:
	* Makefile.in (LIBTARGETS, SHLIBTARGET): Define as empty if static
	or shared libraries, respectively, are disabled.
	(TARGETS): Deleted @IF_SHARED@ conditional, now in the definition
	of SHLIBTARGET.

	From Alon Bar-Lev:
	* configure.ac: Check for ar program. New option --disable-static.
	* config.make.in (AR): Use configured value.

2012-12-13  Niels Möller  <nisse@lysator.liu.se>

	* x86_64/sha3-permute.asm: Rewrote, to keep all state in
	registers. 2400 cycles on x86_64, only slightly faster than the
	current C code.

2012-12-09  Niels Möller  <nisse@lysator.liu.se>

	* sha3-permute.c (sha3_permute): Rewrote to do permutation in
	place. 80% speedup on x86_64, 2500 cycles.

2012-12-04  Niels Möller  <nisse@lysator.liu.se>

	* ctr.c (ctr_crypt): Fix bug reported by Tim Kosse. Don't
	increment the counter when length is zero (was broken for the
	in-place case).

	* testsuite/ctr-test.c (test_main): Added test with zero-length
	data.
	* testsuite/testutils.c (test_cipher_ctr): Check the ctr value
	after encrypt and decrypt.

2012-12-03  Niels Möller  <nisse@lysator.liu.se>

	* sha3-permute.c (sha3_permute): Optimized, to reduce number of
	passes over the data. 20% speedup on x86_64, 4700 cycles.

	* configure.ac: Added sha3-permute.asm.

	* x86_64/sha3-permute.asm: New file. 30% speedup over current C
	code, 4300 cycles.

	* nettle.texinfo (Hash functions): Split into several sections,
	separating recommended hash functions and legacy hash functions.
	Document sha3-256.

2012-12-02  Niels Möller  <nisse@lysator.liu.se>

	Split sha.h into new files sha1.h and sha2.h. Replaced all
	internal usage of sha.h in all files.
	* sha.h: Kept for compatibility, just includes both new files.
	* sha1.h: New file.
	* sha2.h: New file.
	* Makefile.in (HEADERS): Added sha1.h and sha2.h.

2012-11-28  Niels Möller  <nisse@lysator.liu.se>

	From Fredrik Thulin:
	* testsuite/pbkdf2-test.c (test_main): Add PBKDF2-HMAC-SHA512 test
	cases.

2012-11-15  Niels Möller  <nisse@lysator.liu.se>

	* sha3-permute.c (sha3_permute): Use ULL suffix on round
	constants. Avoid passing shift count 0 to ROTL64.

	* sha3.c (sha3_absorb): Fixed big-endian code. Need macros.h.

	* macros.h (LE_READ_UINT64): New macro.

2012-11-13  Niels Möller  <nisse@lysator.liu.se>

	* sha3-permute.c (sha3_permute): Micro optimizations. Partial
	unrolling. Use lookup table for the permutation. On an x86_64,
	execution time reduced from appr. 13000 cycles to appr. 6000.

	* examples/nettle-benchmark.c (TIME_CYCLES): New macro.
	(bench_sha1_compress, bench_salsa20_core): Use it.
	(bench_sha3_permute): New function.
	(main): Call bench_sha3_permute.

2012-11-12  Niels Möller  <nisse@lysator.liu.se>

	* examples/nettle-benchmark.c (main): Benchmark sha3_256.

	* sha3-permute.c: New file. Permutation function for sha3, aka
	Keccak.
	* sha3.h: New header file.
	* sha3.c: New file, absorption and padding for sha3.
	* sha3-256.c: New file.
	* sha3-256-meta.c: New file.
	* nettle-meta.h (nettle_sha3_256): Declare.
	* Makefile.in (nettle_SOURCES): Added sha3 files.
	(HEADERS): Added sha3.h.
	* testsuite/sha3.awk: New file. Script to extract test vectors.
	* testsuite/sha3-256-test.c: New file.
	* testsuite/sha3-permute-test.c: New file.
	* testsuite/Makefile.in (TS_NETTLE_SOURCES): Added
	sha3-permute-test.c and sha3-256-test.c.
	(DISTFILES): Added sha3.awk.
	* testsuite/.test-rules.make: Added sha3 targets.

	* macros.h (LE_WRITE_UINT64): New macro.
	* write-le64.c (_nettle_write_le64): New file and function.
	* nettle-write.h (_nettle_write_le64): Declare. Also deleted
	declaration of non-existent _nettle_write_be64.
	* Makefile.in (nettle_SOURCES): Added write-le64.c.

	* macros.h (ROTL64): New macro, moved from...
	* sha512-compress.c (ROTL64): ... old location, deleted.

	* serpent-internal.h [HAVE_NATIVE_64_BIT] (DROTL32): Renamed from...
	(ROTL64): ... old name.
	(DRSHIFT32): Renamed from ...
	(RSHIFT64): ... old name.
	* serpent-encrypt.c (LINEAR_TRANSFORMATION64): Updated for above
	renames.
	* serpent-decrypt.c (LINEAR_TRANSFORMATION64_INVERSE): Likewise.

2012-11-11  Niels Möller  <nisse@lysator.liu.se>

	From Nikos Mavrogiannopoulos:
	* nettle.texinfo (Hash functions): Added documentation for
	gosthash94.
	* examples/nettle-benchmark.c (main): Benchmark gosthash94.

2012-11-10  Niels Möller  <nisse@lysator.liu.se>

	* nettle.texinfo (nettle_hashes, nettle_ciphers): Use deftypevr,
	not deftypevrx. Spotted by Nikos Mavrogiannopoulos.

2012-11-08  Niels Möller  <nisse@lysator.liu.se>

	Gost hash function, ported from Aleksey Kravchenko's rhash library
	by Nikos Mavrogiannopoulos.
	* gosthash94.c: New file.
	* gosthash94.h: New file.
	* gosthash94-meta.c: New file.
	* nettle-meta.h (nettle_gosthash94): Declare.
	* Makefile.in (nettle_SOURCES): Added gosthash94.c and
	gosthash94-meta.c.
	(HEADERS): Added gosthash94.h.
	* testsuite/gosthash94-test.c: New file.
	* testsuite/Makefile.in (TS_NETTLE_SOURCES): Added
	gosthash94-test.c.

2012-10-29  Niels Möller  <nisse@lysator.liu.se>

	From Martin Storsjö:
	* configure.ac (dummy-dep-files): Avoid non-posix \|-operator in
	sed regexp.

2012-10-29  Niels Möller  <nisse@lysator.liu.se>

	* x86_64/salsa20-core-internal.asm: New file.
	* configure.ac: Added salsa20-core-internal.asm.
	* examples/nettle-benchmark.c (bench_salsa20_core): New function.

2012-10-27  Niels Möller  <nisse@lysator.liu.se>

	* testsuite/Makefile.in (TS_SOURCES, CXX_SOURCES): Include sources
	unconditionally.
	(TS_CXX): Moved @IF_CXX@ conditional here.
	(DISTFILES): Use $(SOURCES), which now includes all C source
	files. testutils.c was lost in a the 2012-09-20 change.

	* x86_64/salsa20-crypt.asm: Include x86_64/salsa20.m4.
	Make all exits go via .Lend and W64_EXIT.

	* x86_64/salsa20.m4: New file, extracted from
	x86_64/salsa20-crypt.asm.

2012-10-26  Niels Möller  <nisse@lysator.liu.se>

	* configure.ac (LIBNETTLE_LINK, LIBHOGWEED_LIBS): Add $(CFLAGS) on
	the link command line. Reported by Dennis Clarke.

2012-10-03  Niels Möller  <nisse@lysator.liu.se>

	From: Nikos Mavrogiannopoulos:
	* testsuite/testutils.c (test_hash): On failure, print the
	expected and returned hash values.

2012-09-23  Niels Möller  <nisse@lysator.liu.se>

	* Makefile.in (nettle_SOURCES): Added salsa20-core-internal.c.

	* salsa20-core-internal.c (_salsa20_core): New file and function,
	extracted from salsa20_crypt.
	* salsa20.h (_salsa20_core): Declare it.
	* salsa20-crypt.c (salsa20_crypt): Use _salsa20_core.

2012-09-21  Niels Möller  <nisse@lysator.liu.se>

	* pbkdf2.c (pbkdf2): assert that iterations > 0. Reorganized
	loops.

	* nettle.texinfo (Cipher functions): Stress that the salsa20 hash
	function is not suitable as a general hash function.

2012-09-20  Simon Josefsson  <simon@josefsson.org>

	* pbkdf2-hmac-sha1.c, pbkdf2-hmac-sha256.c: New files.
	* pbkdf2.h (pbkdf2_hmac_sha1, pbkdf2_hmac_sha256): New prototypes.
	* Makefile.in (nettle_SOURCES): Add pbkdf2-hmac-sha1.c and
	pbkdf2-hmac-sha256.c.
	* nettle.texinfo (Key derivation functions): Improve.
	* testsuite/pbkdf2-test.c (test_main): Test new functions.

2012-09-20  Niels Möller  <nisse@lysator.liu.se>

	* pbkdf2.c (pbkdf2): Reordered arguments, for consistency.
	* pbkdf2.h (PBKDF2): Analogous reordering.
	* testsuite/pbkdf2-test.c: Adapted to new argument order. Also use
	LDATA for the salt.
	* nettle.texinfo (Key derivation functions): Updated documented
	pbkdf2 prototype.

	* testsuite/Makefile.in (VALGRIND): New variable, to make valgrind
	checking easier.

	* configure.ac: New substitution IF_CXX, replacing CXX_TESTS.
	(dummy-dep-files): Handle .cxx files.

	* testsuite/Makefile.in: Use IF_CXX. Include dependency file for
	cxx-test.o.

2012-09-19  Niels Möller  <nisse@lysator.liu.se>

	From Tim Rühsen:
	* examples/rsa-encrypt.c (main): Added missing mpz_clear.
	* examples/rsa-keygen.c (main): Added missing deallocation.

	* testsuite/meta-hash-test.c (test_main): Validate
	NETTLE_MAX_HASH_DIGEST_SIZE.

	* pbkdf2.h (PBKDF2): New macro.
	* testsuite/pbkdf2-test.c: Use it.

2012-09-12  Simon Josefsson  <simon@josefsson.org>

	* NEWS: Mention addition of PBKDF2.
	* pbkdf2.c (pbkdf2): New file and function.
	* pbkdf2.h: Declare it.
	* Makefile.in (nettle_SOURCES): Add pbkdf2.c.
	(HEADERS): Add pbkdf2.h.
	* nettle.texinfo (Key derivation functions): New section.
	* testsuite/pbkdf2-test.c: New test case.
	* testsuite/Makefile.in (TS_NETTLE_SOURCES): Add pbkdf2-test.c.
	* testsuite/.test-rules.make (pbkdf2-test): New target.

2012-09-16  Niels Möller  <nisse@lysator.liu.se>

	* testsuite/: Overhaul of testsuite, affecting almost all files.
	+ Use struct tstring for allocated strings, and deallocate before
	exit.
	+ Changed most test functions to take struct tstring as arguments.
	+ Made all test_main return on success.

	* testsuite/testutils.h (struct tstring): New struct type.
	(H2, HL, MEMEQH, SUCCESS): Deleted macros.
	(SHEX, SDATA): New macros.
	(H): Redefined to track storage.

	* testsuite/testutils.c (tstring_alloc): New function.
	(tstring_clear): New function.
	(tstring_data): New function.
	(tstring_hex): New function.
	(tstring_print_hex): New function.
	(decode_hex_length): Made static.
	(decode_hex): Made static. No return value, abort on error.
	(main): Expect test_main to return, and call tstring_clear before
	exit.
	(test_dsa_key): Added missing mpz_clear.
	(test_mac): Deleted unused function.

	* testsuite/rsa2sexp-test.c (test_main): Added missing
	nettle_buffer_clear.

	* testsuite/yarrow-test.c (open_file): Don't leak filename.
	(test_main): fclose input file properly.

	* testsuite/sexp-format-test.c (test_main): Added missing calls to
	nettle_buffer_clear and mpz_clear.

	* testsuite/serpent-test.c (tstring_hex_reverse): New function,
	replacing...
	(decode_hex_reverse): ... deleted function.
	(RHEX): New macro, replacing...
	(RH, RHL): ... deleted macros.

	* testsuite/rsa2sexp-test.c (test_main): Added missing
	nettle_buffer_clear.

	* testsuite/random-prime-test.c (test_main): Added missing
	mpz_clear.

	* realloc.c (nettle_realloc): Only call libc realloc if length >
	0, otherwise call free. Fixes a small memory leak.
	(nettle_xrealloc): Likewise.

	* run-tests (test_program): Don't quote $EMULATOR; allow it to
	expand to program and arguments (e.g., valgrind).

	* tools/pkcs1-conv.c (convert_public_key): Added missing calls to
	dsa_public_key_clear and rsa_public_key_clear.
	(main): Added missing nettle_buffer_clear.

2012-09-10  Niels Möller  <nisse@lysator.liu.se>

	* examples/eratosthenes.c (main): Explicitly deallocate storage
	before exit.

	* examples/io.c (read_file): Explicitly treat an empty file as an
	error. Rearrange loop, check for short fread return value.

	* desdata.c: Don't declare printf, include <stdio.h> instead. Also
	deleted casts of printf return value.

	From Tim Rühsen:
	* examples/nettle-benchmark.c (die): Use PRINTF_STYLE attribute.
	* pgp-encode.c (pgp_put_rsa_sha1_signature): Deleted unused variable.
	* rsa2openpgp.c (rsa_keypair_to_openpgp): Likewise.
	* examples/base16enc.c (main): Deleted useless allocations.

2012-09-07  Niels Möller  <nisse@lysator.liu.se>

	* examples/nettle-benchmark.c (die): Add NORETURN attribute. Patch
	from Tim Rühsen.
	* tools/misc.h (die, werror): Use PRINTF_STYLE and NORETURN macros
	for attributes. Patch from Tim Rühsen.

	* examples/io.h (werror): Use PRINTF_STYLE macro.

2012-08-22  Niels Möller  <nisse@lysator.liu.se>

	From Sam Thursfield <sam.thursfield@codethink.co.uk>:
	* configure.ac: Make documentation optional, to avoid requiring
	TeX. New option --disable-documentation, and Makefile substitution
	IF_DOCUMENTATION.
	* Makefile.in: Use IF_DOCUMENTATION.

2012-07-12  Niels Möller  <nisse@lysator.liu.se>

	* asm.m4 (ALIGN): Use << operator rather than **, with m4 eval.
	The latter is not supported by BSD m4.

2012-07-07  Niels Möller  <nisse@lysator.liu.se>

	Copyright headers: Updated FSF address. Patch from David Woodhouse.

	* examples/Makefile.in (BENCH_LIBS): Added -lm, needed for the
	ldexp function. Reported by Anthony G. Basile.

	* configure.ac: Changed version number to 2.6.

	* Released nettle-2.5.

2012-07-05  Niels Möller  <nisse@lysator.liu.se>

	* x86_64/salsa20-crypt.asm (salsa20_crypt): Write the 64-bit movq
	instructions as "movd", since that makes the osx assembler
	happier. Assembles to the same machine code on gnu/linux.

2012-07-03  Niels Möller  <nisse@lysator.liu.se>

	* aclocal.m4 (LSH_FUNC_ALLOCA): In the config.h boilerplate,
	include malloc.h if it exists, also when compiling with gcc.
	Needed for cross-compiling with --host=i586-mingw32msvc.

	* examples/base16dec.c: Don't #include files using <nettle/...>,
	we don't want to pick up installed versions. On windows, include
	<fcntl.h>, needed for _setmode.
	* examples/base16enc.c: Likewise.
	* examples/base64dec.c: Likewise.
	* examples/base64enc.c: Likewise

	* nettle.texinfo (Cipher functions): Document Salsa20.

2012-06-25  Niels Möller  <nisse@lysator.liu.se>

	* pkcs1.c (_pkcs1_signature_prefix): Renamed function, adding a
	leading underscore. Updated all callers.

	* bignum-next-prime.c (nettle_next_prime): Consistently use the
	type nettle_random_func * (rather then just nettle_random_func)
	when passing the function pointer as argument. Similar change for
	nettle_progress_func. Should have been done for the 2.0 release,
	but a few arguments were overlooked.
	* bignum-random-prime.c (_nettle_generate_pocklington_prime)
	(nettle_random_prime): Likewise.
	* bignum-random.c (nettle_mpz_random_size, nettle_mpz_random):
	Likewise.
	* dsa-keygen.c (dsa_generate_keypair): Likewise.
	* dsa-sha1-sign.c (dsa_sha1_sign_digest, dsa_sha1_sign): Likewise.
	* dsa-sha256-sign.c (dsa_sha256_sign_digest, dsa_sha256_sign):
	Likewise.
	* dsa-sign.c (_dsa_sign): Likewise.
	* pkcs1-encrypt.c (pkcs1_encrypt): Likewise.
	* rsa-blind.c (_rsa_blind): Likewise.
	* rsa-decrypt-tr.c (rsa_decrypt_tr): Likewise.
	* rsa-encrypt.c (rsa_encrypt): Likewise.
	* rsa-keygen.c (rsa_generate_keypair): Likewise.
	* rsa-pkcs1-sign-tr.c (rsa_pkcs1_sign_tr): Likewise.

	* cbc.c (cbc_encrypt, cbc_decrypt): Similarly, use the type
	nettle_crypt_func * rather than just nettle_crypt_func.
	* ctr.c (ctr_crypt): Likewise.
	* gcm.c (gcm_set_key): Likewise.

	* testsuite/des-compat-test.c (test_main): Disable declarations of
	disabled functions and variables, to avoid warnings. No verbose
	output unless verbose flag is set.

2012-06-09  Niels Möller  <nisse@lysator.liu.se>

	* examples/Makefile.in (SOURCES): Added base16dec.c, forgotten
	earlier.

	General pkcs1 signatures, with a "DigestInfo" input. Suggested by
	Nikos Mavrogiannopoulos.
	* Makefile.in (hogweed_SOURCES): Added pkcs1-rsa-digest.c,
	rsa-pkcs1-sign.c, rsa-pkcs1-sign-tr.c, and rsa-pkcs1-verify.c.

	* pkcs1-rsa-digest.c (pkcs1_rsa_digest_encode): New file and
	function.
	* pkcs1.h: Declare it.

	* rsa-pkcs1-verify.c (rsa_pkcs1_verify): New file and function.
	* rsa-pkcs1-sign.c (rsa_pkcs1_sign): New file and function.
	* rsa-pkcs1-sign-tr.c (rsa_pkcs1_sign_tr): New file and function,
	contributed by Nikos Mavrogiannopoulos.
	* rsa.h: Declare new functions.

	* rsa.h (_rsa_blind, _rsa_unblind): Declare functions.
	* rsa-blind.c (_rsa_blind, _rsa_unblind): Functions moved to a
	separate file, renamed and made non-static. Moved from...
	* rsa-decrypt-tr.c: ... here.

2012-06-03  Niels Möller  <nisse@lysator.liu.se>

	* testsuite/pkcs1-test.c (test_main): Include leading zero in
	expected result.

	* pkcs1.c (pkcs1_signature_prefix): Return pointer to where the
	digest should be written. Let the size input be the key size in
	octets, rather then key size - 1.
	* pkcs1-rsa-*.c: Updated for above.
	* rsa-*-sign.c, rsa-*-verify.c: Pass key->size, not key->size - 1.

2012-05-18  Niels Möller  <nisse@lysator.liu.se>

	* pkcs1-encrypt.c (pkcs1_encrypt): New file and function.
	* rsa-encrypt.c (rsa_encrypt): Use pkcs1_encrypt.

2012-05-09  Niels Möller  <nisse@lysator.liu.se>

	* rsa-decrypt-tr.c (rsa_decrypt_tr): Added missing mpz_clear,
	spotted by Nikos Mavrogiannopoulos.

2012-05-07  Niels Möller  <nisse@lysator.liu.se>

	* nettle-types.h (_STDINT_HAVE_INT_FAST32_T): Define here, to
	force nettle-stdint.h to not try to define the int_fast*_t types.
	Avoids compilation problems with gnutls on SunOS-5.8, where the
	definitions here collide with gnulib's.

2012-04-23  Niels Möller  <nisse@lysator.liu.se>

	* nettle-internal.h (NETTLE_MAX_BIGNUM_SIZE): New constant. Based
	on NETTLE_MAX_BIGNUM_BITS, rounded upwards. Replaced all uses of
	NETTLE_MAX_BIGNUM_BITS.

2012-04-19  Niels Möller  <nisse@lysator.liu.se>

	* list-obj-sizes.awk: Use decimal rather than hexadecimal output.
	(hex2int): Use local variables.

2012-04-18  Niels Möller  <nisse@lysator.liu.se>

	* x86_64/salsa20-crypt.asm: New file.

2012-04-17  Niels Möller  <nisse@lysator.liu.se>

	* testsuite/salsa20-test.c (test_salsa20_stream): Check that
	salsa20_crypt doesn't write beyond the given destination area.
	(test_salsa20): Likewise.

	* salsa20-crypt.c: Renamed file, from...
	* salsa20.c: ... old name.

	* x86_64/machine.m4 (WREG): New macro.

	* salsa20.c (salsa20_hash): Deleted function, inlined into
	salsa20_crypt.
	(salsa20_set_key, salsa20_set_iv): Moved, to...
	* salsa20-set-key.c: ...new file.

2012-04-15  Niels Möller  <nisse@lysator.liu.se>

	* testsuite/salsa20-test.c (test_salsa20_stream): New function.
	(test_main): Tests for encrypting more than one block at a time.

2012-04-14  Niels Möller  <nisse@lysator.liu.se>

	* examples/io.c (write_file): Use write_string.

	* examples/Makefile.in (base64enc): New targets. Also
	added missing io.o dependency to several other targets.
	(base64dec, base16enc, base16dec): Likewise.

	* examples/base64enc.c: New file, based on example code
	contributed by Jeronimo Pellegrini.
	* examples/base64dec.c: Likewise.
	* examples/base16enc.c: Likewise.
	* examples/base16dec.c: Likewise.

	* examples/rsa-encrypt.c (process_file): Reorganized fread loop.
	(usage): New function.
	(main): Implemented --help option.

	* examples/rsa-decrypt.c (process_file): Improved error message
	for too short input file.

	* aes-set-decrypt-key.c (gf2_log, gf2_exp): Deleted tables.
	(mult, inv_mix_column): Deleted functions.
	(mtable): New table.
	(MIX_COLUMN): New macro.
	(aes_invert_key): Use MIX_COLUMN and mtable.

	* aesdata.c (compute_mtable): New table, for the inv mix column
	operation in aes_invert_key.

2012-04-13  Niels Möller  <nisse@lysator.liu.se>

	* aes-set-encrypt-key.c (aes_set_encrypt_key): Use LE_READ_UINT32.
	Tabulate the needed "round constants".
	(xtime): Deleted function.

	* aes-internal.h (SUBBYTE): Cast to uint32_t. Use B0, ..., B3
	macros.

2012-04-09  Niels Möller  <nisse@lysator.liu.se>

	Timing resistant RSA decryption, based on RSA blinding code
	contributed by Nikos Mavrogiannopoulos.
	* rsa-decrypt-tr.c (rsa_decrypt_tr): New function.
	(rsa_blind): Helper function.
	(rsa_unblind): Helper function.
	* rsa.h: Declare rsa_decrypt_tr. Some cleanups, no longer include
	nettle-meta.h, more consistent declarations of function pointer
	arguments.
	* testsuite/rsa-encrypt-test.c (test_main): Test rsa_decrypt_tr.
	Check for writes past the end of the message area.

	* Makefile.in (hogweed_SOURCES): Added pkcs1-decrypt.c.
	* rsa-decrypt.c (rsa_decrypt): Use pkcs1_decrypt.
	* pkcs1-decrypt.c (pkcs1_decrypt): New file and function,
	extracted from rsa_decrypt.

2012-04-01  Niels Möller  <nisse@lysator.liu.se>

	* salsa20.c (LE_SWAP32): Typo fix for big-endian case.
	(QROUND): New macro.
	(salsa20_hash): Use it.

2012-03-31  Niels Möller  <nisse@lysator.liu.se>

	* salsa20.c: (salsa20_set_iv): Deleted size argument, only one
	size allowed.
	(U8TO32_LITTLE): Deleted macro. Use LE_READ_UINT32 instead, which
	avoids unaligned reads.
	(salsa20_set_key): Rearranged slightly, to avoid unnecessary
	byte-to-word conversions.

	(LE_SWAP32): Renamed macro from...
	(U32TO32_LITTLE): ... old name.
	(U32TO8_LITTLE): Deleted macro.
	(salsa20_wordtobyte): Renamed function to...
	(salsa20_hash): ... new name. Changed output argument from byte
	array to word array. Use memxor3, which brings a considerable
	performance gain.

	* nettle-internal.c (salsa20_set_key_hack): Updated salsa20_set_iv
	call.
	* testsuite/salsa20-test.c (test_salsa20): Deleted iv_length
	argument, updated all calls.

	* salsa20.h (SALSA20_BLOCK_SIZE): New constant.
	(_SALSA20_INPUT_LENGTH): New constant.
	* salsa20.c: Use these constants.

	* salsa20.c (ROTL32): Deleted macro, use the one from macros.h
	instead, with reversed order of arguments.
	(ROTATE, XOR, PLUS, PLUSONE): Deleted macros, use ROTL32 and
	builtin operators directly.

	Unification of rotation macros.
	* macros.h (ROTL32): New macro, to replace (almost) all other
	rotation macros.

	* aes-set-encrypt-key.c: Include macros.h.
	(aes_set_encrypt_key): Use ROTL32.
	* aes-internal.h (ROTBYTE, ROTRBYTE): Deleted macros.

	* camellia-internal.h (ROL32): Deleted macro.
	(ROTL128): Renamed for consistency, from...
	(ROL128): ... old name.
	* camellia-crypt-internal.c: Updated for renamed rotation macros.
	* camellia-set-encrypt-key.c: Likewise.
	* cast128.c (ROL): Deleted macro.
	(F1, F2, F3): Updated to use ROTL32 (reversed order of arguments).
	Also added proper do { ... } while (0) wrappers.

	* ripemd160-compress.c (ROL32): Deleted macro.
	(R): Updated to use ROTL32 (reversed order of arguments).

	* serpent-internal.h (ROL32): Deleted macro.
	(ROTL64): Renamed (from ROL64) and reorderd arguments, for
	consistency.
	(RSHIFT64): Reordered arguments, for consistency.
	* serpent-decrypt.c: Updated for renamed rotation macros, with
	reversed argument order.
	* serpent-encrypt.c: Likewise.
	* serpent-set-key.c: Likewise.

	* sha1-compress.c (ROTL): Deleted macro, use ROTL32 instead.

	* sha256-compress.c (ROTR): Deleted macro. Replaced by ROTL32,
	with complemented shift count.
	(SHR): Deleted macro, use plain shift operator instead.

	* sha512-compress.c (ROTR): Deleted macro, replaced by...
	(ROTL64): ...new macro, with complemented shift count
	(SHR): Deleted macro, use plain shift operator instead.
	(S0, S1, s0, s1): Updated accordingly.

2012-03-30  Niels Möller  <nisse@lysator.liu.se>

	* nettle-internal.c (nettle_salsa20): Cipher struct for
	benchmarking only. Sets a fix zero IV, and ignores block size.
	* nettle-internal.h (nettle_salsa20): Declare it.

	* examples/nettle-benchmark.c (block_cipher_p): New function.
	(time_cipher): Use block_cipher_p.
	(main): Include salsa20 in benchmark.

	* Makefile.in (soname link): Fixed logic.
	(nettle_SOURCES): Removed nettle-internal.c, so that it's not
	part of the library...
	(internal_SOURCES): ...and put it here.
	* testsuite/Makefile.in (TEST_OBJS): Added ../nettle-internal.o.
	* examples/Makefile.in (BENCH_OBJS): New variable, to simplify the
	nettle-benchmark rule. Also link with ../nettle-internal.o.

2012-03-29  Niels Möller  <nisse@lysator.liu.se>

	Implementation of Salsa20, contributed by Simon Josefsson.
	* salsa20.h: New file.
	* salsa20.c: New file.
	* Makefile.in (nettle_SOURCES): Added salsa20.c
	(HEADERS): Added salsa20.h.
	* testsuite/Makefile.in (TS_NETTLE_SOURCES): Added salsa20-test.c.
	* testsuite/salsa20-test.c: New test case.

	* Makefile.in (soname links): Adding missing space before ].

2012-03-23  Niels Möller  <nisse@lysator.liu.se>

	* arcfour.h (arcfour_stream): Deleted obsolete prototype.

2012-03-05  Niels Möller  <nisse@lysator.liu.se>

	* configure.ac (enable_shared): Build shared libraries by default.

2012-03-04  Niels Möller  <nisse@lysator.liu.se>

	* configure.ac (LIBNETTLE_MINOR): Bumped library version, to 4.4.
	(LIBHOGWEED_MINOR): And to 2.2.

2012-02-27  Niels Möller  <nisse@lysator.liu.se>

	* list-obj-sizes.awk: Recognize elf64 objects.

	* Makefile.in (.texinfo.dvi): Pass -b option to texi2dvi.

	* Makefile.in (TARGETS): Added twofishdata.
	(SOURCES): Added twofishdata.c.
	(twofishdata): New rule.

	* twofish.c (q0, q1): Made const, and reformatted to match the
	twofishdata program.

	* twofishdata.c: Resurrected old file. Used to be called
	generate_q.c, when the twofish code was contributed back in 1999.

	* nettle.texinfo: Documentation for base16 and base64 encoding.
	Text contributed by Jeronimo Pellegrini
	<pellegrini@mpcnet.com.br>, back in April 2006.

2012-02-18  Niels Möller  <nisse@lysator.liu.se>

	* run-tests, getopt.c, getopt1.c, getopt.h: These files were moved
	to the top-level in the conversion to an independent git
	repository. They used to be symlinks to lsh files, from the
	subdirectories which use them.

	* Makefile.in: Build and distribute getopt files. Distribute
	run-tests script.
	* examples/Makefile.in: Adapt to getopt files and the run-tests
	script now located in the parent directory.
	* testsuite/Makefile.in: Likewise.
	* tools/Makefile.in: Likewise.

	* index.html: Converted to xhtml (from lsh repository, change
	dated 2012-02-03). Updated git instructions.

	* nettle.texinfo: Updated charset declaration.
	* misc/plan.html: Likewise.

2012-01-17  Niels Möller  <nisse@lysator.liu.se>

	* testsuite/Makefile.in (DISTFILES): Added setup-env.

	* examples/rsa-decrypt.c (main): Use _setmode rather than setmode,
	suggested by Eli Zaretskii. Affects windows builds only.
	* examples/rsa-encrypt.c: Likewise.

	* Makefile.in ($(LIBNETTLE_FORLINK)): Always create a .lib symlink
	to the library file. Use LN_S.
	($(LIBHOGWEED_FORLINK)): Likewise.

	(install-shared-nettle): Use LN_S.
	(install-shared-hogweed): Likewise.

	* configure.ac: Use AC_PROG_LN_S.
	* config.make.in (LN_S): New substitution.

	* testsuite/setup-env: New file. Wine workaround. Can't get
	../.lib into wine's dll search path, so create additional
	symlinks.
	* testsuite/teardown-env: ...and delete them here. Also delete
	file testtmp.
	* examples/setup-env: Similar links setup here.
	* examples/teardown-env: ... and deleted.

2012-01-07  Niels Möller  <nisse@lysator.liu.se>

	* examples/Makefile.in (check): Add ../.lib to PATH, like in
	testsuite/Makefile. Needed for w*ndows. Reported by Eli Zaretskii.

2011-11-25  Niels Möller  <nisse@lysator.liu.se>

	From Martin Storsjö:
	* x86_64/machine.m4 (W64_ENTRY, W64_EXIT): New macros for
	supporting W64 ABI.
	* x86_64: Updated all assembly files to use them.

	* configure.ac (W64_ABI): New variable, set when compiling for
	W64 ABI (64-bit M$ windows).
	* config.m4.in (W64_ABI): Define, from configure substitution.

2011-11-24  Niels Möller  <nisse@lysator.liu.se>

	From Martin Storsjö:
	* examples/Makefile.in (check): Pass $(EMULATOR) and $(EXEEXT) in
	the environment of run-tests.
	* examples/rsa-encrypt-test: Use $EXEEXT and $EMULATOR.
	* examples/rsa-sign-test: Likewise.
	* examples/rsa-verify-test: Likewise.
	* examples/setup-env: Likewise.

	* testsuite/Makefile.in (check): Pass $(EXEEXT) in the environment of
	run-tests.
	* testsuite/pkcs1-conv-test: Use $EXEEXT and $EMULATOR. Ignore \r
	in rsa-sign output.

	* examples/rsa-decrypt.c (main) [WIN32]: Set stdout/stdin to
	binary mode.
	* examples/rsa-encrypt.c (main): Likewise.

2011-11-24  Niels Möller  <nisse@lysator.liu.se>

	* configure.ac (HAVE_NATIVE_64_BIT): Workaround to get it set to 1
	on w64.

	* serpent-internal.h (ROL64): Use (uint64_t) 1 rather than 1L, for
	M$ w64.
	(RSHIFT64): Likewise. Also added a missing parenthesis.

2011-11-24  Niels Möller  <nisse@lysator.liu.se>

	From Martin Storsjö:
	* testsuite/symbols-test: Use $NM, falling back to nm if undefined.
	* testsuite/Makefile.in (check): Pass $(NM) in the environment of
	run-tests.
	* config.make.in (NM): Set NM.

	* testsuite/sexp-conv-test: Use $EMULATOR when running test
	programs. Also ignore \r for output in the non-canonical output
	formats.
	* testsuite/Makefile.in (check): Pass $(EMULATOR) in the
	environment of run-tests.
	* configure.ac (EMULATOR): New substituted variable. Set to wine
	or wine64 when cross compiling for windows, otherwise empty.
	* config.make.in (EMULATOR): Set from autoconf value.

2011-11-20  Niels Möller  <nisse@lysator.liu.se>

	* x86/camellia-crypt-internal.asm: Take ALIGNOF_UINT64_T into
	account when getting the offset for the subkeys. Differs between
	w32 and other systems. w32 problem identified by Martin Storsjö.

	* config.m4.in: Define ALIGNOF_UINT64_T (from configure).

	* configure.ac: Check alignment of uint64_t, and also use AC_SUBST
	for use in config.m4.in.

2011-11-19  Niels Möller  <nisse@lysator.liu.se>

	Cygwin/mingw32 improvements contributed by Martin Storsjö:
	* Makefile.in (IMPLICIT_TARGETS): New variable for DLL link
	libraries.
	(clean-here): Delete the DLL import libraries.

	* configure.ac: Setup installation of DLL files in $bindir.
	(IF_DLL, LIBNETTLE_FILE_SRC, LIBHOGWEED_FILE_SRC): New
	substitutions.

	* config.make.in (LIBNETTLE_FILE_SRC): Substitute new autoconf
	variable.
	(LIBHOGWEED_FILE_SRC): Likewise.

	* Makefile.in (install-dll-nettle, uninstall-dll-nettle): New
	target for installing the DLL file in $bindir.
	(install-shared-nettle): Conditionally
	depend on install-dll-nettle. Use LIBNETTLE_FILE_SRC.
	(uninstall-shared-nettle): Conditionally depend on
	install-dll-nettle.
	(various hogweed targets): Analogous changes.

	* configure.ac: Unify shared lib setup for cygwin and mingw.

2011-10-31  Niels Möller  <nisse@lysator.liu.se>

	* configure.ac (LIBHOGWEED_LIBS): Typo fix for the darwin case.
	Spotted by Martin Storsjö.

2011-10-25  Niels Möller  <nisse@lysator.liu.se>

	* configure.ac (LIBHOGWEED_LIBS): cygwin fix, added
	libnettle.dll.a. Reported by Volker Zell.

2011-10-18  Niels Möller  <nisse@lysator.liu.se>

	* configure.ac: Improved setup för darwin shared libraries.
	Patch contributed by Ryan Schmidt.

2011-10-03  Niels Möller  <nisse@lysator.liu.se>

	* x86_64/memxor.asm: Implemented sse2-loop. Configured at compile
	time, and currently disabled.

	* testsuite/testutils.h (ASSERT): Write message to stderr.

	* testsuite/memxor-test.c: Use 16-byte alignment for "fully
	aligned" operands.

2011-09-03  Niels Möller  <nisse@lysator.liu.se>

	* x86/camellia-crypt-internal.asm: Use "l"-suffix on instructions
	more consistently. Reportedly, freebsd and netbsd systems with
	clang are more picky about this.

	* configure.ac: Changed version number to 2.5.

	* Released nettle-2.4.

	* configure.ac (LIBNETTLE_MINOR): Bumped library version, to 4.3.

	* gcm-aes.c: Include config.h.
	* tools/nettle-lfib-stream.c: Likewise.

	* ripemd160-compress.c: Added missing include of config.h. Needed
	for correct operation on big-endian systems.

2011-09-02  Niels Möller  <nisse@amfibolit.hack.org>

	* configure.ac: Changed version number to 2.4.

	* Released nettle-2.3.

2011-08-30  Niels Möller  <nisse@lysator.liu.se>

	* testsuite/hmac-test.c: Added tests for hmac-ripemd160.

	* hmac.h: Declare hmac-ripemd160 related functions.

	* Makefile.in (nettle_SOURCES): Added hmac-ripemd160.c.

2011-08-30  Niels Möller  <nisse@amfibolit.hack.org>

	* nettle.texinfo (Hash functions): Document ripemd-160.

	* hmac-ripemd160.c: New file.

	* hmac.h: Declare hmac-ripemd160 functions.

2011-08-29  Niels Möller  <nisse@lysator.liu.se>

	* sha256.c (sha256_update): Updated MD_UPDATE call for new
	conventions.
	(sha256_write_digest): Use MD_PAD rather than MD_FINAL, and insert
	the length manually.
	* sha512.c: Analogous changes.

	* sha1.c (COMPRESS): New macro.
	(sha1_update): Updated MD_UPDATE call for new conventions.
	(sha1_digest): Use MD_PAD rather than MD_FINAL, and insert the
	length manually.

	* ripemd160.c (ripemd160_init): Use memcpy for initializing the
	state vector.
	(COMPRESS): New macro.
	(ripemd160_update): Use MD_UPDATE.
	(ripemd160_digest): Inline ripemd160_final processing. Use MD_PAD
	and _nettle_write_le32.
	(ripemd160_final): Deleted function.

	* ripemd160.h (struct ripemd160_ctx): Use a 64-bit block count.
	Renamed digest to state.

	* md5.c (md5_init): Use memcpy for initializing the state vector.
	(COMPRESS): New macro, wrapping _nettle_md5_compress.
	(md5_update): Use MD_UPDATE.
	(md5_digest): Inline md5_final processing. Use MD_PAD and
	_nettle_write_le32.
	(md5_final): Deleted.

	* md5.h (struct md5_ctx): Renamed some fields, for consistency.

	* md4.h (struct md4_ctx): Renamed some fields, for consistency.

	* md4.c (md4_init): Use memcpy for initializing the state vector.
	(md4_update): Use MD_UPDATE.
	(md4_digest): Inline md4_final processing, using MD_PAD. Use
	_nettle_write_le32.
	(md4_block): Renamed, to...
	(md4_compress): ... new name. Take ctx pinter as argument.
	(md4_final): Deleted function.

	* md2.c (md2_update): Use MD_UPDATE.

	* macros.h (MD_UPDATE): Added incr argument. Invoke compression
	function with ctx pointer as argument, rather than ctx->state.
	(MD_FINAL): Just pad, don't store length field. Renamed to MD_PAD.
	(MD_PAD): Analogous change of compression invocations.

	* sha512.c: (COMPRESS): New macro wrapping _nettle_sha512_compress.
	(sha512_update): Use MD_UPDATE.
	(sha512_final): Deleted function.
	(sha512_write_digest): Use MD_FINAL.

	* sha256.c (COMPRESS): New macro wrapping _nettle_sha256_compress.
	(SHA256_INCR): Deleted macro.
	(sha256_update): Use MD_UPDATE.
	(sha256_final): Deleted function.
	(sha256_write_digest): New function, replacing sha256_final, and
	using MD_FINAL.
	(sha256_digest): Use sha256_write_digest.
	(sha224_digest): Likewise.

	* tools/nettle-hash.c (list_algorithms): Fixed typo in header.

	* sha1.c (SHA1_DATA_LENGTH): Deleted unused macro.
	(sha1_init): Use memcpy to initialize the state vector.
	(SHA1_INCR): Deleted macro.
	(sha1_update): Use MD_UPDATE macro, to reduce code duplication.
	(sha1_digest): Use MD_FINAL macro.
	(sha1_final): Deleted function.

	* sha.h (struct sha1_ctx): Renamed attribute digest to state.

	* macros.h (MD_UPDATE): New macro.
	(MD_FINAL): New macro.

2011-08-28  Niels Möller  <nisse@lysator.liu.se>

	* ripemd160.c (ripemd160_final): Use LE_WRITE_UINT32. Deleted byte
	swapping at the end, leaving it to ripemd160_digest.
	(ripemd160_digest): Use _nettle_write_le32.

	* Makefile.in (nettle_SOURCES): Added write-le32.c.

	* md5.c (md5_digest): Use _nettle_write_le32.

	* write-le32.c (_nettle_write_le32): New file and function.

	* ripemd160-compress.c (ROL32): Renamed macro (was "rol"). Deleted
	x86 version using inline assembly; at least gcc-4.4.5 recognizes
	shift-and-or expressions which are in fact rotations.
	(_nettle_ripemd160_compress): Use LE_READ_UINT32.

	* configure.ac (LIBNETTLE_MINOR): Bumped library version, to 4.2.

	* testsuite/meta-hash-test.c: Updated for the addition of
	ripemd-160.

	* testsuite/.test-rules.make: Added rule for ripemd160-test.

	* examples/nettle-benchmark.c (main): Benchmark ripemd-160.

2011-08-28  Niels Möller  <nisse@lysator.liu.se>

	RIPEMD-160 hash function. Ported from libgcrypt by Andres Mejia.
	* testsuite/ripemd160-test.c: New file.
	* ripemd160.h: New file.
	* nettle-meta.h: Declare nettle_ripemd160.
	* ripemd160.c: New file, ported from libgcrypt.
	* ripemd160-compress.c: Likewise.
	* ripemd160-meta.c: New file.
	* testsuite/Makefile.in (TS_NETTLE_SOURCES): Added
	ripemd160-test.c.
	* nettle-meta-hashes.c (nettle_hashes): Added nettle_ripemd160.
	* Makefile.in (nettle_SOURCES): Added ripemd160.c,
	ripemd160-compress.c, and ripemd160-meta.c.
	(HEADERS): Added ripemd160.h.

2011-08-10  Niels Möller  <nisse@amfibolit.hack.org>

	* nettle.texinfo: Fixed mis-placed const in various prototypes.
	Spotted by Tatsuhiro Tsujikawa.

2011-07-24  Niels Möller  <nisse@lysator.liu.se>

	* Makefile.in (PKGCONFIG_FILES, pkgconfigdir): New variables.
	(DISTFILES): Added nettle.pc.in and hogweed.pc.in.
	(nettle.pc, hogweed.pc): New targets (invoking config.status).
	(install-pkgconfig, uninstall-pkgconfig): New targets.
	(install-here): Depend on install-pkgconfig.
	(uninstall-here): Depend on uninstall-pkgconfig.
	(distclean-here): Delete nettle.pc and hogweed.pc.

2011-07-20  Niels Möller  <nisse@lysator.liu.se>

	* configure.ac: Generate nettle.pc and hogweed.pc.

	* nettle.pc.in, hogweed.pc.in: New files.

2011-07-17  Niels Möller  <nisse@lysator.liu.se>

	* nettle-internal.h: Added missing extern declarations.

2011-07-11  Niels Möller  <nisse@lysator.liu.se>

	* configure.ac: Changed version number to 2.3.

	* Released nettle-2.2.

	* Makefile.in (DISTFILES): Distribute COPYING.LIB, not COPYING,

2011-07-07  Niels Möller  <nisse@lysator.liu.se>

	* tools/misc.h (werror): Removed incorrect noreturn attribute from
	declaration.

	* examples/io.c (read_file): Bug fix, in dependence of initial
	size on max_size.

2011-07-01  Niels Möller  <nisse@lysator.liu.se>

	* cbc.c	(CBC_BUFFER_LIMIT): Reduced to 512 bytes.
	(cbc_decrypt): For in-place operation, use overlapping memxor3 and
	eliminate a memcpy.

	* ctr.c (ctr_crypt): Reorganized to call the encryption function
	with several blocks at a time. Handle the case of a single block
	specially.

	* x86_64/memxor.asm: Added ALIGN for shifting loop. Deleted
	obsolete ifelse.

2011-06-30  Niels Möller  <nisse@lysator.liu.se>

	* configure.ac: Link in serpent-decrypt.asm, if found.

	* x86_64/serpent-decrypt.asm: Added an SSE2 loop, doing four
	blocks at a time in parallel.

	* x86_64/serpent-encrypt.asm: Include serpent.m4. Deleted a
	redundant label.

	* x86_64/serpent.m4: New file, with serpent-related macros.

2011-06-29  Niels Möller  <nisse@lysator.liu.se>

	* x86_64/serpent-decrypt.asm: Wrote main (32-bit) loop.
	(SBOX0I, SBOX1I, SBOX7I): Fixed bugs.

	* nettle.texinfo (Copyright): Updated for license change to
	LGPLv2+. Updated copyright info on serpent.

	* NEWS: Updated information for nettle-2.2.

	* x86_64/serpent-decrypt.asm: New file.

	* x86_64/serpent-encrypt.asm: Fixed .file pseudo op.

	* testsuite/testutils.c (test_cipher_ctr): Display more info on
	failure.

	* examples/nettle-benchmark.c (bench_ctr): New function.
	(time_cipher): Also benchmark CTR mode.

	* configure.ac (LIBNETTLE_MINOR): Updated library version number
	to 4.1.
	(LIBHOGWEED_MINOR): And to 2.1.

2011-06-22  Niels Möller  <nisse@lysator.liu.se>

	* configure.ac: Use pwd -P when examining lib directories.
	Link in serpent-encrypt.asm, if found.

2011-06-21  Niels Möller  <nisse@lysator.liu.se>

	* serpent-decrypt.c (SBOX3_INVERSE): Eliminated temporaries.
	(SBOX4_INVERSE): Likewise.
	(SBOX5_INVERSE): Likewise.
	(SBOX6_INVERSE): Likewise.
	(SBOX7_INVERSE): Likewise.
	(All SBOX_INVERSE-macros): Deleted type argument, and updated users.

2011-06-20  Niels Möller  <nisse@lysator.liu.se>

	* serpent-decrypt.c: Renamed arguments in sbox macros.
	(SBOX0_INVERSE): Eliminated temporaries.
	(SBOX1_INVERSE): Likewise.
	(SBOX2_INVERSE): Likewise.

	* x86_64/serpent-encrypt.asm: Added an SSE2 loop, doing four
	blocks at a time in parallel.

	* testsuite/serpent-test.c (test_main): Added some more multiple
	block tests.

2011-06-15  Niels Möller  <nisse@lysator.liu.se>

	* configure.ac (libdir): On 64-bit Linux, we used to assume that
	libraries are installed according to the FHS. Since at least
	Fedora and Gentoo follow the FHS convention, while at least Debian
	doesn't, we have to try to figure out which convention is used.

2011-06-14  Niels Möller  <nisse@lysator.liu.se>

	* x86_64/serpent-encrypt.asm: Slight simplification of loop logic.

	* x86_64/serpent-encrypt.asm: New file.

2011-06-12  Niels Möller  <nisse@lysator.liu.se>

	* testsuite/serpent-test.c (test_main): Added tests with multiple
	blocks at a time.

	* serpent-encrypt.c (SBOX6): Renamed arguments. Eliminated
	temporaries.
	(SBOX7): Likewise.
	(All SBOX-macros): Deleted type argument, and updated users.

	* configure.ac: Display summary at the end of configure..
	(asm_path): Set only if enable_assember is yes.

2011-06-10  Niels Möller  <nisse@lysator.liu.se>

	* serpent-encrypt.c (SBOX5): Renamed arguments. Eliminated
	temporaries.

2011-06-09  Niels Möller  <nisse@lysator.liu.se>

	* serpent-encrypt.c (SBOX4): Renamed arguments. Eliminated
	temporaries.

	* configure.ac (LIBNETTLE_LINK, LIBHOGWEED_LINK): Cygwin fix, from
	Vincent Torri.

2011-06-08  Niels Möller  <nisse@lysator.liu.se>

	* examples/eratosthenes.c (find_first_one): Fixed c99-style
	declaration. Reported by Sebastian Reitenbach.
	(find_first_one): Declare the lookup table as static const, and
	use unsigned char rather than unsigned..

2011-06-07  Niels Möller  <nisse@lysator.liu.se>

	* serpent-encrypt.c (SBOX0): Renamed arguments. Eliminated
	temporaries.
	(SBOX1): Likewise.
	(SBOX2): Likewise.
	(SBOX3): Likewise.

2011-06-06  Niels Möller  <nisse@lysator.liu.se>

	* Makefile.in (DISTFILES): Added serpent-internal.h.
	(nettle_SOURCES): Replaced serpent.c by serpent-set-key.c,
	serpent-encrypt.c, and serpent-decrypt.c.

	* serpent.c: Replaced by several new files.
	* serpent-set-key.c: New file.
	* serpent-encrypt.c: New file.
	* serpent-decrypt.c: New file.
	* serpent-internal.h: New file.

	* serpent.c [HAVE_NATIVE_64_BIT]: Process two blocks at a time in
	parallel. Measured speedup of 10%--25% (higher for encryption) on
	x86_64.

2011-06-01  Niels Möller  <nisse@lysator.liu.se>

	* serpent.c (ROUNDS): Deleted macro.
	(serpent_block_t): Deleted array typedef.
	(KEYXOR): New macro, replacing BLOCK_XOR.
	(BLOCK_COPY, SBOX, SBOX_INVERSE): Deleted macros.
	(LINEAR_TRANSFORMATION): Use four separate arguments.
	(LINEAR_TRANSFORMATION_INVERSE): Likewise.
	(ROUND): Take separate arguments for all input and output words.
	(ROUND_INVERSE): Likewise.
	(ROUND_LAST, ROUND_FIRST_INVERSE): Deleted macros.
	(serpent_set_key): Moved loop termination test.
	(serpent_encrypt): Rewrote with unrolling of just eight rounds,
	and without serpent_block_t.
	(serpent_decrypt): Likewise.

	* serpent.c: Added do { ... } while (0) around block macros.
	(serpent_key_t): Deleted array typedef.
	(ROL32, ROR32): Renamed macros, were rol and ror.
	(KS_RECURRENCE, KS): New macros.
	(serpent_key_pad): Renamed, from...
	(serpent_key_prepare): ...old name.
	(serpent_subkeys_generate): Deleted function.
	(serpent_set_key): Rewrote the generation of subkeys. Reduced both
	temporary storage and code size (less unrolling)

2011-05-31  Niels Möller  <nisse@lysator.liu.se>

	* testsuite/serpent-test.c (test_main): Enabled test with short,
	40-bit, key.

	* serpent.c (byte_swap_32): Deleted macro.
	(serpent_key_prepare): Use LE_READ_UINT32. Don't require aligned
	input, and support arbitrary key sizes.

2011-05-30  Simon Josefsson  <simon@josefsson.org>

	* serpent.c: Rewrite, based on libgcrypt code.  License changed
	from GPL to LGPL.
	* serpent_sboxes.h: Removed.
	* Makefile.in: Drop serpent_sboxes.h.

2011-05-31  Niels Möller  <nisse@lysator.liu.se>

	* testsuite/serpent-test.c (test_main): Added some tests for
	padding of keys of length which is not a multiple of four bytes.

2011-05-30  Simon Josefsson  <simon@josefsson.org>

	* testsuite/serpent-test.c (test_main): Add test vectors from
	libgcrypt.

2011-05-21  Niels Möller  <nisse@lysator.liu.se>

	* dsa-keygen.c (dsa_generate_keypair): Avoid double init of mpz
	variable. Spotted by Nikos Mavrogiannopoulos.

2011-05-06  Niels Möller  <nisse@lysator.liu.se>

	* configure.ac: Fix link flags for shared libraries on Solaris,
	which needs -h to set the soname. Patch contributed by Dagobert
	Michelsen.

2011-05-06  Niels Möller  <nisse@lysator.liu.se>

	* configure.ac: New configure option --enable-gcov.

	* arcfour.h (arcfour_stream): Deleted obsolete define.

2011-04-27  Niels Möller  <nisse@lysator.liu.se>

	* tools/nettle-hash.c (find_algorithm): Require exact match.

2011-04-15  Niels Möller  <nisse@lysator.liu.se>

	Reverted broken byte-order change from 2001-06-17:
	* serpent.c (serpent_set_key): Use correct byteorder.
	(serpent_encrypt): Likewise.
	(serpent_decrypt): Likewise.

	* testsuite/serpent-test.c (decode_hex_reverse): New function.
	(RH, RHL): New macros.
	(test_main): Byte reverse inputs and outputs for the testvectors
	taken from the serpent submission package. Enable test vectors
	from http://www.cs.technion.ac.il/~biham/Reports/Serpent/.

2011-03-23  Niels Möller  <nisse@lysator.liu.se>

	* tools/sexp-conv.c (xalloc): Deleted function, now it's in misc.c
	instead.

	* configure.ac: Use LSH_FUNC_STRERROR.

	* tools/Makefile.in (TARGETS): Added nettle-hash, and related
	build rules.
	(SOURCES): Added nettle-hash.c.

	* tools/misc.c (xalloc): New function.

	* tools/pkcs1-conv.c (main): Made the OPT_* constants local, and
	fixed numerical values to start with non-ASCII 0x300.

	* tools/nettle-hash.c: New file.

2011-03-23  Niels Möller  <nisse@lysator.liu.se>

	Contributed by Daniel Kahn Gillmor:
	* testsuite/Makefile.in (TS_NETTLE_SOURCES): Added
	meta-hash-test.c, meta-cipher-test.c, and meta-armor-test.c.

	* testsuite/meta-hash-test.c: New file.
	* testsuite/meta-cipher-test.c: New file.
	* testsuite/meta-armor-test.c: New file.

	* nettle.texinfo: Document nettle_hashes and nettle_ciphers.

	* nettle-meta.h: Declare algorithm lists nettle_ciphers,
	nettle_hashes, nettle_armors.

	* Makefile.in (nettle_SOURCES): Added nettle-meta-hashes.c,
	nettle-meta-ciphers.c, and nettle-meta-armors.c.

	* nettle-meta-armors.c: New file.
	* nettle-meta-ciphers.c: New file.
	* nettle-meta-hashes.c: New file.

2011-02-18  Niels Möller  <nisse@lysator.liu.se>

	* arcfour.c (arcfour_stream): Deleted function. It's not very
	useful, and neither documented nor tested.

2011-02-16  Niels Möller  <nisse@lysator.liu.se>

	* cbc.h (CBC_ENCRYPT): Avoid using NULL; we don't ensure that it
	is defined.
	(CBC_DECRYPT): Likewise.

	* gcm-aes.c (gcm_aes_set_iv): Use GCM_SET_IV.
	(gcm_aes_set_key): Deleted cast.
	(gcm_aes_encrypt): Likewise.
	(gcm_aes_decrypt): Likewise.
	(gcm_aes_digest): Likewise.
	(gcm_aes_update): One less argument to GCM_UPDATE.

	* gcm.h (GCM_SET_KEY): Added cast to nettle_crypt_func *. Help
	compiler type checking despite this cast.
	(GCM_ENCRYPT): Likewise.
	(GCM_DECRYPT): Likewise.
	(GCM_DIGEST): Likewise.
	(GCM_SET_IV): New macro, for completeness.
	(GCM_UPDATE): Deleted unused argument encrypt.

2011-02-14  Niels Möller  <nisse@lysator.liu.se>

	* nettle.texinfo: Split node on cipher modes, and started on
	the GCM documentation.

	* testsuite/gcm-test.c (test_gcm_aes): Deleted function, replaced
	by test_aead.
	(test_main): Use test_aead.

	* testsuite/testutils.c (test_aead): New function, replacing
	test_gcm_aes and before that test_cipher_gcm.

	* nettle-internal.c (nettle_gcm_aes128): New const struct.
	(nettle_gcm_aes192): Likewise.
	(nettle_gcm_aes256): Likewise.

	* nettle-internal.h (struct nettle_aead): Tentative interface for
	authenticated encryption with associated data.

	* examples/nettle-benchmark.c (time_gcm): Renamed. Updated for
	gcm_aes_auth to gcm_aes_update renaming. Benchmark both encryption
	and hashing.
	(time_gmac): ...old name.

	* nettle-internal.c (des_set_key_hack): Don't touch the bits
	parity, since thay are now ignored.
	(des3_set_key_hack): Likewise.

	* cast128-meta.c (nettle_cast128): Don't pass keysize.
	* nettle-meta.h (_NETTLE_CIPHER_FIX): Deleted keysize parameter
	derived from the appropriate constant instead.

	* testsuite/gcm-test.c (test_gcm_aes): Updated for gcm_aes_auth to
	gcm_aes_update renaming.

2011-02-13  Niels Möller  <nisse@lysator.liu.se>

	* gcm.h (GCM_UPDATE): Renamed, from...
	(GCM_AUTH): ...old name.

	* gcm-aes.c (gcm_aes_update): Renamed, from...
	(gcm_aes_auth): ...old name.

	* gcm.c (gcm_update): Renamed, and fixed an assert. From...
	(gcm_auth): ...old name.

	* gcm.h (GCM_TABLE_BITS): Increase table size to 8 bits,
	corresponding to 4 KByte of key-dependent tables.

2011-02-10  Niels Möller  <nisse@lysator.liu.se>

	* x86_64/memxor.asm: New file. Improves performance by 22% for the
	unaligned01 case and 35% for the unaligned12 case, benchmarked on
	Intel SU1400.

	* examples/nettle-benchmark.c (cgt_works_p): New function.
	(cgt_time_start): Likewise.
	(cgt_time_end): Likewise.
	(clock_time_start): Likewise.
	(clock_time_end): Likewise.
	(time_function): Read clock via function pointers time_start and
	time_end, so we can select method at runtime.
	(xalloc): Use die function.
	(main): Choose timing function. If available, try clock_gettime,
	and fall back to clock if it doesn't exist.

	* examples/nettle-benchmark.c (die): New function.
	(TIME_END, TIME_START): Check return value from clock_gettime.

	* gcm.h (union gcm_block): Use correct length for w array.

	* testsuite/gcm-test.c (test_main): Added the rest of the
	testcases from the spec.

2011-02-09  Niels Möller  <nisse@lysator.liu.se>

	* testsuite/gcm-test.c (test_main): Enabled testcases 5 and 6,
	with different IV lengths.

	* gcm-aes.c (gcm_aes_set_iv): Updated for gcm_set_iv change.

	* gcm.c (gcm_hash_sizes): New function.
	(gcm_set_iv): Added support for IVs of arbitrary size. Needed
	another argument, for the hash subkey.
	(gcm_digest): Use gcm_hash_sizes.

	* examples/nettle-benchmark.c (time_gmac): Use gcm_aes interface.

	* testsuite/gcm-test.c (test_gcm_aes): New function, replacing
	test_cipher_gcm and using the new gcm_aes interface.
	(test_main): Updated to use test_gcm_aes.
	* testsuite/testutils.c (test_cipher_gcm): Deleted function.

	* Makefile.in (nettle_SOURCES): Added gcm-aes.c.

	* gcm.c (gcm_set_key): Replaced context argument by a struct
	gcm_key *.
	(gcm_hash): Replaced context argument by a struct gcm_key * and a
	pointer to the hashing state block.
	(gcm_auth): Added struct gcm_key * argument.
	(gcm_encrypt): Likewise.
	(gcm_decrypt): Likewise.
	(gcm_digest): Likewise.

	* gcm-aes.c: New file.
	(gcm_aes_set_key): New function.
	(gcm_aes_set_iv): Likewise.
	(gcm_aes_auth): Likewise.
	(gcm_aes_encrypt): Likewise.
	(gcm_aes_decrypt): Likewise.
	(gcm_aes_digest): Likewise.

	* gcm.h (struct gcm_key): Moved the key-dependent and
	message-independent state to its own struct.
	(struct gcm_ctx): ... and removed it here.
	(GCM_CTX): New macro.
	(GCM_SET_KEY): Likewise.
	(GCM_AUTH): Likewise.
	(GCM_ENCRYPT): Likewise.
	(GCM_DECRYPT): Likewise.
	(GCM_DIGEST): Likewise.
	(struct gcm_aes_ctx): New struct.

2011-02-08  Niels Möller  <nisse@lysator.liu.se>

	* gcm.h (struct gcm_ctx): The hash key is now always an array,
	named h, with array size depending on GCM_TABLE_BITS.
	* gcm.c (gcm_gf_shift): Added a separate result argument.
	(gcm_gf_mul): Compile bitwise version only when GCM_TABLE_BITS ==
	0. Simplified interface with just two arguments pointing to
	complete blocks.
	(gcm_gf_shift_4, gcm_gf_shift_8): Renamed table-based functions, from...
	(gcm_gf_shift_chunk): ... old name.
	(gcm_gf_mul): Renamed both table-based versions and made the
	argument types compatible with the bitwise gcm_gf_mul.
	(gcm_gf_mul_chunk): ... the old name.
	(gcm_set_key): Initialize the table using adds and shifts only.
	When GCM_TABLE_BITS > 0, this eliminates the only use of the
	bitwise multiplication.
	(gcm_hash): Simplified, now that we have the same interface for
	gcm_gf_mul, regardless of table size.

	* gcm.c	(GHASH_POLYNOMIAL): Use unsigned long for this constant.
	(gcm_gf_shift_chunk): Fixed bugs for the big endian 64-bit case,
	e.g., sparc64. For both 4-bit and 8-bit tables.

	* gcm.c: Use the new union gcm_block for all gf operations.

	* gcm.h (union gcm_block): New union, used to enforce alignment.

2011-02-07  Niels Möller  <nisse@lysator.liu.se>

	* gcm.c (gcm_gf_shift_chunk) : Bug fix for little-endian 8-bit
	tables.

	* gcm.c (gcm_gf_mul_chunk): Special case first and last iteration.
	(gcm_gf_add): New function, a special case of memxor. Use it for
	all memxor calls with word-aligned 16 byte blocks. Improves
	performance to 152 cycles/byte with no tables, 28 cycles per byte
	with 4-bit tables and 10.5 cycles per byte with 8-bit tables.

	Introduced 8-bit tables. If enabled, gives gmac performance of 19
	cycles per byte (still on intel x86_64).
	* gcm.c (gcm_gf_shift_chunk): New implementation for 8-bit tables.
	(gcm_gf_mul_chunk): Likewise.
	(gcm_set_key): Generate 8-bit tables.

	* Makefile.in (SOURCES): Added gcmdata.c.

	* gcm.h (GCM_TABLE_BITS): Set to 4.

2011-02-06  Niels Möller  <nisse@lysator.liu.se>

	* Makefile.in (TARGETS): Added gcmdata.
	(gcmdata): New rule.

	Introduced 4-bit tables. Gives gmac performance of 45 cycles per
	byte (still on intel x86_64).
	* gcm.c (gcm_gf_shift): Renamed. Tweaked little-endian masks.
	(gcm_rightshift): ... old name.
	(gcm_gf_mul): New argument for the output. Added length argument
	for one of the inputs (implicitly padding with zeros).
	(shift_table): New table (in 4-bit and 8-bit versions), generated
	by gcmdata.
	(gcm_gf_shift_chunk): New function shifting 4 bits at
	a time.
	(gcm_gf_mul_chunk): New function processing 4 bits at a time.
	(gcm_set_key): Generation of 4-bit key table.
	(gcm_hash): Use tables, when available.

	* gcmdata.c (main): New file.

	* gcm.c (gcm_rightshift): Moved the reduction of the shifted out
	bit here.
	(gcm_gf_mul): Updated for gcm_rightshift change. Improves gmac
	performance to 181 cycles/byte.

	* gcm.c (gcm_gf_mul): Rewrote. Still uses the bitwise algorithm from the
	specification, but with separate byte and bit loops. Improves gmac
	performance a bit further, to 227 cycles/byte.

	* gcm.c (gcm_rightshift): Complete rewrite, to use word rather
	than byte operations. Improves gmac performance from 830 cycles /
	byte to (still poor) 268 cycles per byte on intel x86_64.

2011-02-05  Niels Möller  <nisse@lysator.liu.se>

	* examples/nettle-benchmark.c (time_gmac): New function.
	(main): Call time_gmac.

	* testsuite/Makefile.in (TS_NETTLE_SOURCES): Added gcm-test.c.

	* testsuite/testutils.c (test_cipher_gcm): New function,
	contributed by Nikos Mavrogiannopoulos.

	* testsuite/gcm-test.c: New file, contributed by Nikos
	Mavrogiannopoulos.

	* Makefile.in (nettle_SOURCES): Added gcm.c.
	(HEADERS): Added gcm.h.

	* gcm.c: New file, contributed by Nikos Mavrogiannopoulos.
	* gcm.h: New file, contributed by Nikos Mavrogiannopoulos.

	* macros.h (INCREMENT): New macro, moved from ctr.c. Deleted third
	argument.
	* ctr.c: Use INCREMENT macro from macros.h, deleted local version.

2011-01-07  Niels Möller  <nisse@lysator.liu.se>

	* testsuite/Makefile.in (check): Add ../.lib to PATH, since that's
	where w*ndows looks for dlls.

	* testsuite/testutils.c (test_cipher_stream): More debug output on
	failure.

2010-12-14  Niels Möller  <nisse@lysator.liu.se>

	* nettle-types.h: Deleted some unnecessary parenthesis from
	function typedefs.
	(nettle_realloc_func): Moved typedef here...
	* realloc.h: ...from here.

	* buffer.c (nettle_buffer_init_realloc): Use an explicit pointer
	for realloc argument.

2010-12-07  Niels Möller  <nisse@lysator.liu.se>

	* nettle.texinfo (Copyright): Updated info on blowfish.

2010-11-26  Niels Möller  <nisse@lysator.liu.se>

	Reapplied optimizations (150% speedup on x86_32) and other fixes,
	relicensing them as LGPL.
	* blowfish.c (do_encrypt): Renamed, to...
	(encrypt): ...new name.
	(F): Added context argument. Shift input explicitly, instead of
	reading individual bytes via memory.
	(R): Added context argument.
	(encrypt): Deleted a bunch of local variables. Using the context
	pointer for everything should consume less registers.
	(decrypt): Likewise.
	(initial_ctx): Arrange constants into a struct, to simplify key
	setup.
	(blowfish_set_key): Some simplification.

2010-11-26  Simon Josefsson  <simon@josefsson.org>

	* blowfish.c: New version ported from libgcrypt. License changed
	from GPL to LGPL.

2010-11-25  Niels Möller  <nisse@lysator.liu.se>

	* Makefile.in (install-shared-nettle): Use INSTALL_DATA, which
	clears the execute permission bits.
	(install-shared-hogweed): Likewise.

2010-11-16  Niels Möller  <nisse@lysator.liu.se>

	* configure.ac: Updated gmp url.

2010-11-01  Niels Möller  <nisse@lysator.liu.se>

	* tools/misc.c (werror): Don't call exit (copy&paste-error).

2010-10-26  Niels Möller  <nisse@lysator.liu.se>

	* examples/rsa-encrypt.c (main): No extra message for bad options.

	* examples/rsa-keygen.c (main): Added long options. Deleted -?,
	and fixed handling of bad options.

	* examples/next-prime.c (main): Deleted -?, and fixed handling of
	bad options.
	* examples/random-prime.c (main): Likewise.

2010-10-22  Niels Möller  <nisse@lysator.liu.se>

	* examples/nettle-benchmark.c (main): Added long options. Deleted -?,
	and fixed handling of bad options.

	* examples/eratosthenes.c (main): Added long options. Deleted -?,
	and fixed handling of bad options. Renamed -s to -q (long option
	--quiet).

	* tools/pkcs1-conv.c (main): Deleted short alias -? for --help,
	and fixed handling of bad options.
	* tools/sexp-conv.c (parse_options): Likewise.

2010-10-06  Niels Möller  <nisse@lysator.liu.se>

	* memxor.c (memxor3): Optimized.
	(memxor3_common_alignment): New function.
	(memxor3_different_alignment_b): New function.
	(memxor3_different_alignment_ab): New function.
	(memxor3_different_alignment_all): New function.

	* examples/nettle-benchmark.c (time_function): Reorganized, to
	reduce overhead.
	(time_memxor): Also benchmark memxor3.

	* x86_64/memxor.asm: New file.

	* examples/nettle-benchmark.c (overhead): New global variable.
	(time_function): Compensate for call overhead.
	(bench_nothing, time_overhead): New functions.
	(time_memxor): Tweaked src size, making it an integral number of
	words.
	(main): Call time_overhead.

2010-10-01  Niels Möller  <nisse@lysator.liu.se>

	* x86_64/camellia-crypt-internal.asm (ROUND): Reordered sbox
	lookups.

	* testsuite/memxor-test.c: Also test memxor3.

2010-09-30  Niels Möller  <nisse@lysator.liu.se>

	* configure.ac: Link in memxor.asm, if found.

	* testsuite/testutils.c (test_cipher_cbc): Print more info when
	failing.

	* testsuite/memxor-test.c (test_xor): Added verbose printout.

	* examples/nettle-benchmark.c (time_memxor): Count size of
	unsigned long as "block size" for memxor.

2010-09-24  Niels Möller  <nisse@lysator.liu.se>

	* testsuite/.test-rules.make: Added rule for memxor-test.
	* testsuite/Makefile.in (TS_NETTLE_SOURCES): Added memxor-test.c
	* testsuite/memxor-test.c: New file.

	* memxor.c (memxor_common_alignment): New function.
	(memxor_different_alignment): New function.
	(memxor): Optimized to do word-operations rather than byte
	operations.

	* configure.ac (HAVE_NATIVE_64_BIT): New config.h define.

	Partial revert of 2010-09-20 changes.
	* camellia-set-encrypt-key.c (camellia_set_encrypt_key):
	Reintroduce CAMELLIA_F_HALF_INV, for 32-bit machines.
	* camellia-crypt-internal.c (CAMELLIA_ROUNDSM): Two variants,
	differing in where addition of the key is done.
	* x86/camellia-crypt-internal.asm: Moved addition of key.

2010-09-22  Niels Möller  <nisse@lysator.liu.se>

	* examples/nettle-benchmark.c (BENCH_INTERVAL): Changed unit to
	seconds.
	(time_function): Use clock_gettime with CLOCK_PROCESS_CPUTIME_ID,
	if available. This gives better accuracy, at least on recent
	linux.
	(BENCH_INTERVAL): Reduced to 0.1 s.
	(struct bench_memxor_info): New struct.
	(bench_memxor): New function.
	(time_memxor): New function.
	(main): Use time_memxor. Added optional argument used to limit the
	algorithms being benchmarked.
	(GET_CYCLE_COUNTER): Define also for x86_64.
	(time_memxor): Improved display.

	* examples/Makefile.in (nettle-benchmark): Link using
	$(BENCH_LIBS) rather than $(LIBS).

	* configure.ac: Check for clock_gettime, and add -lrt to
	BENCH_LIBS if needed.

2010-09-20  Niels Möller  <nisse@lysator.liu.se>

	* configure.ac: Less quoting when invoking $CC, to allow CC="gcc
	-m32".

	* x86/camellia-crypt-internal.asm (ROUND): Adapted to new key
	convention, moving key xor to the end.

	* camellia-set-encrypt-key.c (CAMELLIA_F_HALF_INV): Deleted macro.
	(camellia_set_encrypt_key): Deleted the CAMELLIA_F_HALF_INV
	operations intended for moving the key xor into the middle of the
	round.

	* camellia-crypt-internal.c (CAMELLIA_ROUNDSM): Moved addition of
	key to the end, to use a 64-bit xor operation.

	* x86_64/camellia-crypt-internal.asm: New file.

	* x86_64/machine.m4 (LREG, HREG, XREG): New macros.

2010-09-17  Niels Möller  <nisse@lysator.liu.se>

	* configure.ac: Support shared libraries (dlls) with mingw32.
	Contributed by David Hoyt.

2010-07-25  Niels Möller  <nisse@lysator.liu.se>

	* configure.ac: Changed version number to nettle-2.2.

	* Released nettle-2.1.

	* configure.ac: Use camellia-crypt-internal.asm, if available.
	Bumped soname to libnettle.so.4, and reset LIBNETTLE_MINOR to
	zero.

	* x86/machine.m4 (LREG, HREG): Moved macros here, from...
	* x86/aes.m4: ...here.

	* x86/camellia-crypt-internal.asm: New file.

	* nettle.texinfo: Updated and expanded section on DSA.
	Document aes_invert_key, and camellia. Added missing functions
	rsa_sha512_verify and rsa_sha512_verify_digest.

	* camellia.h (struct camellia_ctx): Eliminate the two unused
	subkeys, and renumber the remaining ones.
	* camellia-crypt-internal.c (_camellia_crypt): Updated for
	renumbered subkeys.
	* camellia-set-encrypt-key.c (camellia_set_encrypt_key): Likewise.
	* camellia-set-decrypt-key.c (camellia_invert_key): Likewise.

	* camellia-set-encrypt-key.c (camellia_set_encrypt_key): Inline
	the expansion of camellia_setup128 and camellia_setup256, keeping
	the unexpanded key in scalar variables.
	(camellia_setup128): Deleted.
	(camellia_setup256): Deleted.

2010-07-24  Niels Möller  <nisse@lysator.liu.se>

	* camellia-set-encrypt-key.c (camellia_set_encrypt_key): Reduced
	code size, no complete loop unroll. Use one loop for each phase of
	the post-processing.

	* testsuite/camellia-test.c: New tests for camellia_invert_key.
	* testsuite/aes-test.c: New tests for aes_invert_key.

	* aes.h (aes_invert_key): Declare it.

	* aes-set-decrypt-key.c (aes_invert_key): New function, key
	inversion code extracted from aes_set_decrypt_key.
	(aes_set_decrypt_key): Use aes_invert_key.

	* camellia-set-encrypt-key.c (camellia_setup128): Generate
	unmodified subkeys according to the spec. Moved clever combination
	of subkeys to camellia_set_encrypt_key.
	(camellia_setup256): Likewise.
	(camellia_set_encrypt_key): Moved subkey post-processing code
	here, and reduce code duplication between 128-bit keys and larger
	keys.

	* camellia.c: Deleted file, split into several new files...
	* camellia-table.c (_camellia_table): New file with the constant
	sbox tables.
	* camellia-set-encrypt-key.c: New file.
	(camellia_setup128): Generate unmodified subkeys according to the
	spec. Moved clever combination of subkeys to camellia_set_encrypt_key.
	(camellia_setup256): Likewise.

	* camellia-set-decrypt-key.c: New file.
	(camellia_invert_key): Key inversion function.
	(camellia_set_decrypt_key): New key setup function.
	* camellia-internal.h: New file.
	* camellia-crypt.c (camellia_crypt): New file, new wrapper
	function passing the sbox table to _camellia_crypt.
	* camellia-crypt-internal.c (_camellia_crypt): New file, with main
	encrypt/decrypt function.
	* Makefile.in (nettle_SOURCES): Updated list of camellia source files.
	(DISTFILES): Added camellia-internal.h.

2010-07-20  Niels Möller  <nisse@lysator.liu.se>

	* camellia-meta.c: Use _NETTLE_CIPHER_SEP_SET_KEY.

	* camellia.h (struct camellia_ctx): Replaced flag camellia128 by
	expanded key length nkeys.

	* camellia.c (camellia_set_encrypt_key): Renamed, from...
	(camellia_set_key): ... old name.
	(camellia_invert_key): New function.
	(camellia_set_decrypt_key): New function, using
	camellia_invert_key.
	(camellia_crypt): Renamed, from...
	(camellia_encrypt): ... old name.
	(camellia_decrypt): Deleted, no longer needed. camellia_crypt used
	for both encryption and decryption.

	* nettle-meta.h (_NETTLE_CIPHER_SEP_SET_KEY): New macro.

	* dsa-keygen.c: Removed unnecessary include of memxor.h.

	* camellia.c: Rewrote to use 64-bit type for subkeys and use
	64-bit operations throughout. Performance on x86_32, when compiled
	with gcc-4.4.4, is reduced by roughly 15%, this should be fixed
	later.

	* camellia.h (struct camellia_ctx): Use type uint64_t for subkeys.

2010-07-07  Niels Möller  <nisse@lysator.liu.se>

	* aes.h (aes_encrypt, aes_decrypt): Declare ctx argument as const.
	Also updated implementation.
	* blowfish.h (blowfish_encrypt, blowfish_decrypt): Likewise.
	* cast128.h (cast128_encrypt, cast128_decrypt): Likewise.
	* serpent.h (serpent_encrypt, serpent_decrypt): Likewise.
	* twofish.h (twofish_encrypt, twofish_decrypt): Likewise.

	* testsuite/Makefile.in (TS_NETTLE_SOURCES): Added
	camellia-test.c.

	* examples/nettle-benchmark.c: Added camellia ciphers.

	* Makefile.in (nettle_SOURCES): Added camellia.c and
	camellia-meta.c.
	(HEADERS): Added camellia.h.

	* nettle-meta.h (nettle_camellia128): Declare.
	(nettle_camellia192): Likewise.
	(nettle_camellia256): Likewise.

	* camellia-meta.c: New file.

	* camellia.h: Rewrote interface to match nettle conventions.

	* camellia.c: Converted to nettle conventions.
	(camellia_encrypt128, camellia_encrypt256): Unified to new
	function...
	(camellia_encrypt): ...New function, with a loop doing 6
	regular rounds, one FL round and one FLINV round per iteration,
	with iteration count depending on the key size.

	(camellia_decrypt128, camellia_decrypt256): Similarly unified
	as...
	(camellia_decrypt): ...New function, analogous to
	camellia_encrypt.

2010-07-06  Niels Möller  <nisse@lysator.liu.se>

	* camellia.c, camellia.h: New files, copied from
	http://info.isl.ntt.co.jp/crypt/eng/camellia/dl/camellia-LGPL-1.2.0.tar.gz.

	* testsuite/camellia-test.c: New file.

2010-07-05  Niels Möller  <nisse@lysator.liu.se>

	* nettle.texinfo: Document new conventions for weak key and des
	parity checks. Document des_check_parity.

	* testsuite/des-test.c (test_weak): Don't check the deleted status
	attribute.

	* des-compat.c (des_key_sched): Rewrote error checking logic for
	the case of non-zero des_check_key.

	* des3.c (des3_set_key): Changed weak key detection logic.
	Complete key setup also for weak keys, and don't set the status
	attribute.

	* des.c (des_set_key): New iteration logic, to keep key pointer
	unchanged. Moved weak key check to the end, and don't set the
	status attribute.
	(des_encrypt): Ignore status attribute.
	(des_decrypt): Likewise.

	* des.h (enum des_error): Deleted.
	(struct des_ctx): Deleted status attribute.
	(struct des3_ctx): Likewise.

	* blowfish.c (initial_ctx): Deleted status value.
	(blowfish_encrypt): Ignore status attribute.
	(blowfish_decrypt): Likewise.
	(blowfish_set_key): Return result from weak key check, without
	setting the status attribute.

	* blowfish.h (enum blowfish_error): Deleted.
	(struct blowfish_ctx): Deleted status attribute.

	* Makefile.in (des_headers): Deleted parity.h.

2010-06-30  Niels Möller  <nisse@lysator.liu.se>

	* testsuite/des-test.c (test_des): New function.
	(test_weak): New function.
	(test_main): Use test_des and test_weak. Added tests for all the
	weak keys. Added some tests with invalid (to be ignored) parity
	bits.

	* des.c (parity_16): New smaller parity table.
	(des_check_parity): New function.
	(des_fix_parity): Use parity_16.
	(des_weak_p): New weak-key detection. Ignores parity bits, and
	uses a hash table.
	(des_set_key): Deleted parity checking code. Replaced old weak-key
	detection code by a call to des_weak_p.

2010-06-04  Niels Möller  <nisse@lysator.liu.se>

	* testsuite/testutils.c (test_dsa_key): Updated for new name
	DSA_SHA1_MIN_P_BITS.

	* dsa-keygen.c (dsa_generate_keypair): Use DSA_SHA1_MIN_P_BITS and
	DSA_SHA256_MIN_P_BITS.

	* dsa.h (DSA_MIN_P_BITS, DSA_Q_OCTETS, DSA_Q_BITS): Renamed to...
	(DSA_SHA1_MIN_P_BITS, DSA_SHA1_Q_OCTETS, DSA_SHA1_Q_BITS): New
	names.

	* sexp2dsa.c (dsa_keypair_from_sexp_alist): New argument q_bits.
	Renamed parameter limit to p_max_bits.
	(dsa_sha1_keypair_from_sexp): Renamed, was dsa_keypair_from_sexp.
	Updated to call dsa_keypair_from_sexp_alist with the new argument.
	(dsa_sha256_keypair_from_sexp): New function.
	(dsa_signature_from_sexp): New argument q_bits.

	* der2dsa.c (dsa_params_from_der_iterator): Enforce 160-bit limit
	on q. Renamed parameter limit to p_max_bits.
	(dsa_openssl_private_key_from_der_iterator): Enforce 160-bit limit
	on q and x. Renamed parameter limit to p_max_bits.

2010-06-03  Niels Möller  <nisse@lysator.liu.se>

	* testsuite/dsa-test.c (test_main): Added test for dsa-sha256.

2010-06-02  Niels Möller  <nisse@lysator.liu.se>

	* testsuite/dsa-test.c (test_main): Provide expected value of the
	signature.

	* testsuite/testutils.c (test_dsa160): Added argument for expected
	signature.
	(test_dsa256): Likewise.

2010-06-01  Niels Möller  <nisse@lysator.liu.se>

	* testsuite/rsa-keygen-test.c (test_main): Updated expected
	signatures.

	* examples/random-prime.c (main): Updated for nettle_random_prime
	change.
	* testsuite/random-prime-test.c (test_main): Likewise.

	* rsa-keygen.c (bignum_random_prime): Deleted function.
	(rsa_generate_keypair): Use new nettle_random_prime. Generate
	secret factors p and q with the two most significant bits set.

	* dsa-keygen.c (dsa_generate_keypair): Updated for changes in
	nettle_random_prime and _nettle_generate_pocklington_prime. Invoke
	progress callback.

	* bignum-random-prime.c (_nettle_generate_pocklington_prime): New
	argument top_bits_set, to optionally generate primes with the two
	most significant bits set. Reordered argument list.
	(nettle_random_prime): Likewise, added top_bits_set argument.
	Invoke progress callback when a prime is generated.

2010-05-26  Niels Möller  <nisse@lysator.liu.se>

	* dsa-keygen.c (dsa_generate_keypair): Use
	_nettle_generate_pocklington_prime. Deleted old key generation
	code.

	* bignum-random-prime.c (_nettle_generate_pocklington_prime): Also
	return the used r. Updated caller.

	* examples/random-prime.c (main): Allow sizes down to 3 bits.

	* bignum-random-prime.c (_nettle_generate_pocklington_prime): New
	function. Rely on mpz_probab_prime_p (for lack of a trial division
	function) for trial division.
	(nettle_random_prime): Rewritten. Uses the prime table for the
	smallest sizes, then trial division using a new set of tables, and
	then Maurer's algorithm, calling the new
	_nettle_generate_pocklington_prime for the final search.

2010-05-25  Niels Möller  <nisse@lysator.liu.se>

	* testsuite/dsa-test.c (test_main): Updated for dsa testing
	changes.

	* testsuite/dsa-keygen-test.c (test_main): Test dsa256.

	* testsuite/testutils.h (struct nettle_mac): New struct, currently
	unused.

	* testsuite/testutils.c (test_mac): New function (currently not
	used).
	(test_dsa): Replaced by two new functions...
	(test_dsa160): New function.
	(test_dsa256): New function.
	(test_dsa_key): New argument q_size.
	(DSA_VERIFY): Generalized.

	* dsa-keygen.c (dsa_generate_keypair): Rewritten, now generating
	primes using Pocklington's theorem. Takes both p_size and q_size
	as arguments.

2010-05-20  Niels Möller  <nisse@lysator.liu.se>

	* bignum-random-prime.c (miller_rabin_pocklington): Fixed broken
	logic when Miller-rabin succeeds early.

2010-04-09  Niels Möller  <nisse@lysator.liu.se>

	* bignum-next-prime.c: Include stdlib.h, needed for alloca on
	freebsd.
	* hmac.c: Likewise.

	* examples/Makefile.in (SOURCES): Added random-prime.c.

	* examples/random-prime.c: New program.

	* testsuite/Makefile.in (TS_NETTLE_SOURCES): Moved
	knuth-lfib-test.c, cbc-test.c, ctr-test.c, hmac-test.c here, from
	TS_HOGWEED_SOURCES.
	(TS_HOGWEED_SOURCES): Added random-prime-test.c.

	* testsuite/random-prime-test.c: New test case.

	* examples/next-prime.c (main): With no command line arguments.
	exit after dislaying usage message.

	* examples/io.c (simple_random): Free buffer when done.

	* configure.ac: Changed message, say CC is the recommended
	way to configure the ABI.

	* bignum-random.c: Deleted test of HAVE_LIBGMP.
	* bignum.c: Likewise.
	* sexp2bignum.c: Likewise.

	* Makefile.in (hogweed_SOURCES): Added bignum-random-prime.c.

	* bignum-random-prime.c (nettle_random_prime): New file, new
	function.

2010-03-31  Niels Möller  <nisse@lysator.liu.se>

	* examples/nettle-benchmark.c (main): Benchmark sha224.

2010-03-30  Niels Möller  <nisse@lysator.liu.se>

	* testsuite/testutils.c (DSA_VERIFY): Updated for dsa_sha1_verify
	rename.
	(test_dsa): Check return value from dsa_sha1_sign.

	* Makefile.in (hogweed_SOURCES): Added dsa-sha1-sign.c,
	dsa-sha1-verify.c, dsa-sha256-sign.c, and dsa-sha256-verify.c.

	* dsa.h: Updated and added dsa declarations.

	* dsa-sha256-verify.c (dsa_sha256_verify_digest): New file, new
	function.
	(dsa_sha256_verify): New function.
	* dsa-sha256-sign.c (dsa_sha256_sign_digest): New file, new
	function.
	(dsa_sha256_sign): New function.

	* dsa-sha1-verify.c (dsa_sha1_verify_digest): New file. Moved and
	renamed function, from dsa_verify_digest, rewrote to use
	_dsa_verify.
	(dsa_sha1_verify): Analogous change, renamed from dsa_verify.
	* dsa-sha1-sign.c (dsa_sha1_sign_digest): New file. Moved and
	renamed function, from dsa_sign_digest, rewrote to use _dsa_sign,
	and added return value.
	(dsa_sha1_sign): Analogous change, renamed from dsa_sign.

	* dsa-verify.c (_dsa_verify): New general verification function,
	for any hash.
	* dsa-sign.c (_dsa_sign): New general signing function, for any
	hash. Returns success code, like the rsa signture functions.

2010-03-29  Niels Möller  <nisse@lysator.liu.se>

	* configure.ac (ABI): Attempt to use a better, ABI-dependant,
	default value for libdir.

	* x86/md5-compress.asm: Fixed function name in epilogue.

	* asm.m4 (EPILOGUE): Use . to refer to current address.

	* configure.ac (ABI): Detect which ABI the compiler is using.
	On x86_64, also check for __arch64__.

2010-03-28  Niels Möller  <nisse@lysator.liu.se>

	* configure.ac (asm_path): For x86_64, check if compiler is
	generating 32-bit code.

2010-03-27  Niels Möller  <nisse@lysator.liu.se>

	* testsuite/hmac-test.c (test_main): Rewrote rest of tests to use
	HMAC_TEST, and added more tests from Daniel Kahn Gillmor and from
	RFC 4231.

	* Makefile.in (nettle_SOURCES): Added hmac-sha224.c and
	hmac-sha384.c.

	* hmac.h: Added declarations of hmac-sha224 and hmac-sha384.

	* hmac-sha224.c: New file.

2010-03-26  Niels Möller  <nisse@lysator.liu.se>

	* testsuite/hmac-test.c (HMAC_TEST): New macro.
	(test_main): Use HMAC_TEST for the md5 and sha1 tests, and add
	test vectors from Daniel Kahn Gillmor.

	* testsuite/Makefile.in (TS_NETTLE_SOURCES): Added sha224-test.c.

	* Makefile.in (nettle_SOURCES): Added sha224-meta.c and
	write-be32.c.
	(DISTFILES): Added nettle-write.h.

	* sha.h: Added declarations for sha224. Some are aliases for the
	corresponding sha256 definition.

	* sha256.c (sha256_digest): Use _nettle_write_be32.
	(sha224_init): New function.
	(sha224_digest): New function.

	* sha1.c (sha1_digest): Use _nettle_write_be32.

	* nettle-internal.h (NETTLE_MAX_HASH_BLOCK_SIZE)
	(NETTLE_MAX_HASH_DIGEST_SIZE): Increased, to take sha512 into
	account.

	* nettle-write.h: New file.

	* write-be32.c (_nettle_write_be32): New file, new function.

	* sha224-meta.c: New file.

2010-03-25  Niels Möller  <nisse@lysator.liu.se>

	* hmac-sha384.c: New file.

	* testsuite/sha224-test.c: New file.

	* testsuite/md4-test.c (test_main): More test vectors, provided by
	Daniel Kahn Gillmor.
	* testsuite/md5-test.c (test_main): Likewise.
	* testsuite/sha1-test.c (test_main): Likewise.
	* testsuite/sha256-test.c (test_main): Likewise.
	* testsuite/sha384-test.c (test_main): Likewise.
	* testsuite/sha512-test.c (test_main): Likewise.

	* configure.ac: Bumped version numbers. Package version
	nettle-2.1, library versions libnettle.so.3.1, libhogweed.so.2.0.

	* examples/nettle-benchmark.c (main): Benchmark sha384.

	* testsuite/Makefile.in (TS_NETTLE_SOURCES): Added sha384-test.c.

	* testsuite/sha384-test.c: New file.

	* Makefile.in (nettle_SOURCES): Added sha384-meta.c.

	* sha384-meta.c: New file.

	* sha.h: Added declarations for sha384. Some are aliases for the
	corresponding sha512 definition.

	* sha512.c (sha512_write_digest): New function.
	(sha512_digest): Use it.
	(sha384_init): New function.
	(sha384_digest): New function.

2010-03-24  Niels Möller  <nisse@lysator.liu.se>

	* sha512.c: (sha512_digest): Simplified handling of any final
	partial word of the digest.

	* sha512.c: Reorganized to use _nettle_sha512_compress.

	* sha512-compress.c (_nettle_sha512_compress): Compression
	function extracted from sha512.c to a new file.

	* Makefile.in (nettle_SOURCES): Added sha256-compress.c and
	sha512-compress.c.

	* sha256.c: Reorganized to use _nettle_sha256_compress.

	* sha256-compress.c (_nettle_sha256_compress): Compression
	function extracted from sha256.c to a new file.

	* examples/nettle-benchmark.c (main): Benchmark sha512.

	* rsa-keygen.c (rsa_generate_keypair): Ensure that bit size of e
	is less than bit size of n, and check for the unlikely case p = q.

	* rsa.h (RSA_MINIMUM_N_OCTETS, RSA_MINIMUM_N_BITS): Reduced, to
	correspond to pkcs#1 encryption of single byte messagees.

	* pgp-encode.c (pgp_put_rsa_sha1_signature): Check return value
	from rsa_sha1_sign.
	* rsa-compat.c (R_SignFinal): Likewise.

	* rsa-md5-sign.c (rsa_md5_sign): Check and propagate return value
	from pkcs1_rsa_md5_encode.
	(rsa_md5_sign_digest): Check and propagate return value from
	pkcs1_rsa_md5_encode_digest.
	* rsa-md5-verify.c (rsa_md5_verify): Check return value from
	pkcs1_rsa_md5_encode.
	(rsa_md5_verify_digest): Check return value from
	pkcs1_rsa_md5_encode_digest.
	* rsa-sha1-sign.c: Analogous changes.
	* rsa-sha1-verify.c: Analogous changes.
	* rsa-sha256-sign.c: Analogous changes.
	* rsa-sha256-verify.c: Analogous changes.
	* rsa-sha512-sign.c: Analogous changes.
	* rsa-sha512-verify.c: Analogous changes.

	* pkcs1-rsa-md5.c (pkcs1_rsa_md5_encode)
	(pkcs1_rsa_md5_encode_digest): Added return value. Check and
	propagate return value from pkcs1_signature_prefix.
	* pkcs1-rsa-sha256.c (pkcs1_rsa_sha256_encode)
	(pkcs1_rsa_sha256_encode_digest): Likewise.
	* pkcs1-rsa-sha1.c (pkcs1_rsa_sha1_encode)
	(pkcs1_rsa_sha1_encode_digest): Likewise.
	* pkcs1-rsa-sha512.c (pkcs1_rsa_sha512_encode)
	(pkcs1_rsa_sha512_encode_digest): Likewise.

	* pkcs1.c (pkcs1_signature_prefix): Interface change, take both
	the total size and digest size as arguments, and return a status
	code to say if the size was large enough.

	* testsuite/Makefile.in: Added hogweed dependency for the test
	programs.

2010-03-23  Niels Möller  <nisse@lysator.liu.se>

	* testsuite/rsa-test.c (test_main): Test signing with sha512.

	* testsuite/testutils.c (test_rsa_sha512): New function.

	* Makefile.in (hogweed_SOURCES): Added pkcs1-rsa-sha512.c,
	rsa-sha512-sign.c and rsa-sha512-verify.c.

	* rsa.h: Added prototypes for sha512-related functions.
	(RSA_MINIMUM_N_OCTETS, RSA_MINIMUM_N_BITS): Increased.
	* pkcs1.h: Added prototypes for sha512-related functions.

	* rsa-sha512-verify.c: New file.
	* rsa-sha512-sign.c: New file.
	* pkcs1-rsa-sha512.c: New file.

2010-03-22  Niels Möller  <nisse@lysator.liu.se>

	* Makefile.in (nettle_SOURCES): Added hmac-sha512.c.

	* testsuite/hmac-test.c (test_main): Added test cases for
	hmac-sha512.

	* hmac.h: Declare functions sha512-related functions.
	* hmac-sha512.c (hmac_sha512_set_key): New file.

	Basic sha512 support.
	* testsuite/Makefile.in (TS_NETTLE_SOURCES): Added sha512-test.c.
	* testsuite/sha512-test.c: New file.

	* macros.h (READ_UINT64, WRITE_UINT64): New macros.

	* Makefile.in (nettle_SOURCES): Added sha512.c and sha512-meta.c.
	* sha.h: Added sha512-related declarations.
	* nettle-meta.h: Likewise.
	* sha512-meta.c: New file.
	* sha512.c: New file.

2010-03-06  Niels Möller  <nisse@lysator.liu.se>

	* Makefile.in (distdir): Include x86_64 assembler files.

2010-01-20  Niels Möller  <nisse@lysator.liu.se>

	* configure.ac: Check for mpz_powm_sec.

2010-01-13  Niels Möller  <nisse@lysator.liu.se>

	* Makefile.in ($(LIBHOGWEED_FORLINK)): Depend on
	$(LIBNETTLE_FORLINK).

	* configure.ac (LIBHOGWEED_LIBS): Added -lnettle -lgmp for the
	default case. Follows debian, and also makes dlopen of
	libhogweed.so work, without having to use RTLD_GLOBAL.
	(LIBHOGWEED_LINK): Added -L., to find our libnettle.so.

2009-10-21  Niels Möller  <nisse@lysator.liu.se>

	* tools/Makefile.in (pkcs1-conv$(EXEEXT)): Added dependency on
	../libhogweed.a.

2009-10-19  Niels Möller  <nisse@lysator.liu.se>

	* tools/pkcs1-conv.c: Updated for dsa/der interface change.

	* der2dsa.c (dsa_public_key_from_der_iterators): Split into two
	new functions...
	(dsa_params_from_der_iterator): New function.
	(dsa_public_key_from_der_iterator): New function.
	(dsa_openssl_private_key_from_der_iterator): Renamed, was
	dsa_private_key_from_der_iterator.
	(dsa_openssl_private_key_from_der): Likewise.
	* dsa.h: Corresponding changees to prototypes and #defines.

2009-10-12  Niels Möller  <nisse@lysator.liu.se>

	* sexp-format.c: Removed conditioning on HAVE_LIBGMP.

	* tools/pkcs1-conv.c: Support for DSA keys, contributed by Magnus
	Holmgren.

	* Makefile.in (hogweed_SOURCES): Added dsa2sexp.c and der2dsa.c.

	* der2dsa.c: New file, contributed by Magnus Holmgren.
	* dsa2sexp.c: Likewise.
	* dsa.h: Added prototypes.

	* configure.ac (LIBHOGWEED_MINOR): Bumped libhogweed minor
	version, now it's 1.1.

	* testsuite/rsa2sexp-test.c (test_main): Updated testcase for
	"rsa-pkcs1".

2009-10-11  Niels Möller  <nisse@lysator.liu.se>

	* rsa2sexp.c (rsa_keypair_to_sexp): Changed default algorithm name
	to "rsa-pkcs1".

2009-09-20  Niels Möller  <nisse@lysator.liu.se>

	* x86/sha1-compress.asm: Improved performance by 17% on AMD K7,
	by letting loopmix scramble the instruction order.

2009-09-15  Niels Möller  <nisse@lysator.liu.se>

	* x86/sha1-compress.asm: Cleanup, removing old cruft. Slight
	improvement to ROUND_F1_NOEXP. Slight reduction of
	dependency-chains.

2009-08-25  Niels Möller  <nisse@lysator.liu.se>

	* x86/sha1-compress.asm: Eliminated tmp variable for f3 rounds.

	* examples/nettle-benchmark.c (bench_sha1_compress): New function,
	for precise benchmarking of the compression function.

2009-06-08  Niels Möller  <nisse@lysator.liu.se>

	* Released nettle-2.0.

2009-06-04  Niels Möller  <nisse@lysator.liu.se>

	* configure.ac: Set version to 2.0

2009-05-30  Niels Möller  <nisse@lysator.liu.se>

	* Makefile.in (.texinfo.info): Don't use a temporary output file
	$@T, trust makeinfo to remove output file on errors.

2009-05-19  Niels Möller  <nisse@lysator.liu.se>

	* nettle.texinfo: Changed license to public domain.

2009-05-11  Niels Möller  <nisse@lysator.liu.se>

	* nettle.texinfo: Fixes from Karl Berry. Added some more index
	terms.

2009-03-06  Niels Möller  <nisse@lysator.liu.se>

	* x86_64/aes-encrypt-internal.asm: Reduced unrolling. Keep state
	in %eax--%edx only.
	* x86_64/aes-decrypt-internal.asm: Likewise.

	* x86_64/aes.m4 (MOVE_HREG): Deleted, no longer needed.
	(AES_STORE): Reduced offsets.
	(AES_ROUND): Use HREG directly, not MOVE_HREG.

	* x86_64/aes-decrypt-internal.asm: Rearrange register allocation.
	Put SA--SD in %eax--%edx, so the second byte can be accessed as
	%ah-%dh. TD is not needed, SD can be reused. Use the register that
	is saved for the outer loop counter, getting it off the stack.
	* x86_64/aes-encrypt-internal.asm: Likewise.

	* x86_64/aes.m4 (HREG, MOVE_HREG): New macros.
	(XREG): Fixed bug in handling of %r8 and %r9.
	(AES_ROUND): Use MOVE_HREG.

2009-02-10  Niels Möller  <nisse@lysator.liu.se>

	* base16-meta.c (base16_encode_update_wrapper): Mark ctx argument
	as UNUSED.

	* testsuite/sexp-conv-test: Updated testcases for improved
	handling of comments.

	* tools/sexp-conv.c (sexp_convert_item): Use sexp_put_soft_newline
	to terminate comments, and modify indentation for the case that a
	list starts with a comment.

	* tools/output.c (sexp_output_init): Initialize soft_newline.
	(sexp_put_raw_char): Clear soft_newline.
	(sexp_put_newline): Check and reset soft_newline.
	(sexp_put_soft_newline): New function.

	* tools/output.h (struct sexp_output): Removed union with single
	element, and updated all users. New attribute soft_newline.

2008-12-22  Niels Möller  <nisse@lysator.liu.se>

	* Makefile.in ($(des_headers)): Create files in $(srcdir).

2008-11-28  Niels Möller  <nisse@lysator.liu.se>

	* testsuite/cxx-test.cxx: Include <cstdio>.

2008-11-22  Niels Möller  <nisse@lysator.liu.se>

	* yarrow256.c (yarrow256_fast_reseed): Set ctx->seeded = 1, so
	that it is set if and only if the aes context has been initialized
	with aes_set_encrypt_key.
	(yarrow256_seed): No need to set ctx->seeded here.
	(yarrow256_update): Likewise.

2008-11-04  Niels Möller  <nisse@lysator.liu.se>

	* examples/next-prime.c (main): Avoid using gmp_fprintf, to stay
	compatible with gmp-3.1.

2008-11-01  Niels Möller  <nisse@lysator.liu.se>

	* nettle.texinfo: Updated for 2.0. New section on linking.

	* nettle-types.h, nettle-meta.h: Moved all typedefs for function
	types to nettle-types.h. Use non-pointer types, so that the types
	can be used to declare functions. Updated all users.

2008-10-31  Niels Möller  <nisse@lysator.liu.se>

	* testsuite/yarrow-test.c (test_main): Updated for seed file
	changes.

	* sha-example.c (display_hex): Use %02x, not %2x.

2008-10-30  Niels Möller  <nisse@lysator.liu.se>

	* tools/sexp-conv.c (main): Fixed file locking.

2008-10-25  Niels Möller  <nisse@lysator.liu.se>

	* configure.ac: Set version to 2.0rc1.

	* examples/Makefile.in (next-prime$(EXEEXT)): Added -lnettle to
	linker.

2008-10-24  Niels Möller  <nisse@lysator.liu.se>

	* sha256.c (ROUND): Simplified macro.

	* yarrow256.c (yarrow256_fast_reseed): Renamed (was
	yarrow_fast_reseed) and made non-static. Don't generate seed file
	here, let the application use yarrow256_random instead.
	(yarrow256_slow_reseed): Renamed (was yarrow_slow_reseed) and made
	non-static.
	(yarrow256_force_reseed): Deleted function, use
	yarrow256_slow_reseed instead. For backwards compatibility,
	yarrow.h defines yarrow256_force_reseed as an alias for that
	function.

	* yarrow.h (struct yarrow256_ctx): Deleted seed_file buffer.

2008-09-17  Niels Möller  <nisse@lysator.liu.se>

	* x86/arcfour-crypt.asm: Improved loop logic, and unrolled
	loop twice. Gave a modest speedup.

2008-09-15  Niels Möller  <nisse@lysator.liu.se>

	* yarrow256.c (yarrow256_seed): Disallow length == 0.

	* base64-decode.c (decode_table): Added vertical tab (VT) and form
	feed (FF) as white space characters.

	* x86_64/aes-decrypt-internal.asm: New file.

2008-09-13  Niels Möller  <nisse@lysator.liu.se>

	* x86/aes-encrypt-internal.asm: Replaced pushl and popl in the
	loop with movl.	Eliminated redundant movl.
	* x86/aes-decrypt-internal.asm: Likewise.

	* x86_64/aes.m4: New file.

	* x86/aes-encrypt-internal.asm: Updated for AES_FINAL_ROUND. Only
	three times through the substitution loop.
	* x86/aes-decrypt-internal.asm: Likewise.
	* x86_64/aes-encrypt-internal.asm: Likewise.

	* x86/aes.m4 (AES_FINAL_ROUND): Do the substitution on the least
	significant byte here.

	* x86/aes-encrypt-internal.asm: Updated use of AES_SUBST_BYTE. USe
	decl for outer loop.
	* x86/aes-decrypt-internal.asm: Likewise.

	* x86/aes.m4 (LREG, HREG): New macros.
	(AES_SUBST_BYTE): Take state registers as argument. Use LREG to
	get the corresponding byte register.
	(AES_ROUND): Use movzbl together with LREG and HREG.
	(AES_SUBST_BYTE): Likewise.

2008-09-10  Niels Möller  <nisse@lysator.liu.se>

	* x86_64/sha1-compress.asm: Avoid using registers %rbx and %rbp,
	which must be preserved.

2008-09-08  Niels Möller  <nisse@lysator.liu.se>

	* Makefile.in (stamp-h.in): Use $(AUTOHEADER).

	* x86_64/sha1-compress.asm: New x86_64 assembler, based on the x86
	version.

	* configure.ac (asm_path): Set up asm_path for x86_64.

	* x86_64/machine.m4: New file, new directory.

2008-08-28  Niels Möller  <nisse@lysator.liu.se>

	* examples/eratosthenes.c (main): Rewrote block-wise sieving to
	use less memory. New options -s and -v.

2008-08-27  Niels Möller  <nisse@lysator.liu.se>

	* testsuite/sexp-conv-test (print_raw, print_nl): Use printf.
	Updated testcases with comments; comments are now preserved.

	* tools/sexp-conv.c (sexp_convert_item): Keep comments in advanced
	output.
	(parse_options): New --lock option.
	(main): Optionally lock output file.

	* tools/parse.c (sexp_check_token): Removed check for "any" token.
	All callers specify the token they expect.
	(sexp_parse): Pass on comment tokens.

	* tools/output.c (sexp_put_data): Made non-static.

	* tools/input.c (sexp_get_comment): New function.
	(sexp_get_token): Use sexp_get_comment.

	* tools/misc.h (enum sexp_token): Start enumeration with zero, zero
	is no longer used to mean any type. New type SEXP_COMMENT.

	* configure.ac: Check for fcntl file locking.

2008-08-26  Niels Möller  <nisse@lysator.liu.se>

	* Makefile.in (tags-here): Put TAGS file in the source directory.
	* examples/Makefile.in (tags): Likewise.
	* testsuite/Makefile.in (tags): Likewise.
	* tools/Makefile.in (tags): Likewise.

2008-02-29  Niels Möller  <nisse@lysator.liu.se>

	* examples/Makefile.in (SOURCES): Added next-prime.c.

2008-01-05  Niels Möller  <nisse@lysator.liu.se>

	* examples/Makefile.in (TARGETS): Added eratosthenes and next-prime.
	(next-prime, eratosthenes): New rules.
	(nettle-benchmark): Don't rely on $@.

	* examples/eratosthenes.c (find_first_one): Optimized, using
	slightly larger table.
	(main): Use atol, rather than atoi.

	* testsuite/symbols-test: Check symbols also in libhogweed.

	* examples/next-prime.c: New file.
	Deleted code for detailed timing.

	* Makefile.in (hogweed_SOURCES): Added bignum-next-prime.c.
	(DISTFILES): Added prime-list.h.
	(hogweed_OBJS): Removed $(LIBOBJS).

	* bignum-next-prime.c (nettle_next_prime): Renamed function, for
	name space reasons. Was bignum_next_prime. Updated call in
	rsa-keygen.c.
	(primes): Use prime-list.h.
	(nettle_next_prime): Skip Fermat test. Use mpz_millerrabin
	directly, rather than mpz_probab_prime_p, when the former is
	available.

	* bignum.h (nettle_next_prime): New prototype.

	* rsa-keygen.c (bignum_next_prime): Deleted, moved to
	bignum-next-prime.c. Call with a larger prime limit, this improves
	the running time of lsh-keygen by roughly 25%.

	* prime-list.h: List of odd primes < 2^16.

	* configure.ac: Check for sizeof(long).

2008-01-03  Niels Möller  <nisse@lysator.liu.se>

	* examples/nettle-benchmark.c (main): Removed incorrect UNUSED
	from declaration.

	* bignum-next-prime.c: Moved the bignum_next_prime function to a
	separate file.

2007-09-08  Niels Möller  <nisse@lysator.liu.se>

	* sparc64/aes-encrypt-internal.asm: The directory with the aes.m4
	include file was renamed from "sparc" to "sparc32". Updated include.
	* sparc64/aes-decrypt-internal.asm: Likewise.
	* sparc32/aes-encrypt-internal.asm: Likewise.
	* sparc32/aes-decrypt-internal.asm: Likewise.

2007-09-07  Niels Möller  <nisse@lysator.liu.se>

	* examples/read_rsa_key.c: Include stdlib.h.

2007-06-02  Niels Möller  <nisse@lysator.liu.se>

	* Makefile.in: Typo fixes to install targets, spotted by Magnus
	Holmgren.

2007-05-14  Niels Möller  <niels@s3.kth.se>

	* configure.ac: Fixed copy-and-paste errors in shared library
	name setup.

	* config.make.in (LIBNETTLE_SONAME, LIBHOGWEED_SONAME): Define.

	* Makefile.in (libnettle.so, libhogweed.so): Fixed rules.

	* Makefile.in: Split nettle library into two files, libnettle.a
	and libhogweed.a, and similarly for the shared libraries.

	* configure.ac: Bumped nettle so-versions to 3.0. Set hogweed
	so-versions to 1.0. New makefile conditionals IF_SHARED and
	IF_HOGWEED. Renamed WITH_PUBLIC_KEY to WITH_HOGWEED. Deleted
	SHLIBTARGET, SHLIBINSTALL, RSA_EXAMPLES and RSA_TOOLS.

	* config.make.in: Updated for hogweed split.

	* C source files: Don't use WITH_PUBLIC_KEY / WITH_HOGWEED, the
	Makefile sorts out which files should be compiled.

	* pgp.h: Include bignum.h, don't pretend to work without bignums.

	* pgp-encode.c (pgp_put_mpi, pgp_put_public_rsa_key)
	(pgp_put_rsa_sha1_signature): Define unconditionally. Removed the
	checking of HAVE_LIBGMP and WITH_PUBLIC_KEY.

	* examples/io.h: Use WITH_HOGWEED, not WITH_PUBLIC_KEY.
	* examples/io.c (read_rsa_key): Deleted, moved to...
	* examples/read_rsa_key.c: New file, extracted from io.c.

	* examples/Makefile.in: Use IF_HOGWEED instead of RSA_EXAMPLES.
	Link appropriate programs with -lhogweed.
	(SOURCES): Added read_rsa_key.c.

	* tools/Makefile.in (pkcs1-conv): Use IF_HOGWEED, not @RSA_TOOLS@,
	for configuration. Link with -lhogweed.

	* testsuite/testutils.h: Use WITH_HOGWEED, not WITH_PUBLIC_KEY.
	* testsuite/testutils.c: Likewise.

	* testsuite/Makefile.in (TS_NETTLE_SOURCES, TS_HOGWEED_SOURCES):
	Separate test cases using nettle and those also using hogweed.

2007-04-05  Niels Möller  <nisse@lysator.liu.se>

	* Moved in CVS tree. Also renamed directory sparc to sparc32.

2007-02-24  Niels Möller  <nisse@lysator.liu.se>

	* Makefile.in (clean-here): Remove .lib directory.
	(distclean-here): Remove machine.m4.

2006-12-05  Niels Möller  <nisse@lysator.liu.se>

	* configure.ac: AC_PREREQ 2.61, for AC_PROG_MKDIR_P.

	* config.make.in (datarootdir): New directory variable (for
	autoconf-2.61).

2006-11-28  Niels Möller  <nisse@lysator.liu.se>

	* configure.ac: Bumped version to 1.16.

	* Released nettle-1.15.

2006-11-27  Niels Möller  <nisse@lysator.liu.se>

	* NEWS: New entry for nettle-1.15.

	* configure.ac (SHLIBMINOR): Bumped version. Library name is now
	libnettle.so.2.6.

	* sha256.c: Changed copyright notice to use the LGPL.

	* Makefile.in (DISTFILES): Added COPYING.LIB.

	* COPYING.LIB: New file (previously only the plain GPL was
	included in the distribution).

	* nettle.texinfo: Updated vor nettle-1.15.

	* testsuite/rsa-test.c (test_main): Use test_rsa_sha256.
	* testsuite/testutils.c (test_rsa_sha256): New function.

	* testsuite/Makefile.in (DISTFILES): Replaces rfc1750.txt by
	gold-bug.txt.

	* rsa.h (rsa_sha256_sign, rsa_sha256_verify)
	(rsa_sha256_sign_digest, rsa_sha256_verify_digest): New declarations.
	(RSA_MINIMUM_N_OCTETS, RSA_MINIMUM_N_BITS): Increased to
	62 octets and  489 bits, respectively, for supporting sha256.

	* pkcs1.h (pkcs1_rsa_sha256_encode)
	(pkcs1_rsa_sha256_encode_digest): New declarations and name
	mangling symbols.

	* Makefile.in (nettle_SOURCES): Added pkcs1-rsa-sha256.c,
	rsa-sha256-sign.c, rsa-sha256-verify.c.

	* pkcs1-rsa-sha256.c, rsa-sha256-sign.c, rsa-sha256-verify.c: New
	files.

	* COPYING, INSTALL, install-sh, texinfo.tex: Updated files, from
	automake-1.10.

2006-11-27  Niels Möller  <niels@s3.kth.se>

	* tools/Makefile.in (install): Use MKDIR_P to create installation
	directory. Install only one file at a time.

	* Makefile.in (MKDIR_P): Use MKDIR_P for creating installation
	directories.

	* configure.ac: Use AC_PROG_MKDIR_P.

2006-11-24  Niels Möller  <nisse@lysator.liu.se>

	* testsuite/yarrow-test.c (test_main): Use gold-bug.txt as input
	file, instead of rfc1750.txt.

	* testsuite/gold-bug.txt: New test input file for yarrow-test.
	The copyright on this short story by Edgar Allan Poe has expired.

	* testsuite/rfc1750.txt: Deleted file. Debian considers RFC:s
	non-free, and it was expired anyway. Replaced by gold-bug.txt.

2006-11-24  Niels Möller  <niels@s3.kth.se>

	* Almost all header files: Added C++ guards.

	* configure.ac: Test if the system has any C++ compiler.

	* config.make.in (CXX, CXXFLAGS, COMPILE_CXX, LINK_CXX): New variables.

	* testsuite/Makefile.in: New variables TS_C and TS_CXX. Setup for
	compiling the C++ file cxx-test.cxx.

	* testsuite/cxx-test.cxx: New testcase, trying to use nettle from
	a C++ program.

2006-08-28  Niels Möller  <niels@s3.kth.se>

	* index.html: Added section on language bindings.

2006-06-10  Niels Möller  <niels@s3.kth.se>

	* configure.ac: Darwin shared library support, from Grant
	Robinsson.

2006-05-18  Niels Möller  <nisse@lysator.liu.se>

	* src/nettle/x86/aes.asm: Deleted unused file.

	* aes-decrypt.c (_aes_decrypt_table): Deleted the indexing array,
	previously commented out.
	* aes-encrypt-table.c (_aes_encrypt_table): Likewise.

	* Makefile.in (.texinfo.info, .dvi.ps): Use more quotes with
	basename.
	(install-here, install-shared, install-info, install-headers): Use
	plain mkdir, not $(INSTALL) -d.

2006-05-16  Niels Möller  <niels@s3.kth.se>
	Merged from the lsh experimental branch.

2006-04-26  Niels Möller  <nisse@lysator.liu.se>

	* examples/rsa-decrypt.c: Don't include "getopt.h", since it's not used.
	* examples/nettle-benchmark.c: Include "getopt.h".

	* examples/Makefile.in (GETOPT_OBJS): New variable.
	(rsa-keygen, rsa-encrypt, nettle-benchmark): Depend on and link
	with $(GETOPT_OBJS).

	* x86/aes-decrypt-internal.asm: Use ALIGN.
	* x86/aes-encrypt-internal.asm: Likewise.
	* x86/arcfour-crypt.asm: Likewise.
	* x86/md5-compress.asm: Likewise.
	* x86/sha1-compress.asm: Likewise.

	* config.m4.in (ASM_ALIGN_LOG): Substitute.
	* configure.ac (ASM_ALIGN_LOG): Check if .align directive is
	logarithmic.
	* asm.m4 (ALIGN): New macro. Takes a logarithmic argument, and
	expands to a .align directive.

2006-04-21  Niels Möller  <nisse@lysator.liu.se>

	* nettle.texinfo (Public-key algorithms): Say that the public key
	operations are undocumented, not unsupported. Reported by Jeronimo
	Pellegrini.

2006-04-08  Niels Möller  <nisse@lysator.liu.se>

	* tools/pkcs1-conv.c (read_pem): Fixed c99-style declaration.
	Reported by Henrik Grubbström.

2006-01-31  Niels Möller  <niels@s3.kth.se>

	* examples/rsa-verify.c: Fixed typo in usage message.

2005-12-05  Niels Möller  <nisse@lysator.liu.se>

	* configure.ac: Bumped version to 1.15,

	* Released nettle-1.14.

	* NEWS: Updated for 1.14.

	* configure.ac (SHLIBMINOR): Increased minor number. Library
	version is now libnettle.so.2.5, soname still libnettle.so.2.

2005-11-28  Niels Möller  <nisse@lysator.liu.se>

	* config.make.in (INSTALL): Don't substitute INSTALL, INSTALL_DATA
	and friends here, to get a correct a relative filename for
	install-sh when used in tools/Makefile.

	* tools/Makefile.in (INSTALL): Substitute INSTALL, INSTALL_DATA
	and friends here.
	* Makefile.in (INSTALL): Likewise.

2005-11-27  Niels Möller  <nisse@lysator.liu.se>

	* Makefile.in (.texinfo.pdf): New rule. Avoid dependency on
	intermediate .dvi and .ps files.

	* testsuite/Makefile.in (clean): Delete sha1-huge-test.

	* Makefile.in (install-info, install-headers): Don't use $< and
	$?; Solaris make doesn't support them in explicit rules.

2005-11-26  Niels Möller  <nisse@lysator.liu.se>

	* testsuite/Makefile.in: Include .test-rules.make, which contains
	the rules for all the test executables.
	(test-rules): New rule, to update this file.
	(DISTFILES): Added $(EXTRA_SOURCES).

	* testsuite/.test-rules.make: Automatically generated file for
	building the test programs.

2005-11-25  Niels Möller  <nisse@lysator.liu.se>

	* configure.ac: Disable assembler when compiling with rntcl.

	* tools/Makefile.in (pkcs1_conv_SOURCES): New variable.
	(pkcs1-conv): Link with getopt.o and getopt1.o.

	* Makefile.in (aesdata, desdata, shadata): Use explicit rules for
	executables.

	* testsuite/Makefile.in: Use %-rules for building the -test
	executables, in addition to the suffix rules. Hopefully, this
	should make all of GNU make, BSD make and Solaris make happy.
	Use $(EXEEXT) and $(OBJEXT) more consistently.

	* examples/Makefile.in: Use explicit rules for all executable
	targets. Use $(EXEEXT) and $(OBJEXT) more consistently.

2005-11-25  Niels Möller  <niels@s3.kth.se>

	* testsuite/Makefile.in: Avoid using single-suffix rule to build
	executables.

2005-11-24  Niels Möller  <niels@s3.kth.se>

	* Makefile.in (distdir): Use [ -f, not [ -e, since the latter
	is less portable, and not supported by Solaris /bin/sh.

2005-11-23  Niels Möller  <niels@s3.kth.se>

	* testsuite/Makefile.in (DISTFILES): Added teardown-env.
	* testsuite/teardown-env: New file. Delete files created by the
	testsuite.

2005-11-21  Niels Möller  <nisse@lysator.liu.se>

	* testsuite/testutils.c (main): Fixed check for -v option. Spotted
	by Goran K.

2005-11-21  Niels Möller  <niels@s3.kth.se>

	* ctr.h (CTR_CTX, CTR_CRYPT): Fixed bugs, spotted by Goran K.

2005-11-20  Niels Möller  <nisse@lysator.liu.se>

	* Makefile.in (nettle_SOURCES): Added der2rsa.c.

	* testsuite/Makefile.in (TS_SH): Added pkcs1-conv-test.

	* tools/Makefile.in (TARGETS): Added @RSA_TOOLS@.
	(SOURCES): Added pkcs1-conv.c.
	(pkcs1-conv): New rule.

	* tools/pkcs1-conv.c: New program.

	* testsuite/pkcs1-conv-test: New file.

	* examples/rsa-verify-test: Use rsa-sign to create signature.

	* examples/io.c (read_file): Fixed spelling in error message.

	* rsa.h (rsa_public_key_from_der_iterator)
	(rsa_private_key_from_der_iterator, rsa_keypair_from_der): Declare
	functions.

	* der2rsa.c: New file.

	* der-iterator.c (asn1_der_iterator_init): Initialize length and
	data.
	(asn1_der_iterator_next): Support for lengths >= 0x80.
	(asn1_der_decode_constructed_last, asn1_der_decode_bitstring)
	(asn1_der_decode_bitstring_last): New functions.
	(asn1_der_get_bignum): Check for non-mininal encodings.

	* configure.ac (RSA_TOOLS): New substituted variable. Includes
	pkcs1-conv, when public-key support is enabled.

	* bignum.h (nettle_asn1_der_get_bignum): Include nettle_-prefix in
	declaration.

	* asn1.h: Added name mangling defines, and a few new declarations.

2005-11-13  Niels Möller  <nisse@lysator.liu.se>

	* Makefile.in (nettle_SOURCES): Added der-iterator.c.
	(HEADERS): Added asn1.h.

	* bignum.h (asn1_der_get_bignum): Declare function.

	* der-iterator.c: New file.
	* asn1.h: New file.

2005-11-07  Niels Möller  <nisse@lysator.liu.se>

	* examples/nettle-benchmark.c: Check HAVE_UNISTD_H.

	* examples/Makefile.in (TARGETS): Use $(EXEEXT).
	* tools/Makefile.in (TARGETS, sexp-conv, nettle-lfib-stream): Likewise.

	* configure.ac: Use $host_cpu, not $host, when setting up the
	assembler path. Use $host_os, not uname, when setting up shared
	library flags.

	* Makefile.in (des.$(OBJEXT)): Use OBJEXT.

	* config.guess, config.sub: In the CVS tree, moved files to the
	lsh top-level directory.

2005-10-23  Niels Möller  <nisse@lysator.liu.se>

	* sparc64/arcfour-crypt.asm: New file, almost the same as
	sparc/arcfour-crypt.asm.

	* examples/nettle-benchmark.c (display): Use two decimal places.

	* sparc/arcfour-crypt.asm: Reorganized. Main loop unrolled four
	times. Uses aligned 32-bit write accesses at DST. Still uses 8-bit
	read accesses at SRC; could be improved int he case that SRC and
	DST have compatible alignment.

2005-10-19  Niels Möller  <niels@s3.kth.se>

	* testsuite/arcfour-test.c (test_main): New testcase with 512
	bytes of data.

2005-10-19  Niels Möller  <nisse@lysator.liu.se>

	* sparc/arcfour-crypt.asm: Fixed bug, spotted by Mikael Kalms. We
	must order the store at [CTX+I] before the load of [CTX+SI+SJ].

2005-10-18  Niels Möller  <nisse@lysator.liu.se>

	* sparc/arcfour-crypt.asm: Special unrolled code if SRC and DST
	have compatible alignment. Improves performance by 20%, but I'm
	not sure it's worth the extra complexity.

	* bignum.c (nettle_mpz_from_octets): Removed sign argument. If
	mpz_import is available, define nettle_mpz_from_octets as a macro
	calling mpz_import.
	(nettle_mpz_from_octets): Start by setting x to zero; callers no
	longer need to do that.
	(nettle_mpz_set_str_256_s): New logic for the handling of negative
	numbers. Convert in the same way as for positive numbers, and then
	subtract the appropriate power of two.

2005-10-17  Niels Möller  <nisse@lysator.liu.se>

	* bignum.c (nettle_mpz_from_octets): Improved loop. Removed the
	digit temporary (suggested by Torbjörn Granlund).

	* sparc/arcfour-crypt.asm: Improved instruction scheduling.

	* sparc/arcfour-crypt.asm: Bugfix, use lduh and stuh.

	* sparc/arcfour-crypt.asm: New file.

	* sparc64/aes.asm: Deleted unused file.

	* x86/arcfour-crypt.asm: Use ARCFOUR_I and ARCFOUR_J
	* asm.m4 (ARCFOUR): New struct.

2005-10-17  Niels Möller  <niels@s3.kth.se>

	* aes-internal.h (struct aes_table): Deleted idx and sparc_idx
	arrays.
	* aes-encrypt-table.c (_aes_encrypt_table): Likewise.
	* aes-decrypt.c (_aes_decrypt_table): Likewise.
	* asm.m4 (AES): Likewise

2005-10-16  Niels Möller  <nisse@lysator.liu.se>

	* tools/input.c (sexp_get_char): Use unsigned for the done flag.

	* sparc64/aes-encrypt-internal.asm: Include sparc/aes.m4.
	* sparc64/aes-decrypt-internal.asm: Likewise.

	* sparc64/machine.m4: Use .register pseudo op to say that we use
	%g2 and %g3 as scratch registers.

	* sparc/aes-encrypt-internal.asm: Explicitly include sparc/aes.m4.
	* sparc/aes-decrypt-internal.asm: Likewise.

	* sparc/aes.m4: New file. Moved aes-related macros here...
	* sparc/machine.m4: ... removed aes macros.

	* x86/aes-encrypt-internal.asm: Explicitly include x86/aes.m4.
	* x86/aes-decrypt-internal.asm: Likewise.

	* x86/aes.m4: New file. Moved aes-related macros here, from...
	* x86/machine.m4: ... removed aes macros.

	* sparc64/aes-encrypt-internal.asm: New file.
	* sparc64/aes-decrypt-internal.asm: New file.

	* sparc64/machine.m4: Include the same aes macros used for
	sparc32.
	(BIAS): Define magic stack bias constant.

	* sparc/aes-encrypt-internal.asm, sparc/aes-decrypt-internal.asm:
	Reduced frame size to 104 bytes, since we no longer need wtxt and
	tmp on the stack.

	* sparc/aes.asm: Deleted old aes implementation.

	* sparc/aes-decrypt-internal.asm: New file.

	* sparc/machine.m4: Don't use m4 eval, instead rely on the
	assembler's arithmetic.

	* sparc/machine.m4 (AES_FINAL_ROUND): Better scheduling, by
	interleaving independent operations.

	* sparc/machine.m4 (TMP3): A third temporary register.
	(AES_FINAL_ROUND): Prepared for scheduling.

	* sparc/machine.m4 (AES_ROUND): Deleted unused argument T. Updated
	all calls in aes-encrypt-internal.asm.

	* sparc/machine.m4 (AES_ROUND): New loop invariants T0-T3, to
	avoid the additions of the AES_TABLEx constants in the inner loop.

	* sparc/machine.m4 (AES_ROUND): Better scheduling, by
	interleaving independent operations.

	* sparc/machine.m4 (AES_ROUND): Alternate between using TMP1 and
	TMP2, to prepare for scheduling.

	* sparc/aes-encrypt-internal.asm: Renamed Ti -> Xi.

	* sparc/aes-encrypt-internal.asm: Fixed bugs. Now passes the
	testsuite.

	* sparc/machine.m4 (AES_ROUND, AES_FINAL_ROUND): Bugfixes. Put
	NOPs in the load dely slots.

	* sparc/aes-encrypt-internal.asm: Implemented. Not yet working,
	and not optimized.

	* sparc/machine.m4: Use TMP1 and TMP2, so we don't need to pass
	them as arguments.
	(AES_FINAL_ROUND): New macro.

2005-10-15  Niels Möller  <nisse@lysator.liu.se>

	* configure.ac (OBJDUMP): Substitute the program false if objdump
	is not found.

	* asm.m4 (PROLOGUE): Use TYPE_FUNCTION.

	* config.m4.in: Substitute ASM_TYPE_FUNCTION as TYPE_FUNCTION.

	* configure.ac (ASM_ELF_STYLE): Check for %function and #function,
	but not for @function.
	(ASM_TYPE_FUNCTION): New substituted variable.

	* configure.ac (ASM_ELF_STYLE): Fixed .type foo,@function statement
	used when checking for pseudo operations.

	* sparc/machine.m4 (AES_LOAD, AES_ROUND): Started writing new AES
	macros.

	* sparc/aes-encrypt-internal.asm: New file.

2005-10-14  Niels Möller  <nisse@lysator.liu.se>

	* x86/aes-decrypt.asm, x86/aes-encrypt.asm: Deleted files.

	* x86/aes-decrypt-internal.asm: New file.

	* x86/machine.m4: Changed AES macros, to handle a table register.
	Also take more of the used registers as argument.

	* x86/aes-encrypt-internal.asm: Rewritten to match new interface,
	with the table pointer as an argument. Unlike the old code, this
	should really be position independent.

	* configure.ac: When looking for assembler files, link in
	aes-encrypt-internal.asm and aes-decrypt-internal.asm. Don't look
	for aes.asm, aes-encrypt.asm and aes-decrypt.asm.

	* configure.ac (OBJDUMP): Use AC_CHECK_TOOL to check for objdump.
	(ASM_MARK_NOEXEC_STACK): Use $OBJDUMP when examining the object file.

	* Makefile.in (nettle_SOURCES): Removed aes.c,
	aes-decrypt-table.c. Added aes-decrypt-internal.c and aes-encrypt-internal.c.

	* aes.c, aes-decrypt-table.c: Deleted files.

	* aes-decrypt.c (_aes_decrypt_table): Moved table here, and made
	static.

	* aes-internal.h (_aes_decrypt_table): Don't declare, it's no
	longer globally visible.

	* aes-decrypt-internal.c (_nettle_aes_decrypt): New AES decryption
	function, analogous to _nettle_aes_encrypt.

2005-10-14  Niels Möller  <niels@s3.kth.se>

	* aes-internal.h (AES_ROUND, AES_FINAL_ROUND): New macros.

	* aes-encrypt-internal.c (_nettle_aes_encrypt): New AES encryption
	function, avoiding the table-based indexing.

	* sha1-compress.c: Added debugging code.
	* md5-compress.c: Likewise.

2005-10-13  Niels Möller  <niels@s3.kth.se>

	* config.m4.in (ASM_MARK_NOEXEC_STACK): Use a diversion, to
	substitute the value of ASM_MARK_NOEXEC_STACK at the end of each
	assembler file.

	* configure.ac (ASM_MARK_NOEXEC_STACK): Check if the C compiler
	generates a .note.GNU-stack section. If so, we should do the same
	in our assembler files.

	* sparc64/aes.asm: New file. Copy of sparc/aes.asm, with minor
	changes to the stack frame layout. Patch contributed by Henrik
	Grubbström. Not yet tested.

	* x86/md5-compress.asm: Skip copying of input to the stack, and
	don't allocate space for it.
	(F1): Fixed bug.

	* testsuite/md5-test.c: Document intermediate values for first
	test case.

	* configure.ac (asm_path): Check for sparc64, and use sparc64
	subdirectory. Link in md5-compress.asm, if it exists.

2005-10-13  Niels Möller  <nisse@lysator.liu.se>

	* x86/md5-compress.asm (REF): Fixed calculation of offset.

2005-10-12  Niels Möller  <nisse@lysator.liu.se>

	* x86/machine.m4 (OFFSET): Moved macro, used to be in...
	* x86/sha1-compress.asm (OFFSET): ... removed macro.

	* x86/md5-compress.asm: New file, with first attempt at md5
	assembler. Not yet working.

2005-10-11  Niels Möller  <nisse@lysator.liu.se>

	* Makefile.in (nettle_SOURCES): Added md5-compress.c.

	* md5.c: Reorganized to use _nettle_md5_compress, in analogy with
	sha1.c.

	* md5-compress.c (_nettle_md5_compress): New file and new function.

2005-10-10  Niels Möller  <niels@s3.kth.se>

	* testsuite/Makefile.in (EXTRA_SOURCES, EXTRA_TARGETS): New
	variables, for test cases that are not run by default.

	* testsuite/sha1-huge-test.c (test_main): New test case, with a
	very large sha1 input.

	* testsuite/testutils.c (test_hash_large): New function.

	* sha1.c (sha1_block): Deleted function; inlined where used.
	(SHA1_INCR): New macro for incrementing the block count.

2005-10-06  Niels Möller  <nisse@lysator.liu.se>

	* configure.ac: Bumped version to 1.14.

	* Released nettle-1.13.

	* configure.ac: Check for openssl/aes.h.

	* Makefile.in (distdir): Use a loop to pick up the contents of
	$(DISTFILES) from source and build directories. For some reason,
	$? failed to find stamp-h.in in the source directory.

2005-10-05  Niels Möller  <nisse@lysator.liu.se>

	* x86/aes-decrypt.asm: Use C_NAME(_nettle_aes_decrypt_table) when
	using the AES_SUBST_BYTE macro. Use PROLOGUE and EPILOGUE.
	* x86/sha1-compress.asm: Use PROLOGUE and EPILOGUE.
	* x86/arcfour-crypt.asm: Likewise.
	* x86/aes-encrypt.asm: Likewise.

	* config.m4.in (ELF_STYLE): Substitute configure's ASM_ELF_STYLE.

	* asm.m4 (PROLOGUE, EPILOGUE): New macros, checking the value of
	ELF_STYLE. So far, used and tested only for the x86 assembler
	files, and needed to make the assembler happy both with ELF
	(linux, solaris) and COFF (windows).

	* configure.ac (NM): Use AC_CHECK_TOOL to check for nm.
	(ASM_SYMBOL_PREFIX): Use $NM when examining the object file.
	(ASM_ELF_STYLE): New variable. Set to 'yes' if assembling a file
	with ELF-style .type and .size pseudo ops works.

	* Makefile.in (TARGETS, DISTFILES): Added nettle.pdf.
	(.texinfo.dvi, .dvi.ps, .ps.pdf): New targets, to build nettle.pdf.
	(DOCTARGETS): New variable with targets that shouldn't be deleted
	by make clean.
	(maintainer-clean-here): New target. Deletes generated
	documentation files.

	* nettle.texinfo: Define AUTHOR with accents, when running in TeX
	mode, which doesn't handle latin-1 properly. Set UPDATED-FOR to
	1.13. Updated copyright years, and introduced a COPYRIGHT-YEARS
	symbol. Updated copyright section, to mention assembler
	implementations.
	(Cipher modes): Transformed the Cipher Block Chaining to a section
	Cipher modes, describing both CBC and the new CTR mode.

	* src/nettle/x86/aes_tables.asm: Deleted unused file.

	* x86/aes.asm: Deleted contents. This file is needed just to
	override aes.c, which isn't needed for the x86 implementation.

	* configure.ac (SHLIBMINOR): Increased minor number. Library
	version is now libnettle.so.2.4, soname still libnettle.so.2.

	* examples/nettle-benchmark.c (main): Reordered hash benchmarks.

	* x86/sha1-compress.asm (EXPAND): Use % 16 instead of & 15 to
	compute offsets mod 16, since m4 on FreeBSD 49.RELEASE and NetBSD
	doesn't implement & correctly in eval.

2005-10-03  Niels Möller  <nisse@lysator.liu.se>

	* x86/sha1-compress.asm (OFFSET): New macro.
	(F3): Eliminated a movl.
	(ROUND): New argument, for k. When using F3, it's TMP3, on the
	stack, otherwise, it is kept in TMP2, a register.

2005-10-03  Niels Möller  <niels@s3.kth.se>

	* examples/nettle-openssl.c: Use correct block sizes for openssl
	ciphers.

	* examples/nettle-benchmark.c: Also display cycles per block.

2005-10-02  Niels Möller  <nisse@lysator.liu.se>

	* sha1-compress.c (_nettle_sha1_compress): Updated to new
	interface. Now responsible for byte conversion.

	* x86/sha1-compress.asm (_nettle_sha1_compress): Do byte order
	conversion, and store the input data on the stack. This leaves one
	more register free for other uses.

	* examples/nettle-benchmark.c: Now display cycles/byte, if the -f
	option is used to say what the clock frequency is.

	* sha1.c (sha1_block): Don't convert data from uint8_t to
	uint32_t, that's now the responsibility of _nettle_sha1_compress.

	* sha.h (_nettle_sha1_compress): Changed interface. Second
	argument is now a pointer to the input data in unaligned,
	big-endian form.

2005-09-28  Niels Möller  <niels@s3.kth.se>

	* sha1.c (sha1_final): Call sha1_block, don't call the compression
	function _nettle_sha1_compress directly.

	* nettle-internal.h (nettle_openssl_md5)
	(nettle_openssl_sha1): Declare.

	* examples/nettle-benchmark.c (main): Benchmark openssl md5 and
	sha1.

	* examples/nettle-openssl.c (nettle_openssl_md5)
	(nettle_openssl_sha1): Added glue for openssl hash functions.

	* nettle-internal.h (nettle_openssl_aes128, nettle_openssl_aes192)
	(nettle_openssl_aes256, nettle_openssl_arcfour128): Declare.

	* examples/nettle-benchmark.c: Check WITH_OPENSSL, not
	HAVE_LIBCRYPTO. Benchmark openssl's aes and arcfour code.

	* examples/nettle-openssl.c: Updated openssl des glue to use the
	new openssl des interface. Added glue for arcfour and aes.

2005-09-27  Niels Möller  <nisse@lysator.liu.se>

	* nettle.texinfo (RSA): Improved text about the RSA patent.
	Use @documentencoding ISO-8859-1.

2005-09-07  Niels Möller  <niels@s3.kth.se>

	* tools/sexp-conv.c (parse_options): New option --raw-hash, for
	compatibility with lsh-1.x. Equivalent to --hash.

2005-09-06  Niels Möller  <niels@s3.kth.se>

	* tools/sexp-conv.c (main): With --hash, output a newline after
	each hash.

2005-07-02  Niels Möller  <nisse@lysator.liu.se>

	* testsuite/Makefile.in (TS_SOURCES): Added ctr-test.c.

	* testsuite/testutils.c (test_cipher_ctr): New function.

	* testsuite/ctr-test.c: New file.

	* testsuite/cbc-test.c (test_main): Use static const for msg.

	* Makefile.in (nettle_SOURCES): Added ctr.c.
	(HEADERS): Added ctr.h.
	(HEADERS): Added nettle-types.h.
	(INSTALL_HEADERS): Install nettle-stdint.h.
	(distclean-here): Delete nettle-stdint.h, not nettle-types.h.

	* ctr.c (ctr_crypt): New file, new function.

	* memxor.c (memxor3): New function, suggested by Adam Langley.

	* nettle-internal.h (NETTLE_MAX_CIPHER_BLOCK_SIZE): New constant.

	* nettle.texinfo (Cipher functions): Fixed typo in prototype for
	arctwo_encrypt (noticed by Adam Langley).

	* nettle-meta.h: No longer needs to include cbc.h.

	* cbc.h (nettle_crypt_func): Moved typedef to nettle-types.h.
	(CBC_ENCRYPT, CBC_DECRYPT): Deleted older #if:ed out versions.

	* configure.ac (AX_CREATE_STDINT_H): Use the file name
	nettle-stdint.h, not nettle-types.h.

	* nettle-types.h: New file. Automatically generated declarations
	are now in nettle-stdint.h.

2005-03-17  Niels Möller  <niels@s3.kth.se>

	* config.guess: Support Solaris on x86_64. Fix by Henrik
	Grubbström.

2005-01-03  Niels Möller  <niels@s3.kth.se>

	* examples/io.h: Include RSA declarations only when public key
	algorithms are enabled. Problem reported by Meilof Veeningen
	<meilof@gmail.com>.

2004-12-07  Niels Möller  <nisse@lysator.liu.se>

	* Makefile.in: Install directories, using $(INSTALL) -d, only if
	they don't exist already.

2004-12-05  Niels Möller  <nisse@lysator.liu.se>

	* config.make.in (.PRECIOUS): Reverted earlier change. We need
	.PRECIOUS to stop GNU make from deleting object files for the test
	programs.

2004-12-02  Niels Möller  <nisse@lysator.liu.se>

	* Makefile.in (.SUFFIXES): Moved from Makefile.in to...
	* config.make.in (.SUFFIXES): ... here.	This helps compilation
	with BSD make.
	* testsuite/Makefile.in (.SUFFIXES): Deleted target.

	* config.make.in (.c): Disable default rule for BSD-make.

	* Makefile.in (all check install uninstall)
	(clean distclean mostlyclean maintainer-clean): Don't use the -C
	flag when invoking make, for compatibility with Solaris make.

2004-12-02  Niels Möller  <niels@s3.kth.se>

	* Makefile.in (aesdata, desdata): Commented out the explicit
	targets.
	(shadata): Avoid using $< in non-pattern rule.

2004-12-01  Niels Möller  <nisse@lysator.liu.se>

	* config.make.in: Added a default target.

2004-11-29  Niels Möller  <nisse@lysator.liu.se>

	* testsuite/Makefile.in: Use .$(OBJEXT). Explicitly set .SUFFIXES.

	* Makefile.in: Use .$(OBJEXT).

2004-11-28  Niels Möller  <nisse@lysator.liu.se>

	* tools/Makefile.in (nettle-lfib-stream): Avoid using $< in
	non-suffix rule.

	* Makefile.in (distdir): Handle absolute $distdir.
	Avoid using the GNU extension $^.

	* examples/Makefile.in: Avoid using the GNU extension $^.
	* tools/Makefile.in: Likewise.
	* testsuite/Makefile.in: Likewise.

2004-11-24  Niels Möller  <niels@s3.kth.se>

	* configure.ac: Fixed typo, preventing the creation of dependency
	files.

2004-11-23  Niels Möller  <nisse@lysator.liu.se>

	* Makefile.in: Use DEP_INCLUDE.
	* tools/Makefile.in: Likewise.
	* testsuite/Makefile.in: Likewise.
	* examples/Makefile.in: Likewise.

	* configure.ac (dummy-dep-files): Generate only of dependency
	tracking is enabled.

2004-11-18  Niels Möller  <nisse@lysator.liu.se>

	* Makefile.in (clean-here): The clean target should not delete the
	dependency files. Moved to the distclean target.
	* examples/Makefile.in: Likewise.
	* testsuite/Makefile.in: Likewise.
	* tools/Makefile.in: Likewise.

	* configure.ac (ASM_SYMBOL_PREFIX): Fixed test.
	(dummy-dep-files): Added quotes to sed command.

2004-11-17  Niels Möller  <nisse@lysator.liu.se>

	* testsuite/symbols-test: Try plain nm if nm -g doesn't work.

	* x86/sha1-compress.asm: Use C_NAME for global symbols.
	* x86/aes-encrypt.asm: Likewise.
	* x86/aes-decrypt.asm: Likewise.
	* x86/arcfour-crypt.asm: Likewise.

	* Makefile.in (config.m4): New rule.

	* config.m4.in (C_NAME): New macro.

	* configure.ac (ASM_SYMBOL_PREFIX): Check if global symbols have a
	leading underscore.

2004-11-16  Niels Möller  <nisse@lysator.liu.se>

	* Deleted getopt.c, getopt.h and getopt1.c from the CVS tree. Link
	them from shared copies in lsh/misc instead.

2004-11-14  Niels Möller  <nisse@lysator.liu.se>

	* Makefile.in (DEP_FILES): Try include with only one macro
	argument to be expanted.

	* configure.ac (dummy-dep-files): Create dummy dependency files,
	so that they can be included by the makefiles.

2004-11-13  Niels Möller  <nisse@lysator.liu.se>

	* Makefile.in: Don't use -include, as it's GNU make specific.
	* examples/Makefile.in, tools/Makefile.in, testsuite/Makefile.in:
	Likewise.

	* examples/nettle-openssl.c: Check WITH_OPENSSL, not HAVE_LIBCRYPTO.

	* configure.ac: Check for individual openssl headers blowfish.h,
	cast.h, des.h. Renamed symbol HAVE_LIBCRYPTO to WITH_OPENSSL. New
	configure option --disable-openssl.

2004-11-04  Niels Möller  <nisse@lysator.liu.se>

	* configure.ac: Bumped version to 1.13.

	* Released nettle-1.12.

2004-11-04  Niels Möller  <niels@s3.kth.se>

	* nettle.texinfo (UPDATED-FOR): Bumped to 1.12.

2004-11-02  Niels Möller  <nisse@lysator.liu.se>

	* nettle.texinfo (Cipher functions): Updated AES documentation,
	for aes_set_encrypt_key and aes_set_decrypt_key.
	(UPDATED-FOR): Set to 1.11. I think the manual should be updated
	with all user-visible changes.

	* aclocal.m4 (LSH_DEPENDENCY_TRACKING): Need extra quoting in case
	pattern. (This file really lives in the lsh tree, as
	lsh/acinclude.m4. For a complete ChangeLog, see lsh/Changelog).

2004-10-26  Niels Möller  <nisse@lysator.liu.se>

	* configure.ac: Bumped version to 1.12.

	* Released nettle-1.11.

	* Makefile.in (clean-here): Delete *.s files.
	(PRE_CPPFLAGS): Use this variable, not INCLUDES. Removed
	-I$(srcdir).

	* x86/arcfour-crypt.asm: Use movzbl when extending %cl to 32 bits.

2004-10-24  Niels Möller  <nisse@lysator.liu.se>

	* x86/arcfour-crypt.asm: Reverted the latest two changes; update
	bost src and dst pointers in the loop, and use plain addb when
	updating j. These two previous changes slowed the code down on AMD
	Duron.

2004-10-21  Niels Möller  <nisse@lysator.liu.se>

	* Makefile.in (install-shared): Use $(INSTALL_PROGRAM).

	* configure.ac (SHLIBMINOR): Updated, shared library version is
	now libnettle.so.2.3, soname still libnettle.so.2.

	* Makefile.in (DISTFILES): Added asm.m4.

2004-10-21  Niels Möller  <niels@s3.kth.se>

	* examples/Makefile.in: Deleted all configure-related rules,
	except the one rebuilding this Makefile. One should run make at
	top level if other configure related files change.
	* tools/Makefile.in: Likewise.
	* testsuite/Makefile.in: Likewise.

	* configure.ac: Replaced AC_OUTPUT(list...) with an AC_OUTPUT
	without arguments, and AC_CONFIG_FILES listing the files.

	* Makefile.in: Changed the assembler rules as suffix rules.
	Rewrote the configure-related rules, mostly based on the example
	in the autoconf manual.

2004-10-20  Niels Möller  <nisse@lysator.liu.se>

	* examples/nettle-openssl.c (NCOMPAT): Disable openssl backwards
	compatibility.

	* config.make.in: Insert $(PRE_CPPFLAGS) and $(PRE_LDFLAGS) before
	$(CPPFLAGS) and $(LDFLAGS). This mechanism replaces $(INCLUDES).

	* examples/Makefile.in (PRE_CPPFLAGS, PRE_LDFLAGS): Use these
	flags to get -I.. and -L.. early on the command line.
	* testsuite/Makefile.in: Likewise
	* tools/Makefile.in: Likewise.

2004-10-20  Niels Möller  <niels@s3.kth.se>

	* Makefile.in: In the assembler rules, there's no need to look in
	$(srcdir) for the input file.

	* x86/arcfour-crypt.asm: Reduced inner loop by one instruction, by
	precomputing the offset between src and dst.

	* tools/Makefile.in (.c.$(OBJEXT)): Removed redundant -I.. flag.

	* x86/arcfour-crypt.asm (nettle_arcfour_crypt): Replaced addb ->
	addl + andl $0xff, improving speed on PPro by another 15%.

2004-10-20  Niels Möller  <nisse@lysator.liu.se>

	* tools/Makefile.in (install): Support DESTDIR.
	(uninstall): New target.

	* testsuite/Makefile.in (uninstall): New dummy target.

	* config.sub: Copied from automake-1.8.5.

	* examples/Makefile.in (SOURCES): Added rsa-sign.c and rsa-verify.c.
	(DISTFILES): Added getopt.h.
	(install uninstall): New dummy targets.

	* config.make.in (.PHONY): Added more targets.

	* Makefile.in (.texinfo.info, .texinfo.html): New targets. Added
	support for uninstall and DESTDIR. Various fixes to install and
	distcheck.

	* examples/Makefile.in (INCLUDES): Added -I flags.
	(distdir): Use $^ to refer to the files.
	(distclean): New target.
	* testsuite/Makefile.in: Likewise.
	* tools/Makefile.in: Likewise.

	* Makefile.in (INCLUDES): Need -I flags for VPATH build.
	(clean distclean mostlyclean maintainer-clean): Clean
	subdirectories first.
	(DISTFILES): Added a bunch of files.
	(des_headers): Added desCore rules.
	(install-here): Split off target install-headers, which uses $^ to
	refer to the files.
	(distdir): Use $^ to refer to the files.
	distcheck): Fixes.

	* config.make.in (COMPILE): Add $(INCLUDE) to the line.

2004-10-19  Niels Möller  <nisse@lysator.liu.se>

	Stop using automake. Replaced each Makefile.am with a hand-written
	Makefile.in.
	* configure.ac: New output variable CCPIC_MAYBE. New output file
	config.make. Replaced automake constructions.
	* .bootstrap: Don't run aclocal and automake.
	* config.make.in: New file, with shared Makefile variables and rules.

2004-10-18  Niels Möller  <nisse@lysator.liu.se>

	* x86/arcfour-crypt.asm (nettle_arcfour_crypt): Replace incb ->
	incl + andl, to improve speed on PPro and PII. Suggested by
	Fredrik Olsson.

2004-10-08  Niels Möller  <niels@s3.kth.se>

	* examples/rsa-encrypt-test: Avoid reading and executing a file at
	the same time.
	* examples/setup-env: Likewise.

2004-10-06  Niels Möller  <niels@s3.kth.se>

	* testsuite/symbols-test: Ignore __i686.get_pc_thunk.bx and
	similar symbols.

2004-10-05  Niels Möller  <nisse@lysator.liu.se>

	* twofish.c (q_table): Use a const pointer array.

	* sexp2dsa.c (dsa_keypair_from_sexp_alist): Use a const pointer
	array for the keywords.
	(dsa_signature_from_sexp): Likewise.
	* sexp2rsa.c (rsa_keypair_from_sexp_alist): Likewise.
	(rsa_keypair_from_sexp): Likewise.

	* sexp.c (sexp_iterator_check_types): Use an argument of type
	"const uint8_t * const *" for the types list.
	(sexp_iterator_assoc): Likewise, for the keys list.

	* list-obj-sizes.awk: Fixes to handle multiple .data and .rodata
	sections. Also fixed to handle the last file correctly.

2004-09-23  Niels Möller  <nisse@lysator.liu.se>

	* configure.ac (SHLIBLINK, SHLIBLIBS): On cygwin, linking needs
	-Wl,--whole-archive $(OBJECTS) -Wl,--no-whole-archive $(LIBS).

2004-09-22  Niels Möller  <niels@s3.kth.se>

	* configure.ac: Setup SHLIBFORLINK and friends for cygwin.

	* list-obj-sizes.awk: Strip *_a-prefix from all file names.

	* Makefile.am (libnettle_a_SOURCES): List only .c files. Headers
	moved to noinst_HEADERS.
	(SHLIBOBJECTS): Substitute from libnettle_a_SOURCES, not
	am_libnettle_a_OBJECTS, since the latter includes
	libnettle_a-prefixes with some automake versions.
	(SHLIBSONAME): Check if this name is empty, which is the case on
	cygwin, before using it.

2004-08-31  Niels Möller  <nisse@lysator.liu.se>

	* configure.ac: New command line option --disable-pic. Use
	LSH_CCPIC.

	* Makefile.am (libnettle_a_CFLAGS): Added $(CCPIC), to attempt to
	build also the static library as position independent code.

2004-08-24  Niels Möller  <nisse@lysator.liu.se>

	* des-compat.c (des_cbc_cksum): Pad input with NUL's, if it's not
	an integral number of blocks.

2004-08-24  Niels Möller  <niels@s3.kth.se>

	* testsuite/arctwo-test.c, arctwo.h, arctwo.c
	(arctwo_set_key_ekb): Fixed typo; it should be "ekb", not "ebk".

	Integrated arctwo patch from Simon Josefsson.
	* testsuite/Makefile.am (noinst_PROGRAMS): Added arctwo-test.

	* Makefile.am (libnettleinclude_HEADERS): Added arctwo.h.
	(libnettle_a_SOURCES): Added arctwo.c, arctwo.h and arctwo-meta.c.

	* nettle-meta.h (nettle_arctwo40, nettle_arctwo64)
	(nettle_arctwo64, nettle_arctwo_gutmann128): Declare ciphers.

	* arctwo-meta.c, arctwo.c, arctwo.h, testsuite/arctwo-test.c: New
	files.

	* macros.h (LE_READ_UINT16, LE_WRITE_UINT16): New macros.

2004-08-23  Niels Möller  <nisse@lysator.liu.se>

	* testsuite/md5-test.c (test_main): Added collision, found in 2004.
	(test_main): Added second collision.

2004-08-23  Niels Möller  <niels@s3.kth.se>

	* testsuite/md5-test.c (test_main): Added first half of a
	collision test case.

	* des-compat.c (des_cbc_cksum): Changed input argument to be of
	type const uint8_t * (was const des_cblock *).

	* des-compat.h (const_des_cblock): New bogus type. Disabled use of
	const, for compatibility with openssl.

2004-06-08  Niels Möller  <niels@s3.kth.se>

	* aesdata.c: Renamed log and ilog to gf2_log and gf2_exp.

2004-04-07  Niels Möller  <nisse@lysator.liu.se>

	* aes-set-encrypt-key.c (log, ilog): Deleted unused tables.

	* aes-set-decrypt-key.c (gf2_log, gf2_exp, mult): Renamed tables,
	were log and ilog.

2004-03-20  Niels Möller  <nisse@lysator.liu.se>

	* configure.ac: Use AC_CONFIG_AUX_DIR([.]).

2004-03-18  Niels Möller  <niels@s3.kth.se>

	* examples/io.c (read_file): Display a message if fopen fails.

2004-03-05  Niels Möller  <nisse@lysator.liu.se>

	* Released nettle-1.10.

	* configure.ac (SHLIBMINOR): Shared library version is now 2.2.

2004-03-04  Niels Möller  <nisse@lysator.liu.se>

	* testsuite/symbols-test: Pass -g flag to nm.

2004-03-02  Niels Möller  <nisse@lysator.liu.se>

	* configure.ac: Fixed EXEEXT workaround.

2004-03-02  Niels Möller  <niels@s3.kth.se>

	* configure.ac: Added workaround to get the correct $(EXEEXT)=''
	when compiling with rntcl.

2004-03-02  Niels Möller  <nisse@lysator.liu.se>

	* testsuite/Makefile.am (noinst_PROGRAMS): Put test program list
	here, to let automake add $(EXEEXT).

	* configure.ac (RSA_EXAMPLES): Append $(EXEEXT) to the filenames.

2004-03-01  Niels Möller  <nisse@lysator.liu.se>

	* examples/rsa-keygen.c, examples/rsa-encrypt.c,
	examples/rsa-decrypt.c: Include "getopt.h" instead of <unistd.h>.

	* examples/Makefile.am (rsa_encrypt_SOURCES, rsa_decrypt_SOURCES)
	(rsa_keygen_SOURCES): Added getopt.h, getopt.c and getopt1.c.

	* examples/getopt.h, examples/getopt.c, examples/getopt1.c: New
	files.

	* testsuite/des-compat-test.c: Don't include <unistd.h>.

	* testsuite/testutils.c (main): Don't use getopt. Then we don't
	need to include <unistd.h>.

2004-03-01  Niels Möller  <niels@s3.kth.se>

	* config.guess: Copied from automake-1.8.2. Hacked to recognize
	Windows_NT (and Windows_95 and Windows_98) running on "x86" and
	"686".

	* install-sh: Removed from CVS repository. Let automake supply it.

2004-02-26  Niels Möller  <nisse@lysator.liu.se>

	* nettle-meta.h (nettle_crypt_func): Typedef moved to cbc.h.
	Include cbc.h instead.

	* des-compat.c: Reverted const change, now all the des_key_sched
	arguments are not const. This is also what openssl's interface
	looks like.
	(cbc_crypt_func): Deleted typedef, use nettle_crypt_func instead.

	* cbc.h (nettle_crypt_func): Moved typedef here.
	* cbc.c (cbc_encrypt, cbc_decrypt_internal, cbc_decrypt): Use it
	for typing the f argument. Reverted the const change, for
	compatibility with nettle_crypt_func.

2004-02-25  Niels Möller  <nisse@lysator.liu.se>

	* testsuite/des-compat-test.c: Use des_cblock for typing more of
	the variables. Use const. Got rid of most of the explicit casts.
	Disabled the input/output alignment tests.

	* des.c (des_encrypt, des_decrypt): Use a const context pointer.
	* des3.c (des3_encrypt, des3_decrypt): Likewise.

	* cbc.c (cbc_encrypt, cbc_decrypt): Use a _const_ void *ctx argument.

	* des-compat.c: Use const for all unchanged arguments.
	(des_key_sched): Use a copy of the key if we need to fix the
	parity.

	* testsuite/des-compat-test.c (C_Block, Key_schedule): Deleted
	defines. Deleted some of the explicit casts.

	* des-compat.c (des_cbc_cksum): Dereference DST pointer.

2004-02-25  Niels Möller  <niels@s3.kth.se>

	* pgp.h: Include nettle-types.h.

2004-02-24  Niels Möller  <nisse@lysator.liu.se>

	* testsuite/symbols-test: Allow symbols starting with double
	underscores, like on darwin.

2004-02-17  Niels Möller  <niels@s3.kth.se>

	* Makefile.am: Protected %-rules used for building pure objects,
	and for assembler files, by automake conditionals. Needed for
	makes such as tru64's, which tries to understand %-patterns, but
	doesn't get it right.
	(SUFFIXES): Added .html.
	(.texinfo.html): Rewrote rule to use a traditional suffix target.

	* configure.ac (enable_assembler): Explicitly set
	enable_assembler=no, on architectures where we have no assembler
	files.
	(ENABLE_ASSEMBLER, ENABLE_SHARED): New automake conditionals.

	* testsuite/testutils.c (xalloc): xalloc(0) should work also on
	systems where malloc(0) returns NULL.

2004-02-16  Niels Möller  <niels@s3.kth.se>

	* Makefile.am (%.o: %.asm): Added comment about OSF1 make problem.

2004-02-15  Niels Möller  <nisse@lysator.liu.se>

	* testsuite/testutils.h: #include nettle-types.h instead of
	inttypes.h.

2004-02-12  Niels Möller  <nisse@lysator.liu.se>

	* examples/rsa-encrypt-test: Use -r option when invoking
	rsa-encrypt. Needed for the test to work on systems with no
	/dev/urandom.

2004-02-12  Niels Möller  <niels@s3.kth.se>

	* configure.ac (CPPFLAGS, LDFLAGS): No spaces after -I and -L, as
	some C compilers, in particular True64 cc, don't like that.

2004-02-08  Niels Möller  <nisse@lysator.liu.se>

	* configure.ac: Bumped version number to 1.10.

2004-02-07  Niels Möller  <nisse@lysator.liu.se>

	* Released nettle-1.9.

	* configure.ac (SHLIBMINOR): Bumped, library version is now 2.1.

	* testsuite/sexp-format-test.c: Include bignum.h only if HAVE_LIBGMP.
	* testsuite/rsa-encrypt-test.c: Include rsa.h only if WITH_PUBLIC_KEY.
	* testsuite/pkcs1-test.c: Include pkcs1.h only if WITH_PUBLIC_KEY.

	* pgp-encode.c [!HAVE_LIBGMP]: Kludge around the pgp.h's
	dependency on gmp.h.
	(pgp_put_mpi): Condition on HAVE_LIBGMP.

	* pgp.h: Don't include bignum.h, to make it possible to compile
	the non-bignum parts of pgp-encode.c without bignum support. Needs
	to be fixed properly before the pgp interface is advertised.

	* tools/sexp-conv.c (xalloc): New function.
	(main): Use xalloc.

	* tools/output.c (sexp_put_digest): Use TMP_DECL instead of alloca.

	* testsuite/testutils.c (xalloc): New function. Made all other
	functions use xalloc instead of alloca.

	* examples/rsa-keygen.c (main): Use xalloc for allocation.
	* examples/rsa-encrypt.c (write_bignum): Likewise.
	* examples/rsa-decrypt.c (read_bignum): Likewise.
	* testsuite/yarrow-test.c (open_file): Likewise.
	* testsuite/rsa-encrypt-test.c (test_main): Likewise.
	* testsuite/bignum-test.c (test_bignum): Likewise.

	* examples/nettle-openssl.c: When calling des_key_sched and
	des_ecb_encrypt, cst arguments to (void *). Openssl's typedefs
	des_cblock and const_des_cblock are too broken.

	* examples/nettle-benchmark.c (xalloc): New function. Use instead
	of alloca, for better portability.

	* examples/io.c (xalloc): New function.

	* Makefile.am (nodist_libnettleinclude_HEADERS): nettle-types.h
	should not be distributed.

2004-02-06  Niels Möller  <niels@s3.kth.se>

	* x86/sha1-compress.asm: Rename round -> ROUND.

	* x86/sha1-compress.asm: Store the magic constants on stack.
	Accessing them via %esp should be a little faster than using large
	immediate operands.

	* Makefile.am (EXTRA_DIST, DISTCLEANFILES): Handle
	sha1-compress.asm.

	* configure.ac: Use assembler file sha1-compress.asm if available.

	* x86/sha1-compress.asm (EXPAND): Fixed the rotation part of the
	data expansion.

2004-02-06  Niels Möller  <nisse@lysator.liu.se>

	* x86/sha1-compress.asm: Assembler implementation of
	sha1_compress. (Not yet working).

	* Makefile.am (libnettle_a_SOURCES): Added sha1-compress.c.

	* sha1.c (sha1_transform): Function renamed to sha1_compress, and
	moved to...
	* sha1-compress.c: ... New file.

2004-02-05  Niels Möller  <nisse@lysator.liu.se>

	* examples/rsa-encrypt.c (process_file): Copy the leftover to the
	start of the buffer, when preparing for the final processing.

	* examples/nettle-benchmark.c (bench_hash, time_hash): New functions.
	(main): Benchmark hash functions too.
	(BENCH_BLOCK): Increased 10K.
	(BENCH_INTERVAL): Decreased to 0.25s.

	* examples/nettle-benchmark.c (time_function): Loop around calling
	f, until 1s has elapsed. Returns seconds per call. Updated bench
	functions to not loop themselves.
	(display): Updated MB/s calculation.

	* testsuite/arcfour-test.c (test_main): Use test_cipher_stream.

	* testsuite/testutils.c (test_cipher_stream): New function, that
	tries dividing the input into varying size blocks before
	processing.

	* x86/arcfour-crypt.asm (nettle_arcfour_crypt): Bug fix, half of
	the S array swap was forgotten.
	* arcfour.c (arcfour_stream): Likewise.
	* arcfour-crypt.c (arcfour_crypt): Likewise.

2004-02-05  Niels Möller  <niels@s3.kth.se>

	* x86/arcfour-crypt.asm (nettle_arcfour_crypt): Must store the new
	i, j at the end of the loop.

	* Makefile.am (EXTRA_DIST): Make sure x86 assembler files are
	distributed.
	(DISTCLEANFILES): And that the symlinks and .s files are deleted.

	* x86/aes-encrypt.asm, x86/aes-decrypt.asm, x86/arcfour-crypt.asm:
	Fixed debug information.

	* x86/arcfour-crypt.asm: New file. About three times faster than
	the optimized C code.

	* configure.ac: Use assembler file arcfour-crypt.asm if available.

	* arcfour.c (arcfour_crypt): Moved function too...
	* arcfour-crypt.c (arcfour_crypt): New file.

	* arcfour.c (arcfour_crypt): Optimization suggested by Jonas
	Walldén. Makes arcfour up to 50% faster on x86 and ppc, and
	probably on other architectures as well.

2004-01-31  Niels Möller  <nisse@lysator.liu.se>

	* configure.ac (AX_CREATE_STDINT_H): Also look for uint32_t and
	friends in sys/types.h.

2004-01-11  Niels Möller  <nisse@harpo.hack.org>

	* Makefile.am (libnettleinclude_HEADERS): Added bignum.h,
	memxor.h, pkcs1.h and rsa-compat.h.

	* configure.ac: Bumped version to 1.9.

2004-01-10  Niels Möller  <nisse@harpo.hack.org>

	* Released nettle-1.8.

	* examples/teardown-env: Delete more test files.

	* nettle.texinfo (Hash functions): Documented md2 and md4.

	* configure.ac (SHLIBMAJOR): Bumped to 2.

2004-01-09  Niels Möller  <nisse@harpo.hack.org>

	* examples/rsa-encrypt-test: New testcase.

	* examples/rsa-encrypt.c, examples/rsa-session.h: Expanded the
	comment describing the file format, and moved to rsa-session.h.

	* examples/rsa-decrypt.c (process_file): Finished this function.
	(main): Initialize x. Check the size of the session key after rsa
	decryption.

	* examples/io.c (write_string): Treat short item count as an error.

2004-01-08  Niels Möller  <niels@s3.kth.se>

	* index.html: Added instructions for CVS access.

	* dsa-keygen.c (dsa_nist_gen): Fixed declaration/statement order.

	* rsa-keygen.c (bignum_next_prime): Fixed off-by-one error when
	comparing input to the largest listed prime. General cleanup, as
	prime_limit > 0 always. Use TMP_DECL and TMP_ALLOC.

	* nettle-internal.h (TMP_DECL, TMP_ALLOC): New macros. When alloca
	is unavailable, they work by allocating a fix amount of stack and
	imposing a hard limit on what can be allocated. Updated all users
	of alloca.

2004-01-07  Niels Möller  <nisse@harpo.hack.org>

	* nettle-types.h: New (generated) file, to be used instead of
	including <inttypes.h> directly. Updated all users of inttypes.h.

	* Makefile.am (DISTCLEANFILES, libnettleinclude_HEADERS): Added
	nettle-types.h.

	* configure.ac (AX_CREATE_STDINT_H): Create nettle-types.h.

2003-11-16  Niels Möller  <nisse@harpo.hack.org>

	* yarrow256.c (yarrow256_seed): Use const for the seed_file input.

2003-11-12  Niels Möller  <niels@s3.kth.se>

	* list-obj-sizes.awk: New function for decoding hex values, with a
	new function hex2int. Also implemented calculation of total
	storage, removed the dependence on the .comment section, and use
	the $FILTER environment variable as a regexp for restricting the
	object files that are considered.

2003-09-21  Niels Möller  <nisse@cuckoo.hack.org>

	* testsuite/rsa-encrypt-test.c (test_main): Don't use gmp_printf,
	as it seems it's only available with the newer gmp. Use
	mpz_out_str instead.

2003-09-19  Niels Möller  <niels@s3.kth.se>

	* examples/Makefile.am (EXTRA_DIST): Added rsa-session.h.

	* tools/nettle-lfib-stream.c: New tool, which outputs a sequence
	of pseudorandom (non-cryptographic) bytes, using Knuth's lagged
	fibonacci generator.

	* examples/rsa-decrypt.c: Fixes to get the file to compile. It
	won't work yet.

	* examples/Makefile.am (EXTRA_PROGRAMS): Added rsa-encrypt and
	rsa-decrypt.

	* examples/io.c (write_file): New function.
	(write_string): Simplified error check, it's no real point in
	calling ferror unless we also call fflush.

	* examples/rsa-keygen.c (main): Check return value from
	simple_random.

	* examples/rsa-decrypt.c, examples/rsa-encrypt.c,
	examples/rsa-session.h: New files, demonstrating rsa encryption
	and decryption.

	* configure.ac (RSA_EXAMPLES): Added rsa-encrypt and rsa-decrypt.

2003-09-01  Niels Möller  <nisse@cuckoo.hack.org>

	* testsuite/testutils.c (print_hex): Use const.

2003-08-30  Niels Möller  <niels@s3.kth.se>

	* md2.c, md2.h: Added reference to RFC 1319.
	* md4.c, md4.h: Added reference to RFC 1320

2003-08-26  Niels Möller  <niels@s3.kth.se>

	* Makefile.am: Added md2 and md5 files. Deleted the print-path
	hack.

	* configure.ac: Bumped version to 1.8.

	* testsuite/testutils.c (test_rsa_set_key_1): New function.
	* testsuite/rsa-test.c (test_main): Use it.

	* testsuite/dsa-keygen-test.c: Deleted definition of UNUSED, it's
	now in config.h.
	* testsuite/rsa-keygen-test.c: Likewise.

	* testsuite/Makefile.am (TS_PROGS): Added rsa-encrypt-test,
	md4-test, and md2-test.

	* testsuite/rsa-encrypt-test.c, testsuite/md4-test.c,
	testsuite/md2-test.c: New test cases.

	* nettle-meta.h: Declare nettle_md2 and nettle_md4.

	* md5.c: Reorderd functions, putting md5_final at the end.

	* md2.c, md2.h, md2-meta.c: New files, implemented md2.
	* md4.c, md4.h, md4-meta.c: New files, implemented md4.

2003-08-17  Niels Möller  <nisse@cuckoo.hack.org>

	* desCode.h (des_keymap, des_bigmap): Deleted extern declarations,
	they conficted with the static definition in des.c. Reported by
	Simon Josefsson.

	* des.c (DesSmallFipsEncrypt, DesSmallFipsDecrypt): Moved
	definitions after the definition of the des_kemap array.

2003-08-11  Niels Möller  <nisse@cuckoo.hack.org>

	* rsa-encrypt.c (rsa_encrypt): Bugfix contributed by
	leg@terra.com.br.

2003-06-10  Niels Möller  <niels@s3.kth.se>

	* Makefile.am (EXTRA_DIST): Distribute sha-example.c.

2003-06-05  Niels Möller  <nisse@lysator.liu.se>

	* Makefile.am (DISTCLEANFILES): Delete .s files.

2003-05-27  Niels Möller  <nisse@cuckoo.hack.org>

	* testsuite/symbols-test: And allow symbols that start at the
	beginning of the line, as output by AIX nm.

2003-05-26  Niels Möller  <nisse@cuckoo.hack.org>

	* testsuite/symbols-test: Allow symbols to start with a dot.

2003-05-14  Niels Möller  <niels@s3.kth.se>

	* pgp.h (enum pgp_subpacket_tag): Copied values from RFC 2440.
	Renamed PGP_SUBPACKET_ISSUER to PGP_SUBPACKET_ISSUER_KEY_ID.

2003-05-13  Niels Möller  <nisse@cuckoo.hack.org>

	* pgp.h: Do proper namemangling for pgp_put_public_rsa_key and
	pgp_put_rsa_sha1_signature.

	* pgp-encode.c (pgp_put_mpi): Fixed nettle_mpz_get_str_256 call.

2003-05-12  Niels Möller  <nisse@cuckoo.hack.org>

	* rsa2openpgp.c (rsa_keypair_to_openpgp): Some bugfixes.

	* pgp.h (enum pgp_subpacket_tag): New enum. Definition is bogus
	and needs to be fixed.
	Added forward declarations of structs, and prototypes for
	pgp_put_public_rsa_key and pgp_put_rsa_sha1_signature.

	* pgp-encode.c (pgp_put_mpi): Take a const mpz_t argument. Gugfix,
	use nettle_mpz_get_str_256.
	(pgp_put_public_rsa_key, pgp_put_rsa_sha1_signature):
	Constification. Some bugfixes.

	* Use "config.h", not <config.h>.

	* Reordered includes in most or all .c-files. All should now
	include config.h.

2003-05-12  Niels Möller  <niels@s3.kth.se>

	* configure.ac: Use LSH_FUNC_ALLOCA.

2003-04-25  Niels Möller  <niels@s3.kth.se>

	* Makefile.am (libnettle_a_SOURCES): Added hmac-sha256.c.

	* testsuite/hmac-test.c (test_main): Added tests for hmac-sha256,
	from draft-ietf-ipsec-ciph-sha-256-01.txt.

	* hmac-sha256.c (hmac_sha256_digest): New file.

2003-04-22  Niels Möller  <nisse@cuckoo.hack.org>

	* sha-example.c (display_hex): Simplified by using printf better.

	* nettle.texinfo (Example): Use @verbatiminclude to include the
	example program.

	* sha-example.c: Example program, for inclusion in the manual.
	Fixed bugs reported by Mark Arking.

2003-04-14  Niels Möller  <niels@s3.kth.se>

	* x86/aes-encrypt.asm (nettle_aes_encrypt): Fixed references to
	_nettle_aes_encrypt_table.
	* x86/aes-decrypt.asm (nettle_aes_decrypt): Fixed references to
	_nettle_aes_decrypt_table.

2003-04-12  Niels Möller  <nisse@cuckoo.hack.org>

	* testsuite/Makefile.am (TS_SH): New test case symbols-test.
	(EXTRA_PROGRAMS): Added testutils, as a kludge to
	get automake to track dependencies for testutils.o.

	* x86/aes-encrypt.asm (nettle_aes_encrypt): Renamed function to
	use the nettle_ prefix.
	* x86/aes-decrypt.asm (nettle_aes_decrypt): Likewise.
	* sparc/aes.asm (_nettle_aes_crypt): Likewise.

	* examples/Makefile.am (EXTRA_PROGRAMS): Add "io", as a kludge to
	get automake to track dependencies for io.o.
	(LDADD): Added ../libnettle.a, for the dependency.

	* des-compat.c: Use names with the nettle_ prefix when using
	Nettle's des functions.

	* base16-meta.c (base16_encode_update): Need to undef before
	redefining.

	* New name mangling, to reduce the risk of link collisions. All
	functions (except memxor) now use a nettle_ or _nettle prefix when
	seen by the linker. For most functions, the header file that
	declares a function also use #define to provide a shorter more
	readable name without the prefix.

2003-03-11  Niels Möller  <nisse@cuckoo.hack.org>

	* Released nettle-1.7.

	* configure.ac: Bumped version to 1.7.

	* nettle.texinfo (DSA): New section.
	(RSA): Updated documentation.

2003-03-02  Niels Möller  <nisse@cuckoo.hack.org>

	* examples/nettle-benchmark.c (time_cipher): Don't use GNU C
	non-constant initializers.

2003-02-23  Niels Moller  <nisse@carduelis>

	* configure.ac: Use LSH_GCC_ATTRIBUTES.

2003-02-19  Niels Möller  <nisse@cuckoo.hack.org>

	* acinclude.m4: Deleted file from cvs, use a link to lsh's
	acinclude.m4 instead.

2003-02-16  Niels Möller  <nisse@cuckoo.hack.org>

	* Makefile.am (libnettleinclude_HEADERS): Added macros.h.

	* tools/Makefile.am (EXTRA_DIST): Added getopt.h.

2003-02-14  Niels Möller  <niels@s3.kth.se>

	* Makefile.am (print_path): Added target to print the used PATH,
	for debugging.
	(print-path): Moved dependency to all-local.

2003-02-11  Niels Möller  <niels@s3.kth.se>

	* buffer.c (nettle_buffer_copy): Bug fix, it didn't return any
	value.

2003-02-11  Niels Möller  <nisse@cuckoo.hack.org>

	* testsuite/sexp-format-test.c (test_main): Added test for %( and
	%).

	* sexp-format.c (sexp_vformat): Handle %( and %).

	* realloc.c (nettle_xrealloc): Fixed out-of-memory check.

	* configure.ac (SHLIBMAJOR): Bumped version number to 1.

	* buffer.c (nettle_buffer_init_realloc): New function.
	* buffer-init.c (nettle_buffer_init): Use nettle_buffer_init_realloc.

2003-02-10  Niels Möller  <nisse@cuckoo.hack.org>

	* testsuite/sexp-format-test.c (test_main): New test with tokens
	in the format string.
	(test_main): Test space-searated literals too.

	* rsa2sexp.c (rsa_keypair_to_sexp): New argument ALGORITHM_NAME.
	* examples/rsa-keygen.c (main): Updated call to rsa_keypair_to_sexp.
	* testsuite/rsa2sexp-test.c (test_main): Likewise.

	* sexp-format.c (sexp_vformat): Allow whitespace in format string.

	* rsa2sexp.c (rsa_keypair_to_sexp): Use literals with sexp_format.

	* sexp-format.c (format_string): New function.
	(sexp_vformat): Implemented support for literals in the format
	string.

2003-02-06  Niels Möller  <nisse@lysator.liu.se>

	* testsuite/sexp-conv-test (print_raw, print_nl): New functions.
	The testfunctions use these instead of using echo directly.
	Use the test input '3:"\x' instead of '2:"\', to be friendlier to
	sysv echo.

2003-02-05  Niels Möller  <nisse@lysator.liu.se>

	* des-compat.h (des_set_key): Different name mangling, if this
	file is included, des_set_key should refer to a function that
	behaves like openssl's.

	* des-compat.c (des_key_sched, des_is_weak_key): Use the name
	nettle_des_set_key for referring to Nettle's function.

	* des.h (des_set_key): Name mangling, linker symbols should use a
	"nettle_" prefix, and this one collided with openssl. Perhaps all
	symbols should be mangled in a similar way, but that's for later.

	* configure.ac (LDFLAGS): --with-lib-path should add to LDFLAGS,
	not replace it.

2003-01-30  Niels Möller  <nisse@cuckoo.hack.org>

	* tools/output.c (sexp_put_string): Fixed handling of escapable
	characters. The code generated random escape sequences for
	characters in the 0x10-0x1f range.

	* testsuite/sexp-conv-test: More tests for hex and base64 input
	and output.

2003-01-30  Niels Möller  <niels@s3.kth.se>

	* sexp2bignum.c (nettle_mpz_set_sexp): Call sexp_iterator_next on
	success. That means the iterator argument can't be const.

2003-01-29  Niels Möller  <niels@s3.kth.se>

	* tools/Makefile.am (LDADD): Add libnettle.a, for the dependency.

2003-01-27  Niels Möller  <nisse@cuckoo.hack.org>

	* sexp2dsa.c (dsa_signature_from_sexp): New function.

	RSA renaming. Updated all callers.
	* rsa-sign.c (rsa_private_key_init, rsa_private_key_clear)
	(rsa_private_key_prepare): Renamed functions.
	* rsa.c (rsa_public_key_init, rsa_public_key_clear)
	(rsa_public_key_prepare): Renamed functions.

2003-01-23  Niels Möller  <nisse@cuckoo.hack.org>

	* Makefile.am (libnettle_a_SOURCES): Added new rsa and pkcs1
	files. Removed old rsa_md5.c and rsa_sha1.c.

	* testsuite/Makefile.am (TS_PROGS): Added pkcs1-test.

	* dsa-verify.c (dsa_verify_digest): New function.
	(dsa_verify): Most of the code moved to dsa_verify_digest, which
	is used here.
	* dsa-sign.c (dsa_sign_digest): New function.
	(dsa_sign): Most of the code moved to dsa_sign_digest, which is
	used here.
	* dsa.c (_dsa_hash): Deleted function.

	* rsa_md5.c, rsa_sha1.c: Deleted files, contents spread over
	several files for signing and verification.
	* rsa-sign.c, rsa-sha1-verify.c, rsa-sha1-sign.c,
	rsa-md5-verify.c, rsa-md5-sign.c:  New files.

	* rsa-sha1-verify.c (rsa_sha1_verify_digest): New function.
	* rsa-sha1-sign.c (rsa_sha1_sign_digest):  New function.
	* rsa-md5-verify.c (rsa_md5_verify_digest):  New function.
	* rsa-md5-sign.c (rsa_md5_sign_digest):  New function.
	* rsa-verify.c (_rsa_verify): New file, new function.

	* rsa.c (_rsa_check_size): Renamed from rsa_check_size, and made
	non-static. Private key functions moved to rsa-sign.c.

	* pkcs1.c, pkcs1.h, pkcs1-rsa-md5.c, pkcs1-rsa-sha1.c: New files.
	(pkcs1_signature_prefix): New function.

	* testsuite/pkcs1-test.c: New test.

2003-01-22  Niels Möller  <niels@s3.kth.se>

	* examples/Makefile.am (nettle_benchmark_LDADD): Use
	OPENSSL_LIBFLAGS.

	* configure.ac (OPENSSL_LIBFLAGS): If libcrypto is found, add
	-lcrypto to OPENSSL_LIBFLAGS, not the plain LDFLAGS.

2003-01-20  Niels Möller  <nisse@cuckoo.hack.org>

	* testsuite/Makefile.am (CLEANFILES): Delete test.in, test1.out
	and test2.out.

2003-01-17  Niels Möller  <niels@s3.kth.se>

	* examples/Makefile.am (AM_CPPFLAGS): Use AM_CPPFLAGS instead of
	AM_CFLAGS.
	* testsuite/Makefile.am (AM_CPPFLAGS): Likewise.

2003-01-16  Niels Möller  <niels@s3.kth.se>

	* testsuite/Makefile.am (check): Can't use quotes around
	$(srcdir).

2003-01-14  Niels Möller  <nisse@lysator.liu.se>

	* testsuite/Makefile.am (check): Don't use "run-tests" as a
	target, as it's confused with the file with the same name.

	* .bootstrap: Added missing #! /bin/sh.

2003-01-12  Niels Möller  <nisse@cuckoo.hack.org>

	* buffer.c (nettle_buffer_reset): New function.
	(nettle_buffer_copy): New function.

	* tools/input.c, tools/input.h, tools/output.c, tools/output.h,
	tools/parse.c, tools/parse.h, tools/misc.c, tools/misc.h: Moved
	parts ov sexp-conv.c to separate files

	* tools/sexp-conv.c (sexp_convert_list): Inlined into
	sexp_convert_item.

	* tools/sexp-conv.c (struct sexp_input): Deleted string attribute.
	Changed all related functions to take a struct nettle_buffer *
	argument instead.
	(struct sexp_compound_token): New struct.
	(sexp_compound_token_init, sexp_compound_token_clear): New
	functions.
	(struct sexp_parser): Added a struct sexp_compound_token
	attribute, as a temporary measure.
	(sexp_parse): Take a struct sexp_compound_token * as argument.
	Updated all callers. Simplified handling of display types and
	transport encoding.

	* tools/sexp-conv.c (struct sexp_parser): Renamed struct (was
	struct sexp_parse_state). Added input pointer. Updated users to
	not pass around both parser and input.
	(sexp_check_token): handle token == 0.
	(sexp_parse): Simplified a little by calling sexp_check_token
	unconditionally.

	* tools/sexp-conv.c (sexp_convert_string): Deleted function.
	(sexp_skip_token): Likewise.

	* tools/sexp-conv.c (enum sexp_token): New constant SEXP_DISPLAY.
	Start constants from 1, to keep 0 free for special uses.
	(struct sexp_parse_state): New struct for keeping track of parser
	state.
	(sexp_parse_init): New function.
	(sexp_check_token): New function, replacing sexp_skip_token.
	(sexp_parse): New function.
	(sexp_convert_item): Simplified by using sexp_parse.
	(sexp_convert_list): Use sexp_parse.
	(main): Likewise.

2003-01-08  Niels Möller  <niels@s3.kth.se>

	* tools/sexp-conv.c (parse_options): Initialize prefer_hex.

2003-01-07  Niels Möller  <nisse@cuckoo.hack.org>

	* Makefile.am (des_headers): Refer to the desdata binary using
	$(EXEEXT).

2003-01-01  Niels Möller  <nisse@cuckoo.hack.org>

	* testsuite/sexp-conv-test: New tests for hex and base64 literal
	output.

	* tools/sexp-conv.c (sexp_put_string): Print binary strings using
	either hex or base 64 (in advanced mode).
	(parse_options): Implemented -s hex, for output using hex rather
	than base64.

2002-12-30  Niels Möller  <nisse@cuckoo.hack.org>

	* testsuite/rsa2sexp-test.c: Don't include rsa.h (done by
	testutils.h, if enabled).
	* testsuite/sexp2rsa-test.c: Likewise.

	* rsa-decrypt.c: Make compilation conditional on WITH_PUBLIC_KEY.
	* rsa-encrypt.c: Likewise.
	* rsa-compat.c: Likewise.

2002-12-04  Niels Möller  <niels@s3.kth.se>

	* testsuite/Makefile.am (LDADD): Added path to ../libnettle.a,
	which is redundant except for the dependency.

2002-12-04  Niels Möller  <nisse@cuckoo.hack.org>

	* testsuite/sexp-format-test.c (test_main): Use %0s instead of %z.
	New test for %t.

	* sexp-format.c (format_length_string): Deleted function.
	(format_string): Deleted function.
	(sexp_vformat): New %t specifier, formatting an optional display
	type. Deleted %z specifier. Instead, introduced a new modifier "0"
	that can be used with %s, %l and %t, which says that the data is
	NUL-terminated.

	* rsa2sexp.c (rsa_keypair_to_sexp): Use %0s rather than %z, when
	formatting s-expressions.

	* buffer.c (nettle_buffer_grow): Fixed assertion.

2002-11-22  Niels Möller  <niels@s3.kth.se>

	* buffer.c: Include assert.h.

2002-11-21  Niels Möller  <nisse@cuckoo.hack.org>

	* testsuite/testutils.c (print_hex): Add line breaks.

	* Makefile.am (libnettleinclude_HEADERS): Added realloc.h.
	(libnettle_a_SOURCES): Added buffer-init.c and realloc.c.

	* sexp.c (sexp_iterator_exit_lists): New function, #if:ed out for
	now.

	* desdata.c: Include config.h, to get definition of UNUSED.
	* shadata.c: Likewise.

	* buffer.c (nettle_buffer_grow): New function, replacing
	grow_realloc.
	(nettle_buffer_clear): Rewritten to use buffer->realloc.

	* buffer.h (struct nettle_buffer): Replaced the GROW function
	pointer with a nettle_realloc_func pointer and a
	void *realloc_ctx.
	(NETTLE_BUFFER_GROW): Deleted macro, use function instead.

	* buffer-init.c (nettle_buffer_init): Moved to a separate file.

	* realloc.c (nettle_realloc): New function.
	(nettle_xrealloc): New function.

	* realloc.h (nettle_realloc_func): New typedef.

	* configure.ac: Check for gcc:s __attribute__.

2002-11-16  Niels Möller  <nisse@cuckoo.hack.org>

	* sexp2dsa.c, sexp2rsa.c: (macro GET): Check sign of parsed
	numbers.

	* sexp2bignum.c (nettle_mpz_set_sexp): In the first check against
	limit, added some margin to allow for sign octets.

2002-11-15  Niels Möller  <nisse@cuckoo.hack.org>

	* testsuite/testutils.h (LDATA): Use sizeof instead of strlen. Now
	handles strings including NUL-characters. But works only with
	literals and character arrays, no char pointers.
	(LLENGTH): New macro, computing length the same way as LDATA.

	* testsuite/sexp-test.c (test_main): Test sexp_iterator_get_uint32.

	* testsuite/sexp-format-test.c (test_main): Check that %i and %b
	generate leading zeroes when needed. Check that %b handles
	negative numbers.

	* testsuite/rsa2sexp-test.c (test_main): Updated test, one leading
	zero is needed in the private key expression. In verbose mode,
	print the generated keys.

	* testsuite/sexp2rsa-test.c (test_main): Added a leading zero in
	the private key expression.

	* testsuite/bignum-test.c (test_bignum): Use
	nettle_mpz_init_set_str_256_s.
	(test_size): New function.
	(test_main): Test size computation and formatting of negative
	numbers.

	* sexp2bignum.c (nettle_mpz_set_sexp): Use
	nettle_mpz_set_str_256_s, to handle negative numbers correctly.

	* sexp-format.c (sexp_vformat): For %i, output a leading zero when
	needed to get a correct, positive, sign. For %b, use
	nettle_mpz_sizeinbase_256_s, to handle negative numbers properly.

	* bignum.c (nettle_mpz_sizeinbase_256_s): New function.
	(nettle_mpz_sizeinbase_256_u): New name, was
	nettle_mpz_sizeinbase_256. Updated all callers.
	(nettle_mpz_to_octets): New function.
	(nettle_mpz_get_str_256): Handle negative numbers.
	(nettle_mpz_from_octets): New function.
	(nettle_mpz_set_str_256_u): New name, was nettle_mpz_set_str_256.
	(nettle_mpz_init_set_str_256_u): New name, was
	nettle_mpz_init_set_str_256.
	(nettle_mpz_set_str_256_s): New function, handling negative two's
	complement numbers.
	(nettle_mpz_init_set_str_256_s): And an init variant.

	* sexp.c (sexp_iterator_get_uint32): New function.

2002-11-10  Niels Möller  <nisse@cuckoo.hack.org>

	* testsuite/sexp-conv-test: Use input files without any trailing
	newline character, in order to stress the end of file handling.

	* tools/sexp-conv.c (sexp_get_token_string): Fixed end of file
	handling.
	(sexp_get_string): Fixed end of encoding/end of file handling.
	(parse_options): Check for negative width and complain.

	* tools/sexp-conv.c: Use supplied getopt.
	(werror): New function.
	(sexp_output_hash_init): New function.
	(sexp_put_char): Made base64 linebreaking configurable.
	Implemented hashing.
	(sexp_put_code_start, sexp_put_code_end): Don't output any
	delimiters here.
	(sexp_put_string): Output base64 delimiters.
	(sexp_put_digest): New function.
	(sexp_convert_item): Output transport delimiters.
	(sexp_convert_file): Deleted function, folded with main.
	(parse_options): New function.
	(main): Implemented --hash and --once, needed by lsh-authorize.

	* sexp.h (struct sexp_iterator): New field start.

	* sexp.c (sexp_iterator_subexpr): New function.
	(sexp_iterator_parse): Initialize ITERATOR->start.

	* sexp-format.c (sexp_vformat): Abort if format string contains
	unhandled characters.

2002-11-08  Niels Möller  <niels@s3.kth.se>

	* des-compat.c (des_ecb3_encrypt): Don't use struct initialization
	(c89 doesn't allow non-constant initializers). Reported by James
	Ralston.
	(des_ede3_cbc_encrypt): Likewise.

	* examples/nettle-openssl.c: Moved from the top-level directory.
	Should *not* be included in the nettle library.

2002-11-08  Niels Möller  <nisse@cuckoo.hack.org>

	* testsuite/testutils.c (test_dsa_key): Bugfix for renamed DSA
	constant (noted by James Ralston).

2002-11-07  Niels Möller  <niels@s3.kth.se>

	* testsuite/run-tests: Copied new version rom lsh/src/testsuite.
	This version handles test scripts located in $srcdir.

	* examples/Makefile.am (AM_CFLAGS): We need -I$(top_srcdir).
	* tools/Makefile.am (AM_CFLAGS): Likewise.
	* testsuite/Makefile.am (AM_CFLAGS): Likewise.

2002-11-07  Niels Möller  <nisse@cuckoo.hack.org>

	* Makefile.am (SUBDIRS): Added tools.
	(libnettle_a_SOURCES): Added sexp-transport-format.c,
	sexp2bignum.c, sexp2dsa.c.

	* sexp2dsa.c (dsa_keypair_from_sexp_alist, dsa_keypair_from_sexp):
	New file, new functions.

	* rsa2sexp.c (rsa_keypair_to_sexp): %s -> %z renaming.

	* sexp-transport.c (sexp_transport_iterator_first): Fixed bug,
	length was mishandled.

	* sexp-transport-format.c (sexp_transport_format,
	sexp_transport_vformat): New file, new functions.

	* sexp-format.c (sexp_format): Return length of output. Allow
	buffer == NULL, and only compute the needed length in this case.
	Renamed %s to %z. New format specifiers %s, %i, and %l.
	(sexp_vformat): New function.
	(format_prefix): Rewrote to not use snprintf.

	* sexp2rsa.c (rsa_keypair_from_sexp): New limit argument. Use
	nettle_mpz_set_sexp.

	* dsa-keygen.c (dsa_generate_keypair): Added some newlines to
	progress display. Use DSA_P_MIN_BITS.

	* dsa.h (DSA_MIN_P_BITS): New constant (was DSA_MINIMUM_BITS).
	(DSA_Q_OCTETS, DSA_Q_BITS): New constants.
	(dsa_keypair_from_sexp_alist, dsa_keypair_from_sexp): New
	prototypes.

	* configure.ac: Output tools/Makefile.

	* sexp2bignum.c (nettle_mpz_set_sexp): New file, and new function.
	Moved from sexp2rsa.c:get_value.

	* examples/io.c (read_rsa_key): New limit argument in
	call of rsa_keypair_from_sexp_alist.

	* examples/Makefile.am (noinst_PROGRAMS): Removed sexp-conv.

	* tools/sexp-conv.c: Moved file from examples directory.

	* testsuite/Makefile.am (TS_SH): New variable. Added
	sexp-conv-test.

	* testsuite/testutils.h (LDUP): New macro.

	* testsuite/sexp2rsa-test.c (test_main): New limit argument in
	call of rsa_keypair_from_sexp_alist.

	* testsuite/sexp-test.c (test_main): Added test for lengths with
	more than one digit. Added tests for transport mode decoding.

	* testsuite/sexp-format-test.c (test_main): Added tests for %i and
	%l.

	* testsuite/sexp-conv-test: Moved test from examples directory.
	Updated path to sexp-conv, now in ../tools/sexp-conv.

2002-11-03  Niels Möller  <nisse@cuckoo.hack.org>

	* sexp-format.c, sexp_format.c: Renamed sexp_format.c to
	sexp-format.c.
	* Makefile.am (libnettle_a_SOURCES): Renamed sexp_format.c to
	sexp-format.c.

	* examples/Makefile.am: Don't set CFLAGS or CPPFLAGS explicitly,
	let automake handle that.
	* testsuite/Makefile.am: Likewise.

	* sexp2rsa.c (rsa_keypair_from_sexp_alist): New function.
	(rsa_keypair_from_sexp): Use it.

2002-11-01  Niels Möller  <niels@s3.kth.se>

	* examples/Makefile.am (LDADD): Use -lnettle, instead of an
	explicit filename libnettle.a, so that we will use the shared
	library, if it exists.
	(AM_LDFLAGS): Added -L.., so we can find -lnettle.
	(run-tests): Set LD_LIBRARY_PATH to ../.lib, when running the
	testsuite.
	* testsuite/Makefile.am: Similar changes.

	* Makefile.am (LIBOBJS): Put @LIBOBJS@ into the make variable
	LIBOBJS.
	(CLEANFILES): Delete libnettle.so.
	(clean-local): Delete the .lib linkfarm.
	($(SHLIBFORLINK)): When building libnettle.so, create a link from
	.lib/$SHLIBSONAME. Needed at runtime, for the testsuite.

2002-11-01  Niels Möller  <nisse@lysator.liu.se>

	* configure.ac: Fixed definitions using SHLIBMAJOR and SHLIBMINOR.
	Also AC_SUBST SHLIBMAJOR and SHLIBMINOR. Reported by James
	Ralston.

2002-10-31  Niels Möller  <niels@s3.kth.se>

	* examples/sexp-conv.c(sexp_put_list_start): Deleted function.
	(sexp_put_list_end): Likewise.
	(sexp_put_display_start): Likewise.
	(sexp_put_display_end): Likewise.
	(sexp_puts): Likewise.

	* examples/sexp-conv.c (sexp_get_quoted_string): Deleted function.
	Merged with sexp_get_String.
	(sexp_get_hex_string): Likewise.
	(sexp_get_base64_string): Likewise.
	(sexp_get_string): Do hex and base64 decoding.

	* examples/sexp-conv.c (enum sexp_char_type): New enum, for end
	markers in the input strem.
	(struct sexp_input): Deleted LEVEL attribute. Deleted all usage of
	it.
	(sexp_get_raw_char): Use INPUT->c and INPUT->ctype to store
	results. Deleted OUT argument.
	(sexp_get_char): Likewise. Also removed the
	INPUT->coding->decode_final call, for symmetry.
	(sexp_input_end_coding): Call INPUT->coding->decode_final.
	(sexp_next_char): New function.
	(sexp_push_char): New function.
	(sexp_get_token_char): Deleted function.
	(sexp_get_quoted_char): Simplified. Deleted output argument.
	(sexp_get_quoted_string): Simplified.
	(sexp_get_base64_string): Likewise.
	(sexp_get_token_string): Likewise.
	(sexp_get_string_length): Skip the character that terminates the
	string.
	(sexp_get_token): Cleared upp calling conventions. Always consume
	the final character of the token.
	(sexp_convert_list): Take responsibility for converting the start
	and end of the list.
	(sexp_convert_file): Call sexp_get_char first, to get the token
	reading started.
	(sexp_convert_item): Cleared up calling conventions. Should be
	called with INPUT->token being the first token of the expression,
	and returns with INPUT->token being the final token of the
	expression. Return value changed to void..

	* examples/sexp-conv-test: Added test for transport mode input.

	* examples/sexp-conv.c (sexp_get_char): Use the nettle_armor
	interface for decoding.
	(sexp_input_start_coding): New function.
	(sexp_input_end_coding): New function.
	(sexp_get_base64_string): Rewrote to use sexp_input_start_coding
	and sexp_input_end_coding.
	(sexp_get_token): Generate SEXP_TRANSPORT_START tokens.
	(sexp_convert_list): Lists are ended only by SEXP_LIST_END.
	(sexp_convert_item): Implemented transport mode, using
	sexp_input_start_coding and sexp_input_end_coding.

2002-10-30  Niels Möller  <nisse@cuckoo.hack.org>

	* Makefile.am: Added base16 files.

	* examples/sexp-conv-test: New tests for transport output.

	* examples/sexp-conv.c: Deleted hex functions, moved to Nettle's
	base16 files.
	(struct sexp_output): Represent the current encoding as a
	nettle_armor pointer and a state struct.
	(sexp_output_init): Deleted MODE argument. Now passed to functions
	that need it.
	(sexp_get_char): Updated to new base64 conventions.
	(sexp_get_base64_string): Likewise.
	(sexp_put_raw_char): New function.
	(sexp_put_newline): Use sexp_put_raw_char.
	(sexp_put_char): Use nettle_armor interface for encoding data.
	Use OUTPUT->coding_indent for line breaking, so the INDENT
	argument was deleted.
	(sexp_put_code_start): New function, replacing sexp_put_base64_start.
	(sexp_put_code_end): New function, replacing sexp_put_base64_end.
	(sexp_put_data): Deleted argument INDENT.
	(sexp_puts): Likewise.
	(sexp_put_length): Likewise.
	(sexp_put_list_start): Likewise.
	(sexp_put_list_end): Likewise.
	(sexp_put_display_start): Likewise.
	(sexp_put_display_end): Likewise.
	(sexp_put_string): Likewise. Also changed base64 handling.
	(sexp_convert_string): Deleted argument INDENT. New argument
	MODE_OUT.
	(sexp_convert_list): New argument MODE_OUT.
	(sexp_convert_file): Likewise.
	(sexp_convert_item): Likewise. Also handle output in transport
	mode.
	(match_argument): Simple string comparison.
	(main): Adapted to above changes.

	* testsuite/testutils.c (test_armor): Allocate a larger buffer
	CHECK, to make decode_update happy. Updated to new base64
	conventions.

	* testsuite/base64-test.c (test_main): Fixed overlap test to not
	change the base64 before decoding. Updated to new base64
	conventions.

	* testsuite/Makefile.am (TS_PROGS): Added base16-test.

	* testsuite/base16-test.c: New test.

	* sexp-transport.c (sexp_transport_iterator_first): Updated to new
	conventions for base64_decode_update and base64_decode_final.

	* nettle-meta.h: Updated ascii armor declarations. New declaration
	for nettle_base16.

	* base64-decode.c (base64_decode_single): Return -1 on error.
	Also keep track of the number of padding characters ('=') seen.
	(base64_decode_update): New argument dst_length. Return -1 on error.
	(base64_decode_status):  Renamed function...
	(base64_decode_final): ... to this.

	* base64.h (struct base64_decode_ctx): Deleted STATUS attribute.
	Added PADDING attribute.

	* base16.h, base16-encode.c, base16-decode.c, base16-meta.c: New
	files.

2002-10-28  Niels Möller  <nisse@cuckoo.hack.org>

	* examples/sexp-conv.c (struct hex_decode_ctx): New hex decoding
	functions.
	(sexp_get_raw_char): New function.
	(sexp_get_char): Use sexp_get_raw_char.

2002-10-26  Niels Möller  <nisse@cuckoo.hack.org>

	* examples/sexp-conv.c (sexp_put_length): Bugfix, don't output any
	leading zero.
	(main): Implemented -s option.

	* examples/sexp-conv-test: Test for echo -n vs echo '\c'. Added a
	few tests for canonical output.

2002-10-25  Niels Möller  <niels@s3.kth.se>

	* examples/sexp-conv.c (struct sexp_input): Deleted the mode from
	the state, that should be passed as argument to relevant
	functions. Instead, introduces enum sexp_coding, to say if base64
	coding is in effect.
	(struct sexp_output): Added coding attribute.
	(sexp_put_char): Use output->coding.
	(sexp_put_base64_start): Likewise.
	(sexp_put_base64_end): Likewise.

	* base64-decode.c (base64_decode_single): Simplified, got rid of
	the done variable.

2002-10-25  Niels Möller  <nisse@cuckoo.hack.org>

	* examples/sexp-conv.c (sexp_put_newline): Return void, die on
	error.
	(sexp_put_char, sexp_put_data, sexp_puts, sexp_put_length,
	sexp_put_base64_start, sexp_put_base64_end, sexp_put_string,
	sexp_put_list_start, sexp_put_list_end, sexp_put_display_start,
	sexp_put_display_end, sexp_convert_string, sexp_convert_list,
	sexp_skip_token): Likewise.
	(sexp_convert_item): Die on error.

2002-10-24  Niels Möller  <nisse@cuckoo.hack.org>

	* examples/sexp-conv-test: Doesn't need echo -n anymore.

	* examples/sexp-conv.c (die): New function.
	(struct sexp_input): Deleted field ITEM.
	(sexp_get_char): Die on failure, never return -1.
	(sexp_get_quoted_char): Likewise.
	(sexp_get_quoted_string): Die on failure, no returned value.
	(sexp_get_base64_string): Likewise.
	(sexp_get_token_string): Likewise.
	(sexp_get_string): Likewise.
	(sexp_get_string_length): Likewise.
	(sexp_get_token): Likewise.
	(sexp_convert_string): Adapted to sexp_get_token.
	(sexp_convert_list): Likewise.
	(sexp_convert_file): New function.
	(main): Use sexp_convert_file.

2002-10-23  Niels Möller  <nisse@cuckoo.hack.org>

	* examples/Makefile.am (TS_PROGS): Added sexp-conv-test.

	* examples/sexp-conv.c (sexp_input_init): Initialize input->string
	properly.
	(sexp_get_char): Fixed non-transport case.
	(sexp_get_quoted_char): Fixed default case.
	(sexp_get_token): Loop over sexp_get_char (needed for handling of
	white space). Don't modify input->level. Fixed the code that skips
	comments.
	(sexp_put_char): Fixed off-by-one bug in assertion.
	(sexp_put_string): Fixed escape handling for output of quoted
	strings.
	(sexp_convert_list): Prettier output, hanging indent after the
	first list element.
	(sexp_skip_token): New function.
	(sexp_convert_item): Use sexp_skip_token to skip the end of a
	"[display-type]".

2002-10-22  Niels Möller  <nisse@cuckoo.hack.org>

	* examples/sexp-conv-test: New test program.

	* examples/Makefile.am (noinst_PROGRAMS): Added sexp-conv.

	* examples/sexp-conv.c (sexp_convert_list): New function.
	(sexp_convert_item): New function.
	(main): New function. Compiles and runs now, but doesn't work.

	* base64-decode.c (base64_decode_single): New function.
	(base64_decode_update): Use base64_decode_single.

	* examples/sexp-conv.c: Added output functions.

2002-10-21  Pontus Sköld  <pont@soua.net>

	* base64-encode.c (base64_encode_raw): Fixed null statement
	amongst variable declarations, broke compilation for non C99
	compilers.

2002-10-21  Niels Möller  <nisse@lysator.liu.se>

	* examples/sexp-conv.c: New sexp conversion program.

2002-10-21  Niels Möller  <niels@s3.kth.se>

	* Makefile.am (libnettle_a_SOURCES): Added
	sexp-format-transport.c.

	* sexp-transport.c (sexp_transport_iterator_first): New file and
	function.
	* sexp.h (sexp_transport_iterator_first): Added protoype.

	* sexp.c (sexp_iterator_next): Abort if iterator type is boogus.

2002-10-19  Niels Möller  <nisse@cuckoo.hack.org>

	* testsuite/testutils.c (test_armor): Updated to new armor
	conventions.

	* testsuite/base64-test.c (test_main): Test BASE64_ENCODE_LENGTH
	and BASE64_DECODE_LENGTH. Updated test of base64_encode_raw (used
	to be base64_encode).

	* base64.h (BASE64_ENCODE_LENGTH, BASE64_DECODE_LENGTH): Fixed and
	documented macros.

	* base64-meta.c (base64_encode_length, base64_decode_length): New
	functions, corresponding to the macros with the same name.

	* Makefile.am (libnettle_a_SOURCES): base64.c replaced by
	base64-encode.c and base64-decode.c.

	* pgp-encode.c (pgp_armor): Use new base64 conventions.

	* nettle-meta.h: Updated nettle_armor definitions.

	* base64.h: Major reorganization.

	* base64.c: Deleted file, contents moved to base64-encode.c or
	base64-decode.c.

	* base64-encode.c: New file. New supporting both encode-at-once
	and streamed operation.

	* base64-decode.c: New file.

2002-10-09  Niels Möller  <nisse@cuckoo.hack.org>

	* testsuite/Makefile.am (TS_PROGS): Added dsa-keygen-test.

	* dsa-keygen.c: Call the progress callback only if it's non-NULL.

	* Makefile.am (libnettle_a_SOURCES): Added bignum-random.c and
	dsa-keygen.c.

	* testsuite/testutils.c (test_dsa_key): New function to sanity
	check a dsa keypair.

	* testsuite/dsa-test.c (test_main): Call dsa_test_key.

	* testsuite/dsa-keygen-test.c: New test case.

	* dsa.h (DSA_MINIMUM_BITS): New constant.

	* bignum.h (nettle_mpz_random, nettle_mpz_random_size): Added
	prototypes.

	* dsa-keygen.c: New file.

	* bignum-random.c: New file.
	(nettle_mpz_random): New function, moved from...
	* dsa-sign.c (nettle_mpz_random): ... here. Also changed argument
	ordering and updated callers.

	* bignum-random.c: (nettle_mpz_random_size): New function, renamed
	and moved here from...
	* rsa-keygen.c (bignum_random_size): ... here. Updated all
	callers.

	* testsuite/testutils.c (test_dsa): Needs both public and private
	key as arguments.

	* testsuite/dsa-test.c (test_main): Updated to changes of the
	private key struct.

	* testsuite/Makefile.am (TS_PROGS): Added dsa-test.

	* rsa-decrypt.c (rsa_decrypt): Constification.
	* rsa-encrypt.c (rsa_encrypt): Likewise.
	* rsa.c (rsa_compute_root): Likewise.
	* rsa_md5.c (rsa_md5_sign): Likewise.
	(rsa_md5_verify): Likewise.
	* rsa_sha1.c (rsa_sha1_sign): Likewise.
	(rsa_sha1_verify): Likewise.

	* dsa-verify.c (dsa_verify): Use const for the public key
	argument.

	* dsa-sign.c (dsa_sign): Needs the public key as argument, in
	addition to the private key. Use const.

	* dsa.h (struct dsa_private_key): Don't include the public
	information here.
	* dsa.c (dsa_private_key_init, dsa_private_key_clear): Updated to
	new struct dsa_private_key.

	* dsa-sign.c (dsa_sign): Bugfix, added missing mpz_init call.

	* Makefile.am (libnettle_a_SOURCES): Added dsa files.
	(libnettleinclude_HEADERS): Added dsa.h.

	* testsuite/testutils.c (test_dsa): New function.

	* testsuite/dsa-test.c: New test.

	* dsa.h, dsa.c, dsa-sign.c, dsa-verify.c: New files.

	* nettle-meta.h: Moved the nettle_random_func and
	nettle_progress_func typedefs here...
	* rsa.h: ... from here.

2002-10-07  Niels Möller  <nisse@cuckoo.hack.org>

	* sexp.h (enum sexp_type): Deleted SEXP_START.

	* sexp.c (sexp_iterator_parse): New function, similar to the old
	sexp_iterator_next, but independent of the previous value of the
	iterator->type.
	(sexp_iterator_first): Use sexp_iterator_parse.
	(sexp_iterator_next): Likewise.
	(sexp_iterator_enter_list): Use sexp_iterator_parse. SEXP_START
	not needed anymore.
	(sexp_iterator_exit_list): Likewise.

2002-10-06  Niels Möller  <nisse@cuckoo.hack.org>

	* sexp2rsa.c (get_value): No need to call sexp_iterator_next
	anymore.

	* sexp.c (sexp_iterator_assoc): Advance the iterator to the
	element after a matching tag, before recording it.
	* testsuite/sexp-test.c (test_main): Updated test.

	* testsuite/sexp-test.c (test_main): No need to call
	sexp_iterator_next after sexp_iterator_exit_list.

	* sexp2rsa.c (rsa_keypair_from_sexp): No need to call
	sexp_iterator_next anymore.

	* sexp.c (sexp_iterator_next): Updated to new sexp_iterator_exit_list.
	(sexp_iterator_exit_list): Return with iterator pointing to the
	element after the list.
	(sexp_iterator_check_type): Call sexp_iterator_next before
	returning.
	(sexp_iterator_check_types): Likewise.
	(sexp_iterator_assoc): Rearranged calls of sexp_iterator_next.

	* sexp.c (sexp_iterator_enter_list): Call sexp_iterator_next to
	get to the first element of the list. Updated callers.

	* base64.c (base64_encode_group): New function, used by openpgp
	armoring code.

	* Makefile.am: Added openpgp files.

	* sexp2rsa.c (rsa_keypair_from_sexp): Use sexp_iterator_first.
	* testsuite/sexp-test.c (test_main): Likewise.

	* sexp.c (sexp_iterator_init): Made this function static.
	(sexp_iterator_first): New, friendlier, initialization function.

	* pgp-encode.c: New file. Functions for writing openpgp data
	packets.

	* pgp.h: New file, with pgp related declarations.

	* rsa2openpgp.c (rsa_keypair_to_openpgp): New file, new function.

2002-10-04  Niels Möller  <niels@s3.kth.se>

	* examples/rsa-keygen.c: Use malloc, instead of asprintf.

2002-10-03  Niels Möller  <nisse@cuckoo.hack.org>

	* Released nettle-1.6.

	* NEWS: Note the aes api change.

	* examples/Makefile.am (EXTRA_DIST): Distribute setup-env and
	teardown-env.

2002-10-02  Niels Möller  <nisse@cuckoo.hack.org>

	* examples/rsa-keygen.c (main): Comment on the lax security of the
	private key file.

	* index.html: Added link to mailing list.

2002-10-02  Niels Möller  <niels@s3.kth.se>

	* Makefile.am: Fixed assembler rules, and shared libraries.

	* configure.ac: Fixed the enable-shared option.

2002-10-01  Niels Möller  <nisse@cuckoo.hack.org>

	* configure.ac: New option --enable-shared, and a first attempt at
	building a shared library (*without* using libtool).

	* Makefile.am: A first attempt at rules for building a shared
	libnettle.so.

2002-10-01  Niels Möller  <niels@s3.kth.se>

	* examples/run-tests (test_program): Use basename.

	* examples/teardown-env: Delete some more files.

	* examples/run-tests (test_program): Strip directory part of
	displayed name.

	* examples/Makefile.am (TS_PROGS): New variable. Run tests.

	* examples/io.c (read_file): Bug fix, used to overwrite pointer.

	* examples/rsa-keygen.c (main): Bug fix, private key wasn't
	written properly.

	* testsuite/Makefile.am: Some cleanup of make check.

	* examples/setup-env, examples/teardown-env: Test environment scripts.
	* examples/rsa-verify-test, examples/rsa-sign-test: New test cases.

	* examples/run-tests: New file (copied from lsh testsuite).

	* examples/Makefile.am: Use EXTRA_PROGRAMS and @RSA_EXAMPLES@.

	* examples/rsa-sign.c: No need to include config.h. Use werror
	instead of fprintf.
	* examples/rsa-verify.c: Likewise.
	* examples/rsa-keygen.c: Likewise.

	* examples/io.h: Forward declare struct rsa_public_key and struct
	rsa_private_key, to avoid dependences on config.h.

	* configure.ac (RSA_EXAMPLES): New substituted variable,
	controlling which example programs to build.

	* examples/rsa-verify.c: New example program.

	* examples/rsa-keygen.c: Use functions from io.c.
	* examples/rsa-sign.c: Likewise.

	* examples/Makefile.am (noinst_PROGRAMS): Added rsa-verify.
	(LDADD): Added io.o.

	* configure.ac: New define WITH_PUBLIC_KEY, and new configure flag
	--disable-public-key. Updated rsa-files to check for that, rather
	than for HAVE_LIBGMP.

	* examples/io.c, examples/io.c: New files. Miscellaneous functions
	used by the example programs.

	* base64.h (BASE64_DECODE_LENGTH): Comment fix.

2002-09-30  Niels Möller  <nisse@cuckoo.hack.org>

	* sexp2rsa.c (rsa_keypair_from_sexp): Bugfix: Call
	rsa_prepare_public_key and rsa_prepare_private_key.

	* examples/Makefile.am (noinst_PROGRAMS): Added rsa-sign.

	* examples/rsa-sign.c: New example program.

	* testsuite/base64-test.c (test_main): Test encoding and decoding
	in place.

	* base64.c (base64_encode): Encode from the end of the data
	towards the start, in order to support overlapping areas.
	(base64_encode): Broke out some common code from the switch..

2002-09-30  Niels Möller  <niels@s3.kth.se>

	* sexp_format.c (sexp_format): Don't mix code and declarations.

2002-09-29  Niels Möller  <nisse@cuckoo.hack.org>

	* testsuite/Makefile.am (TS_PROGS): Added buffer-test
	sexp-format-test rsa2sexp-test sexp2rsa-test.


	* testsuite/sexp-test.c (test_main): Updated calls to
	sexp_iterator_assoc.

	* testsuite/testutils.h (MEMEQH): New macro.

	* testsuite/sexp2rsa-test.c: New test.
	* testsuite/sexp-format-test.c: New test.
	* testsuite/rsa2sexp-test.c: New test.
	* testsuite/buffer-test.c: New test.

	* testsuite/testutils.c (test_rsa_key): Copied this function
	from...
	testsuite/rsa-keygen-test.c: ... here.

	* examples/rsa-keygen.c: New file.

	* Makefile.am: Added new source files and headers buffer.h,
	buffer.c, sexp_format.c, sexp2rsa.c, rsa2sexp.c.

	* rsa.h (rsa_keypair_to_sexp, rsa_keypair_from_sexp): New
	prototypes.

	* rsa2sexp.c, sexp2rsa.c: New files.

	* sexp.c (sexp_iterator_assoc): Don't enter the list, associate
	keys within the current list. Still exit the list when done.
	(sexp_iterator_assoc): Represent keys as plain NUL-terminated
	strings.
	(sexp_iterator_check_type, sexp_iterator_check_types): New
	functions.

	* sexp_format.c: New file, implementing an sexp canonical syntax
	formatter.

	* buffer.c, buffer.h: New files, implementing a bare-bones string
	stream.

	* bignum.c (nettle_mpz_sizeinbase_256): New function.

2002-09-28  Niels Möller  <nisse@cuckoo.hack.org>

	* sexp.c (sexp_iterator_assoc): Return 0 for missing or duplicate
	keys. Now passes all the tests.

	* sexp.c (sexp_iterator_simple): Bugfixes. Check earlier that
	length doesn't grow too large.
	(sexp_iterator_next): Skip the current list only if type is
	SEXP_LIST. Handle ')'.
	(sexp_iterator_enter_list): Set type to SEXP_START.
	(sexp_iterator_exit_list): Likewise. Don't skip the ')' here.
	(sexp_iterator_assoc): Bug fix.

	* testsuite/sexp-test.c (test_main): Reordered sexp_iterator_assoc
	tests.

	* nettle.texinfo (Randomness): Documented that yarrow256_init can
	be called with a zero number of sources.

	* testsuite/testutils.h (ASSERT): New macro.

	* testsuite/sexp-test.c: Test sexp parser.

	* Makefile.am (SUBDIRS): Added sexp files.

	* sexp.c, sexp.h: New files, implementing an sexp-parser.

2002-08-27  Niels Möller  <niels@s3.kth.se>

	* Makefile.am (DISTCLEANFILES): make distclean should delete the
	assembler-related symlinks.

2002-08-26  Niels Möller  <nisse@cuckoo.hack.org>

	* Makefile.am (%.o: %.asm): Create an empty (and unused)
	dependency file, to make the make/automake dependency tracking
	happier.

2002-07-18  Niels Möller  <niels@s3.kth.se>

	* examples/nettle-benchmark.c (main): Try openssl's ciphers as
	well, if available.

	* Makefile.am (libnettle_a_SOURCES): Added nettle-openssl.c.

	* nettle-openssl.c: New file.

	* nettle-internal.h: Declare openssl glue ciphers.

	* des-compat.h: Extra name-mangling, to avoid collisions in case a
	program links with both nettle and libcrypto (the nettle-benchmark
	program does).

	* configure.ac: Don't use -ggdb3 with gcc-2.96.
	Check for openssl's libcrypto (for benchmarking).

2002-05-16  Niels Möller  <nisse@cuckoo.hack.org>

	* sparc/aes.asm: Deleted registers i and t3.
	(_aes_crypt): Moved some registers around. We now use input
	registers only for arguments, local registers for loop invariants,
	output registers for temporaries and loop variables, and no global
	registers at all.

	* sparc/aes.asm (AES_FINAL_ROUND): New macro.
	(_aes_crypt): Use AES_FINAL_ROUND for the first word of the final
	round.
	(_aes_crypt): And for the rest of the final round.
	(AES_FINAL_ROUND): Don't update dst, just access it offseted by i.
	(_aes_crypt): Add 16 to dst at the end of the final round.
	(AES_ROUND): Use ldub, not ld + and, to get the third byte
	of wtxt.
	(AES_ROUND): Use ldub, not lduh + and, to get the second
	byte of a word.
	(AES_ROUND): Reordered instructions, so that we can save one
	register.
	(AES_ROUND): Eliminated use of t3.
	(AES_FINAL_ROUND): Eliminated ands.
	(AES_FINAL_ROUND): Reordered, so that we can save one register.
	(AES_FINAL_ROUND): Eliminated t3.
	(AES_LOAD): New macro.
	(_aes_crypt): Unrolled source loop.
	(_aes_crypt): Use AES_LOAD macro.
	(_aes_crypt): Deleted cruft from the old source loop.
	(AES_LOAD): Eliminated t3.

2002-05-15  Niels Möller  <nisse@cuckoo.hack.org>

	* sparc/aes.asm (AES_ROUND): New macro.
	(_aes_crypt): Use AES_ROUND for first word of the
	round function.
	(_aes_crypt): And for the rest of the round function.

	* sparc/aes.asm (_aes_crypt): Deleted a bunch of additions,
	after accessing IDX1.

	* aes-internal.h (struct aes_table): sparc_idx[0] should now
	contain index values shifted by the size of a word, and with 2
	added. This saves some additions in the sparc assembler code.
	Updates aes-encrypt-table.c and aes-decrypt-table.c.

	* sparc/aes.asm (_aes_crypt): Unrolled final loop, preparing for
	optimizations.
	(_aes_crypt): Eliminated i from forst copy of the loop. Some
	cleanup.
	(_aes_crypt): And from second copy.
	(_aes_crypt): And from third.
	(_aes_crypt): And fourth.
	(_aes_crypt): Eliminated updates of i from the loop.
	(_aes_crypt): Access IDX1 and IDX3 through the T pointer, saving
	two registers.

	* aes-internal.h (struct aes_table): Renamed the shift_idx field
	to sparc_idx, as it will be tweaked to improve the sparc code.
	Also reduced its size to [2][4].
	(IDX_FACTOR): Deleted constant.
	* aes-encrypt-table.c (_aes_encrypt_table): Adapted initializer of
	sparc_idx.
	* aes-decrypt-table.c (_aes_decrypt_table): Likewise.
	* asm.m4: Deleted AES_SIDX2, to match struct aes_table.

	* sparc/aes.asm (_aes_crypt): Unrolled the inner loop, preparing
	for optimizations suggested by Marcus Comstedt.
	(_aes_crypt): Eliminated i from the first copy of the inner loop.
	(_aes_crypt): And from the second copy.
	(_aes_crypt): And from the third copy.
	(_aes_crypt): And from the fourth copy.
	(_aes_crypt): Renamed .Linner_loop to .Lround_loop.
	(_aes_crypt): Eliminated the loop variable i from the unrolled
	loop.
	(_aes_crypt): Deleted moves of constants into t2.

2002-05-15  Niels Möller  <niels@s3.kth.se>

	* x86/aes-encrypt.asm (aes_encrypt): Use AES_SUBST_BYTE.
	* x86/aes-decrypt.asm (aes_decrypt): Likewise.
	(aes_decrypt): Use AES_STORE.
	(aes_decrypt): Deleted first xchgl instruction into, permuting the
	AES_ROUND calls instead.
	(aes_decrypt): Likewise for the final round.
	(aes_decrypt): Got rid if the xchgl instruction after the final
	round, folding it into the final round.

	* x86/machine.m4: Renamed AES_LAST_ROUND to AES_FINAL_ROUND.
	Updated users.

	* x86/aes-decrypt.asm (aes_decrypt): Use the AES_LOAD macro.
	(aes_decrypt): Start using AES_ROUND.
	(aes_decrypt): Use AES_LAST_ROUND.

	* x86/aes-decrypt.asm (aes_decrypt): Moved function to a separate
	file...
	* x86/aes.asm: ... from here.

	* x86/aes.asm (aes_decrypt): Use _aes_decrypt_table instead of
	itbl1-4. Commented out the inclusion of aes_tables.asm.
	(aes_decrypt): Use _aes_decrypt_table instead of isbox.


	* x86/aes-decrypt.asm: New file, empty at the start.

	* Makefile.am (libnettle_a_SOURCES): Added aes-decrypt-table.c.

	* aes-decrypt.c (_aes_decrypt_table): Moved from this file...
	* aes-decrypt-table.c (_aes_decrypt_table): ... to a new file.

	* testsuite/aes-test.out: New file, with the output of
	testsuite/aes-test, when aes.c has been compiled with debugging
	printouts of intermediate state.

2002-05-15  Niels Möller  <nisse@cuckoo.hack.org>

	* sparc/aes.asm: (_aes_crypt): Restore %fp at end of function, to
	make %fp available for other uses.

	* sparc/aes.asm: The frame setup was broken. Tried to fix it.
	Reverted to revision 1.70 + minor changes from the head revision.

	* x86/aes-encrypt.asm (aes_encrypt): Use test instead of cmpl $0,.

	* x86/machine.m4 (AES_SUBST_BYTE): New macro.

	* sparc/aes.asm: wtxt needs no register of it's own, as its
	pointed to by %sp. %g5 moved to %l0, the register previously
	allocated for wtxt, so that we stay clean of the reserved %g
	registers.

2002-05-14  Niels Möller  <nisse@cuckoo.hack.org>

	* sparc/aes.asm: Avoid using %g6 and %g7, as they are reserved for
	operating sytem use. Use %i5 and %o7 instead. Also moved %g4 to %g1.
	(_aes_crypt): Allocate only 32 bytes local storage on the stack.
	Calculate wtxt and tmp using offsets from %sp, not %fp.

2002-05-14  Niels Möller  <niels@s3.kth.se>

	* x86/aes-encrypt.asm (aes_encrypt): Replaced first quarter of the
	round function with an invocation of AES_ROUND.
	(aes_encrypt): Similarly for the second column.
	(aes_encrypt): Similarly for the rest of the round function.

	* x86/machine.m4 (AES_ROUND): New macro.

	* x86/aes-encrypt.asm (aes_encrypt): Use AES_LOAD macro.

	* x86/machine.m4 (AES_LOAD): New macro.

	* x86/aes-encrypt.asm (aes_encrypt): Use AES_STORE.

	* x86/machine.m4 (AES_STORE): New macro.

	* x86/aes-encrypt.asm (aes_encrypt): Use the AES_LAST_ROUND macro
	for the first column of the final round.
	(aes_encrypt): Similarly for the second column.
	(aes_encrypt): Similarly for the third and fourth column.

	(aes_encrypt): Deleted xchgl instruction in final round, by
	reordering the second and fourth round.

	* x86/machine.m4 (AES_LAST_ROUND): New macro.

	* x86/aes-encrypt.asm (aes_encrypt): Move code here...
	* x86/aes.asm: ...from here.

	* x86/aes.asm: Use addl and subl, not add and sub. Replaced
	references to dtbl1-4 with references to _aes_encrypt_table.

	* configure.ac (asm_path): Enable x86 assembler.

	* x86/aes.asm (aes_decrypt): Adapted to the current interface.
	Notably, the order of the subkeys was reversed. Single block
	encrypt/decrypt works now.
	(aes_encrypt, aes_decrypt): Added an outer loop, so that we can
	encrypt more than one block at a time.

2002-05-07  Niels Möller  <niels@s3.kth.se>

	* configure.ac: Generate config.m4.

	* x86/aes.asm: Use C for comments, include the tables using
	include_src, and commented out the key setup functions.
	Fixed the processing of the first handling of the round function.
	Now, encryption of a single block works! Multiple blocks, and
	decryption, is still broken.

	* x86/machine.m4: New file (empty).

	* x86/aes-encrypt.asm: New file, empty for now.

	* Makefile.am (%.asm): Added asm.m4, machine.m4 and config.m4 to
	the m4 command line.
	(libnettle_a_SOURCES): Added aes-encrypt-table.c.

	* sparc/aes.asm: No need to include asm.m4, that is taken care of
	by the Makefile.

	* config.m4.in: New file, configuration for asm.m4.

	* asm.m4 (C, include_src): New macros.

	* aes-encrypt-table.c: New file, table moved out from
	aes-encrypt.c.

2002-05-06  Niels Möller  <niels@s3.kth.se>

	* configure.ac (CFLAGS): Don't enable -Waggregate-return.

2002-05-05  Niels Möller  <nisse@lysator.liu.se>

	* configure.ac: Pass no arguments to AM_INIT_AUTOMAKE.

2002-05-05  Niels Möller  <nisse@cuckoo.hack.org>

	* configure.ac: Update for automake-1.6.

	* configure.ac: Renamed file, used to be configure.in.

2002-03-20  Niels Möller  <nisse@cuckoo.hack.org>

	* testsuite/run-tests (test_program): Added missing single quote.

2002-03-20  Niels Möller  <nisse@lysator.liu.se>

	* testsuite/run-tests (test_program): Test the exit status of the
	right process.

2002-03-19  Pontus Sköld  <pont@it.uu.se>

	* testsuite/run-tests: Removed /bin/bashisms to use with /bin/sh.

2002-03-18  Niels Möller  <nisse@cuckoo.hack.org>

	* rsa-keygen.c (rsa_generate_keypair): Output a newline after a
	non-empty line of 'e':s (bad e was chosen, try again).

2002-03-16  Niels Möller  <nisse@cuckoo.hack.org>

	* configure.in (asm_path): AC_CONFIG_LINKS adds $srcdir
	automatically.

2002-03-14  Niels Möller  <nisse@cuckoo.hack.org>

	* sparc/aes.asm, x86/aes.asm: Added copyright notice.

	* Makefile.am (libnettle_a_SOURCES): Added aes-internal.h.
	(EXTRA_DIST): Added assembler files.

	* configure.in (asm_path): Use $srcdir when looking for the files.
	* configure.in (asm_path): For now, disable x86 assembler code.
	Bumped version to 1.6.

2002-02-25  Niels Möller  <nisse@cuckoo.hack.org>

	* sparc/aes.asm (_aes_crypt): Moved increment of src into the
	source_loop. Also fixed stop condition, the loop was run 5 times,
	not 4, as it should.
	(_aes_crypt): Use src directly when accessing the source data,
	don't use %o5.
	(_aes_crypt): Renamed variables in source_loop.
	(_aes_crypt): Changed stop condition in source_loop to not depend
	on i. Finally reduced the source_loop to 16 instructions. Also
	increased the alignment of the code to 16.
	(_aes_crypt): In final_loop, use preshifted indices.
	(_aes_crypt): In final_loop, construct the result in t0. Use t0-t3
	for intermediate values.
	(_aes_crypt): In final_loop, use the register idx.
	(_aes_crypt): In final_loop, keep i multiplied by 4. Use key to
	get to the current roundkey.
	(_aes_crypt): In final_loop, use i for indexing.
	(_aes_crypt): Update dst in the output loop. This yields a delay
	slot that isn't filled yet.
	(_aes_crypt): Decrement round when looping, saving yet some
	instructions.
	(_aes_crypt): Reformatted code as blocks of four instructions
	each.
	(_aes_crypt): Copy the addresses of the indexing tables into
	registers at the start. No more need for the idx register.
	(_aes_crypt): Deleted idx register.
	(_aes_crypt): Some peep hole optimizations, duplicating some
	instructions to fill nop:s, and put branch instructions on even
	word addresses.

2002-02-22  Niels Möller  <nisse@cuckoo.hack.org>

	* sparc/aes.asm (_aes_crypt): Moved some more additions out of the
	inner loop, using additional registers.
	(_aes_crypt): Deleted one more addition from the inner loop, by
	using the subkey pointer.

2002-02-19  Niels Möller  <nisse@cuckoo.hack.org>

	* configure.in (asm_path): Renamed "path" to "asm_path". Also look
	for a machine.m4.

2002-02-16  Niels Möller  <nisse@cuckoo.hack.org>

	* sparc/aes.asm: Use that IDX2(j) == j ^ 2

	* Makefile.am (libnettle_a_SOURCES): Reordered aes-decrypt.c and
	aes-encrypt.c. For some strange reason it makes the benchmark go
	faster...

	* sparc/aes.asm (_aes_crypt): Use double-buffering, and no
	separate loop for adding the round key.
	(round): Keep round index muliplied by 16, so it can be used
	directly for indexing the subkeys.
	(_aes_crypt): In the final loop, use ctx+round to access the
	subkeys, no need for an extra register.

2002-02-15  Niels Möller  <nisse@cuckoo.hack.org>

	* sparc/aes.asm (_aes_crypt): Renaming variables, allocating
	locals starting from %l0.
	(_aes_crypt): Consistently use %l4, aka i, as the variable for the
	innermost loops.
	(_aes_crypt): Moved reading of ctx->nrounds out of the loop.
	(_aes_crypt): In final_loop, deleted a redundant mov, and use i as
	loop variable.
	(_aes_crypt): Started renumbering registers in the inner loop. The
	computation for the table[j] sub-expression should be kept in
	register %o[j].
	(_aes_crypt): Renamed more variables in the inner loop. Now the
	primary variables are t0, t1, t2, t3.

	* sparc/aes.asm (_aes_crypt): Swapped register %i0 and %o5, %i1
	and %o0, %i2 and %o4, %i3 and %o3, %i4 and %o2.
	(_aes_crypt): wtxt was stored in both %l1 and %l2 for the entire
	function. Freed %l2 for other uses.
	(_aes_crypt): Likewise for tmp, freeing register %o1.

	* sparc/machine.m4: New file, for sparc-specific macros.

	* sparc/aes.asm (_aes_crypt): Hacked the source_loop, to get rid
	of yet another redundant loop variable, and one instruction.
	(_aes_crypt): Strength reduce loop variable in the
	inner loop, getting rid of one register.
	(_aes_crypt): Use pre-shifted indices (aes_table.idx_shift), to
	avoid some shifts in the inner loop.
	(_aes_crypt): Don't check for nrounds==0 at the start of the loop.

	* asm.m4: Define and use structure-defining macros.

	* Makefile.am (%.asm): Use a GNU pattern rule, to make %.o depend
	on both %.asm and asm.m4.

	* aes-internal.h (struct aes_table): New subtable idx_shift.
	Updated tables in aes_encrypt.c and aes_decrypt.c.

	* asm.m4: Use eval to compute values.

	* sparc/aes.asm (_aes_crypt): Deleted commented out old version of
	the code.

	* asm.m4: Added constants for individual rows of the aes table.

	* aes.c (IDX0, IDX1, IDX2, IDX3): New macros, encapsualting the
	structure of the idx table.

	* asm.m4: Define various aes struct offsets.

	* testsuite/cbc-test.c (test_cbc_bulk): Use aes_set_encrypt_key
	and aes_set_decrypt_key.

	* sparc/aes.asm (_aes_crypt): Use symbolic names for the fucntion
	arguments.

2002-02-14  Niels Möller  <nisse@cuckoo.hack.org>

	* sparc/aes.asm: Copied gcc assembler code for _aes_crypt.

	* aesdata.c: New program for generating AES-related tables.

	* testsuite/testutils.c (print_hex): New function (moved from
	yarrow-test.c).

	* testsuite/rsa-keygen-test.c (progress): Declare the ctx argument
	as UNUSED.

	* testsuite/cbc-test.c (test_cbc_bulk): New function, testing CBC
	with larger blocks.

	* yarrow256.c: Replaced uses of aes_set_key with
	aes_set_encrypt_key.

	* nettle-meta.h (_NETTLE_CIPHER_SEP): New macro, useful for
	algorithms with separate encyption and decryption key setup.

	* aes-internal.h (struct aes_table): New structure, including all
	constant tables needed by the unified encryption or decryption
	function _aes_crypt.

	* aes.c (_aes_crypt): New function, which unifies encryption and
	decryption.

	AES key setup now uses two separate functions for setting
	encryption and decryption keys. Applications that don't do
	decryption need no inverted subkeys and no code to generate them.
	Similarly, the tables (about 4K each for encryption and
	decryption), are put into separate files.

	* aes.h (struct aes_ctx): Deleted space for inverse subkeys. For
	decryption, the inverse subkeys replace the normal subkeys, and
	they are stored _in the order they are used_.

	* aes-set-key.c (aes_set_key): Deleted file, code moved...
	* aes-set-decrypt-key.c, aes-set-encrypt-key.c: New files,
	separated normal and inverse key setup.

	* aes-tables.c: Deleted, tables moved elsewhere...
	* aes-encrypt.c, aes-decrypt.c: New files; moved encryption and
	decryption funktions, and needed tables, into separate files.

2002-02-13  Niels Möller  <nisse@cuckoo.hack.org>

	* aes.c (aes_encrypt): Don't unroll the innerloop.
	(aes_encrypt): Don't unroll the loop for the final round.
	(aes_decrypt): Likewise, no loop unrolling.

	* aes-set-key.c (aes_set_key): Reversed the order of the inverted
	subkeys. They are now stored in the same order as they are used.

	* aes-tables.c (itable): New bigger table, generated by aesdata.c.

	* aes.c (aes_decrypt): Rewrote to use the bigger tables.

2002-02-12  Niels Möller  <nisse@cuckoo.hack.org>

	* aes.c (aes_encrypt): Interleave computation and output in the
	final round.

	* aes-internal.h (AES_SMALL): New macro.

	* aes.c (aes_encrypt): Optionally use smaller rotating inner loop.

	* aes-tables.c (dtbl): Replaced with table generated by aesdata.

	* aes.c (aes_encrypt): Rewrite, now uses larger tables in order to
	avoid rotates.

	* sparc/aes.asm (aes_encrypt): Strength reduced on j, getting rid
	of one register and one instruction in the inner loop.

	* sparc/aes.asm (idx, aes_encrypt): Multiplied tabled values by 4,
	making it possible to get rid of some shifts in the inner loop.

	* configure.in: Fixed spelling of --enable-assembler. Commented
	out debug echo:s.

	* asm.m4: New file. For now, only doing changequote and changecom.

	* sparc/aes.asm (aes_encrypt): Added comments.
	(aes_encrypt): Cut off redundant instruction per block, also
	saving one redundant register pointing to idx.
	(idx_row): New macro. Include asm.m4.

2002-02-11  Niels Möller  <nisse@cuckoo.hack.org>

	* sparc/aes.asm (key_addition_8to32): Cleaned up.
	Deleted gcc-generated debugging information.

	* sparc/aes.asm (key_addition32): First attempt at optimization.
	Made it slower ;-)

	* sparc/aes.asm (key_addition32): Unrolled loop, gained 4%
	speed, payed four instructions compared to gcc
	generated code.

	* Makefile.am (.asm.o): New rule for assembling via m4.
	(libnettle_a_SOURCES): Added new rsa and aes files.

	* configure.in: New command line option --enable-assembler.
	Selects assembler code depending on the host system.

	* rsa-decrypt.c, rsa-encrypt.c: New files for rsa pkcs#1
	encryption.

	* aes-set-key.c, aes-tables.c: New files, split off from aes.c.
	Tables are now not static, but use a _aes_ prefix on their names.

	* aes-internal.h: New file.

	* cast128-meta.c (_NETTLE_CIPHER_FIX): Use _NETTLE_CIPHER_FIX.

	* cbc.c (cbc_decrypt_internal): New function, doing the real CBC
	procesing and requiring that src != dst.
	(cbc_decrypt): Use cbc_decrypt_internal. If src == dst, use a
	buffer of limited size to copy the ciphertext.

	* nettle-internal.c (nettle_blowfish128): Fixed definition, with
	key size in bits.

	* nettle-meta.h (_NETTLE_CIPHER_FIX): New macro, suitable for
	ciphers with a fixed key size.

	* examples/nettle-benchmark.c (display): New function for
	displaying the results, including MB/s figures.

	* sparc/aes.asm: New file. Not yet tuned in any way (it's just the
	code generated by gcc).

2002-02-11  Niels Möller  <nisse@lysator.liu.se>

	* x86/aes.asm, x86/aes_tables.asm: New assembler implementation by
	Rafael Sevilla.

2002-02-06  Niels Möller  <nisse@cuckoo.hack.org>

	Applied patch from Dan Egnor improving the base64 code.
	* base64.h (BASE64_ENCODE_LENGTH): New macro.
	(struct base64_ctx): New context struct, for decoding.
	(BASE64_DECODE_LENGTH): New macro.
	* base64.c (base64_decode_init): New function.
	(base64_decode_update): New function, replacing base64_decode.
	Takes a struct base64_ctx argument.
	* nettle-meta.h: Updated nettle_armor, and related typedefs and
	macros.
	* testsuite/testutils.c (test_armor): Updated.
	* configure.in: Use AC_PREREQ(2.50).

2002-02-01  Niels Möller  <nisse@cuckoo.hack.org>

	* Released nettle-1.5.

2002-01-31  Niels Möller  <nisse@cuckoo.hack.org>

	* acinclude.m4: Commented out gmp-related macros, they're probably
	not needed anymore.

2002-01-31  Niels Möller  <nisse@lysator.liu.se>

	* configure.in: Added command line options --with-lib-path and
	--with-include-path. Use the RPATH-macros to get correct flags for
	linking the test programs with gmp.

	* acinclude.m4: New file.

2002-01-31  Niels Möller  <nisse@cuckoo.hack.org>

	* nettle.texinfo (Randomness): New subsection on Yarrow.

2002-01-30  Niels Möller  <nisse@cuckoo.hack.org>

	* nettle.texinfo (Randomness): New chapter.
	Spell checking and ispell configuration.

	* md5.c: Added reference to RFC 1321.

2002-01-24  Niels Möller  <nisse@cuckoo.hack.org>

	* nettle.texinfo (Public-key algorithms): Minor fixes.

2002-01-22  Niels Möller  <nisse@cuckoo.hack.org>

	* nettle.texinfo (Nettle soup): New chapter.
	(Hash functions): New subsection on struct nettle_hash.
	(Hash functions): New subsection on struct nettle_cipher.
	(Keyed hash functions): New section, describing MAC:s and HMAC.
	(Public-key algorithms): New chapter.

	* testsuite/testutils.c (test_armor): New function.

	* testsuite/base64-test.c: New testcase.

	* testsuite/Makefile.am (TS_PROGS): Added base64-test.

	* nettle-meta.h (struct nettle_armor): New struct.

	* configure.in: Bumped version to 1.5.

	* Makefile.am (libnettle_a_SOURCES): Added base64 files, and some
	missing header files.

	* base64.c, base64.h, base64-meta.c: New files, hacked by Dan
	Egnor.

2002-01-16  Niels Möller  <nisse@cuckoo.hack.org>

	* testsuite/yarrow-test.c: Deleted ran_array code, use
	knuth-lfib.h instead.

	* testsuite/testutils.c (test_rsa_md5, test_rsa_sha1): Moved
	functions here...
	* testsuite/rsa-test.c: ...from here.

	* testsuite/rsa-keygen-test.c: New file.

	* testsuite/knuth-lfib-test.c: New file.

	* Makefile.am (libnettle_a_SOURCES): Added knuth-lfib.c and
	rsa-keygen.c.

	* rsa-keygen.c: New file.

	* rsa.h (RSA_MINIMUM_N_OCTETS): New constant.
	(RSA_MINIMUM_N_BITS): New constant.
	(nettle_random_func, nettle_progress_func): New typedefs. Perhaps
	they don't really belong in this file.
	(rsa_generate_keypair): Added progress-callback argument.

	* macros.h (READ_UINT24, WRITE_UINT24, READ_UINT16, WRITE_UINT16):
	New macros.

	* knuth-lfib.c, knuth-lfib.h: New files, implementing a
	non-cryptographic prng.

2002-01-15  Niels Möller  <nisse@cuckoo.hack.org>

	* hmac-sha1.c: New file.

2002-01-14  Niels Möller  <nisse@cuckoo.hack.org>

	* configure.in: Bumped version to 1.1.

	* testsuite/hmac-test.c (test_main): Added hmac-sha1 test cases.

	* rsa.c (rsa_init_private_key, rsa_clear_private_key): Handle d.

	* rsa.h (struct rsa_private_key): Reintroduced d attribute, to be
	used only for key generation output.
	(rsa_generate_keypair): Wrote a prototype.

	* Makefile.am (libnettle_a_SOURCES): Added hmac-sha1.c and
	nettle-internal.h.

	* des.c: Use static const for all tables.
	(des_set_key): Use a new const * variable for the parity
	procesing, for constness reasons.

	* list-obj-sizes.awk: New file.

	* nettle-internal.c, nettle-internal.h: New files.

	* testsuite/Makefile.am (TS_PROGS): Added hmac-test. Deleted old
	m4-stuff.

	* testsuite/testutils.h (LDATA): Moved this macro here,...
	* testsuite/rsa-test.c: ... from here.

	* testsuite/hmac-test.c: New file.

	* hmac.h: General cleanup. Added declarations of hmac-md5,
	hmac-sha1 and hmac-sha256.

	* hmac.c: Bug fixes.

	* hmac-md5.c: First working version.

	* Makefile.am (libnettle_a_SOURCES): Added hmac.c and hmac-md5.c.
	(libnettleinclude_HEADERS): Added hmac.h.

	* testsuite/rsa-test.c: Also test a 777-bit key.

	* rsa.c (rsa_check_size): Changed argument to an mpz_t. Updated
	callers.
	(rsa_prepare_private_key): Compute the size of the key by
	computing n = p * q.

	* rsa-compat.c: Adapted to new private key struct.
	* rsa_md5.c: Likewise.
	* rsa_sha1.c: Likewise.

	* rsa.c (rsa_check_size): New function, for computing and checking
	the size of the modulo in octets.
	(rsa_prepare_public_key): Usa rsa_check_size.
	(rsa_init_private_key): Removed code handling n, e and d.
	(rsa_clear_private_key): Likewise.
	(rsa_compute_root): Always use CRT.

	* rsa.h (struct rsa_private_key): Deleted public key and d from
	the struct, as they are not needed. Added size attribute.

2002-01-12  Niels Möller  <nisse@cuckoo.hack.org>

	* Makefile.am: Added *-meta files.

	* rsa.c (rsa_init_public_key): New function.
	(rsa_clear_public_key): Likewise.
	(rsa_init_private_key): Likewise.
	(rsa_clear_private_key): Likewise.

	* aes-meta.c: New file.
	* arcfour-meta.c: New file.
	* cast128-meta.c: New file.
	* serpent-meta.c: New file.
	* twofish-meta.c: New file.

	* examples/nettle-benchmark.c: Use the interface in nettle-meta.h.

2002-01-11  Niels Möller  <nisse@cuckoo.hack.org>

	Don't use m4 for generating test programs, it's way overkill. Use
	the C preprocessor instead.
	* testsuite/*-test.c: New file.

	* hmac.c, hmac.h, hmac-md5.c: New files.

	Defined structures describing the algoriths. Useful for code that
	wants to treat an algorithm as a black box.
	* nettle-meta.h, md5-meta.c, sha1-meta.c, sha256-meta.c: New
	files.

2002-01-09  Niels Möller  <nisse@cuckoo.hack.org>

	* rsa-compat.c: Updated for new md5 and rsa conventions.

	* rsa_md5.c: Represent a signature as an mpz_t, not a string.
	Updated calls of md5 functions.
	* rsa_sha1.c: Likewise.

	* rsa.c (rsa_prepare_public_key): Renamed function, was
	rsa_init_public_key.
	(rsa_prepare_private_key): Renamed function, was
	rsa_init_private_key.

	* nettle.texinfo (Hash functions): Update for the changed
	interface without *_final. Document sha256.

	* testsuite/md5-test.m4, testsuite/sha1-test.m4,
	testsuite/sha256-test.m4, testsuite/yarrow-test.c: Updated for new
	hash function interface.

	* yarrow256.c: Removed calls of sha256_final and and some calls of
	sha256_init.

	* md5-compat.c (MD5Final): Call only md5_digest.

	* md5.c (md5_digest): Call md5_final and md5_init.
	(md5_final): Declared static.
	sha1.c, sha256.c: Analogous changes.

	* bignum.c (nettle_mpz_get_str_256): Declare the input argument
	const.

2001-12-14  Niels Möller  <nisse@cuckoo.hack.org>

	* Makefile.am (EXTRA_DIST): Added $(des_headers). Changed
	dependencies for $(des_headers) to depend only on the source file
	desdata.c, not on the executable.

2001-12-12  Niels Möller  <nisse@cuckoo.hack.org>

	* testsuite/yarrow-test.c (main): Updated testcase to match fixed
	generator. Send verbose output to stdout, not stderr.

	* yarrow256.c (yarrow_slow_reseed): Bug fix, update the fast pool
	with the digest of the slow pool.
	(yarrow256_init): Initialize seed_file and counter to zero, to
	ease debugging.

2001-12-07  Niels Möller  <nisse@cuckoo.hack.org>

	* bignum.c (nettle_mpz_get_str_256): Fixed handling of leading
	zeroes.

2001-12-05  Niels Möller  <nisse@cuckoo.hack.org>

	* testsuite/yarrow-test.c (main): Updated test to match the fixed
	key event estimator.

	* yarrow_key_event.c (yarrow_key_event_estimate): Fixed handling
	of timing info.

	* nettle.texinfo (Copyright): Say that under certain
	circumstances, Nettle can be used as if under the LGPL.

	* README: Added a paragraph on copyright.

2001-11-15  Niels Möller  <nisse@cuckoo.hack.org>

	* yarrow256.c (yarrow256_force_reseed): New function.

2001-11-14  Niels Möller  <nisse@ehand.com>

	* testsuite/yarrow-test.c (main): Use yarrow256_is_seeded.

	* yarrow256.c (yarrow256_needed_sources): New function.
	(yarrow256_is_seeded): New function.
	(yarrow256_update): Use yarrow256_needed_sources.

2001-11-14  Niels Möller  <nisse@cuckoo.hack.org>

	* testsuite/yarrow-test.out: Updated, to match the seed-file aware
	generator.

	* testsuite/yarrow-test.c: Updated expected_output. Check the seed
	file contents at the end.

	* yarrow256.c (yarrow256_seed): New function.
	(yarrow_fast_reseed): Create new seed file contents.

2001-11-13  Niels Möller  <nisse@cuckoo.hack.org>

	* yarrow.h: Deleted yarrow160 declarations.

2001-11-02  Niels Möller  <nisse@ehand.com>

	* yarrow256.c (yarrow256_init): Fixed order of code and
	declarations.

2001-10-30  Niels Möller  <nisse@ehand.com>

	* rsa-compat.h: Added real prototypes and declarations.

	* Makefile.am (libnettle_a_SOURCES): Added rsa-compat.h and
	rsa-compat.c.

	* rsa-compat.c: New file, implementing RSA ref signature and
	verification functions.

	* configure.in: Check for libgmp. Deleted tests for SIZEOF_INT and
	friends.

	* rsa_sha1.c: New file, PKCS#1 rsa-sha1 signatures.
	* rsa_md5.c: New file, PKCS#1 rsa-md5 signatures.

	* rsa.c: New file with general rsa functions.

	* Makefile.am (libnettle_a_SOURCES): Added rsa and bignum files.

	* bignum.c, bignum.h: New file, with base256 functions missing in
	gmp.

	* testsuite/Makefile.am: Added bignum-test.

	* testsuite/run-tests (test_program): Check the exit code more
	carefully, and treat 77 as skip. This convention was borrowed from
	autotest.

	* testsuite/macros.m4: New macro SKIP which exits with code 77.

	* testsuite/bignum-test.m4: New file.

2001-10-15  Niels Möller  <nisse@ehand.com>

	* testsuite/Makefile.am (EXTRA_DIST): Include rfc1750.txt in the
	distribution.

2001-10-14  Niels Möller  <nisse@cuckoo.hack.org>

	* testsuite/des-test.m4: Added testcase taken from applied
	cryptography.

	* testsuite/yarrow-test.c: Use sha256 instead of sha1 for checking
	input and output. Updated the expected values.

	* yarrow256.c (YARROW_RESEED_ITERATIONS): New constant.
	(yarrow_iterate): New function.
	(yarrow_fast_reseed): Call yarrow_iterate.

	* testsuite/yarrow-test.c: Added verbose flag, disabled by
	default.

2001-10-12  Niels Möller  <nisse@ehand.com>

	* examples/nettle-benchmark.c: Added more ciphers.

	* Makefile.am (SUBDIRS): Added the examples subdir.

	* configure.in: Output examples/Makefile.

2001-10-12  Niels Möller  <nisse@cuckoo.hack.org>

	* examples/nettle-benchmark.c: New benchmarking program.

2001-10-10  Niels Möller  <nisse@ehand.com>

	* testsuite/yarrow-test.c: Open rfc1750.txt. Hash input and
	output, and compare to expected values.

	* testsuite/Makefile.am (CFLAGS): Don't disable optimization.
	(run-tests): Set srcdir in the environment when running run-tests.

	* testsuite/rfc1750.txt: Added this rfc as test input for yarrow.

	* yarrow_key_event.c (yarrow_key_event_estimate): Check if
	previous is zero.
	(yarrow_key_event_init): Initialize previous to zero.

	* yarrow256.c: Added debug some output.

	* testsuite/yarrow-test.c (main): Better output of entropy
	estimates at the end.

2001-10-09  Niels Möller  <nisse@ehand.com>

	* testsuite/Makefile.am (TS_PROGS): Added yarrow-test.

	* testsuite/yarrow-test.c: New file.

	* yarrow256.c (yarrow256_init): Initialize the sources.
	(yarrow256_random): Fixed loop condition.

	* yarrow.h (YARROW_KEY_EVENT_BUFFER): New constant.

	* yarrow_key_event.c: New file.

	* Makefile.am (libnettle_a_SOURCES): Added yarrow_key_event.c.

2001-10-08  Niels Möller  <nisse@cuckoo.hack.org>

	* yarrow.h (struct yarrow_key_event_ctx): New struct.

	* yarrow256.c (yarrow_fast_reseed): Generate two block of output
	using the old key and feed into the pool.

	* yarrow.h (struct yarrow256_ctx): Deleted buffer, index and
	block_count.

	* yarrow256.c (yarrow_fast_reseed): New function.
	(yarrow_slow_reseed): New function.
	(yarrow256_update): Check seed/reseed thresholds.
	(yarrow_gate): New function, extracted from
	yarrow_generate_block_with_gate which was deleted.
	(yarrow_generate_block_with_gate): Deleted function.
	(yarrow256_random): Don't buffer any output, instead gate after
	each request.
	(YARROW_GATE_THRESHOLD): Deleted constant.

2001-10-07  Niels Möller  <nisse@cuckoo.hack.org>

	* Makefile.am: Added yarrow files.

	* yarrow256.c: New file, implementing Yarrow. Work in progress.

	* sha256.c: New file, implementing sha256.

	* testsuite/Makefile.am (CFLAGS): Added sha256-test.

	* testsuite/sha256-test.m4: New testcases for sha256.

	* shadata.c: New file, for generating sha256 constants.

	* sha.h: Renamed sha1.h to sha.h, and added declarations for
	sha256.

2001-10-05  Niels Möller  <nisse@ehand.com>

	* testsuite/aes-test.m4: Added a comment with NIST test vectors.

2001-10-04  Niels Möller  <nisse@ehand.com>

	* rsa.h, rsa-compat.h, yarrow.h: New files.

2001-09-25  Niels Möller  <nisse@cuckoo.hack.org>

	* Released version 1.0.

2001-09-25  Niels Möller  <nisse@ehand.com>

	* sha1.c: Include stdlib.h, for abort.

	* md5.c: Include string.h, for memcpy.

	* testsuite/Makefile.am (M4_FILES): New variable. Explicitly list
	those C source files that should be generated by m4.

	* configure.in: Changed package name from "libnettle" to "nettle".

	* Makefile.am (EXTRA_DIST): Added .bootstrap.

	* AUTHORS: Added a reference to the manual.

2001-09-25  Niels Möller  <nisse@lysator.liu.se>

	* des-compat.c (des_cbc_cksum): Bug fix, local variable was
	declared in the middle of a block.

2001-09-19  Niels Möller  <nisse@cuckoo.hack.org>

	* nettle.texinfo (Compatibility functions): New section,
	mentioning md5-compat.h and des-compat.h.

2001-09-18  Niels Möller  <nisse@ehand.com>

	* index.html: New file.

2001-09-16  Niels Möller  <nisse@cuckoo.hack.org>

	* nettle.texinfo: Added description of des3. Minor fixes.

	* testsuite/des-compat-test.c (cbc_data): Shorten to 32 bytes (4
	blocks), the last block of zeroes wasn't used anyway.

	* des-compat.c (des_compat_des3_decrypt): Decrypt in the right
	order.
	(des_ncbc_encrypt): Bug fixed.
	(des_cbc_encrypt): Rewritten as a wrapper around des_ncbc_encrypt.

2001-09-14  Niels Möller  <nisse@ehand.com>

	* testsuite/des-compat-test.c: New file, copied from libdes
	(freeswan). All implemented functions but des_cbc_cksum seems to
	work now.

	* testsuite/Makefile.am (TS_PROGS): Added des-compat-test.

	* des-compat.c: Added libdes typedef:s. Had to remove all use of
	const in the process.
	(des_check_key): New global variable, checked by des_set_key.

	* des.c (des_set_key): Go on and expand the key even if it is
	weak.

	* des-compat.c (des_cbc_cksum): Implemented.
	(des_key_sched): Fixed return values.

2001-09-11  Niels Möller  <nisse@cuckoo.hack.org>

	* Makefile.am: Added des-compat.c and des-compat.h

	* des-compat.c: Bugfixes, more functions implemented.

	* des-compat.h: Define DES_ENCRYPT and DES_DECRYPT. Bugfixes.

2001-09-10  Niels Möller  <nisse@ehand.com>

	* nettle.texinfo (Copyright): Added copyright information for
	serpent.
	(Miscellaneous functions): Started writing documentation on the CBC
	functions.
	(Cipher Block Chaining): This section more or less complete now.

2001-09-09  Niels Möller  <nisse@cuckoo.hack.org>

	* testsuite/cbc-test.m4: Record intermediate values in a comment.
	* testsuite/des3-test.m4: Likewise.

	* testsuite/aes-test.m4: Added test case that appeared broken in
	the cbc test.

	* cbc.c (cbc_encrypt): Bug fix, encrypt block *after* XOR:ing the
	iv.

	* Makefile.am (libnettleinclude_HEADERS): Added cbc.h. Deleted
	des3.h.
	(libnettle_a_SOURCES): Added des3.c.

	* testsuite/Makefile.am (TS_PROGS): Added des3-test and cbc-test.

	* testsuite/cbc-test.m4: New testcase.

	* testsuite/des3-test.m4: New testcase.

	* cbc.h (CBC_CTX): New macro.
	(CBC_ENCRYPT): New macro.
	(CBC_DECRYPT): New macro.

	* des.c (des_fix_parity): New function.

	* des3.c: New file, implementing triple des.

2001-09-06  Niels Möller  <nisse@cuckoo.hack.org>

	* cbc.c, cbc.h: New files, for general CBC encryption.

	* des-compat.h: Added some prototypes.

2001-09-05  Niels Möller  <nisse@ehand.com>

	* testsuite/Makefile.am (TS_PROGS): Added md5-compat-test.

	* README: Copied introduction from the manual.

	* configure.in: Bumped version to 1.0.

	* Makefile.am (libnettleinclude_HEADERS): Added missing includes.
	(libnettle_a_SOURCES): Added md5-compat.c and md5-compat.h.

	* md5-compat.c, md5-compat.h: New files, implementing an RFC
	1321-style interface.

2001-09-02  Niels Möller  <nisse@cuckoo.hack.org>

	* twofish.c (twofish_decrypt): Fixed for();-bug in the block-loop.
	Spotted by Jean-Pierre.
	(twofish_encrypt): Likewise.

2001-07-03  Niels Möller  <nisse@ehand.com>

	* testsuite/testutils.c: Include string.h.

	* twofish.c: Include string.h.

2001-06-17  Niels Möller  <nisse@lysator.liu.se>

	* Makefile.am (des_headers): Dont use $(srcdir)/-prefixes as that
	seems to break with GNU make 3.79.1.

	* testsuite/testutils.c, testsuite/testutils.h: Use <inttypes.h>,
	not <stdint.h>.
	Include <stdlib.h>.

2001-06-17  Niels Möller  <nisse@cuckoo.hack.org>

	* Use <inttypes.h>, not <stdint.h>.

	* blowfish.h (BLOWFISH_MAX_KEY_SIZE): Fixed, should be 56.

	* Fixed copyright notices.

	* Makefile.am (libnettle_a_SOURCES): Added desinfo.h and
	desCode.h.
	(info_TEXINFOS): Added manual.
	(EXTRA_DIST): Added nettle.html.
	(%.html): Added rule for building nettle.html.

	* nettle.texinfo: New manual.

	* configure.in: Bumped version to 0.2.

	* testsuite/Makefile.am (TS_PROGS): Added cast128 test.

	* Added CAST128.

	* testsuite/serpent-test.m4: Added a few rudimentary tests
	extracted from the serpent package.

	* twofish.c: Adapted to nettle. Made constant tables const.
	Deleted bytes_to_word and word_to_bytes; use LE_READ_UINT32 and
	LE_WRITE_UINT32 instead.
	(twofish_selftest): Deleted. Moved the tests to the external
	testsuite.
	(twofish_set_key): Don't silently truncate too large keys.

	* sha1.c (sha1_update): Use unsigned for length.

	* serpent.c (serpent_set_key): Read the key backwards. Fixed
	padding (but there are no test vectors for key_size not a multiple
	of 4).
	(serpent_encrypt): Read and write data in the strange order used
	by the reference implementation.
	(serpent_decrypt): Likewise.

	* macros.h (FOR_BLOCKS): New macro, taken from lsh.

	* blowfish.h (struct blowfish_ctx): Use a two-dimensional array
	for s.

	* blowfish.c (initial_ctx): Arrange constants into a struct, to
	simplify key setup.
	(F): Deleted all but one definitions of the F function/macro.
	Added a context argument, and use that to find the subkeys.
	(R): Added context argument, and use that to find the subkeys.
	(blowfish_set_key): Some simplification.

	(encrypt): Deleted code for non-standard number of rounds. Deleted
	a bunch of local variables. Using the context pointer for
	everything should consume less registers.
	(decrypt): Likewise.

	* Makefile.am (libnettle_a_SOURCES): Added twofish.

2001-06-16  Niels Möller  <nisse@cuckoo.hack.org>

	* testsuite/blowfish-test.m4: Fixed test.

	* Added twofish implementation.

	* blowfish.h (struct blowfish_ctx): Use the correct size for the p
	array.

2001-06-15  Niels Möller  <nisse@ehand.com>

	* testsuite/blowfish-test.m4: Fixed testcase, use correct key
	length.

	* Makefile.am (libnettle_a_SOURCES): Added blowfish files.
	($(des_headers)): Strip directory part when passing file name to
	desdata.

	* testsuite/blowfish-test.m4: Added one test, from GNUPG.

	* Created blowfish.c and blowfish.h (from GNUPG via LSH). Needs
	more work.

	* aes.h: Fixed copyright notice to not mention GNU MP. XXX: Review
	all nettle copyrights.

	* testsuite/Makefile.am (TS_PROGS): Added tests for twofish and
	blowfish.

2001-06-13  Niels Möller  <nisse@ehand.com>

	* Makefile.am (libnettle_a_SOURCES): Added serpent files.

2001-06-12  Niels Möller  <nisse@cuckoo.hack.org>

	* des.c (des_encrypt, des_decrypt): Assert that the key setup was
	successful.

	* testsuite/Makefile.am (TS_PROGS): Added tests for des and sha1.

	* testsuite/sha1-test.m4: New file.

	* testsuite/des-test.m4: New file.

	* Added sha1 files.

	* Added desCore files.

	* Makefile.am: Added desCore and sha1.

2001-04-17  Niels Möller  <nisse@cuckoo.hack.org>

	* install-sh: Copied the standard install script.

	* testsuite/Makefile.am (CFLAGS): Disable optimization. Add
	$(top_srcdir) to the include path.
	(EXTRA_DIST): Added testutils.h, testutils.c and run-tests.
	(run-tests): Fixed path to run-tests.

	* Makefile.am (EXTRA_DIST): Added memxor.h.
	(libnettleinclude_HEADERS): Install headers in
	$(libnettleincludedir).

2001-04-13  Niels Möller  <nisse@cuckoo.hack.org>

	* Initial checkin.<|MERGE_RESOLUTION|>--- conflicted
+++ resolved
@@ -1,21 +1,3 @@
-<<<<<<< HEAD
-2018-03-14  Niels Möller  <nisse@lysator.liu.se>
-
-	Merge sha256 code using the x86_64 sha_ni instructions, starting
-	2018-02-21.
-
-2018-03-11  Niels Möller  <nisse@lysator.liu.se>
-
-	* x86_64/fat/sha256-compress.asm: New file.
-	* x86_64/fat/sha256-compress-2.asm: New file.
-	* fat-x86_64.c (fat_init): Select plain x86_64 assembly version or
-	sha_ni version for sha256_compress.
-
-2018-02-21  Niels Möller  <nisse@lysator.liu.se>
-
-	* x86_64/sha_ni/sha256-compress.asm: New implementation using sha_ni
-	instructions.
-=======
 2018-03-10  Niels Möller  <nisse@lysator.liu.se>
 
 	* eccdata.c (ecc_table_size): New helper function.
@@ -40,7 +22,23 @@
 	platforms). 15% speedup for ecdsa signatures.
 	(ecc-255.h): Change parameters from k = 14, c = 6 to k = 11, c =
 	6. Table size unchanged, 16 KB. 24% speedup for eddsa signatures.
->>>>>>> 07a286c5
+
+2018-03-14  Niels Möller  <nisse@lysator.liu.se>
+
+	Merge sha256 code using the x86_64 sha_ni instructions, starting
+	2018-02-21.
+
+2018-03-11  Niels Möller  <nisse@lysator.liu.se>
+
+	* x86_64/fat/sha256-compress.asm: New file.
+	* x86_64/fat/sha256-compress-2.asm: New file.
+	* fat-x86_64.c (fat_init): Select plain x86_64 assembly version or
+	sha_ni version for sha256_compress.
+
+2018-02-21  Niels Möller  <nisse@lysator.liu.se>
+
+	* x86_64/sha_ni/sha256-compress.asm: New implementation using sha_ni
+	instructions.
 
 2018-02-20  Niels Möller  <nisse@lysator.liu.se>
 
