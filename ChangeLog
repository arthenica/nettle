--- conflicted
+++ resolved
@@ -1,10 +1,3 @@
-<<<<<<< HEAD
-2013-02-14  Niels Möller  <nisse@lysator.liu.se>
-
-	* examples/rsa-keygen.c (uint_arg): New function.
-	(main): New options -s and -e, to specify key size and public
-	exponent. Increased default key size to 2048.
-=======
 2013-02-19  Niels Möller  <nisse@lysator.liu.se>
 
 	* armv7/memxor.asm (memxor): Software pipelining for the aligned
@@ -12,7 +5,12 @@
 	registers until we know how many registers we need.
 	(memxor3): Use 3-way unrolling also for aligned memxor3.
 	Runs at 8 cycles (0.67 cycles per byte)
->>>>>>> 16d2a186
+
+2013-02-14  Niels Möller  <nisse@lysator.liu.se>
+
+	* examples/rsa-keygen.c (uint_arg): New function.
+	(main): New options -s and -e, to specify key size and public
+	exponent. Increased default key size to 2048.
 
 2013-02-12  Niels Möller  <nisse@lysator.liu.se>
 
