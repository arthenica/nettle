--- conflicted
+++ resolved
@@ -1,15 +1,5 @@
 2018-02-20  Niels Möller  <nisse@lysator.liu.se>
 
-<<<<<<< HEAD
-	* testsuite/cbc-test.c (test_cbc_bulk): Use struct
-	aes256_ctx, instead of the deprecated struct aes_ctx.
-	* testsuite/cfb-test.c (test_cfb_bulk): Likewise.
-	* examples/rsa-session.h (struct rsa_session): Likewise.
-	* examples/rsa-encrypt.c (rsa_session_set_encrypt_key)
-	(process_file): Use aes256_* functions.
-	* examples/rsa-decrypt.c (rsa_session_set_decrypt_key)
-	(process_file): Likewise.
-=======
 	* testsuite/cmac-test.c (test_cmac_hash): Deallocate ctx properly.
 
 2018-02-19  Niels Möller  <nisse@lysator.liu.se>
@@ -45,7 +35,17 @@
 	(main): Use it.
 
 	* nettle.texinfo: Document CMAC.
->>>>>>> 073fdc22
+
+2018-02-20  Niels Möller  <nisse@lysator.liu.se>
+
+	* testsuite/cbc-test.c (test_cbc_bulk): Use struct
+	aes256_ctx, instead of the deprecated struct aes_ctx.
+	* testsuite/cfb-test.c (test_cfb_bulk): Likewise.
+	* examples/rsa-session.h (struct rsa_session): Likewise.
+	* examples/rsa-encrypt.c (rsa_session_set_encrypt_key)
+	(process_file): Use aes256_* functions.
+	* examples/rsa-decrypt.c (rsa_session_set_decrypt_key)
+	(process_file): Likewise.
 
 2018-02-19  Niels Möller  <nisse@lysator.liu.se>
 
