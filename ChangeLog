--- conflicted
+++ resolved
@@ -1,4 +1,3 @@
-<<<<<<< HEAD
 2019-01-19  Niels Möller  <nisse@lysator.liu.se>
 
 	* examples/Makefile.in (TARGETS): Delete eratosthenes, left over
@@ -38,7 +37,7 @@
 
 	* testsuite/rsa-compute-root-test.c (generate_keypair): Fix assert
 	call with side-effects.
-=======
+
 2019-01-06  Niels Möller  <nisse@lysator.liu.se>
 
 	* nettle-types.h: Don't use nettle-stdint.h, include <stdint.h>
@@ -48,7 +47,6 @@
 	* aclocal.m4 (AX_CREATE_STDINT_H): Delete.
 	* Makefile.in (INSTALL_HEADERS, distclean-here): Delete mention of
 	nettle-stdint.h.
->>>>>>> b5954ea7
 
 2018-12-26  Niels Möller  <nisse@lysator.liu.se>
 
