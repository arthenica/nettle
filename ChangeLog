--- conflicted
+++ resolved
@@ -1,4 +1,22 @@
-<<<<<<< HEAD
+2020-10-13  Niels Möller  <nisse@lysator.liu.se>
+
+	* ecc-mod-inv.c (ecc_mod_inv_destructive): New helper function,
+	not preserving input argument. Extracted from old ecc_mod_inv.
+	(ecc_mod_inv): Call ecc_mod_inv_destructive.
+	(ecc_mod_inv_redc): New inversion function, with input and output
+	in redc form.
+
+	* ecc-secp224r1.c: Select between ecc_mod_inv and ecc_mod_inv_redc.
+	* ecc-secp256r1.c: Likewise.
+
+	* ecc-j-to-a.c (ecc_j_to_a): Simplify redc-related logic, taking
+	advantage of ecc->p.invert handling redc, when appropriate. Reduce
+	scratch need from 5n to 4n in the process (assuming inversion
+	needs 2n).
+
+	* testsuite/ecc-modinv-test.c (ref_modinv): Updated to do redc, if
+	appropriate.
+
 2020-09-25  Niels Möller  <nisse@lysator.liu.se>
 
 	* gcm.c (gcm_fill): Added separate implementations for big- and
@@ -371,26 +389,6 @@
 	for -G since Oracle Solaris Studio 12.4, and it was made more gcc
 	compatible in later versions. Since 12.4 was released in 2014,
 	don't attempt to cater for older versions.
-=======
-2020-01-29  Niels Möller  <nisse@lysator.liu.se>
-
-	* ecc-mod-inv.c (ecc_mod_inv_destructive): New helper function,
-	not preserving input argument. Extracted from old ecc_mod_inv.
-	(ecc_mod_inv): Call ecc_mod_inv_destructive.
-	(ecc_mod_inv_redc): New inversion function, with input and output
-	in redc form.
-
-	* ecc-secp224r1.c: Select between ecc_mod_inv and ecc_mod_inv_redc.
-	* ecc-secp256r1.c: Likewise.
-
-	* ecc-j-to-a.c (ecc_j_to_a): Simplify redc-related logic, taking
-	advantage of ecc->p.invert handling redc, when appropriate. Reduce
-	scratch need from 5n to 4n in the process (assuming inversion
-	needs 2n).
-
-	* testsuite/ecc-modinv-test.c (ref_modinv): Updated to do redc, if
-	appropriate.
->>>>>>> 87099691
 
 2020-01-26  Niels Möller  <nisse@lysator.liu.se>
 
