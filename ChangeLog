<<<<<<< HEAD
2020-11-28  Niels Möller  <nisse@lysator.liu.se>

	* powerpc64/p7/chacha-2core.asm: Simplify counter carry handling
	using the vaddcuw instruction.

	Merge changes by Marco Bodrato and Torbjorn Granlund, from the
	gmp/mini-gmp copy of this file.
	* run-tests: Delete special handling of zero arguments. Update
	WINEPATH, instead of overwriting it.

2020-11-27  Niels Möller  <nisse@lysator.liu.se>

	* aclocal.m4: Replace some calls to exit with return, since exit
	requires stdlib.h. Including patch contributed by Adrien Béraud.

	* testsuite/version-test.c: Include version.h. Patch contributed
	by Brian Smith.

2020-11-25  Niels Möller  <nisse@lysator.liu.se>

	* powerpc64/p7/chacha-2core.asm: Add byte swapping of output, for
	big-endian builds.

2020-11-24  Niels Möller  <nisse@lysator.liu.se>

	Enable ppc chacha_2core in fat builds.
	* configure.ac: Add HAVE_NATIVE_fat_chacha_2core.
	* chacha-crypt.c: Check HAVE_NATIVE_fat_chacha_2core.
	* chacha-internal.h (_chacha_crypt_2core, _chacha_crypt32_2core):
	Add declarations.
	* fat-ppc.c (fat_init): Use _nettle_chacha_crypt_2core and
	_nettle_chacha_crypt32_2core when altivec is available.
	* powerpc64/fat/chacha-2core.asm: New file, including p7 version.

2020-11-23  Niels Möller  <nisse@lysator.liu.se>

	* powerpc64/p7/chacha-2core.asm: New file.

	* chacha-crypt.c (_chacha_crypt_2core, _chacha_crypt32_2core): New
	variants of chacha_crypt, using _chacha_2core to do two blocks at
	a time.
	* chacha-internal.h (_chacha_2core, _chacha_2core32): Add declarations.
	* configure.ac (asm_nettle_optional_list): Add chacha-2core.asm.

2020-11-14  Niels Möller  <nisse@lysator.liu.se>

	* ecc-mod-inv.c (ecc_mod_inv): Use passed in scratch for all
	scratch needs, don't use memory after the result area.
	* ecc-ecdsa-sign.c (ecc_ecdsa_sign): Update invert call.
	* ecc-ecdsa-verify.c (ecc_ecdsa_verify): Likewise.
	* ecc-eh-to-a.c (ecc_eh_to_a): Likewise.
	* ecc-j-to-a.c (ecc_j_to_a): Likewise.
	* ecc-gostdsa-verify.c (ecc_gostdsa_verify): Likewise.
	* curve25519-eh-to-x.c (curve25519_eh_to_x): Likewise.
	* curve448-eh-to-x.c (curve448_eh_to_x): Update invert call, and
	reduce scratch need from 9*size to 5*size.
	* ecc-internal.h (ECC_MOD_INV_ITCH, ECC_J_TO_A_ITCH)
	(ECC_EH_TO_A_ITCH): Update accordingly, but no change in total
	scratch need.

2020-11-13  Niels Möller  <nisse@lysator.liu.se>

	* ecc-internal.h (ECC_J_TO_A_ITCH): Generalize, and take invert
	itch as an argument, similarly to ECC_EH_TO_A_ITCH. Updated all
	secp and gost curve definitions to use it.
=======
2020-11-26  Niels Möller  <nisse@lysator.liu.se>

	Enable powerpc64 gcm code in fat builds. Based on patch
	contributed by Mamone Tarsha:
	* powerpc64/fat/gcm-hash.asm: New file.
	* configure.ac: Add HAVE_NATIVE_fat_gcm_init_key and
	HAVE_NATIVE_fat_gcm_hash.
	* gcm.c (gcm_init_key): Renamed, to ...
	(_nettle_gcm_init_key_c): ... new name. Add fat setup conditionals.
	(gcm_hash): Renamed, to...
	(_nettle_gcm_hash_c): ... new name. Add fat setup conditionals.
	* fat-setup.h (gcm_init_key_func, gcm_hash_func): New typedefs.
	* fat-ppc.c: Select implementations of _nettle_gcm_init_key and _nettle_gcm_hash.
	* gcm-internal.h: New file.
	* Makefile.in (DISTFILES): Add gcm-internal.h.
>>>>>>> 44090d25

2020-10-21  Niels Möller  <nisse@lysator.liu.se>

	* ecc-secp384r1.c (ecc_secp384r1_inv): New function, modular
	inverse using powering.
	(_nettle_secp_384r1): Analogous updates. Increases signing
	performance roughly 15% on x86_64.

2020-10-20  Niels Möller  <nisse@lysator.liu.se>

	* ecc-mod-inv.c (ecc_mod_inv_redc): Deleted, no longer needed.
	(ecc_mod_inv_destructive): Deleted, merged with ecc_mod_inv.

	* ecc-secp256r1.c (ecc_secp256r1_inv): New function, modular
	inverse using powering.
	(_nettle_secp_256r1): Analogous updates. Increases signing
	performance roughly 6% on x86_64.

	* ecc-secp224r1.c (ecc_secp224r1_inv): New function, modular
	inverse using powering.
	(_nettle_secp_224r1): Analogous updates. Increases signing
	performance roughly 17% on x86_64.

2020-10-19  Niels Möller  <nisse@lysator.liu.se>

	* ecc-secp521r1.c (ecc_secp521r1_inv): New function, modular
	inverse using powering.
	(_nettle_secp_521r1): Analogous updates. Increases signing
	performance roughly 15% on x86_64.

2020-10-15  Niels Möller  <nisse@lysator.liu.se>

	* ecc-secp192r1.c (ecc_secp192r1_inv): New function, modular
	inverse using powering.
	(_nettle_secp_192r1): Use it for p.invert, and also update
	h_to_a_itch. Increases signing performance roughly 25% on x86_64.

	* testsuite/ecc-modinv-test.c (test_modulo): Allow invert function
	to return a non-canonical representation.

2020-11-08  Niels Möller  <nisse@lysator.liu.se>

	Merge refactoring of ecc modulo and reduce functions.
	* eddsa-sign.c (_eddsa_sign_itch): Update, since now point
	multiplication needs less scratch than point compression.
	* eddsa-pubkey.c (_eddsa_public_key_itch): Likewise.

	* ecc-internal.h: Update *_ITCH macros for point multiplication
	and signatures. They need slightly less scratch after optimization
	of the point addition functions.

	* ecc-mul-m.c (ecc_mul_m): Reduce scratch need.
	(ecc_mul_m): Optimize swapping, with only a single mpn_cnd_swap
	per iteration.

	* ecc-add-jja.c (ecc_add_jja): Reduce scratch need.
	* ecc-add-jjj.c (ecc_add_jjj): Reduce scratch need.
	* ecc-internal.h (ECC_ADD_JJA_ITCH, ECC_ADD_JJJ_ITCH): Now 5*size.
	(ECC_MUL_M_ITCH): New 8*size.

2020-11-06  Niels Möller  <nisse@lysator.liu.se>

	After these changes, both curve25519 and curve448 need 4*size for
	invert and 6*size for sqrt.
	* ecc-curve448.c (ecc_mod_pow_446m224m1): Reduce scratch need.
	(ecc_curve448_inv): Likewise.
	(ecc_curve448_sqrt): Likewise.
	* ecc-curve25519.c (ecc_curve25519_sqrt): Reduce scratch need.

	* ecc-add-jja.c (ecc_add_jja): Delete an unneeded copy.

2020-11-05  Niels Möller  <nisse@lysator.liu.se>

	* ecc-dup-jj.c (ecc_dup_jj): Reduce scratch need.
	* ecc-internal.h (ECC_DUP_JJ_ITCH): Now 4*size.

2020-11-03  Niels Möller  <nisse@lysator.liu.se>

	* ecc-dup-eh.c (ecc_dup_eh): Reduce scratch need.
	* ecc-dup-th.c (ecc_dup_th): Analogous changes.
	* ecc-internal.h (ECC_DUP_EH_ITCH, ECC_DUP_TH_ITCH): Now 3*size.

	* ecc-internal.h (ecc_add_func): Document in-place operation.
	* ecc-mul-a-eh.c (ecc_mul_a_eh): Fix call to ecc->add_hhh accordingly.
	* testsuite/ecc-add-test.c (test_main): Likewise.

	* ecc-add-eh.c (ecc_add_eh): Reduce scratch need.
	* ecc-add-th.c (ecc_add_th): Analogous changes.
	* ecc-add-ehh.c (ecc_add_ehh): Reduce scratch need.
	* ecc-add-thh.c (ecc_add_thh): Analogous changes.
	* ecc-internal.h (ECC_ADD_EH_ITCH, ECC_ADD_EHH_ITCH)
	(ECC_ADD_TH_ITCH, ECC_ADD_THH_ITCH): Now 4*size.

2020-11-02  Niels Möller  <nisse@lysator.liu.se>

	* ecc-curve25519.c (ecc_mod_pow_252m3): Reduce scratch need.
	(ecc_curve25519_inv): Likewise.
	(ecc_curve25519_sqrt): Likewise.

2020-11-01  Niels Möller  <nisse@lysator.liu.se>

	* ecc-mod-arith.c (ecc_mod_mul, ecc_mod_sqr): Separate argument
	for scratch area, reducing required size of result area. Update
	all callers to naïvely keep using result in scratch area.
	(ecc_mod_pow_2k, ecc_mod_pow_2k_mul): Simplified, also reducing
	required size of result area.

	* testsuite/testutils.c (test_ecc_point): Show curve bits on failure.

2020-10-31  Niels Möller  <nisse@lysator.liu.se>

	* ecc-internal.h (typedef ecc_mod_func): Updated all assembly
	implementations.

	* testsuite/ecc-mod-test.c (test_one): Extend tests, to also test
	with different destination area.
	* testsuite/ecc-redc-test.c (test_main): Likewise.

2020-10-30  Niels Möller  <nisse@lysator.liu.se>

	* ecc-internal.h (typedef ecc_mod_func): Add separate result
	argument. Updated all C implementations and callers.

2020-10-29  Niels Möller  <nisse@lysator.liu.se>

	* ecc-mod.c (ecc_mod): More unified handling of final carry
	folding. Also eliminates a goto statement.

2020-11-07  Niels Möller  <nisse@lysator.liu.se>

	Merged initial powerpc64 implementation of chacha.
	* configure.ac: New command line option --enable-power-altivec.
	Update asm_path logic, and add altivec to FAT_TEST_LIST.
	* fat-ppc.c (get_ppc_features): Add logic to check for altivec and
	vsx support, and select aither C or altivec implementation of
	chacha_core.
	* powerpc64/p7/chacha-core-internal.asm: New file.

2020-09-25  Niels Möller  <nisse@lysator.liu.se>

	* powerpc64/p7/chacha-core-internal.asm: New file.
	* Makefile.in (distdir): Add powerpc64/p7.

2020-10-29  Niels Möller  <nisse@lysator.liu.se>

	* blowfish.c (blowfish_set_key): Add casts to uint32_t. Avoids
	undefined behavior, since shifting an 8-bit value left by 24 bits
	overflows the range of signed int. Reported by Guido Vranken.

2020-10-28  Niels Möller  <nisse@lysator.liu.se>

	* gmp-glue.h (cnd_add_n, cnd_sub_n, cnd_swap): Deleted, use
	corresponding functions mpn_cnd_add_n, mpn_cnd_sub_n,
	mpn_cnd_swap, available from GMP version 6.1.0. Update all
	callers, in particular, mpn_cnd_add_n and mpn_cnd_sub_n has one
	more argument than the old functions.

	* gmp-glue.c (mpn_cnd_add_n, mpn_cnd_sub_n, mpn_cnd_swap)
	[NETTLE_USE_MINI_GMP]: Fallback definitions or mini-gmp builds.

2020-10-14  Niels Möller  <nisse@lysator.liu.se>

	* ecc-mod-arith.c (ecc_mod_pow_2k, ecc_mod_pow_2k_mul): Moved
	functions here.
	* ecc-internal.h (ecc_mod_pow_2kp1): New macro, calling the more
	general ecc_mod_pow_2k_mul.
	* ecc-curve25519.c (ecc_mod_pow_2kp1): Deleted static function.
	* ecc-curve448.c (ecc_mod_pow_2k, ecc_mod_pow_2kp1): Deleted
	static functions.

2020-10-13  Niels Möller  <nisse@lysator.liu.se>

	* ecc-mod-inv.c (ecc_mod_inv_destructive): New helper function,
	not preserving input argument. Extracted from old ecc_mod_inv.
	(ecc_mod_inv): Call ecc_mod_inv_destructive.
	(ecc_mod_inv_redc): New inversion function, with input and output
	in redc form.

	* ecc-secp224r1.c: Select between ecc_mod_inv and ecc_mod_inv_redc.
	* ecc-secp256r1.c: Likewise.

	* ecc-j-to-a.c (ecc_j_to_a): Simplify redc-related logic, taking
	advantage of ecc->p.invert handling redc, when appropriate. Reduce
	scratch need from 5n to 4n in the process (assuming inversion
	needs 2n).

	* testsuite/ecc-modinv-test.c (ref_modinv): Updated to do redc, if
	appropriate.

2020-09-25  Niels Möller  <nisse@lysator.liu.se>

	* gcm.c (gcm_fill): Added separate implementations for big- and
	little-endian, to use uint64_t stores and less overhead.

2020-09-24  Niels Möller  <nisse@lysator.liu.se>

	* aclocal.m4 (GMP_ASM_POWERPC_R_REGISTERS): Prefer to use register
	names. Can be tested by configuring with CC='gcc -Wa,-mregnames'.

2020-09-21  Niels Möller  <nisse@lysator.liu.se>

	* m4-utils.m4: New file with m4 utilities, copied from GMP's
	mpn/asm-defs.m4.
	* Makefile.in (DISTFILES): Add m4-utils.m4.
	(%.asm): Include m4-utils.m4 for preprocessing of .asm files, and
	include config.m4 before machine.m4.

	* aclocal.m4 (GMP_ASM_POWERPC_R_REGISTERS): New configure test,
	adapted from corresponding test in GMP's acinlude.m4.
	* configure.ac (ASM_PPC_WANT_R_REGISTERS): New substituted
	variable. Set using GMP_ASM_POWERPC_R_REGISTERS, when powerpc64
	assembly code is enabled.
	* config.m4.in: Substituted here.
	* powerpc64/machine.m4: Check ASM_PPC_WANT_R_REGISTERS, and
	if needed, replace register names like r0, r1, ... with integers.

2020-09-15  Niels Möller  <nisse@lysator.liu.se>

	* Makefile.in (DISTFILES): Add missing file blowfish-internal.h.

2020-09-14  Niels Möller  <nisse@lysator.liu.se>

	* asm.m4: Delete use of changequote, stick to the m4 default
	quoting characters `'. Updated all assembly and m4 files.
	* x86_64/machine.m4 (W64_ENTRY, W64_EXIT): Delete quoting workaround.

2020-09-12  Niels Möller  <nisse@lysator.liu.se>

	* x86_64/salsa20-2core.asm: Fix incorrect W64_EXIT.

2020-08-29  Niels Möller  <nisse@lysator.liu.se>

	Initial powerpc64 assembly support, contributed by Mamone Tarsha:
	* configure.ac: New configure option --enable-power-crypto-ext.
	(asm_path): Setup this and related variables for powerpc64.
	* powerpc64/machine.m4: New file.
	* powerpc64/README: New file.
	* powerpc64/p8/aes-encrypt-internal.asm: New file.
	* powerpc64/p8/aes-decrypt-internal.asm: New file.
	* powerpc64/fat/aes-encrypt-internal-2.asm: New file.
	* powerpc64/fat/aes-decrypt-internal-2.asm: New file.
	* fat-ppc.c: New file.
	* Makefile.in (OPT_SOURCES): Add fat-ppc.c.
	(distdir): Add powerpc64 directories.
	* aes-decrypt-internal.c (_nettle_aes_decrypt_c): Alternative
	name, for fat builds.
	* aes-encrypt-internal.c (_nettle_aes_encrypt_c): Likewise.

2020-07-28  Niels Möller  <nisse@lysator.liu.se>

	* configure.ac (FAT_TEST_LIST): New substituted variable. Set for
	fat builds, otherwise empty.
	* Makefile.in (check-fat): New target, using $(FAT_TEST_LIST).

2020-07-13  Niels Möller  <nisse@lysator.liu.se>

	* chacha-crypt.c (chacha_crypt) [HAVE_NATIVE_chacha_3core]: Use
	_chacha_3core.

	* arm/neon/chacha-3core.asm: New file, 3-way interleaving of
	chacha.

2020-07-11  Niels Möller  <nisse@lysator.liu.se>

	* testsuite/chacha-test.c (test_main): Delete obsolete tests for
	chacha with 128-bit keys. #if:ed out since 2014-03-04, see below.
	(test_chacha_core): New function, test chacha with simple input
	structure.

2020-07-10  Niels Möller  <nisse@lysator.liu.se>

	* x86_64/salsa20-2core.asm: New file.
	* x86_64/salsa20-crypt.asm: Deleted, siince the 2core assembly is
	faster.

2020-07-08  Niels Möller  <nisse@lysator.liu.se>

	Rearrange salsa20, enabling ARM fat builds to use sala20_2core.
	* salsa20-crypt-internal.c (_salsa20_crypt_2core)
	(_salsa20_crypt_1core): New file, new functions. One or the other
	is used for implementing salsa20_crypt and salsa20r12_crypt,
	depending on availability of salsa20_2core.
	* salsa20-crypt.c (salsa20_crypt): Call _salsa20_crypt.
	* salsa20r12-crypt.c (salsa20r12_crypt): Likewise.
	* salsa20-internal.h: Declare new internal functions.
	* Makefile.in (nettle_SOURCES): Add salsa20-crypt-internal.c.
	* fat-setup.h (salsa20_crypt_func): New typedef.
	* fat-arm.c (_salsa20_crypt): Select _salsa20_crypt
	implementation, use 2core version when Neon instructions are
	available.
	* arm/fat/salsa20-2core.asm: New file, including Neon
	implementation. Trigger configure's HAVE_NATIVE_fat_salsa20_2core,
	* configure.ac: Add HAVE_NATIVE_fat_salsa20_2core, to identify the
	case that salsa20_2core is defined, but runtime checks are needed
	to determine if it is usable.

2020-07-06  Niels Möller  <nisse@lysator.liu.se>

	* testsuite/salsa20-test.c (test_salsa20_core): New function, test
	salsa20 with simple input structure.

	* configure.ac: Obey --enable-arm-neon=yes, even if not explicitly
	targetting ARM v6 or later.

2020-07-01  Niels Möller  <nisse@lysator.liu.se>

	* testsuite/bcrypt-test.c: New file. Moved bcrypt tests here.

	Support for bcrypt, contributed by Stephen R. van den Berg.
	* blowfish-bcrypt.c (blowfish_bcrypt_hash)
	(blowfish_bcrypt_verify): New file, new functions.
	* blowfish-internal.h: New header file, declaring internals needed
	for bcrypt.
	* testsuite/blowfish-test.c: Add bcrypt tests.
	* nettle.texinfo (Cipher functions): Document bcrypt.

2020-06-30  Niels Möller  <nisse@lysator.liu.se>

	* nettle.texinfo (Miscellaneous hash functions): New section, with
	Streebog documentation, contributed by Dmitry Baryshkov.
	(Top): Added some missing entries to the detailed node listing

2020-06-29  Niels Möller  <nisse@lysator.liu.se>

	* .gitlab-ci.yml: Add cross tests for powerpc64le, based on patch
	by Maamoun TK.

2020-06-25  Niels Möller  <nisse@lysator.liu.se>

	* x86_64/chacha-core-internal.asm (QROUND): Fix use of macro
	arguments. Spotted by Torbjörn Granlund.

2020-06-02  Niels Möller  <nisse@lysator.liu.se>

	* examples/nettle-benchmark.c (main): Delete call to
	time_overhead. The attempt to measure function call overhead is
	not very useful or accurate. The benchmarking loop is optimized
	away by gcc-10, making the benchmark program hang.
	(bench_nothing, time_overhead): Deleted.

2020-04-29  Niels Möller  <nisse@lysator.liu.se>

	* Released Nettle-3.6.

2020-04-27  Niels Möller  <nisse@lysator.liu.se>

	* configure.ac: Tweak gcc command line options. Delete checks for
	older gcc versions. Add -Wno-sign-compare, since warnings for
	signed/unsigned comparisons adds a lot of noise, in particular
	when building mini-gmp.

	* mini-gmp.c: Updated mini-gmp from the gmp repository, latest
	change from 2020-04-20.
	* mini-gmp.h: Likewise.

2020-04-25  Niels Möller  <nisse@lysator.liu.se>

	* gmp-glue.c (mpz_limbs_read, mpz_limbs_write, mpz_limbs_modify)
	(mpz_limbs_finish, mpz_roinit_n): Delete compatibility
	definitions. These functions available in GMP since version 6.0.0.
	* gmp-glue.h: Delete corresponding declarations, and preprocessor
	conditions.

	* configure.ac: Update required version of GMP to 6.1.0, needed
	for mpn_zero_p.
	* ecc-ecdsa-verify.c (zero_p): Deleted static function, usage
	replaced with mpn_zero_p.
	* testsuite/testutils.c (mpn_zero_p): Delete conditional
	definition.
	* testsuite/testutils.h: Delete corresponding declarations.

	* Makefile.in (DISTFILES): Add poly1305-internal.h.
	* testsuite/Makefile.in (DISTFILES): Delete setup-env.

2020-04-23  Niels Möller  <nisse@lysator.liu.se>

	* run-tests: Set WINEPATH, since it appears wine doesn't search
	for dlls in the unix PATH.
	* examples/setup-env: Delete creation of extra dll symlinks.
	* examples/teardown-env: Delete corresponding cleanup.
	* testsuite/setup-env: Deleted file (same symlink creation).
	* testsuite/teardown-env: Delete corresponding cleanup.

	* testsuite/ecc-add-test.c (test_main): Delete ASSERTs with
	functions pointer comparisons. They provide little value, and fail
	when linking with hogweed.dll on windows.
	* testsuite/ecc-dup-test.c (test_main): Likewise.

2020-04-22  Niels Möller  <nisse@lysator.liu.se>

	* testsuite/Makefile.in: Use pattern rules for test executables,
	replacing...
	(test-rules): ...deleted rule.
	* testsuite/.test-rules.make: Deleted file.

2020-04-21  Niels Möller  <nisse@lysator.liu.se>

	From Dmitry Baryshkov:
	* gostdsa-vko.c (gostdsa_vko): New file and function.
	* testsuite/gostdsa-vko-test.c (test_vko): New test.
	* nettle.texinfo (GOSTDSA): Document it.

2020-04-19  Niels Möller  <nisse@lysator.liu.se>

	From Dmitry Baryshkov:
	* gosthash94.h (struct gosthash94_ctx): Rearrange struct to enable
	use of MD_UPDATE macro, in particular, replacing byte count with
	block count and index. Also move buffer last, for consistency with
	other hash functions.
	* gosthash94.c (gosthash94_update_int): Use MD_UPDATE macro.
	(gosthash94_write_digest): Update for block count rather than byte
	count.

2020-04-17  Niels Möller  <nisse@lysator.liu.se>

	* configure.ac (LIBNETTLE_MAJOR): Increase libnettle version
	number to 8.0, for move of internal poly1305 functions.
	(LIBNETTLE_MINOR): Reset to zero.

2020-04-15  Niels Möller  <nisse@lysator.liu.se>

	From Dmitry Baryshkov:
	* poly1305.h (poly1305_set_key, poly1305_digest, _poly1305_block):
	Removed declarations from this public header file.
	* poly1305-internal.h: New file, with declarations of internal
	poly1305 functions.
	(_poly1305_set_key, _poly1305_digest): Renamed, with leading
	underscore. Updated definitions and all uses.

2020-04-12  Niels Möller  <nisse@lysator.liu.se>

	* Makefile.in (DISTFILES): Reorder to ensure that generated des
	headers can't be older than desdata.stamp.

	* testsuite/ed448-test.c: Define _GNU_SOURCE, for getline with gcc
	-std=c89.

2020-04-06  Niels Möller  <nisse@lysator.liu.se>

	* configure.ac (LIBHOGWEED_MAJOR): Increase libhogweed version
	number to 6.0, at request of Gnutls team.
	(LIBHOGWEED_MINOR): Reset to zero.

2020-04-01  Niels Möller  <nisse@lysator.liu.se>

	* config.guess: Update to 2020-01-01 version, from savannah's
	config.git.
	* config.sub: Likewise.

2020-03-31  Niels Möller  <nisse@lysator.liu.se>

	* aclocal.m4 (LSH_TYPE_SOCKLEN_T, LSH_CHECK_KRB_LIB, LSH_LIB_ARGP)
	(LSH_MAKE_CONDITIONAL): Delete unused macros.

	* config.make.in (abs_top_builddir, TEST_SHLIB_DIR): New variables.

	* run-tests: Check TEST_SHLIB_DIR, and set up LD_LIBRARY_PATH and
	related member variables.

	* testsuite/Makefile.in (check): Pass only TEST_SHLIB_DIR
	to the run-tests script, and leave setting of LD_LIBRARY_PATH and
	related variables to that script.
	* examples/Makefile.in (check): Likewise.

2020-03-26  Niels Möller  <nisse@lysator.liu.se>

	* configure.ac: Bump package version to 3.6.
	(LIBNETTLE_MINOR): Bump minor number, now 7.1.
	(LIBHOGWEED_MINOR): Bump minor numbers, now 5.1

2020-03-14  Niels Möller  <nisse@lysator.liu.se>

	From H.J. Lu:
	* configure.ac (ASM_X86_ENDBR)
	(ASM_X86_MARK_CETASM_X86_MARK_CET_ALIGN): New substituted
	variables.
	* config.m4.in: Substituted here. Add ASM_X86_MARK_CET to
	diversion inserted at end of assembly files.
	* asm.m4 (PROLOGUE): Add ASM_X86_ENDBR at entry point.

2020-03-09  Niels Möller  <nisse@lysator.liu.se>

	From Daiki Ueno:
	* chacha-crypt.c (chacha_crypt32): New function.
	* chacha-set-nonce.c (chacha_set_counter, chacha_set_counter32):
	New functions.
	* chacha.h (CHACHA_COUNTER_SIZE, CHACHA_COUNTER32_SIZE): New constants.
	* chacha-poly1305.c (chacha_poly1305_encrypt)
	(chacha_poly1305_decrypt): Use chacha_crypt32.
	* testsuite/chacha-test.c: Update tests to use new functions.
	* nettle.texinfo: Document new chacha functions, and update
	out-of-date chacha-poly1305 documentation.

2020-03-08  Niels Möller  <nisse@lysator.liu.se>

	From Dmitry Baryshkov:
	* cmac-des3-meta.c (nettle_cmac_des): New file, moving definition
	from...
	* testsuite/cmac-test.c: ... old location.
	* nettle-meta.h (nettle_cmac_des): Declare it.

2020-02-15  Niels Möller  <nisse@lysator.liu.se>

	From Dmitry Baryshkov:
	* ecc-internal.h (ecc_modq_add, ecc_modq_mul, ecc_modp_sqr)
	(ecc_modp_mul, ecc_mod_submul_1, ecc_modp_mul_1, ecc_modp_add)
	(ecc_modp_sub): Deleted macros. Updated callers to use respective
	functions instead.
	(ecc_modp_addmul_1): Delete unused macro.

2020-02-09  Niels Möller  <nisse@lysator.liu.se>

	Addition of struct nettle_mac based on patches by Daiki Ueno.
	* nettle-meta-macs.c (nettle_get_macs): New file, new function.
	* testsuite/meta-mac-test.c: New test.

	* nettle-meta.h (_NETTLE_HMAC): New macro.
	(nettle_hmac_md5, nettle_hmac_ripemd160, nettle_hmac_sha1)
	(nettle_hmac_sha224, nettle_hmac_sha256, nettle_hmac_sha384)
	(nettle_hmac_sha512): Declare.
	(struct nettle_mac): New public struct,
	* testsuite/testutils.h: ...moved from this file.

	* hmac-md5-meta.c: New file.
	* hmac-ripemd160-meta.c: Likewise.
	* hmac-sha1-meta.c: Likewise.
	* hmac-sha224-meta.c: Likewise.
	* hmac-sha256-meta.c: Likewise.
	* hmac-sha384-meta.c: Likewise.
	* hmac-sha512-meta.c: Likewise.

	* Makefile.in (nettle_SOURCES): Add new files.

	* testsuite/testutils.h (_NETTLE_HMAC): Delete unused version of
	this macro.
	* testsuite/testutils.c (test_mac): Allow testing with smaller
	digest size.
	* testsuite/hmac-test.c (test_main): Use test_mac for tests using
	key size == digest size.

	* testsuite/cmac-test.c (nettle_cmac_aes128, nettle_cmac_aes256):
	Moved to...
	* cmac-aes128-meta.c: New file.
	* cmac-aes256-meta.c: New file.

	* nettle-meta.h (struct nettle_mac): New public struct,
	* testsuite/testutils.h: ...moved from this file.

2020-02-06  Niels Möller  <nisse@lysator.liu.se>

	From Dmitry Baryshkov:
	* gost28147.h: Deleted, move declarations to gost28147-internal.h.

2020-02-05  Niels Möller  <nisse@lysator.liu.se>

	* configure.ac: On Solaris, link shared libraries with --shared
	rather than -G. For gcc, --shared is the proper way. For Solaris'
	proprietary cc, according to docs, it accepts --shared as an alias
	for -G since Oracle Solaris Studio 12.4, and it was made more gcc
	compatible in later versions. Since 12.4 was released in 2014,
	don't attempt to cater for older versions.

2020-01-26  Niels Möller  <nisse@lysator.liu.se>

	* ecc-internal.h (struct ecc_curve): Delete g, the curve
	generator, since it was used only by tests. Update all curve
	instances.

	* eccdata.c (output_curve): Delete output of ecc_g.
	(output_point): Delete name argument, and update callers.

	* testsuite/testutils.c (ecc_ref): Table of reference points moved
	out of test_ecc_mul_a. Add generator to the list of points.
	(test_ecc_mul_a): Use ecc_ref table also for the n == 1 case.
	(test_ecc_ga, test_ecc_get_g, test_ecc_get_ga): New functions,
	using the tabulated generator.

	* testsuite/ecc-add-test.c: Use test_ecc_get_g, instead of
	accessing ecc->g.
	* testsuite/ecc-dup-test.c: Likewise.
	* testsuite/ecc-mul-a-test.c: Use test_ecc_get_ga and test_ecc_ga.
	Delete special case for n == 1.
	* testsuite/ecc-mul-g-test.c: Use test_ecc_ga.

	Support for GOST DSA, contributed by Dmitry Baryshkov.
	* gostdsa-verify.c (gostdsa_verify): New file and function.
	* gostdsa-sign.c (gostdsa_sign): New file and function.
	* ecc-gostdsa-verify.c (ecdsa_in_range, ecc_gostdsa_verify_itch)
	(ecc_gostdsa_verify): New file and functions.
	* ecc-gostdsa-sign.c (ecc_gostdsa_sign_itch, ecc_gostdsa_sign):
	New file and functions.
	* ecc-internal.h (ECC_GOSTDSA_SIGN_ITCH): New macro.
	* ecc-hash.c (gost_hash): New function.
	* testsuite/gostdsa-verify-test.c: New test.
	* testsuite/gostdsa-sign-test.c: New test.
	* testsuite/gostdsa-keygen-test.c: New test.
	* testsuite/Makefile.in (TS_HOGWEED_SOURCES): Add new tests.

	Support for GOST gc256b and gc512a curves, contributed by Dmitry
	Baryshkov.
	* eccdata.c (ecc_curve_init): Add parameters for gost_gc256b and
	gost_gc512a.
	* ecc-gost-gc256b.c: New file, define _nettle_gost_gc256b.
	* ecc-gost-gc512a.c: New file, define _nettle_gost_gc512a.
	* Makefile.in: Add rules to generate ecc-gost-gc256b.h and
	ecc-gost-gc512a.h.
	(hogweed_SOURCES): Add ecc-gost-gc256b.c ecc-gost-gc512a.c.
	* examples/ecc-benchmark.c (curves): Add to list.
	* testsuite/testutils.c (ecc_curves): Add to list.
	(test_ecc_mul_a): Reference points for new curves.

	* NEWS: Started on entries for Nettle-3.6.

2020-01-25  Niels Möller  <nisse@lysator.liu.se>

	* examples/hogweed-benchmark.c (bench_curve_init): Pass correct
	sizes to knuth_lfib_random. Patch contributed by Dmitry Baryshkov.

2020-01-15  Niels Möller  <nisse@lysator.liu.se>

	* Makefile.in: Replace suffix rules by pattern rules. Move .asm
	rule above .c rule, since now the order of rules in the Makefile
	matters, rather than the order in the .SUFFIXES list.
	(aesdata, desdata, twofishdata, shadata, gcmdata, eccparams):
	Individual rules replaced by a pattern rule.
	(eccdata): Add explicit dependencies, to complement the pattern
	rule.
	* examples/Makefile.in: Replace suffix rules by pattern rules.
	* testsuite/Makefile.in: Likewise.
	* tools/Makefile.in: Likewise.

	* config.make.in: Empty .SUFFIXES, to not accidentally use any
	suffix rules.

	* aclocal.m4 (DEP_INCLUDE): Delete substituted variable.

	* Makefile.in: Use the GNU make directive -include to include
	dependency .d files. Delete dependency files on make clean.
	* examples/Makefile.in: Likewise.
	* testsuite/Makefile.in: Likewise. Also use $(OBJEXT) properly.
	* tools/Makefile.in: Likewise.

	* configure.ac (dummy-dep-files): Delete these config commands.

2020-01-10  Niels Möller  <nisse@lysator.liu.se>

	From Dmitry Eremin-Solenikov: Consistently rename ecc files and
	internal functions to include curve name rather than just number
	of bits. E.g.,
	* ecc-256.c (nettle_ecc_256_redc): File and function renamed to...
	* ecc-secp256r1.c (_nettle_ecc_256_redc): ... new names.
	* eccdata.c (ecc_curve_init, main): Take curve name as input, not
	bit size.

2020-01-03  Niels Möller  <nisse@lysator.liu.se>

	Add benchmarking of ed25519, ed448 and curve448.
	* examples/hogweed-benchmark.c: (struct eddsa_ctx): New struct.
	(bench_eddsa_init, bench_eddsa_sign, bench_eddsa_verify)
	(bench_eddsa_clear): New functions.
	(struct curve_ctx): New struct, generalizing struct curve25519_ctx.
	(bench_curve_init, bench_curve_mul_g, bench_curve_mul)
	(bench_curve_clear): New functions.
	(struct curve25519_ctx, bench_curve25519_mul_g)
	(bench_curve25519_mul, bench_curve25519): Deleted.
	(alg_list): Add eddsa and curve entries.
	(main): Delete call to bench_curve25519.

2020-01-02  Niels Möller  <nisse@lysator.liu.se>

	* eddsa-internal.h (nettle_eddsa_dom_func): New typedef.
	(struct ecc_eddsa): Use function pointer to represent eddsa dom
	string. To avoid calling sha512_update with empty input for
	ed25519.
	* ed448-shake256.c (ed448_dom): New function, calling
	sha3_256_update with the magic dom prefix.
	(_nettle_ed448_shake256): Point to it.
	* ed25519-sha512.c (_nettle_ed25519_sha512): Add do-nothing dom function.

	* eddsa-sign.c (_eddsa_sign): Update to use dom function pointer.
	* eddsa-verify.c (_eddsa_verify): Likewise.

	* eddsa-internal.h (struct ecc_eddsa): Add magic dom string,
	needed for ed448.
	* ed25519-sha512.c (_nettle_ed25519_sha512): Empty dom string.
	* ed448-shake256.c (_nettle_ed448_shake256): New file and
	parameter struct.

	* eddsa-hash.c (_eddsa_hash): Add digest_size as input argument.
	Handle ed448 digests with two extra bytes. Update callers.
	* eddsa-verify.c (_eddsa_verify): Hash dom string.
	* eddsa-sign.c (_eddsa_sign_itch): Assert that
	_eddsa_compress_itch isn't too large.
	(_eddsa_sign): New argument k1, with the hash prefix. Add hashing
	of this prefix and the dom string. Update callers. Fix final
	reduction, it's different for ed25519, with q slightly larger than
	a power of two, and ed448, with q slightly smaller.
	* eddsa-pubkey.c (_eddsa_public_key_itch): Assert that
	_eddsa_compress_itch isn't too large.

	Implementation of ed448-shake256, based on patch by Daiki Ueno.
	* ed448-shake256-pubkey.c (ed448_shake256_public_key): New file
	and function.
	* ed448-shake256-sign.c (ed448_shake256_sign): New file and function.
	* ed448-shake256-verify.c (ed448_shake256_verify): New file and function.

	* Makefile.in (hogweed_SOURCES): Add new ed448 files.

	* testsuite/eddsa-verify-test.c (test_ed448): New function.
	(test_main): New ed448 tests.
	* testsuite/eddsa-sign-test.c (test_ed448_sign): New function.
	(test_main): New ed448 tests.
	* testsuite/ed448-test.c: New tests.
	* testsuite/Makefile.in (TS_HOGWEED_SOURCES): Add ed448-test.c.

	* nettle.texinfo (Curve 25519 and Curve 448): Document ed448.

2020-01-01  Niels Möller  <nisse@lysator.liu.se>

	* ecc-448.c (ecc_mod_pow_2kp1): New function.
	(ecc_mod_pow_446m224m1): Reduce scratch usage from 6*n to 5*n, at
	the cost of one copy operation. Also use ecc_mod_pow_2kp1 where
	applicable.
	(ECC_448_INV_ITCH): Reduce to 5*ECC_LIMB_SIZE.
	(ECC_448_SQRT_ITCH): Reduce to 9*ECC_LIMB_SIZE.

	* testsuite/eddsa-compress-test.c: Test also with curve448.

2019-12-30  Niels Möller  <nisse@lysator.liu.se>

	Preparation for ed448, based on patch by Daiki Ueno.
	* eddsa-internal.h (struct ecc_eddsa): New struct for eddsa
	parameters.
	* ed25519-sha512.c (_nettle_ed25519_sha512): New parameter struct.
	* eddsa-expand.c (_eddsa_expand_key): Replace input
	struct nettle_hash with struct ecc_eddsa, and generalize for
	ed448. Update all callers.
	* eddsa-sign.c (_eddsa_sign): Likewise.
	* eddsa-verify.c (_eddsa_verify): Likewise.
	* eddsa-compress.c (_eddsa_compress): Store sign bit in most
	significant bit of last byte, as specified by RFC 8032.
	* eddsa-decompress.c (_eddsa_decompress): Corresponding update.
	Also generalize to support ed448, and make validity checks
	stricter.
	* testsuite/eddsa-sign-test.c (test_ed25519_sign): New function.
	(test_main): Use it.
	* testsuite/eddsa-verify-test.c (test_ed25519): New function.
	(test_main): Use it.

2019-12-28  Niels Möller  <nisse@lysator.liu.se>

	* bignum.h: Drop unrelated include of nettle-meta.h.
	* pss.h: Include nettle-meta.h explicitly.
	* eddsa-internal.h: Likewise.

2019-12-25  Niels Möller  <nisse@lysator.liu.se>

	Support for SHAKE256, based on patch by Daiki Ueno.
	* shake256.c (sha3_256_shake): New file and function.
	* Makefile.in (nettle_SOURCES): Add shake256.c.
	* testsuite/testutils.c (test_hash): Allow arbitrary digest size,
	if hash->digest_size == 0.
	* testsuite/shake.awk: New script to extract test vectors.
	* testsuite/Makefile.in (TS_NETTLE_SOURCES): Add shake256-test.c.
	(DISTFILES): Add shake.awk.
	* nettle.texinfo (Recommended hash functions): Document SHAKE-256.

	* sha3.c (_sha3_pad): Generalized with an argument for the magic
	suffix defining the sha3 instance.
	* sha3-internal.h (_sha3_pad_hash): New macro, for SHA3 hashes.
	Updated all callers of _sha3_pad.
	(_sha3_pad_shake): New macro, using the SHAKE magic byte 0x1f.

2019-12-19  Niels Möller  <nisse@lysator.liu.se>

	* ecc-mul-a-eh.c (ecc_mul_a_eh) [ECC_MUL_A_EH_WBITS == 0]: Use
	add_hh rather than add_hhh.
	(table_init) [[ECC_MUL_A_EH_WBITS > 0]: Likewise.
	* ecc-internal.h (ECC_MUL_A_EH_ITCH) [ECC_MUL_A_EH_WBITS == 0]:
	Reduced from 13*n to 12*n.

2019-12-18  Niels Möller  <nisse@lysator.liu.se>

	Rename add and dup functions for Edwards curves.
	* ecc-dup-th.c (ecc_dup_th): New file, move and rename ecc_dup_eh.
	* ecc-add-th.c (ecc_add_th): New file, move and rename ecc_add_eh.
	* ecc-add-thh.c (ecc_add_thh): New file, move and rename
	ecc_add_ehh.
	* ecc-dup-eh.c (ecc_dup_eh_untwisted): Rename to just ecc_dup_eh.
	* ecc-add-eh.c (ecc_add_ehh_untwisted): Rename to just ecc_add_eh.
	* ecc-add-ehh.c (ecc_add_ehh_untwisted): Rename to just ecc_add_ehh.
	* ecc-internal.h (ecc_dup_th, ecc_add_th, ecc_add_thh): Declare
	new functions, delete declarations of ecc_*_untwisted variants.
	(ECC_DUP_TH_ITCH, ECC_ADD_TH_ITCH, ECC_ADD_THH_ITCH): New macros.
	* ecc-25519.c (_nettle_curve25519): Update, use ecc_dup_th and
	friends.
	* ecc-448.c (_nettle_curve448): Update for rename, without
	_untwisted suffix.
	* Makefile.in (hogweed_SOURCES): Added ecc-dup-th.c, ecc-add-th.c,
	and ecc-add-thh.c
	* testsuite/ecc-dup-test.c (test_main): Update asserts.
	* testsuite/ecc-add-test.c (test_main): Likewise.

	* eddsa-verify.c (_eddsa_verify): Use function pointer rather than
	calling ecc_add_eh directly. Preparation for eddsa over curve448.

2019-12-17  Niels Möller  <nisse@lysator.liu.se>

	* examples/ecc-benchmark.c (bench_dup_hh): Rename, and use
	ecc->dup pointer.
	(bench_dup_jj): ... old name.
	(bench_add_hh): Rename, and use ecc->addd_hh pointer.
	(bench_add_jja): ... old name.
	(bench_dup_eh, bench_add_eh): Deleted.
	(bench_curve): Update, and delete curve25519 special case.
	(main): Update table headers accordingly.

2019-12-15  Niels Möller  <nisse@lysator.liu.se>

	* ecc-dup-eh.c (ecc_dup_eh): Eliminate one unneeded ecc_modp_add.

2019-12-14  Niels Möller  <nisse@lysator.liu.se>

	* ecc-mul-m.c (ecc_mul_m): New file and function. Implements
	multipliction for curves in Montgomery representation, as used for
	curve25519 and curve448. Extracted from curve25519_mul.
	* ecc-internal.h (ecc_mul_m): Declare.
	(ECC_MUL_M_ITCH): New macro.
	* Makefile.in (hogweed_SOURCES): Add ecc-mul-m.c.

	* curve25519-mul.c (curve25519_mul): Use ecc_mul_m.
	* curve448-mul.c (curve448_mul): Likewise.

2019-12-13  Niels Möller  <nisse@lysator.liu.se>

	* Merge curve448 implementation.

2019-12-09  Niels Möller  <nisse@lysator.liu.se>

	* ecc-internal.h: Revert itch macro changes. We now have
	h_to_a_itch <= mul_itch, mul_g_itch. Add asserts at a few places
	relying on this.
	(ECC_ECDSA_KEYGEN_ITCH, ECC_MAX): Delete macros.
	(ECC_ECDSA_SIGN_ITCH): Revert previous change.

	* ecc-448.c (ecc_mod_pow_446m224m1): Reduce scratch space from 9*n
	to 6*n.
	(ECC_448_INV_ITCH, ECC_448_SQRT_ITCH): Reduce accordingly.
	* curve448-mul.c (curve448_mul): Reduce allocation from 14*n to 12*n.

2019-12-08  Niels Möller  <nisse@lysator.liu.se>

	* x86_64/ecc-curve448-modp.asm (nettle_ecc_curve448_modp): New
	assembly function.
	* ecc-448.c (ecc_448_modp) [HAVE_NATIVE_ecc_curve448_modp]: Use
	native nettle_ecc_curve448_modp if available.
	* configure.ac (asm_hogweed_optional_list): Add ecc-curve448-modp.asm.
	(HAVE_NATIVE_ecc_curve448_modp): New config.h define.

2019-12-03  Niels Möller  <nisse@lysator.liu.se>

	* ecc-448.c (ecc_448_modp) [GMP_NUMB_BITS == 64]: New function.

2019-12-01  Niels Möller  <nisse@lysator.liu.se>

	Curve 448 support contributed by Daiki Ueno.
	* eccdata.c (enum ecc_type): Add ECC_TYPE_EDWARDS.
	(ecc_add): Support untwisted edwards curves.
	(ecc_curve_init): Add curve448 parameters.
	* ecc-internal.h (ECC_ECDSA_KEYGEN_ITCH): New macro.
	(ECC_ECDSA_SIGN_ITCH): Increased from 12*size to 13*size.
	(ECC_MAX): New macro.
	* ecc-448.c: New file.
	(ecc_mod_pow_2k, ecc_mod_pow_446m224m1, ecc_448_inv)
	(ecc_448_zero_p, ecc_448_sqrt): New functions.
	(_nettle_curve448): New curve definition.
	* curve448.h (CURVE448_SIZE): New constant.
	(curve448_mul_g, curve448_mul): Declare new public functions.
	* ecc-eh-to-a.c (ecc_eh_to_a): Update assert to allow the curve448
	Edwards curve.
	* curve448-mul.c (curve448_mul): New file and function.
	* curve448-mul-g.c (curve448_mul_g): New file and function.
	* curve448-eh-to-x.c (curve448_eh_to_x): New file and function.
	* ecc-dup-eh.c (ecc_dup_eh_untwisted): New function.
	* ecc-add-ehh.c (ecc_add_ehh_untwisted): New function.
	* ecc-add-eh.c (ecc_add_eh_untwisted): New function.
	* ecc-point.c (ecc_point_set): Add point validation for curve448.
	* ecc-point-mul.c (ecc_point_mul): Allow h_to_a_itch larger than
	mul_itch.
	* ecc-point-mul-g.c (ecc_point_mul_g): Allow h_to_a_itch
	larger than mul_g_itch. Switch from TMP_DECL/_ALLOC/_FREE to
	gmp_alloc_limbs/gmp_free_limbs.
	* ecdsa-keygen.c (ecdsa_generate_keypair): Use
	ECC_ECDSA_KEYGEN_ITCH.
	* Makefile.in (hogweed_SOURCES): Add ecc-448.c, curve448-mul-g.c,
	curve448-mul.c, and curve448-eh-to-x.c.
	(HEADERS): Add curve448.h.
	(ecc-448.h): New generated file.

	* testsuite/testutils.c (ecc_curves): Add _nettle_curve448 to list
	of tested curves.
	(test_ecc_mul_a): Add curve448.
	* testsuite/ecdsa-keygen-test.c (ecc_valid_p): Add curve448 support.
	* testsuite/ecdh-test.c (test_main): Add tests for (non-standard)
	curve448 diffie-hellman.
	* testsuite/ecc-add-test.c (test_main): Update for testing of curve448.
	* testsuite/ecc-dup-test.c (test_main): Likewise.
	* testsuite/ecc-mul-a-test.c (test_main): Likewise. Also increase
	scratch allocation for h_to_a_itch.
	* testsuite/ecc-mul-g-test.c (test_main): Likewise.
	* testsuite/curve448-dh-test.c: Test for curve448.
	* testsuite/Makefile.in (TS_HOGWEED_SOURCES): Add curve448-dh-test.c.

	* examples/ecc-benchmark.c: Add curve448 to list of benchmarked
	curves.

	* nettle.texinfo (Curve 25519 and Curve 448): Add docs.

2019-12-07  Niels Möller  <nisse@lysator.liu.se>

	* ecc-eh-to-a.c (ecc_eh_to_a): Require op == 0, delete code only
	used for non-standard ecdsa over curve25519.
	* testsuite/ecdsa-sign-test.c (test_main): Delete test of ecdsa
	over curve25519.
	* testsuite/ecdsa-verify-test.c (test_main): Likewise.
	* testsuite/ecdsa-keygen-test.c (test_main): Exclude curve25519
	from test.

2019-12-05  Niels Möller  <nisse@lysator.liu.se>

	* configure.ac: Use AC_TRY_LINK rather than AC_TRY_COMPILE to
	check for __builtin_bswap64. Since calling an non-existing
	function typically results in a warning only at compile time, but
	fails at link time. Patch contributed by by George Koehler.

2019-12-04  Niels Möller  <nisse@lysator.liu.se>

	* testsuite/testutils.c (test_cipher_cfb8): Add cast of size_t to
	unsigned long for argument to fprintf.

2019-11-21  Niels Möller  <nisse@lysator.liu.se>

	* eccdata.c (ecc_curve_init_str): Delete unused t and d arguments.
	Related to the the edwards_root member of struct ecc_curve, which
	was used by ecc_a_to_eh before it was deleted, see 2014-09-17
	entry below.
	(ecc_curve_init): Delete corresponding curve25519 constants, and
	NULL arguments passed for the other curves.

	* Merge curve448 preparations, from September 2017.

2017-09-23  Niels Möller  <nisse@lysator.liu.se>

	* eccdata.c: Reorganize curve25519 precomputation to work directly
	with the twisted Edwards curve, with new point addition based on a
	patch from Daiki Ueno.
	* ecc-25519.c (_nettle_curve25519): Update for removed Montgomery
	curve constant.

	* ecc-internal.h (struct ecc_curve): Delete unused pointer
	edwards_root. Update all instances.
	* eccdata.c (output_curve): Don't output it.

	* testsuite/ecc-add-test.c (test_main): Reduce test duplication.
	Use ecc->add_hhh_itch.
	* testsuite/ecc-dup-test.c (test_main): Reduce test duplication.
	Use ecc->dup_itch.

2017-09-23  Daiki Ueno  <dueno@redhat.com>

	* ecc-eh-to-a.c (ecc_eh_to_a): Use ecc->q.bit_size, instead of
	hard-coded value for curve25519.
	* eddsa-sign.c (_eddsa_sign): Likewise.

	* ecc-internal.h (ecc_dup_func): New typedef.
	(struct ecc_curve): New constants add_hh_itch and dup_itch, new
	function pointers add_hh and dup.
	* ecc-192.c, ecc-224.c, ecc-256.c, ecc-384.c, ecc-521.c,
	ecc-25519.c: Update accordingly.
	* ecc-mul-g-eh.c (ecc_mul_g_eh): Use new function pointers.
	* ecc-mul-a-eh.c (ecc_mul_a_eh, table_init, ecc_mul_a_eh):
	Likewise.
	* testsuite/ecc-dup-test.c (test_main): Likewise.
	* testsuite/ecc-add-test.c (test_main): Likewise.

2019-10-01  Niels Möller  <nisse@lysator.liu.se>

	* testsuite/testutils.c (test_cipher_cfb8): Reset destination area
	between tests. Encrypt/decrypt final partial block.

	From Daiki Ueno, fixing bug reported by Stephan Mueller:
	* cfb.c (cfb8_decrypt): Don't truncate output IV if input is
	shorter than block size.
	* testsuite/testutils.c (test_cipher_cfb8): Test splitting input
	into multiple calls to cfb8_encrypt and cfb8_decrypt.

2019-09-30  Niels Möller  <nisse@lysator.liu.se>

	* testsuite/siv-test.c (test_cipher_siv): Fix out-of-bounds read.
	Trim allocation size for de_data, drop some uses of
	SIV_DIGEST_SIZE, call FAIL for unexpected returned values.
	(test_compare_results): Delete digest argument.

2019-09-15  Niels Möller  <nisse@lysator.liu.se>

	From Dmitry Eremin-Solenikov:
	* gost28147.c (_gost28147_encrypt_block): New file, encrypt
	function and sbox tables moved here.
	* gosthash94.c: Update functions to take sbox array as argument.
	(gost_block_compress): Use _gost28147_encrypt_block.
	(gosthash94cp_update,gosthash94cp_digest): New functions.
	* gost28147-internal.h: New file.
	* gost28147.h: New file.
	* gosthash94-meta.c (nettle_gosthash94cp): New hash algorithm.
	* nettle-meta-hashes.c (_nettle_hashes): Add nettle_gosthash94 and
	nettle_gosthash94cp.
	* hmac-gosthash94.c (hmac_gosthash94_set_key)
	(hmac_gosthash94_update, hmac_gosthash94_digest)
	(hmac_gosthash94cp_set_key, hmac_gosthash94cp_update)
	(hmac_gosthash94cp_digest): New file and functions.
	* pbkdf2-hmac-gosthash94.c (pbkdf2_hmac_gosthash94cp): New file
	and function.
	* testsuite/pbkdf2-test.c (test_main): Add
	pbkdf2-hmac-gosthash94cp tests.
	* testsuite/hmac-test.c (test_main): Add hmac-gosthash94 tests.
	* testsuite/gosthash94-test.c (test_main): Add gosthash94cp tests.
	* nettle.texinfo (Legacy hash functions): Document gosthash94cp.

	* testsuite/dlopen-test.c (main): Use libnettle.dylib on MacOS.

2019-07-08  Niels Möller  <nisse@lysator.liu.se>

	* nettle-types.h (union nettle_block16): Mark w member as deprecated.
	* eax.c (block16_xor): Use uint64_t member of nettle_block16.
	* gcm.c (gcm_gf_add, gcm_gf_shift, gcm_gf_shift_8): Likewise.

2019-07-10  Niels Möller  <nisse@lysator.liu.se>

	From Dmitry Eremin-Solenikov:
	* cmac64.c (_cmac64_block_mulx, cmac64_set_key, cmac64_init)
	(cmac64_update, cmac64_digest): New file, new functions.
	* cmac-des3.c (cmac_des3_set_key, cmac_des3_update)
	(cmac_des3_digest): New file, new functions.
	* cmac.h: Add cmac64 and cmac_des3 declarations.
	* Makefile.in (nettle_SOURCES): Add cmac64.c and cmac-des3.c.
	* testsuite/cmac-test.c (test_main): Add tests for cmac_des3.

2019-07-02  Niels Möller  <nisse@lysator.liu.se>

	From Dmitry Eremin-Solenikov:
	* testsuite/testutils.c (test_mac): New function.
	* testsuite/cmac-test.c (nettle_cmac_aes128, nettle_cmac_aes256):
	New algorithm structs.
	(test_cmac_aes128, test_cmac_aes256): Use test_mac.

2019-06-06  Niels Möller  <nisse@lysator.liu.se>

	Update for cmac changes, enabling const for the _message functions.
	* siv-cmac.c (_siv_s2v): Take a const struct cmac128_key as argument,
	and use a local struct cmac128_ctx for message-specific state.
	(siv_cmac_set_key): Take a struct cmac128_key as argument. Updated
	callers.
	(siv_cmac_encrypt_message, siv_cmac_decrypt_message): Take a const
	struct cmac128_key as argument. Updated callers.

	* siv-cmac.h (SIV_CMAC_CTX): Changed to use struct cmac128_key
	rather than struct cmac128_ctx.

	* siv-cmac-aes256.c (siv_cmac_aes256_encrypt_message)
	(siv_cmac_aes256_decrypt_message): Likewise.
	* siv-cmac-aes128.c (siv_cmac_aes128_encrypt_message)
	(siv_cmac_aes128_decrypt_message): The ctx argument made const.

2019-05-15  Niels Möller  <nisse@lysator.liu.se>

	* siv-cmac.h (SIV_CMAC_AES128_KEY_SIZE, SIV_CMAC_AES256_KEY_SIZE):
	New constants.
	* testsuite/siv-test.c: Simplify tests a little.

	* siv-cmac.h (SIV_MIN_NONCE_SIZE): New constant, 1.
	* siv-cmac.c (_siv_s2v): Require non-empty nonce.
	* nettle.texinfo (SIV-CMAC): Update documentation.

2019-05-06  Niels Möller  <nisse@lysator.liu.se>

	SIV-CMAC mode, based on patch by Nikos Mavrogiannopoulos:
	* siv-cmac.h (SIV_BLOCK_SIZE, SIV_DIGEST_SIZE): New constants.
	(SIV_CMAC_CTX): New macro.
	(struct siv_cmac_aes128_ctx, struct siv_cmac_aes256_ctx): New
	context structs.
	* siv-cmac.c (_siv_s2v, siv_cmac_set_key)
	(siv_cmac_encrypt_message)
	(siv_cmac_decrypt_message): New file, new functions.
	* siv-cmac-aes128.c (siv_cmac_aes128_set_key)
	(siv_cmac_aes128_encrypt_message)
	(siv_cmac_aes128_decrypt_message): New file, new functions.
	* siv-cmac-aes256.c (siv_cmac_aes256_set_key)
	(siv_cmac_aes256_encrypt_message)
	(siv_cmac_aes256_decrypt_message): New file, new functions.
	* Makefile.in (nettle_SOURCES): Add siv-cmac source files.
	(HEADERS): Add siv-cmac.h.
	* testsuite/siv-test.c: New file.
	* testsuite/Makefile.in (TS_NETTLE_SOURCES): Added siv-test.c
	* nettle.texinfo (SIV-CMAC): Documentation.

2019-04-30  Niels Möller  <nisse@lysator.liu.se>

	Based on a patch contributed by Nikos Mavrogiannopoulos.
	* cmac.c (_cmac128_block_mulx): Renamed function...
	(block_mulx): ... from old name.
	* cmac-internal.h (_cmac128_block_mulx): New file, declare function.
	* Makefile.in (DISTFILES): Added cmac-internal.h.

2019-06-26  Niels Möller  <nisse@lysator.liu.se>

	* Released nettle-3.5.1.

	* configure.ac: Update version number to 3.5.1.

	* Makefile.in (distdir): Add x86_64/sha_ni to list of distributed
	directories.

	* Released nettle-3.5.

2019-06-25  Niels Möller  <nisse@lysator.liu.se>

	* config.sub: Update to 2019-05-23 version, from savannah's
	config.git.
	* config.guess: Update to 2019-06-10 version, from savannah's
	config.git. Adds recognition of mips R6 and riscv.

2019-06-05  Niels Möller  <nisse@lysator.liu.se>

	Further separation of CMAC per-message state from the
	message-independent subkeys, analogous to the gcm implementation.
	* cmac.h (struct cmac128_ctx): Remove key, instead a struct
	cmac128_key should be passed separately to functions that need it.
	(CMAC128_CTX): Include both a struct cmac128_key and a struct
	cmac128_ctx.
	(CMAC128_SET_KEY, CMAC128_DIGEST): Updated accordingly.

	* cmac.c (cmac128_set_key): Change argument type from cmac128_ctx
	to cmac128_key. Use a nettle_block16 for the constant zero block.
	(cmac128_init): New function, to initialize a cmac128_ctx.
	(cmac128_digest): Add cmac128_key argument. Move padding memset
	into the block handling a partial block. Call cmac128_init to
	reset state.

2019-06-01  Niels Möller  <nisse@lysator.liu.se>

	* cmac.h (struct cmac128_key): New struct.
	* cmac.h (struct cmac128_ctx): Use struct cmac128_key.
	* cmac.c (cmac128_set_key, cmac128_digest): Update accordingly.

2019-05-12  Niels Möller  <nisse@lysator.liu.se>

	Delete old libdes/openssl compatibility interface.
	* des-compat.c: Delete file.
	* des-compat.h: Delete file.
	* testsuite/des-compat-test.c: Delete file.
	* nettle.texinfo (Compatibility functions): Delete mention in documentation.

2019-05-11  Niels Möller  <nisse@lysator.liu.se>

	* NEWS: More updates for Nettle-3.5.

2019-04-27  Niels Möller  <nisse@lysator.liu.se>

	From Simo Sorce:
	* x86_64/poly1305-internal.asm: Add missing EPILOGUE.
	* x86_64/serpent-decrypt.asm: Likewise.
	* x86_64/serpent-encrypt.asm: Likewise.

2019-04-14  Niels Möller  <nisse@lysator.liu.se>

	* tools/nettle-pbkdf2.c (main): Check strdup return value.

2019-03-29  Niels Möller  <nisse@lysator.liu.se>

	* aes.h (struct aes_ctx): Redefine using a union of key-size
	specific contexts.
	* aes-decrypt.c (aes_decrypt): Use switch on key_size.
	* aes-encrypt.c (aes_encrypt): Likewise.
	* aes-set-decrypt-key.c (aes_invert_key): Likewise.
	* aes-set-encrypt-key.c (aes_set_encrypt_key): Likewise.

2019-03-27  Niels Möller  <nisse@lysator.liu.se>

	* xts.c (xts_shift): Arrange with a single write to u64[1].
	* cmac.c (block_mulx): Rewrite to work in the same way as
	xts_shift, with 64-bit operations. XTS and CMAC use opposite
	endianness, but otherwise, these two functions are identical.

2019-03-24  Niels Möller  <nisse@lysator.liu.se>

	From Simo Sorce:
	* xts.h: New file.
	* xts.c: New file.
	(BE_SHIFT): New macro.
	(xts_shift, check_length, xts_encrypt_message)
	(xts_decrypt_message): New functions.
	* xts-aes128.c (xts_aes128_set_encrypt_key)
	(xts_aes128_set_decrypt_key, xts_aes128_encrypt_message)
	(xts_aes128_decrypt_message): New file, new functions.
	* xts-aes256.c (xts_aes256_set_encrypt_key)
	(xts_aes256_set_decrypt_key, xts_aes256_encrypt_message)
	(xts_aes256_decrypt_message): New file, new functions.
	* nettle.texinfo (XTS): Document XTS mode.
	* Makefile.in (nettle_SOURCES): Add xts sourcce files.
	(HEADERS): New installed header xts.h.
	* testsuite/xts-test.c: New file.
	* testsuite/Makefile.in (TS_NETTLE_SOURCES): Add xts-test.c.

2019-02-06  Niels Möller  <nisse@lysator.liu.se>

	* gosthash94.h (struct gosthash94_ctx): Move block buffer last in
	struct.
	* md2.h (struct md2_ctx): Likewise.
	* md4.h (struct md4_ctx): Likewise.
	* md5.h (struct md5_ctx): Likewise.
	* ripemd160.h (struct ripemd160_ctx): Likewise.
	* sha1.h (struct sha1_ctx): Likewise.
	* sha2.h (struct sha256_ctx, struct sha512_ctx): Likewise.

2019-01-19  Niels Möller  <nisse@lysator.liu.se>

	* examples/Makefile.in (TARGETS): Delete eratosthenes, left over
	from earlier change.

	* fat-arm.c: Fix declarations of chacha_core functions.

	From Yuriy M. Kaminskiy:
	* fat-setup.h (chacha_core_func): New typedef.
	* fat-arm.c (fat_init): Enable choice between
	_nettle_chacha_core_c and _nettle_chacha_core_neon.
	* configure.ac (asm_nettle_optional_list): Add
	chacha-core-internal-2.asm.
	* chacha-core-internal.c: Enable fat build with C and asm version.
	* arm/fat/chacha-core-internal-2.asm: New file.

2019-01-12  Niels Möller  <nisse@lysator.liu.se>

	* examples/eratosthenes.c: Deleted program.
	* examples/Makefile.in: Delete rule to build and distribute it.

2019-01-10  Niels Möller  <nisse@lysator.liu.se>

	* testsuite/rsa-compute-root-test.c (test_one): Use %u and
	corresponding cast, when printing bit sizes.

2019-01-09  Niels Möller  <nisse@lysator.liu.se>

	* examples/nettle-benchmark.c (GET_CYCLE_COUNTER): Add volatile to
	inline asm.

2019-01-08  Niels Möller  <nisse@lysator.liu.se>

	* sha512-compress.c: Add missing include of sha2-internal.h.

2019-01-06  Niels Möller  <nisse@lysator.liu.se>

	* testsuite/rsa-compute-root-test.c (generate_keypair): Fix assert
	call with side-effects.

2019-01-06  Niels Möller  <nisse@lysator.liu.se>

	* nettle-types.h: Don't use nettle-stdint.h, include <stdint.h>
	directly.
	* nettle-write.h: Likewise.
	* configure.ac: Delete use of AX_CREATE_STDINT_H.
	* aclocal.m4 (AX_CREATE_STDINT_H): Delete.
	* Makefile.in (INSTALL_HEADERS, distclean-here): Delete mention of
	nettle-stdint.h.

2018-12-26  Niels Möller  <nisse@lysator.liu.se>

	* examples/hogweed-benchmark.c (make_openssl_rsa_ctx): New helper
	function. Call openssl's RSA_generate_key_ex rather then the
	deprecated RSA_generate_key.
	(bench_openssl_rsa_init, bench_openssl_rsa_tr_init): Use it.

	* eccdata.c (ecc_pippenger_precompute): Check that table size is
	at least 2. Intended to silence warning from the clang static
	analyzer.

	* configure.ac: Bump package version to 3.5.
	(LIBNETTLE_MAJOR): Bump major number, now 7.
	(LIBHOGWEED_MAJOR): Bump major number, now 5.
	(LIBNETTLE_MINOR, LIBHOGWEED_MINOR): Reset to zero.

	* pkcs1-internal.h: New header file, moved declarations of
	_pkcs1_sec_decrypt and _pkcs1_sec_decrypt_variable here.
	* rsa-internal.h: ... old location.
	* Makefile.in (DISTFILES): Added pkcs1-internal.h.
	* pkcs1-decrypt.c: Include new file.
	* pkcs1-sec-decrypt.c: Likewise.
	* rsa-decrypt-tr.c: Likewise.
	* rsa-sec-decrypt.c: Likewise.
	* testsuite/pkcs1-sec-decrypt-test.c: Likewise.

	* tools/nettle-pbkdf2.c: Add #define _GNU_SOURCE, needed for
	strdup with gcc -std=c89.
	* testsuite/ed25519-test.c: Add #define _GNU_SOURCE, needed for
	getline with gcc -std=c89.

	* rsa-sign-tr.c (sec_equal): Fix accidental use of C99 for loop.
	Reported by Andreas Gustafsson.
	* testsuite/rsa-sec-decrypt-test.c (test_main): Likewise.

2018-12-04  Niels Möller  <nisse@lysator.liu.se>

	* Released nettle-3.4.1.

2018-11-28  Niels Möller  <nisse@lysator.liu.se>

	* configure.ac: Update GMP check. Check for the function
	mpn_sec_div_r, available since GMP-6.0.0.

	* testsuite/rsa-encrypt-test.c (test_main): Fix allocation of
	decrypted storage. Update test of rsa_decrypt, to allow clobbering
	of all of the passed in message area.

	* pkcs1-decrypt.c (pkcs1_decrypt): Rewrite as a wrapper around
	_pkcs1_sec_decrypt_variable. Improves side-channel silence of the
	only caller, rsa_decrypt.

	* Makefile.in (DISTFILES): Add rsa-internal.h, needed for make
	dist. Patch from Simo Sorce.

	* rsa-internal.h: Add include of rsa.h.

2018-11-27  Niels Möller  <nisse@lysator.liu.se>

	* rsa-sec-compute-root.c (sec_mul, sec_mod_mul, sec_powm): New
	local helper functions, with their own itch functions.
	(_rsa_sec_compute_root_itch, _rsa_sec_compute_root): Rewrote to
	use helpers, for clarity.

2018-11-26  Niels Möller  <nisse@lysator.liu.se>

	* testsuite/rsa-compute-root-test.c (generate_keypair): Simplify
	selection of psize and qsize, and fix so that qsize is used.
	(test_main): Add outer loop, to test with more than one key.
	Deallocate storage before exiting.

2018-11-25  Niels Möller  <nisse@lysator.liu.se>

	* testsuite/rsa-compute-root-test.c: Renamed, from ...
	* testsuite/rsa-sec-compute-root-test.c: ... old name.

	* rsa.h (rsa_sec_compute_root_tr): Deleted declaration, moved to ...
	* rsa-internal.h (_rsa_sec_compute_root_tr): ... new location.
	* rsa-sign-tr.c (_rsa_sec_compute_root_tr): Renamed, from...
	(rsa_sec_compute_root_tr): ... old name. Updated callers.
	(cnd_mpn_zero): Use a volatile-declared mask variable.

	* testsuite/testutils.c (mpz_urandomb) [NETTLE_USE_MINI_GMP]: Fix
	masking of most significant bits.

	* rsa-decrypt-tr.c (rsa_decrypt_tr): Use
	NETTLE_OCTET_SIZE_TO_LIMB_SIZE.

	* testsuite/rsa-sec-decrypt-test.c (rsa_decrypt_for_test): Tweak
	valgrind marking, and document potential leakage of lowest and
	highest bits of p and q.

	* rsa-sec-compute-root.c (_rsa_sec_compute_root): Avoid calls to
	mpz_sizeinbase, since that potentially leaks most significant bits
	of private key parameters a and b.

	* testsuite/pkcs1-sec-decrypt-test.c (pkcs1_decrypt_for_test): Fix
	valgrind marking of return value.

	Merged below changes from Simo Sorce, to make RSA private key
	operations side-channel silent.

2018-11-08  Simo Sorce  <simo@redhat.com>

	* rsa-sign.c (rsa_compute_root) [!NETTLE_USE_MINI_GMP]: Use
	_rsa_sec_compute_root.

	* testsuite/rsa-sec-compute-root-test.c: Add more tests for new
	side-channel silent functions.

	* rsa-sign.c (rsa_private_key_prepare): Check that qn + cn >= pn,
	since that is required for one of the GMP calls in
	_rsa_sec_compute_root.

	* rsa-decrypt-tr.c: Switch to use side-channel silent functions.

	* pkcs1-sec-decrypt.c (_pkcs1_sec_decrypt_variable): New private
	function. Variable size version for backwards compatibility.

	* testsuite/rsa-sec-decrypt-test.c: Adds more tests.

	* rsa-sec-decrypt.c (rsa_sec_decrypt): New function.
	Fixed length side-channel silent version of rsa-decrypt.
	* testsuite/rsa-encrypt-test.c: add tests for the new fucntion.

	* testsuite/pkcs1-sec-decrypt-test.c: Adds tests for
	_pkcs1_sec_decrypt.

	* gmp-glue.c (mpn_get_base256): New function.

	* pkcs1-sec-decrypt.c (_pkcs1_sec_decrypt): New private function.
	Fixed length side-channel silent version of pkcs1-decrypt.

	* cnd-memcpy.c (cnd_memcpy): New function.
	* memops.h: Declare it.
	* testsuite/cnd-memcpy-test.c: New test case.

	* rsa-sign-tr.c (rsa_sec_compute_root_tr): New function that uses
	_rsa_sec_compute_root, as well as side-channel silent RSA
	blinding.
	(rsa_compute_root_tr) Rewritten as a wrapper around
	rsa_sec_compute_root_tr.
	(rsa_sec_blind, rsa_sec_unblind, sec_equal, rsa_sec_check_root)
	(cnd_mpn_zero): New helper functions.
	(rsa_sec_compute_root_tr) [NETTLE_USE_MINI_GMP]: Defined as a not
	side-channel silent wrapper around rsa_compute_root_tr, and the
	latter function left unchanged.

	* rsa-sec-compute-root.c (_rsa_sec_compute_root_itch)
	(_rsa_sec_compute_root): New file, new private functions.
	Side-channel silent version of rsa_compute_root.
	* rsa-internal.h: New header file with declarations.

	* gmp-glue.h (NETTLE_OCTET_SIZE_TO_LIMB_SIZE): New macro.

2018-11-24  Niels Möller  <nisse@lysator.liu.se>

	* configure.ac: Bump package version to 3.4.1.
	(LIBNETTLE_MINOR): Bump library version to 6.5.
	(LIBHOGWEED_MINOR): Bump library version to 4.5.

2018-11-17  Niels Möller  <nisse@lysator.liu.se>

	* examples/hogweed-benchmark.c (bench_rsa_verify)
	(bench_openssl_rsa_tr_init): New functions.
	(alg_list): Benchmark timing-resistant RSA functions, i.e.,
	including RSA blinding.
	(main): Increase width of first column, here and in other
	printouts.

2018-10-10  Dmitry Eremin-Solenikov  <dbaryshkov@gmail.com>

	* ctr16.c (_ctr_crypt16): Bugfix for the src == dst case, when
	processing more than on full block of size CTR_BUFFER_LIMIT, src
	and dst arguments to memxor3 were not properly updated.

2018-10-10  Niels Möller  <nisse@lysator.liu.se>

	* aes-set-encrypt-key.c: Add missing include of stdlib.h.
	* des-compat.c: Likewise.

2018-09-13  Niels Möller  <nisse@lysator.liu.se>

	* rsa-keygen.c (rsa_generate_keypair): Delete unlikely and
	redundant check for p == q.

2018-08-09  Niels Möller  <nisse@lysator.liu.se>

	* rsa-internal.h (_rsa_blind, _rsa_unblind): Mark with
	_NETTLE_ATTRIBUTE_DEPRECATED.

	* nettle-types.h (_NETTLE_ATTRIBUTE_PURE)
	(_NETTLE_ATTRIBUTE_DEPRECATED): New macros, for gcc and
	lookalikes.
	* ecc-curve.h: Include nettle-types.h, and use
	_NETTLE_ATTRIBUTE_PURE instead of local definition.
	* nettle-meta.h: Use _NETTLE_ATTRIBUTE_PURE, instead of explicit
	#ifdefs.

	* aes.h: Mark functions using struct aes_ctx interface as
	deprecated. Add #undef _NETTLE_ATTRIBUTE_DEPRECATED in files where
	the functions are implemented or tested.
	* gcm.h: Similarly mark functions using gcm_aes_ctx as deprecated.

	* nettle-internal.c (des_set_key_wrapper, des3_set_key_wrapper)
	(blowfish128_set_key_wrapper): Wrapper functions, to avoid cast
	between incompatible function types (which gcc-8 warns about).
	Wrappers are expected to compile to a single jmp instruction.

	* des-compat.c (des_compat_des3_encrypt)
	(des_compat_des3_decrypt): Change length argument type to size_t.

2018-08-08  Niels Möller  <nisse@lysator.liu.se>

	* nettle.texinfo (Compatibility): New section on ABI and API
	compatibility.

2018-07-25  Dmitry Eremin-Solenikov  <dbaryshkov@gmail.com>

	* examples/nettle-benchmark.c: Add benchmarking for HMAC functions.

2018-07-13  Niels Möller  <nisse@lysator.liu.se>

	* examples/eratosthenes.c (vector_alloc): Add assert related to
	overflow in the size calculation. Fixes a corner case identified
	by static analysis.
	(vector_init): Analogous assert.

2018-07-12  Niels Möller  <nisse@lysator.liu.se>

	* examples/eratosthenes.c (main): Don't allocate bitmap storage
	for limit == 2 (early exit), closing memory leak at exit.
	(main): Fix handling of short -q option.

	* eccdata.c (output_curve): Replace mpz_init_set_ui by mpz_set_ui,
	to fix memory leak.
	(ecc_curve_clear): New function.
	(main): Call it, to deallocate storage before exit.

2018-07-08  Niels Möller  <nisse@lysator.liu.se>

	* fat-x86_64.c (fat_init): Fix setup for nettle_sha1_compress.
	* x86_64/fat/sha1-compress.asm: Add leading underscore to symbol name.
	* x86_64/fat/sha1-compress-2.asm: Likewise.

2018-07-07  Niels Möller  <nisse@lysator.liu.se>

	From Nikos Mavrogiannopoulos.
	* sha1-compress.c (nettle_sha1_compress): Renamed, and promoted to
	public function, since there's known appliation usage (filezilla).
	* sha1.h (_nettle_sha1_compress): Old name, now a preprocessor
	alias for the new name.
	* md5-compress.c (nettle_md5_compress): Similarly renamed (used by
	sogo).
	* md5.h (_nettle_md5_compress): Old name,, now a preprocessor
	alias for the new name.

	* chacha-internal.h, dsa-internal.h, eddsa-internal.h:
	* hogweed-internal.h, ripemd160-internal.h, rsa-internal.h:
	* salsa20-internal.h, sha2-internal.h, sha3-internal.h:
	* umac-internal.h: Internal declarations moved to new header
	files, which are not installed..
	* Makefile.in (DISTFILES): Added above files.

	* libnettle.map.in: Use a different symbol version for _nettle_*
	symbols, depending on the minor release. This marks these symbols
	explicitly not part of the public Nettle ABI.
	* libhogweed.map.in: Analogous change.

2018-06-17  Niels Möller  <nisse@lysator.liu.se>

	* aclocal.m4 (NETTLE_CHECK_IFUNC): Fix quoting. Patch contributed
	by Dmitry Eremin-Solenikov.

	* testsuite/symbols-test: Exclude ____chkstk_darwin symbols,
	produced by Apple's Xcode 10 compiler. Patch contributed by
	Dominyk Tiller.

2018-03-25  Niels Möller  <nisse@lysator.liu.se>

	From Michael Weiser.
	* configure.ac (ASM_WORDS_BIGENDIAN): New substution, set from AC_C_BIGENDIAN.
	* config.m4.in: Use it to set WORDS_BIGENDIAN.
	* asm.m4 (IF_BE, IF_LE): New macros.
	* arm/memxor.asm: Support big-endian ARM.
	* arm/memxor3.asm: Likewise.
	* arm/neon/chacha-core-internal.asm: Likewise.
	* arm/neon/salsa20-core-internal.asm: Likewise.
	* arm/neon/umac-nh.asm: Likewise.
	* arm/v6/sha1-compress.asm: Likewise.
	* arm/v6/sha256-compress.asm: Likewise.
	* arm/README: Document big-endian considerations.

2018-03-17  Niels Möller  <nisse@lysator.liu.se>

	Discourage direct access to data symbols with non-public size.
	Direct references to these symbols may result in copy-relocations
	like R_X86_64_COPY, which make the symbol size leak into the ABI.
	* ecc-curve.h (_nettle_secp_192r1, _nettle_secp_224r1)
	(_nettle_secp_256r1, _nettle_secp_384r1, _nettle_secp_521r1): Add
	leading underscore on these data symbols.

	* nettle-meta.h (_nettle_ciphers, _nettle_hashes, _nettle_aeads)
	(_nettle_armors): Add leading underscore on these data symbols.
	Update all internal use. Macros without leading underscore remain,
	and expand to access via accessor functions nettle_get_ciphers and
	similar.

2018-03-10  Niels Möller  <nisse@lysator.liu.se>

	* eccdata.c (ecc_table_size): New helper function.
	(ecc_pippenger_precompute): Display warning for poor parameters.

	* eccparams.c (main): New program, to list parameter alternatives
	for Pippenger's algorithm.

	* Makefile.in: Tweak parameters for ecc tables.
	(ecc-192.h): Change parameters from k = 7, c = 6 to k = 8, c = 6.
	Reduces table size from 15 KB to 12 KB. Modest speedup, appr. 3%
	for ecdsa signatures.
	(ecc-224.h): Change parameters from k = 12, c = 6 to k = 16, c =
	7. Table size unchanged (14 KB in 32-bit platforms, 18 KB on
	64-bit platforms. Minor speedup, appr. 1% for ecdsa signatures.
	(ecc-256.h): Change parameters from k = 14, c = 6 to k = 11, c =
	6. Table size unchanged, 16 KB. 14% speedup for ecdsa signatures.
	(ecc-384.h): Changed parameters from k = 41, c = 6 to k = 32, c =
	6. Table size unchanged. 12% speedup for ecdsa signatures.
	(ecc-521.h): Changed parameters from k = 56, c = 6 to k 44, c = 6.
	Table size unchanged (17 KB on 32-bit platforms, 18 KB on 64-bit
	platforms). 15% speedup for ecdsa signatures.
	(ecc-255.h): Change parameters from k = 14, c = 6 to k = 11, c =
	6. Table size unchanged, 16 KB. 24% speedup for eddsa signatures.

2018-03-14  Niels Möller  <nisse@lysator.liu.se>

	Merge sha256 code using the x86_64 sha_ni instructions, starting
	2018-02-21.

2018-03-11  Niels Möller  <nisse@lysator.liu.se>

	* x86_64/fat/sha256-compress.asm: New file.
	* x86_64/fat/sha256-compress-2.asm: New file.
	* fat-x86_64.c (fat_init): Select plain x86_64 assembly version or
	sha_ni version for sha256_compress.

2018-02-21  Niels Möller  <nisse@lysator.liu.se>

	* x86_64/sha_ni/sha256-compress.asm: New implementation using sha_ni
	instructions.

2018-02-20  Niels Möller  <nisse@lysator.liu.se>

	* testsuite/cmac-test.c (test_cmac_hash): Deallocate ctx properly.

2018-02-19  Niels Möller  <nisse@lysator.liu.se>

	Mostly aesthetic changes. Besides indentation:
	* cmac.h (struct cmac128): Rename, to cmac128_ctx.
	(CMAC128_CTX): Rename first member from data to ctx.

	* cmac.c: Use const void * as the type for cipher arguments.
	(block_mulx): Un-inline.
	(cmac128_set_key): Make a constant function local.

	* testsuite/cmac-test.c: Delete local typedefs.

2018-02-19  Nikos Mavrogiannopoulos  <nmav@redhat.com>

	Add support for CMAC.
	* cmac.h: New file.
	(struct cmac128): New struct.
	* cmac.c (block_mulx, cmac128_set_key, cmac128_update)
	(cmac128_digest): New file, new functions.
	* cmac-aes128.c (cmac_aes128_set_key, cmac_aes128_update)
	(cmac_aes128_digest): New file, new functions.
	* cmac-aes256.c (cmac_aes256_set_key, cmac_aes256_update)
	(cmac_aes256_digest): New file, new functions.
	* Makefile.in (nettle_SOURCES): Added cmac.c cmac-aes128.c cmac-aes256.c.
	(HEADERS): Added cmac.h.

	* testsuite/cmac-test.c: New tests.
	* testsuite/Makefile.in (TS_NETTLE_SOURCES): Add cmac-test.c.

	* examples/nettle-benchmark.c (time_cmac): New function.
	(main): Use it.

	* nettle.texinfo: Document CMAC.

2018-02-20  Niels Möller  <nisse@lysator.liu.se>

	* testsuite/cbc-test.c (test_cbc_bulk): Use struct
	aes256_ctx, instead of the deprecated struct aes_ctx.
	* testsuite/cfb-test.c (test_cfb_bulk): Likewise.
	* examples/rsa-session.h (struct rsa_session): Likewise.
	* examples/rsa-encrypt.c (rsa_session_set_encrypt_key)
	(process_file): Use aes256_* functions.
	* examples/rsa-decrypt.c (rsa_session_set_decrypt_key)
	(process_file): Likewise.

2018-02-19  Niels Möller  <nisse@lysator.liu.se>

	* nettle-internal.h: Include sha3.h, needed for the definition of
	NETTLE_MAX_HASH_CONTEXT_SIZE.
	(TMP_DECL_ALIGN, TMP_ALLOC_ALIGN): New macros, to support
	allocation of context structs with alignment requirements.
	[!HAVE_ALLOCA]: Also use assert, rather than calling abort
	directly.

	* pss.c (pss_encode_mgf1, pss_verify_mgf1): Use new macros.
	* pss-mgf1.c (pss_mgf1): Likewise.

2018-02-18  Niels Möller  <nisse@lysator.liu.se>

	* testsuite/Makefile.in (TS_NETTLE_SOURCES): Moved pss-mgf1-test.c...
	(TS_HOGWEED_SOURCES): ...to here. Fixes link failure in builds
	without public-key support.

2018-02-18  Dmitry Eremin-Solenikov  <dbaryshkov@gmail.com>

	* examples/nettle-openssl.c): Move expressions with side effects
	out of asserts.

2018-02-17  Dmitry Eremin-Solenikov  <dbaryshkov@gmail.com>

	(openssl_evp_set_encrypt_key, openssl_evp_set_decrypt_key): Use
	EVP_CipherInit_ex.
	* examples/nettle-openssl.c (nettle_openssl_gcm_aes128)
	(nettle_openssl_gcm_aes192, nettle_openssl_gcm_aes256): New aead
	algorithms, for benchmarking purposes, and supporting wrapper functions.
	* nettle-internal.h: Corresponding declarations.
	* examples/nettle-benchmark.c (main): Include openssl's gcm aes in
	benchmark.

2018-02-16  Niels Möller  <nisse@lysator.liu.se>

	* nettle.texinfo: Improved index entries.
	(Cipher functions): Update CAST128/CAST5 docs. Inconsistencies
	spotted by Henrik Rindlöw.

2018-02-10  Niels Möller  <nisse@lysator.liu.se>

	* configure.ac: New configure option --enable-x86-sha-ni.

2018-02-07  Niels Möller  <nisse@lysator.liu.se>

	* x86_64/fat/sha1-compress.asm: New file.
	* x86_64/fat/sha1-compress-2.asm: New file.
	* fat-x86_64.c (fat_init): Select plain x86_64 assembly version or
	sha_ni version for sha1_compress.

2018-02-05  Niels Möller  <nisse@lysator.liu.se>

	* x86_64/sha_ni/sha1-compress.asm: New implementation using sha_ni
	instructions.

	* fat-x86_64.c (get_x86_features): Check for sha_ni extension.

	* x86_64/fat/cpuid.asm: Clear %ecx input to cpuid instruction.

2018-02-01  Nikos Mavrogiannopoulos  <nmav@redhat.com>

	* gcm.c (gcm_fill): New function, for use with _ctr_crypt16.
	(gcm_encrypt, gcm_decrypt): Use _ctr_crypt16. 50% speedup of
	gcm_aes128, benchmarked on x86_64 with aesni instructions.

2018-02-01  Niels Möller  <nisse@lysator.liu.se>

	Based on a patch contributed by Nikos Mavrogiannopoulos.
	* ctr16.c (_ctr_crypt16): New file, renamed and generalized
	function. New function pointer argument, used to fill a block with
	counter values. Use nettle_block16 * as the type for the buffer to
	be filled. Always process any final and partial block, and return
	no value.
	* ctr.c (ctr_crypt): ... previous, replaced, function.
	(ctr_fill16): Updated to new argument type.
	(ctr_crypt): Return immediately after using _ctr_crypt16.

	* ctr-internal.h: New file, declaring _ctr_crypt16.
	(nettle_fill16_func): New function typedef.

	* Makefile.in (nettle_SOURCES): Added ctr16.c.
	(DISTFILES): Added ctr-internal.h.

2018-01-30  Niels Möller  <nisse@lysator.liu.se>

	* Makefile.in (clean-here): Don't delete desdata.stamp.

2018-01-24  Jay Foad  <jay.foad@gmail.com>

	* Makefile.in (TARGETS): Delete dependencies on aesdata, desdata,
	twofishdata, shadata and gcmdata. They are not needed for a normal
	build.
	(clean-here): Explicitly delete of above files.
	(desdata.stamp): New stamp target, to avoid building desdata twice
	in a parallell build.

2018-01-23  Niels Möller  <nisse@lysator.liu.se>

	* configure.ac (asm_path): Recognize "x86", in addition to "i?86",
	for 32-bit x86 processors. Reportedly needed for x86 android builds.

2018-01-20  Niels Möller  <nisse@lysator.liu.se>

	CFB8 support, contributed by Dmitry Eremin-Solenikov.
	* cfb.c (cfb8_encrypt, cfb8_decrypt): New functions.
	* cfb.h: Declare them.
	(CFB8_ENCRYPT, CFB8_DECRYPT): New macros.
	* testsuite/cfb-test.c: New tests for CFB8.
	* nettle.texinfo (CFB and CFB8): Documentation.

2018-01-16  Niels Möller  <nisse@lysator.liu.se>

	* tools/pkcs1-conv.c (convert_file): Add missing break statements.

2018-01-09  Niels Möller  <nisse@lysator.liu.se>

	* testsuite/testutils.c (test_cipher_ctr): Test operations with
	shorter sizes.

	* testsuite/ctr-test.c: Additional unofficial test vectors, to
	exercise carry propagation in the counter, and block size
	different from 16.

2018-01-08  Niels Möller  <nisse@lysator.liu.se>

	* ctr.c (ctr_crypt16): New function, with optimizations specific
	to 16-byte block size.
	(ctr_fill16): New helper function, definition depending on
	WORDS_BIGENDIAN, and little endian version requiring
	HAVE_BUILTIN_BSWAP64.
	(ctr_crypt): Use ctr_crypt16, when appropriate.

	* nettle-types.h (union nettle_block16): Add uint64_t field.

	* configure.ac: Check for __builtin_bswap64, define
	HAVE_BUILTIN_BSWAP64 if available.

	* ctr.c (ctr_fill): New function. Use in ctr_crypt.

	* ctr.c (ctr_crypt): For in-place operation, increase max buffer
	size from 4 blocks to 512 bytes, similarly to CBC and CFB.
	Improves in-place aes128 CTR performance by 25% on x86_64.

	* examples/nettle-benchmark.c (time_cipher): Benchmark in-place
	operation separately, for cbc_decrypt and ctr_crypt.

	* cbc.c (cbc_decrypt): For in-place operation (src == dst case),
	eliminate use of src variable.
	* cfb.c (cfb_decrypt): Likewise.
	* gcm.c (gcm_crypt): Likewise, and replace one memxor3 by memxor.

2018-01-03  Niels Möller  <nisse@lysator.liu.se>

	* x86_64/aesni/aes-encrypt-internal.asm: Read subkeys into xmm
	registers before the block loop, and completely unroll the round
	loop.
	* x86_64/aesni/aes-decrypt-internal.asm: Likewise.

2017-11-19  Niels Möller  <nisse@lysator.liu.se>

	* Released nettle-3.4.

2017-11-12  Niels Möller  <nisse@lysator.liu.se>

	* configure.ac: Update check of GMP_NUMB_BITS declaration in
	assembly files. Was broken by rename of configure variable
	GMP_NUMB_BITS --> NUMB_BITS.

2017-11-11  Niels Möller  <nisse@lysator.liu.se>

	* nettle.texinfo: Document nettle_get_hashes, nettle_get_ciphers
	and nettle_get_aeads, and replace nettle_secp_256r1 by
	nettle_get_secp_256r1. Update version numbers. Delete ancient
	setting of ispell-skip-region-alist as an emacs file-local
	variable.

2017-11-08  Niels Möller  <nisse@lysator.liu.se>

	* ecc-curve.h (nettle_secp_192r1, nettle_secp_224r1)
	(nettle_secp_256r1, nettle_secp_384r1, nettle_secp_521r1): Delete
	macro wrappers, partially reverting below 2017-04-09 change. They
	didn't work at all for applications that only see a forward
	declaration of struct ecc_curve. Instead, we will have to make an
	ABI and API break and delete these symbols, when the size of
	struct ecc_curve is increased.

2017-11-05  Niels Möller  <nisse@lysator.liu.se>

	* configure.ac Bump package version to 3.4.
	(LIBNETTLE_MINOR): Bump library version to 6.4.
	(LIBHOGWEED_MINOR): Bump library version to 4.4.

2017-10-23  Niels Möller  <nisse@lysator.liu.se>

	* examples/Makefile.in (check): Also set DYLD_LIBRARY_PATH in the
	environment, to support Mac OSX shared libraries.
	* testsuite/Makefile.in (LD_LIBRARY_PATH): Likewise.

2017-10-23  Niels Möller  <nisse@lysator.liu.se>

	Merge API fixes, starting at 2017-01-12.

2017-04-09  Niels Möller  <nisse@lysator.liu.se>

	* ecc-curve.h (nettle_get_secp_192r1, nettle_get_secp_224r1)
	(nettle_get_secp_256r1, nettle_get_secp_384r1)
	(nettle_get_secp_521r1): New functions, returning a pointer to
	corresponding structure.
	(nettle_secp_192r1, nettle_secp_224r1, nettle_secp_256r1)
	(nettle_secp_384r1, nettle_secp_521r1): Redefined as macros,
	calling the corresponding function.

	* nettle-meta.h (nettle_ciphers, nettle_aeads, nettle_armors): New
	macros, analogous to below change to nettle_hashes.

	* nettle-meta-ciphers.c (nettle_get_ciphers): New function.

	* nettle-meta-aeads.c (nettle_get_aeads): New function.

	* nettle-meta-armors.c (nettle_get_armors): New function.

2017-01-12  Niels Möller  <nisse@lysator.liu.se>

	* tools/nettle-hash.c (find_algorithm): Deleted function.
	(main): Replaced by call to nettle_lookup_hash.

	* testsuite/meta-hash-test.c (test_main): Use nettle_lookup_hash.

	* nettle-meta.h (nettle_hashes): New macro, expanding to a call to
	nettle_get_hashes. Direct access to the array causes the array
	size to leak into the ABI, since a plain un-relocatable executable
	linking with libnettle.so gets copy relocations for any referenced
	data items in the shared library.

	* nettle-meta-hashes.c (nettle_get_hashes): New function.

2017-10-16  Niels Möller  <nisse@lysator.liu.se>

	CFB support, contributed by Dmitry Eremin-Solenikov.
	* cfb.c (cfb_encrypt, cfb_decrypt): New file, new functions.
	* cfb.h: New header file.
	(CFB_CTX, CFB_SET_IV, CFB_ENCRYPT, CFB_DECRYPT): New macros.
	* Makefile.in (nettle_SOURCES): Add cfb.c.
	(HEADERS): Add cfb.h.
	* testsuite/cfb-test.c: New test case.
	* testsuite/testutils.c (test_cipher_cfb): New function.
	* nettle.texinfo (CFB): Documentation.

2017-10-16  Niels Möller  <nisse@lysator.liu.se>

	* aclocal.m4 (GMP_PROG_CC_FOR_BUILD): Add -g when compiling with
	gcc.

2017-09-27  Niels Möller  <nisse@lysator.liu.se>

	Merged armor-signedness branch, starting 2017-08-27.

2017-09-24  Niels Möller  <nisse@lysator.liu.se>

	* tools/pkcs1-conv.c (base64_decode_in_place): New helper
	function.
	(decode_base64): Use it.

	* sexp-transport-format.c (base64_encode_in_place): New helper
	function.
	(sexp_transport_vformat): Use it.

	* testsuite/base64-test.c (test_fuzz_once): Update to use char
	type where appropriate.
	(test_main): Use helper functions base64_encode_in_place and
	base64_decode_in_place (copied to this file).

	* testsuite/testutils.c (tstring_data): Use uint8_t for data
	argument.
	* testsuite/testutils.h (SDATA): Use US macro to cast data
	argument.

2017-08-27  Niels Möller  <nisse@lysator.liu.se>

	* base64-encode.c (base64_encode_raw, base64_encode_group)
	(base64_encode_single, base64_encode_update)
	(base64_encode_final): Change type of destination to char *.
	* base16-encode.c (base16_encode_single, base16_encode_update):
	Likewise.
	* base64-decode.c (base64_decode_single, base64_decode_update):
	Change type of source argument to const char *. Update (almost)
	all callers.
	* base16-decode.c (base16_decode_single, base16_decode_update):
	Likewise.
	* nettle-types.h (nettle_armor_encode_update_func)
	(nettle_armor_encode_final_func, nettle_armor_decode_update_func):
	Corresponding updates to typedefs.

2017-09-14  Niels Möller  <nisse@lysator.liu.se>

	* hkdf.c: Delete unneeded includes. Use Nettle licensing notice.
	* hkdf.h: Include only nettle-types.h, not nettle-meta.h.

	* ecc-mod.c (ecc_mod): Workaround to silence a false positive from
	the clang static analyzer.

2017-09-12  Niels Möller  <nisse@lysator.liu.se>

	* testsuite/testutils.h (mpn_zero_p): Avoid redefining mpn_zero_p
	when building with mini-gmp. Since the mini-gmp update, this
	function is defined by mini-gmp, causing link errors if nettle is
	configured with --enable-mini-gmp --disable-shared. Reported by
	Tim Rühsen.

2017-09-09  Daiki Ueno  <dueno@redhat.com>

	* testsuite/ecc-mul-g-test.c (test_main): Fixed mpn_cmp call.
	* testsuite/ecc-mul-a-test.c (test_main): Likewise.
	* eccdata.c (ecc_point_out): Write to given stream, instead of
	stderr.
	* eccdata.c (output_curve): In curve448, the bit size of the order
	is slightly smaller than the one of p's. Adjust ecc_Bmodq_shifted
	accordingly.

2017-09-09  Niels Möller  <nisse@lysator.liu.se>

	* mini-gmp.c: Updated mini-gmp from the gmp repository, latest
	change from 2017-07-23.
	* mini-gmp.h: Likewise.

2017-09-06  Niels Möller  <nisse@lysator.liu.se>

	* hkdf.c (hkdf_expand): Eliminate a (signed) ssize_t variable, use
	break rather than return at loop termination.

2017-09-06  Niels Möller  <nisse@lysator.liu.se>

	HKDF implementation, contributed by Nikos Mavrogiannopoulos.
	* hkdf.c (hkdf_extract, hkdf_expand): New file, new functions.
	* hkdf.h: New file.
	* Makefile.in (nettle_SOURCES): Add hkdf.c.
	(HEADERS): Add hkdf.h.
	* testsuite/hkdf-test.c: Tests for hkdf-sha256 and hkdf-sha1.
	* testsuite/Makefile.in (TS_NETTLE_SOURCES): Added hkdf-test.c.
	* nettle.texinfo (Key derivation functions): Document HKDF.

2017-09-04  Andreas Schneider  <asn@samba.org>

	* fat-arm.c: Add missing define for _GNU_SOURCE.

2017-08-27  Niels Möller  <nisse@lysator.liu.se>

	* configure.ac (GMP_NUMB_BITS): Set to dummy value "n/a" in
	mini-gmp builds.
	(NUMB_BITS): New substituted variable which always holds the
	configured value.
	* Makefile.in (GMP_NUMB_BITS): Renamed variable...
	(NUMB_BITS): ...new name
	* config.make.in: Update corresponding substitution.

2017-08-26  Niels Möller  <nisse@lysator.liu.se>

	* ecc-mod-inv.c (ecc_mod_inv): Add missing assert. Fixes a
	"dead increment" warning from the clang static analyzer.

2017-08-26  Niels Möller  <nisse@lysator.liu.se>

	* examples/nettle-openssl.c (struct openssl_cipher_ctx): New
	struct. Use everywhere, instead of typing EVP_CIPHER_CTX pointers
	directly.

	* configure.ac: Update openssl-related tests. Checks for
	cipher-specific headers are replaced by a check for openssl/evp.h,
	and the check for the BF_ecb_encrypt function is replaced by a
	check for EVP_CIPHER_CTX_new.

2017-08-03  Daniel P. Berrange  <berrange@redhat.com>

	* examples/nettle-openssl.c: Rewritten to use openssl's EVP APIs.
	The older cipher-specific functions always use openssl's generic
	software implementation, while the EVP functions enables
	platform-specific code, e.g., using the x86 AES-NI instructions.
	(nettle_openssl_init): New function.

2017-07-18  Niels Möller  <nisse@lysator.liu.se>

	* ecc-add-eh.c (ecc_add_eh): Fix in-place operation by reordering
	two multiplies. Previously, in-place operation resulted in an
	invalid call to mpn_mul with overlapping operands. Reported by
	Sergei Trofimovich.

2017-06-09  Niels Möller  <nisse@lysator.liu.se>

	* pss.c (pss_verify_mgf1): Check for m being too large, fixing an
	assertion failure for certain invalid signatures. Based on a patch
	contributed by Daiki Ueno.

	* testsuite/rsa-pss-sign-tr-test.c (test_main): Add test case
	contributed by Daiki Ueno. Problem originally found by oss-fuzz,
	see https://bugs.chromium.org/p/oss-fuzz/issues/detail?id=2132.
	That problem report is currently embargoed, but will hopefully be
	public in a month or two.

2017-05-23  Niels Möller  <nisse@lysator.liu.se>

	Rework the previous change, which had the unintended effect of
	always regenerating .test-rules.make after ./configure is run.
	* testsuite/Makefile.in (test-rules.stamp): New stamp file target,
	depend on Makefile.in, and run $(MAKE) test-rules.
	(.test-rules.make): Add a level of indirection, by depending on
	test-rules.stamp.

2017-05-20  Niels Möller  <nisse@lysator.liu.se>

	* testsuite/Makefile.in (test-rules): Use $(srddir)/-prefix for
	.test-rules.make target, and change dependency from Makefile.in to
	Makefile.

2017-05-17  Nikos Mavrogiannopoulos  <nmav@redhat.com>

	* testsuite/Makefile.in: Ensure .test-rules.make is regenerated
	when Makefile.in is modified.

2017-04-09  Niels Möller  <nisse@lysator.liu.se>

	* testsuite/dlopen-test.c (main): Call dlclose, to fix memory leak
	on success.

	* testsuite/pss-test.c: Delete magic to let valgrind to check if
	pss_encode_mgf1 is side-channel silent with respect to the salt
	and digest inputs. It turns out that the most significant bits of
	the padded bignum, and hence its size, depends on these inputs.
	Which results in a data-dependent branch in the normalization code
	of at the end of gmp's mpz_import.

2017-04-04  Niels Möller  <nisse@lysator.liu.se>

	* pss.c (pss_verify_mgf1): Use const for input mpz_t argument.
	(pss_encode_mgf1): Avoid unnecessary memset and xor operations.

	Merged RSA-PSS support, contributed by Daiki Ueno.
	* pss-mgf1.h, pss.h: New header files.
	* pss-mgf1.c (pss_mgf1): New file and function.
	* pss.c (pss_encode_mgf1, pss_verify_mgf1): New file and
	functions.
	* rsa-verify.c (_rsa_verify_recover): New function.
	* rsa-pss-sha256-sign-tr.c: (rsa_pss_sha256_sign_digest_tr): New
	file and function.
	* rsa-pss-sha256-verify.c (rsa_pss_sha256_verify_digest): New
	file and function.
	* rsa-pss-sha512-sign-tr.c (rsa_pss_sha384_sign_digest_tr)
	(rsa_pss_sha512_sign_digest_tr): New file and functions.
	* rsa-pss-sha512-verify.c (rsa_pss_sha384_verify_digest)
	(rsa_pss_sha512_verify_digest): New file and functions.
	* rsa.h: Prototypes for new functions.
	* testsuite/rsa-pss-sign-tr-test.c: New test case.
	* testsuite/pss-test.c: New test case.
	* testsuite/pss-mgf1-test.c: New test case.
	* Makefile.in, testsuite/Makefile.in: Added new files.
	* nettle.texinfo: Documentation of rsa-pss functions.

2017-03-20  Niels Möller  <nisse@lysator.liu.se>

	* nettle-internal.h (NETTLE_MAX_HASH_CONTEXT_SIZE): New constant.
	* testsuite/meta-hash-test.c (test_main): Add sanity check for
	NETTLE_MAX_HASH_CONTEXT_SIZE.

	* tools/nettle-hash.c (list_algorithms): Also display the internal
	context size.

2017-01-03  Nikos Mavrogiannopoulos <nmav@redhat.com>

	* ecdsa-verify.c (ecdsa_verify): Eliminated memory leak on error
	path.

2016-10-10  Niels Möller  <nisse@lysator.liu.se>

	* write-be32.c (_nettle_write_be32): Use const for source argument.
	* write-le32.c (_nettle_write_le32): Likewise.
	* write-le64.c (_nettle_write_le64): Likewise.
	* nettle-write.h: Update prototypes.

2016-10-01  Niels Möller  <nisse@lysator.liu.se>

	* Released nettle-3.3.

2016-09-13  Niels Möller  <nisse@lysator.liu.se>

	* nettle-meta-hashes.c (nettle_hashes): Added SHA3 hashes.
	Reported missing by Thomas Walter.
	* testsuite/meta-hash-test.c: Update test accordingly.

2016-09-07  Niels Möller  <nisse@lysator.liu.se>

	* nettle.texinfo (Elliptic curves): Split into sub-nodes.
	(Miscellaneous functions): Document memeql_sec.
	* NEWS: Mention memeql_sec.

2016-09-06  Niels Möller  <nisse@lysator.liu.se>

	* NEWS: Update for 3.3.

	* configure.ac: Bump package version to 3.3.
	(LIBNETTLE_MINOR): Bump library version to 6.3.
	(LIBHOGWEED_MINOR): Bump library version to 4.3.

2016-09-05  Niels Möller  <nisse@lysator.liu.se>

	* curve25519.h (NETTLE_CURVE25519_RFC7748): New preprocessor
	constant.
	* nettle.texinfo: Document it.

2016-09-03  Niels Möller  <nisse@lysator.liu.se>

	* config.make.in (.SUFFIXES): Delete no longer used .p$(OBJEXT).

	* sexp.h (TOKEN_CHAR): Delete macro and declaration of
	sexp_token_chars. They belong in tools/misc.h, not here.

	* examples/ecc-benchmark.c (die): Deleted unused function.

	* testsuite/testutils.h (US): New macro, for unsigned string
	literals.
	(LDATA): Use the US macro, to eliminate pointer signedness
	warnings.

	* testsuite/eddsa-verify-test.c (test_eddsa): Use LDATA.
	* testsuite/pbkdf2-test.c (test_main): Likewise.
	* testsuite/pkcs1-test.c (test_main): Likewise.

	* testsuite/md5-compat-test.c (test_main): Use US macro.

	* testsuite/sexp-test.c (test_main): Use const char * for assoc
	keys. Overlooked in 2016-08-16 change.

	* testsuite/yarrow-test.c (test_main): Fix pointer
	signednesss warnings.
	* testsuite/sexp-format-test.c (test_main): Likewise.
	* testsuite/rsa-encrypt-test.c (test_main): Likewise.
	* tools/nettle-lfib-stream.c (main): Likewise.
	* tools/output.c (sexp_put_string): Likewise.

	* testsuite/testutils.c (test_armor): Change ascii argument to
	const char *.
	* testsuite/base16-test.c (test_main): Use LDATA for the non-ascii
	argument to test_armor.
	* testsuite/base64-test.c (test_main): Likewise.

	* tools/nettle-pbkdf2.c (main): Fix some pointer signedness warning.
	* tools/nettle-hash.c (hash_file): Likewise.

	* examples/rsa-decrypt.c (process_file): Use memeql_sec to check
	the digest.

	* memeql-sec.c (memeql_sec): New public function, moved from...
	* ccm.c (memeql_sec): ... previous location.

	* memops.h: New header file, generalizing memxor.h.

	* testsuite/memeql-test.c (test_main): New test case.
	(memeql_sec_for_test): Wrapper to get valgrind to check for
	side-channel silence.

2016-08-29  Niels Möller  <nisse@lysator.liu.se>

	* sexp-format.c (strlen_u8): New helper function.
	(sexp_vformat): Use uint8_t * for strings instead of char *.

2016-08-16  Niels Möller  <nisse@lysator.liu.se>

	* examples/io.c (hash_file): Use uint8_t for buffer.

	* sexp.c (sexp_iterator_check_type, sexp_iterator_check_types)
	(sexp_iterator_assoc): Use const char * for caller's expression
	types. Updated all callers.

	* rsa2openpgp.c (rsa_keypair_to_openpgp): Added cast to const
	uint8_t *.

	* pgp-encode.c (write_string): New helper function, replacing...
	(WRITE): ... deleted macro.

	* examples/io.c (write_data): Renamed, and use const void * for
	the input data. Updated all callers.
	(write_string): ... old name.
	(write_file): Use const void * for the input data.

2016-08-05  Niels Möller  <nisse@lysator.liu.se>

	* examples/hogweed-benchmark.c: Use uint8_t for curve25519 values.
	(bench_rsa_init): Use unsigned char for sexp strings.
	(bench_dsa_init): Likewise.
	(hash_string): Delete length argument, calling strlen instead.
	Cast string to const uint8_t *. Updated callers.

	* examples/io.c (read_file): Use size_t for sizes, and uint8_t for
	the contents.

2016-08-04  Niels Möller  <nisse@lysator.liu.se>

	* dsa-sign.c (dsa_sign): Return failure if p is even, so that an
	invalid key doesn't result in a crash inside mpz_powm_sec.

	* rsa-sign-tr.c (rsa_compute_root_tr): Return failure if any of p,
	q or n is even, to avoid crashing inside mpz_powm_sec. Invalid
	keys with even modulo are rejected by rsa_public_key_prepare and
	rsa_private_key_prepare, but some applications, notably gnutls,
	don't use them.

2016-07-31  Niels Möller  <nisse@lysator.liu.se>

	* rsa.c (_rsa_check_size): Check that n is odd. Otherwise, using
	an invalid key may crash in mpz_powm_sec. Problem reported by
	Hanno Böck.

2016-07-13  Niels Möller  <nisse@lysator.liu.se>

	* bignum.c (nettle_mpz_from_octets): Unconditionally use
	mpz_import.
	* gmp-glue.c (mpn_copyd, mpn_copyi, mpn_zero): Deleted
	compatibility definitions for older versions of GMP.
	* gmp-glue.h (mpn_sqr): Deleted compatibility definition.
	* testsuite/testutils.c (mpz_combit): Deleted compatibility
	definition.

2016-07-12  Niels Möller  <nisse@lysator.liu.se>

	* configure.ac: Check for mpz_powm_sec, and require GMP-5.0 or
	later.
	* bignum.h (mpz_powm_sec): Fall back to plain mpz_powm for
	mini-gmp build.
	* dsa-sign.c (dsa_sign): Use mpz_powm_sec.
	* rsa-sign.c (rsa_compute_root): Likewise.
	* rsa-sign-tr.c (rsa_blind, rsa_compute_root_tr): Likewise.
	* rsa-blind.c (_rsa_blind): Likewise.

2016-05-02  Niels Möller  <nisse@lysator.liu.se>

	* nettle.texinfo: Update Curve25519 documentation.

	* testsuite/curve25519-dh-test.c: Test that inputs bits which must
	be ignored really are ignored.

2016-04-25  Niels Möller  <nisse@lysator.liu.se>

	* curve25519-mul.c (curve25519_mul): Ignore top bit of the input x
	coordinate, as required by RFC 7748.

2016-03-30  Niels Möller  <nisse@lysator.liu.se>

	From Nikos Mavrogiannopoulos.
	* configure.ac: Change dll names to follow the libtool convention
	with only major version number in the name.

2016-03-15  Niels Möller  <nisse@lysator.liu.se>

	* twofish.c (gf_multiply): Change return value to uint32_t, to
	make shifting of the return value well defined, without any type
	casts. Fixes an undefined shift in compute_s, reported by Nikos
	Mavrogiannopoulos.
	(h_byte): Deleted type casts.

	* blowfish.c (blowfish_encrypt, blowfish_decrypt): Use READ_UINT32
	macro. Fixes an undefined shift, reported by Nikos
	Mavrogiannopoulos.

	From Nikos Mavrogiannopoulos.
	* configure.ac (HOGWEED_EXTRA_SYMBOLS): Add "mp_*", when building
	with mini-gmp.
	* des.c (des_weak_p): Check that the hash value is in the proper
	range before using it. Fixes an out-of-bounds read.

2016-03-14  Niels Möller  <nisse@lysator.liu.se>

	* getopt.c (_getopt_internal_r): Fix c99-ism, move declarations to
	top of block. Reported by Henrik Grubbström.

2016-02-16  Niels Möller  <nisse@lysator.liu.se>

	* tools/input.c (sexp_get_string_length): Process advanced string
	syntax only when in advanced mode. Fixes an assertion failure
	reported by Hanno Böck, for input where advanced syntax is
	improperly wrapped inside transport syntax.

	* tools/parse.c (sexp_parse): Fail with an error message for
	unexpected ']' characters. Fixes crash reported by Hanno Böck.
	Also handle SEXP_DISPLAY (internal error) explicitly, without a
	default clause.

2016-01-28  Niels Möller  <nisse@lysator.liu.se>

	* Released nettle-3.2.

2016-01-26  Niels Möller  <nisse@lysator.liu.se>

	* tools/nettle-pbkdf2.c (main): Fix handling of unrecognized
	options. Bug reported by Dongsheng Zhang. Display usage message
	and exit non-zero. Also added "Usage: "-prefix to the message.
	* tools/nettle-hash.c (usage): New function, extracted from main.
	(main): Analogous fix for unrecognized options.

2016-01-23  Niels Möller  <nisse@lysator.liu.se>

	* nettle.texinfo: Set UPDATED-FOR to 3.2.

2016-01-21  Niels Möller  <nisse@lysator.liu.se>

	* .gitlab-ci.yml: New file. Configuration for gitlab's continuous
	integration system.

2016-01-20  Niels Möller  <nisse@lysator.liu.se>

	* testsuite/dlopen-test.c (main): Mark arguments as UNUSED.

	* testsuite/Makefile.in (clean): Delete dlopen-test.

	* configure.ac: Bump package version, to nettle-3.2.
	(LIBNETTLE_MINOR, LIBHOGWEED_MINOR): Bump minor versions, to
	libnettle.so.6.2 and and libhogweed.so.4.2.

2016-01-10  Niels Möller  <nisse@lysator.liu.se>

	* base64-encode.c (encode_raw): Use const uint8_t * for the
	alphabet argument.

	* nettle.texinfo (RSA): Document the rsa_pkcs1_verify and
	rsa_pkcs1_sign functions, and the new rsa_*_tr functions.

2015-12-18  Niels Möller  <nisse@lysator.liu.se>

	* testsuite/testutils.h: Fix include order, system headers before
	nettle headers. Always include version.h, needed by
	version-test.c. It was included indirectly via bignum.h, but only
	if configured with publickey support.

	* configure.ac (IF_DLOPEN_TEST): Fixed shell conditional.

	* testsuite/ecc-mod-test.c (test_main): Handle random seeding if
	NETTLE_TEST_SEED is set in the environment.

2015-12-15  Niels Möller  <nisse@lysator.liu.se>

	* x86_64/ecc-384-modp.asm: Fixed carry propagation bug. Problem
	reported by Hanno Böck. Simplified the folding to always use
	non-negative carry, the old code attempted to add in a carry which
	could be either positive or negative, but didn't get that case
	right.

2015-12-10  Niels Möller  <nisse@lysator.liu.se>

	* ecc-256.c (ecc_256_modp): Fixed carry propagation bug. Problem
	reported by Hanno Böck.
	(ecc_256_modq): Fixed another carry propagation bug.

2015-11-23  Niels Möller  <nisse@lysator.liu.se>

	* nettle.texinfo: Document rsa_encrypt, rsa_decrypt and
	rsa_decrypt_tr. Text contributed by Andy Lawrence.

2015-11-15  Niels Möller  <nisse@lysator.liu.se>

	* rsa.h (_rsa_blind, _rsa_unblind): Mark as deprecated.

2015-09-17  Niels Möller  <nisse@lysator.liu.se>

	* rsa-md5-sign-tr.c (rsa_md5_sign_tr, rsa_md5_sign_digest_tr): New
	file, new functions.
	* rsa-sha1-sign-tr.c (rsa_sha1_sign_tr, rsa_sha1_sign_digest_tr):
	Likewise.
	* rsa-sha256-sign-tr.c (rsa_sha256_sign_tr)
	(rsa_sha256_sign_digest_tr): Likewise.
	* rsa-sha512-sign-tr.c (rsa_sha512_sign_tr)
	(rsa_sha512_sign_digest_tr): Likewise.
	* rsa.h: Added corresponding prototypes.
	* Makefile.in (hogweed_SOURCES): Added new files.

	* testsuite/testutils.c (SIGN): Extend macro to test new
	functions, and the rsa_*_sign_digest functions. Updated callers.

2015-09-14  Niels Möller  <nisse@lysator.liu.se>

	* rsa-decrypt-tr.c (rsa_decrypt_tr): Use rsa_compute_root_tr.
	Mainly for simplicity and consistency, I'm not aware of any CRT
	fault attacks on RSA decryption.

	* testsuite/rsa-encrypt-test.c (test_main): Added test with
	invalid private key.

	* rsa-sign-tr.c (rsa_compute_root_tr): New file and function.
	* rsa.h: Declare it.
	* rsa-pkcs1-sign-tr.c (rsa_pkcs1_sign_tr): Use rsa_compute_root_tr.
	(rsa_verify_res): Deleted, replaced by rsa_compute_root_tr.
	* testsuite/rsa-sign-tr-test.c (test_rsa_sign_tr): Check that
	signature argument is unchanged on failure.
	* Makefile.in (hogweed_SOURCES): Added rsa-sign-tr.c.

2015-09-07  Niels Möller  <nisse@lysator.liu.se>

	* testsuite/rsa-sign-tr-test.c: Drop include of nettle-internal.h.
	(test_main): Fix incorrect use of sizeof, and use LDATA macro.

	From Nikos Mavrogiannopoulos.
	* rsa-pkcs1-sign-tr.c (rsa_verify_res): New function.
	(rsa_pkcs1_sign_tr): Check result of private key operation, to
	protect against hardware or software errors leaking the private
	key.
	* testsuite/rsa-sign-tr-test.c: New testcase.

2015-09-06  Niels Möller  <nisse@lysator.liu.se>

	* nettle.texinfo: Updated SHA3 documentation.

2015-09-02  Niels Möller  <nisse@lysator.liu.se>

	* testsuite/dlopen-test.c: New test program, exposing the problem
	with ifunc and RTLD_NOW.

	* testsuite/Makefile.in (TS_ALL): Conditionally add dlopen-test.
	(SOURCES): Added dlopen-test.c.
	(dlopen-test): New target, unlike other test programs, *not*
	linked with -lnettle.

	* configure.ac: Check for dlfcn.h and the dlopen function.
	(IF_DLOPEN_TEST): New substituted variable, true if dlopen is
	available and we are building a shared library.

	* fat-setup.h: Disable use of ifunc, since it breaks dlopen with
	RTLD_NOW.

2015-08-25  Niels Möller  <nisse@lysator.liu.se>

	* NEWS: Started on entries for Nettle-3.2.

	* sha3.h (NETTLE_SHA3_FIPS202): New preprocessor constant.

2015-08-24  Niels Möller  <nisse@lysator.liu.se>

	* testsuite/sha3.awk: Document origin of test vectors.

	From Nikos Mavrogiannopoulos.
	* sha3.c (_sha3_pad): Update for NIST version.
	* testsuite/sha3-224-test.c: Updated test vectors.
	* testsuite/sha3-256-test.c: Likewise.
	* testsuite/sha3-384-test.c: Likewise.
	* testsuite/sha3-512-test.c: Likewise.

2015-06-03  Niels Möller  <nisse@lysator.liu.se>

	* arm/neon/chacha-core-internal.asm: New file. 55% speedup over C
	version on Cortex-A9.

2015-05-19  Niels Möller  <nisse@lysator.liu.se>

	* configure.ac: ABI detection (n32 or n64) on Irix, and
	appropriate default for libdir. Patch from Klaus Ziegler.

2015-05-12  Niels Möller  <nisse@lysator.liu.se>

	* version.c (nettle_version_major, nettle_version_minor): New
	file. New functions, returning the value of the corresponding
	preprocessor constant.
	* Makefile.in (nettle_SOURCES): Added version.c.
	* testsuite/version-test.c: New testcase.
	* testsuite/Makefile.in (TS_NETTLE_SOURCES): Added version-test.c.

2015-04-29  Niels Möller  <nisse@lysator.liu.se>

	* arm/v6/sha256-compress.asm: Fix syntax error in offset
	addressing. Spotted by Jukka Ukkonen.
	* arm/v6/aes-decrypt-internal.asm: Drop %-prefix on r12 register.
	* arm/v6/aes-encrypt-internal.asm: Likewise.

2015-04-24  Niels Möller  <nisse@lysator.liu.se>

	* Released nettle-3.1.1.

	* configure.ac: Bump package version, to nettle-3.1.1.
	(LIBNETTLE_MINOR, LIBHOGWEED_MINOR): Bump minor versions, to
	libnettle.so.6.1 and and libhogweed.so.4.1.

2015-04-22  Niels Möller  <nisse@lysator.liu.se>

	* x86_64/gcm-hash8.asm: Use ".value" instead of ".short", since
	the latter is not supported by the Sun/Oracle assembler.

2015-04-13  Niels Möller  <nisse@lysator.liu.se>

	* configure.ac: Fix shell quoting in test of GMP_NUMB_BITS asm
	compatibility. Reported by Edward Sheldrake.

2015-04-07  Niels Möller  <nisse@lysator.liu.se>

	* Released nettle-3.1.

2015-03-31  Niels Möller  <nisse@lysator.liu.se>

	* x86_64/ecc-224-modp.asm: Require that GMP_NUMB_BITS == 64.
	* x86_64/ecc-521-modp.asm: Likewise. Note that the other
	ecc-*-modp.asm files happen to work fine on x86_64, with either 32
	or 64 bits.

	* asm.m4 (GMP_NUMB_BITS): New macro, expanding to nothing.

	* configure.ac: Move tests for compiler characteristics,
	libraries, and GMP_NUMB_BITS, before assembler-related tests.
	For files in $asm_hogweed_optional_list, check if they declare
	a GMP_NUMB_BITS requirement, and skip files which are incompatible
	with the configuration. Needed for --enable-mini-gmp om w64.

	* Makefile.in (clean-here): Unconditionally delete *.a (including
	stub libraries like *.dll.a).

2015-03-30  Niels Möller  <nisse@lysator.liu.se>

	* version.h.in (GMP_NUMB_BITS) [NETTLE_USE_MINI_GMP]: Move
	definition here (uses configure substitution).
	* bignum.h (GMP_NUMB_BITS): ...old location.

	* nettle.texinfo: Updated version number.
	(Installation): Document some more configure options.

	* testsuite/symbols-test: Look for NETTLE_USE_MINI_GMP in
	version.h, not bignum.h. Allow leading underscore on mini-gmp
	symbols.

2015-03-26  Niels Möller  <nisse@lysator.liu.se>

	* Makefile.in (PRE_CPPFLAGS): Drop -I$(srcdir), no longer needed.
	(HEADERS): Added bignum.h. Removed version.h.
	(INSTALL_HEADERS): Added version.h.
	(DISTFILES): Removed bignum.h.in.
	(bignum.h): Deleted make target.
	(distclean-here): Don't delete bignum.h.

	* configure.ac: No longer generate bignum.h.

	* bignum.h: Renamed. Removed substitution of NETTLE_USE_MINI_GMP,
	and include version.h instead.
	* bignum.h.in: ... old name.

	* version.h.in (NETTLE_USE_MINI_GMP): Substitute here.

2015-03-25  Niels Möller  <nisse@lysator.liu.se>

	* configure.ac (MAJOR_VERSION, MINOR_VERSION): Tweak sed
	expressions, to tolerate version suffixes.

	* Makefile.in (distdir): Include assembly files from the new
	x86_64/aesni, x86_64/fat, and arm/fat directories.

	* ed25519-sha512-pubkey.c: Fix stack overwrite. The digest array
	must have room for a complete sha512 digest.

2015-03-19  Niels Möller  <nisse@lysator.liu.se>

	* Makefile.in (OPT_HOGWEED_SOURCES): Deleted make variable.
	(nettle_SOURCES, hogweed_SOURCES): Don't include optional sources
	here.
	(OPT_SOURCES): New variable.
	(SOURCES): Include OPT_SOURCES.
	(DISTFILES): Drop mini-gmp.c here, included via OPT_SOURCES.
	(nettle_OBJS, hogweed_OBJS): Add the object files corresponding to
	the optional source files included in the build.

	* ecc-curve.h (nettle_curve25519): Removed public declaration.
	* ecc-internal.h (_nettle_curve25519): New location, new name.
	Updated all users.

	* nettle.texinfo: Updated EdDSA documentation.

	* Makefile.in (DISTFILES): Added version.h.in, libnettle.map.in,
	and libhogweed.map.in (latter two patch by Nikos).
	(version.h): New make target.
	(distclean-here): Added version.h, libnettle.map, and
	libhogweed.map.

	From Nikos Mavrogiannopoulos.
	* configure.ac (MAJOR_VERSION, MINOR_VERSION): New substituted
	variables.
	* version.h.in: New file, defining version numbers.

2015-03-18  Niels Möller  <nisse@lysator.liu.se>

	EdDSA interface change, use plain strings to represent keys.
	* eddsa.h (_ED25519_LIMB_SIZE): Deleted constant.
	(struct ed25519_private_key, ed25519_public_key): Deleted.
	* eddsa-expand.c (_eddsa_expand_key): Don't compute the public
	key.
	(_eddsa_expand_key_itch): Deleted function.
	* eddsa-pubkey.c (_eddsa_public_key, _eddsa_public_key_itch): New
	file, new functions.
	* ed25519-sha512-pubkey.c (ed25519_sha512_public_key): New file
	and function.
	* ed25519-sha512-verify.c (ed25519_sha512_set_public_key): Deleted
	function.
	(ed25519_sha512_verify): Use a string to represent the public key.
	* ed25519-sha512-sign.c (ed25519_sha512_set_private_key): Deleted
	function.
	(ed25519_sha512_sign): Use strings for the input key pair.
	* Makefile.in (hogweed_SOURCES): Added eddsa-pubkey.c and
	ed25519-sha512-pubkey.c.
	* testsuite/eddsa-sign-test.c (test_eddsa_sign): Adapt to
	_eddsa_expand_key changes, and use _eddsa_public_key.
	* testsuite/ed25519-test.c (test_one): Test
	ed25519_sha512_public_key, and adapt to new ed25519 interface.

2015-03-14  Niels Möller  <nisse@lysator.liu.se>

	* ccm.c (memeql_sec): New function, more side-channel silent than
	memcmp.
	(ccm_decrypt_message): Use it.

2015-03-12  Niels Möller  <nisse@lysator.liu.se>

	* base64.h (struct base64_encode_ctx): Micro optimization of
	struct layout, saving a few bytes.
	(struct base64_decode_ctx): Likewise.
	* base16.h (struct base16_decode_ctx): Likewise.

	* nettle.texinfo (ASCII encoding): Document base64url functions.

2015-03-10  Niels Möller  <nisse@lysator.liu.se>

	* nettle.texinfo: Update documentation of curve25519_mul. Say that
	the output is undefined for points belonging to the twist rather
	than the proper curve.

	* curve25519-mul.c (curve25519_mul): Changed return type to void.
	* curve25519.h (curve25519_mul): Updated prototype.
	* examples/hogweed-benchmark.c (bench_curve25519_mul): Drop check
	of curve25519_mul return value.
	* testsuite/curve25519-dh-test.c (test_a): Likewise.

2015-02-26  Niels Möller  <nisse@lysator.liu.se>

	* nettle.texinfo: Document curve25519 and eddsa.

2015-02-10  Niels Möller  <nisse@lysator.liu.se>

	* base64url-meta.c (nettle_base64url): New file.
	* nettle-meta.h (nettle_base64url): Declare it.
	* nettle-meta-armors.c (nettle_armors): Added nettle_base64url.
	* testsuite/meta-armor-test.c: Updated testcase.
	* testsuite/base64-test.c (test_main): Additional tests, using
	nettle_base64url.
	* Makefile.in (nettle_SOURCES): Added base64url-meta.c.

	Base-64 generalization to support RFC4648 URL safe alphabet,
	contributed by Amos Jeffries.
	* base64url-decode.c (base64url_decode_init): New file and
	function.
	* base64url-encode.c (base64url_encode_init): New file and
	function.
	* Makefile.in (nettle_SOURCES): Added base64url-encode.c and
	base64url-decode.c.
	* base64.h: Declare new functions.
	* testsuite/base64-test.c (test_fuzz): Test base64url encoding and
	decoding.

	* base64.h (struct base64_encode_ctx): Added pointer to alphabet.
	(struct base64_decode_ctx): Added pointer to decoding table.
	* base64-decode.c (base64_decode_init): Initialize table pointer.
	Moved definition of table to local scope.
	(base64_decode_single): Use the context's decoding table.
	* base64-encode.c (ENCODE): Added alphabet argument. Updated all
	uses.
	(encode_raw): New static function, like base64_encode_raw
	but with an alphabet argument.
	(base64_encode_raw): Call encode_raw.
	(base64_encode_init): Initialize alphabet pointer.
	(base64_encode_single, base64_encode_update, base64_encode_final):
	Use the context's alphabet.

2015-02-09  Niels Möller  <nisse@lysator.liu.se>

	* base64-encode.c (base64_encode): Deleted old #if:ed out
	function.

	* testsuite/base64-test.c (test_fuzz_once, test_fuzz): Additional
	tests, based on contribution by Amos Jeffries.

2015-02-05  Niels Möller  <nisse@lysator.liu.se>

	* configure.ac (LIBHOGWEED_MAJOR): Undo latest bump, 4 should be
	enough (previous release, nettle-3.0, used 3).

2015-01-30  Niels Möller  <nisse@lysator.liu.se>

	Update chacha-poly1305 for draft-irtf-cfrg-chacha20-poly1305-08.
	* chacha-poly1305.h (CHACHA_POLY1305_NONCE_SIZE): Increase to 12
	bytes, i.e., CHACHA_NONCE96_SIZE.
	* chacha-poly1305.c (chacha_poly1305_set_nonce): Use
	chacha_set_nonce96.
	(poly1305_pad): New function.
	(chacha_poly1305_encrypt): Use poly1305_pad.
	(chacha_poly1305_digest): Call poly1305_pad, and format length
	fields as a single poly1305 block.

	* chacha-set-nonce.c (chacha_set_nonce96): New function.
	* chacha.h (CHACHA_NONCE96_SIZE): New constant.
	* testsuite/chacha-test.c: Add test for chacha with 96-bit nonce.

2015-01-27  Niels Möller  <nisse@lysator.liu.se>

	* ecc.h: Deleted declarations of unused itch functions. Moved
	declarations of internal functions to...
	* ecc-internal.h: ...new location. Also added a leading under
	score on the symbols.
	(ecc_a_to_j, ecc_j_to_a, ecc_eh_to_a, ecc_dup_jj, ecc_add_jja)
	(ecc_add_jjj, ecc_dup_eh, ecc_add_eh, ecc_add_ehh, ecc_mul_g)
	(ecc_mul_a, ecc_mul_g_eh, ecc_mul_a_eh): Affected functions.

2015-01-26  Niels Möller  <nisse@lysator.liu.se>

	* ecc-add-eh.c (ecc_add_eh_itch): Deleted.
	* ecc-add-ehh.c (ecc_add_ehh_itch): Deleted.
	* ecc-add-jja.c (ecc_add_jja_itch): Deleted.
	* ecc-add-jjj.c (ecc_add_jjj_itch): Deleted.
	* ecc-dup-eh.c (ecc_dup_eh_itch): Deleted.
	* ecc-dup-jj.c (ecc_dup_jj_itch): Deleted.
	* ecc-eh-to-a.c (ecc_eh_to_a_itch): Deleted.
	* ecc-j-to-a.c (ecc_j_to_a_itch): Deleted.
	* ecc-mul-a-eh.c (ecc_mul_a_eh_itch): Deleted.
	* ecc-mul-a.c (ecc_mul_a_itch): Deleted.
	* ecc-mul-g-eh.c (ecc_mul_g_eh_itch): Deleted.
	* ecc-mul-g.c (ecc_mul_g_itch): Deleted.

2015-01-25  Niels Möller  <nisse@lysator.liu.se>

	* arm/fat/sha1-compress-2.asm: New file.
	* arm/fat/sha256-compress-2.asm: Likewise.
	* fat-arm.c (fat_init): Setup for use of additional v6 assembly
	functions.

	* sha1-compress.c: Prepare for fat build with C and assembly
	implementations.
	* sha256-compress.c: Likewise.

	* fat-setup.h (sha1_compress_func, sha256_compress_func): New typedefs.

	* configure.ac (asm_nettle_optional_list): Added
	sha1-compress-2.asm and sha256-compress-2.asm, and corresponding
	HAVE_NATIVE_*.

	From Martin Storsjö:
	* arm: Add .arch directives for armv6. This allows building these
	files as part of a fat build, even if the assembler by default
	targets a lower architecture version.

2015-01-23  Niels Möller  <nisse@lysator.liu.se>

	* fat-setup.h (DEFINE_FAT_FUNC): Check value of function pointer,
	before calling fat_init. Should be correct even without memory
	barrier.
	* fat-x86_64.c (fat_init): Deleted static variable initialized.
	The checks of the relevant pointer in DEFINE_FAT_FUNC is more
	robust.
	* fat-arm.c (fat_init): Likewise.

2015-01-21  Niels Möller  <nisse@lysator.liu.se>

	* fat-arm.c (fat_init): Setup for use of neon assembly functions.

	* arm/fat/salsa20-core-internal-2.asm: New file.
	* arm/fat/sha3-permute-2.asm: New file.
	* arm/fat/sha512-compress-2.asm: New file.
	* arm/fat/umac-nh-2.asm: New file.
	* arm/fat/umac-nh-n-2.asm: New file.

	* salsa20-core-internal.c: Prepare for fat build with C and
	assembly implementations.
	* sha512-compress.c: Likewise.
	* sha3-permute.c: Likewise.
	* umac-nh.c: Likewise.
	* umac-nh-n.c: Likewise.

	* configure.ac (asm_nettle_optional_list): Added more *-2.asm
	files, and corresponding HAVE_NATIVE_* defines. Recognize PROLOGUE
	macro in asm files, also when not at the start of the line.

2015-01-20  Niels Möller  <nisse@lysator.liu.se>

	* fat-arm.c (get_arm_features): Check NETTLE_FAT_OVERRIDE
	environment variable.

	* fat-x86_64.c (get_x86_features): New function. Check
	NETTLE_FAT_OVERRIDE environment variable.
	(fat_init): Use it.

	* fat-setup.h (secure_getenv) [!HAVE_SECURE_GETENV]: Dummy
	definition, returning NULL.
	(ENV_OVERRIDE): New constant.

	* configure.ac: Check for secure_getenv function.

2015-01-19  Niels Möller  <nisse@lysator.liu.se>

	* configure.ac: Fat library setup for arm.
	* fat-arm.c: New file.
	* arm/fat/aes-encrypt-internal.asm: New files.
	* arm/fat/aes-encrypt-internal-2.asm: New file.
	* arm/fat/aes-decrypt-internal.asm: New file.
	* arm/fat/aes-decrypt-internal-2.asm: New file.

	* Makefile.in (DISTFILES): Added fat-setup.h.

	* fat-setup.h: New file, declarations moved from...
	* fat-x86_64.c: ... old location

2015-01-17  Niels Möller  <nisse@lysator.liu.se>

	* fat-x86_64.c (DECLARE_FAT_FUNC, DEFINE_FAT_FUNC)
	(DECLARE_FAT_FUNC_VAR): New macros, to define needed resolver and
	wrapper functions.

	* config.m4.in (SYMBOL_PREFIX): Define from from autoconf
	ASM_SYMBOL_PREFIX.
	(C_NAMS): move definition to...
	* asm.m4 (C_NAME): Define here, also take fat_transform.
	(fat_suffix): Replaced by...
	(fat_transform): New macro, taking symbol name as argument.
	Updated all uses of fat_suffix.
	* fat-x86_64.c: Updated for internal "_nettle" prefix on
	cpu-specific memxor functions.

	* fat-x86_64.c: Set up for sse2 vs non-sse2 memxor. Patch by Nikos
	Mavrogiannopoulos.
	* configure.ac (asm_nettle_optional_list): Added memxor-2.asm.
	* x86_64/fat/memxor-2.asm: New file.
	* x86_64/fat/memxor.asm: New file.

	* x86_64/memxor.asm: Use ifdef, not ifelse, for testing USE_SSE2.

2015-01-16  Niels Möller  <nisse@lysator.liu.se>

	* configure.ac (OPT_NETTLE_SOURCES): New substituted variable.
	(asm_path): Fixed x86_64 fat setup. Include only x86_64 and
	x86_64/fat in the asm_path. Put fat-x86_64.c in
	OPT_NETTLE_SOURCES, with no symlinking.

	* fat-x86_64.c: Renamed,...
	* x86_64/fat/fat.c: ... from old name.

2015-01-13  Niels Möller  <nisse@lysator.liu.se>

	* x86_64/fat/fat.c: For constructor hack, check
	HAVE_GCC_ATTRIBUTE, not __GNUC__. Also support sun compilers, as
	suggested by Nikos Mavrogiannopoulos, and attch the constructor
	attribute directly to fat_init.
	(fat_constructor): Deleted wrapper function.

	* x86_64/fat/fat.c: New file, initialization for x86_64 fat
	library.

	* x86_64/fat/cpuid.asm (_nettle_cpuid): New file and function.

	* x86_64/fat/aes-encrypt-internal.asm: New file, including
	x86_64/aes-encrypt-internal.asm, after setting fat_suffix to
	_x86_64.
	* x86_64/fat/aes-decrypt-internal.asm: New file, analogous setup.
	* x86_64/fat/aes-encrypt-internal-2.asm: New file, including
	x86_64/aesni/aes-encrypt-internal.asm, after setting fat_suffix to
	_aesni.
	* x86_64/fat/aes-decrypt-internal.asm-2: New file, analogous
	setup.

	* configure.ac: New command line option --enable-fat.
	(asm_nettle_optional_list): Added cpuid.asm, fat.c,
	aes-encrypt-internal-2.asm, and aes-decrypt-internal-2.asm.

	* asm.m4 (fat_suffix): New suffix added to symbol names.

	* x86_64/aesni/aes-encrypt-internal.asm: Use explicit .byte
	sequences for aes instructions, don't rely on assembler support.
	* x86_64/aesni/aes-decrypt-internal.asm: Likewise.

	* aclocal.m4 (NETTLE_CHECK_IFUNC): New macro, checking for ifunc
	and settting HAVE_LINK_IFUNC if working.
	* configure.ac: Use it.

2015-01-12  Niels Möller  <nisse@lysator.liu.se>

	* asm.m4 (DECLARE_FUNC): New macro, extracted from PROLOGUE.
	(PROLOGUE): Use it.

	* configure.ac (OPT_NETTLE_OBJS, OPT_HOGWEED_OBJS): Renamed
	substituted variables, and list the object files rather than
	source files.
	(OPT_ASM_NETTLE_SOURCES, OPT_ASM_HOGWEED_SOURCES): ...Old names.
	* Makefile.in (OPT_NETTLE_OBJS, OPT_HOGWEED_OBJS): Use new
	variables.

2015-01-11  Niels Möller  <nisse@lysator.liu.se>

	* x86_64/aesni/aes-decrypt-internal.asm: New file.
	* x86_64/aesni/aes-encrypt-internal.asm: New file.
	* configure.ac: New configure flag --enable-x86-aesni.

	* aclocal.m4 (LSH_RPATH_INIT): Handle freebsd, in the same way as
	gnu/linux, with -Wl,-rpath,.

	Merged memxor-reorg changes, starting at 2014-10-23.

2015-01-10  Niels Möller  <nisse@lysator.liu.se>

	* arm/memxor.asm (memxor3): Moved to new file.
	* arm/memxor3.asm: New file.

2014-11-24  Niels Möller  <nisse@lysator.liu.se>

	* x86_64/memxor3.asm (memxor3): New file, code moved from old
	memxor.asm.
	* x86_64/memxor.asm (memxor): Rewritten, no longer jumps into
	memxor3.

	* configure.ac (asm_replace_list): Added memxor.asm and
	memxor3.asm.

2014-10-23  Niels Möller  <nisse@lysator.liu.se>

	* configure.ac (IF_ASM): New substituted variable.
	* testsuite/Makefile.in (VALGRIND): Allow partial loads only when
	build includes assembly files.

	* memxor-internal.h (READ_PARTIAL): New macro.
	* memxor.c (memxor_different_alignment): Avoid out-of-bounds
	reads, corresponding to valgrind's --partial-loads-ok. Use
	READ_PARTIAL.
	* memxor3.c: Analogous changes for unaligned operations.

	* configure.ac (asm_replace_list): Deleted memxor.asm, now
	incompatible with the memxor/memxor3 split.

	* memxor3.c: New file, split off from memxor.c.
	* memxor-internal.h: New file, declarations shared by memxor.c and
	memxor3.c.
	* memxor.c: memxor3 functions moved out from this file.
	* Makefile.in (nettle_SOURCES): Added memxor3.c.
	(DISTFILES): Added memxor-internal.h.

	* memxor.c (memxor_common_alignment, memxor_different_alignment)
	(memxor): Change loop order, iterate from the end.
	(memxor3_common_alignment): Unroll twice.
	(word_t): On x86_64, unconditionally define as uint64_t, to get 64
	bits also in M$ windows. Replaced all uses of SIZEOF_LONG.

2014-12-12  Niels Möller  <nisse@lysator.liu.se>

	* cbc.h (CBC_ENCRYPT, CBC_DECRYPT): Make type-checking hack
	stricter, warn if type of length argument is smaller than size_t.
	* ctr.h (CTR_CRYPT): Likewise.
	* eax.h (EAX_SET_KEY, EAX_SET_NONCE, EAX_UPDATE, EAX_ENCRYPT)
	(EAX_DECRYPT, EAX_DIGEST): Likewise.
	* gcm.h (GCM_SET_KEY, GCM_ENCRYPT, GCM_DECRYPT, GCM_DIGEST):
	Likewise.

2014-12-08  Niels Möller  <nisse@lysator.liu.se>

	* aclocal.m4 (LD_VERSION_SCRIPT): Linker scripts no longer located
	in the source tree.

	* configure.ac (LIBNETTLE_MAJOR): Bump major number, now 6.
	(LIBHOGWEED_MAJOR): Bump major number, now 5.

	From Nikos Mavrogiannopoulos. Support for versioned symbols.
	* aclocal.m4 (LD_VERSION_SCRIPT): New macro. Substitute
	EXTRA_LINKER_FLAGS and EXTRA_HOGWEED_LINKER_FLAGS.
	* configure.ac: Use LD_VERSION_SCRIPT. Generate libnettle.map
	and libhogweed.map.
	(HOGWEED_EXTRA_SYMBOLS): New substituted variable.
	* libnettle.map.in: New file, libnettle.so linker script
	* libhogweed.map.in: New file, libhogweed.so linker script.
	* Makefile.in ($(LIBNETTLE_FORLINK)): Use EXTRA_LINKER_FLAGS.
	($(LIBHOGWEED_FORLINK)): Use EXTRA_HOGWEED_LINKER_FLAGS.

2014-11-24  Niels Möller  <nisse@lysator.liu.se>

	* gcm.h (GCM_SET_KEY): Rename macro argument KEY to avoid
	collision with a struct tag. Spotted by Nikos Mavrogiannopoulos.

	* testsuite/eddsa-verify-test.c (test_eddsa): Fixed test case bug,
	showing up as use of uninitialized data with valgrind.

2014-10-23  Niels Möller  <nisse@lysator.liu.se>

	* examples/nettle-benchmark.c (time_memxor): Allocate buffers as
	arrays of unsigned long, for more reliable alignment.

2014-10-22  Niels Möller  <nisse@lysator.liu.se>

	* configure.ac: Check for getline function.
	* testsuite/ed25519-test.c (getline) [!HAVE_GETLINE]: Fallback
	definition.

	* Makefile.in (clean-here): Unconditionally delete .so and .dll
	files.
	(IMPLICIT_TARGETS): Deleted variable.

2014-10-21  Niels Möller  <nisse@lysator.liu.se>

	* testsuite/ed25519-test.c: New test case. Optionally reads the
	file pointed to by $ED25519_SIGN_INPUT.

	* testsuite/testutils.c (tstring_hex): Rewrite, using Nettle's
	base16 functions.
	(decode_hex, decode_hex_length): Deleted functions.

2014-10-20  Niels Möller  <nisse@lysator.liu.se>

	* eddsa.h (ED25519_KEY_SIZE): New constant.
	(ED25519_SIGNATURE_SIZE): New constant.
	(struct ed25519_private_key): New struct.
	(struct ed25519_public_key): New struct.

	* ed25519-sha512-sign.c (ed25519_sha512_set_private_key)
	(ed25519_sha512_sign): New file and functions.
	* ed25519-sha512-verify.c (ed25519_sha512_set_public_key)
	(ed25519_sha512_verify): New file and functions.
	* Makefile.in (hogweed_SOURCES): Added ed25519-sha512-sign.c and
	ed25519-sha512-verify.c.


2014-10-18  Niels Möller  <nisse@lysator.liu.se>

	* eddsa-verify.c (_eddsa_verify): Change argument order, putting A
	before ctx.
	* eddsa.h: Updated prototype.
	* testsuite/eddsa-verify-test.c (test_eddsa): Updated
	_eddsa_verify calls.

2014-10-14  Niels Möller  <nisse@lysator.liu.se>

	* eddsa-verify.c (equal_h): New function.
	(_eddsa_verify): Use it for a proper point compare, replacing an
	ecc_add_ehh.

	* testsuite/eddsa-verify-test.c: New testcase.
	* testsuite/Makefile.in (TS_HOGWEED_SOURCES): Added
	eddsa-verify-test.c.

	* eddsa-verify.c (_eddsa_verify, eddsa_verify_itch): New file, new
	functions.
	* eddsa.h: Declare new functions.
	* Makefile.in (hogweed_SOURCES): Added eddsa-verify.c.

2014-10-08  Niels Möller  <nisse@lysator.liu.se>

	* testsuite/eddsa-sign-test.c (test_eddsa_sign): Use
	_eddsa_expand_key, and check its public key output.

	* eddsa-expand.c (_eddsa_expand_key): New file, new function.
	* eddsa.h (_eddsa_expand_key): Declare it.
	* Makefile.in (hogweed_SOURCES): Added eddsa-expand.c.

	* eddsa-sign.c: Drop unneeded include of nettle-internal.h.

2014-10-04  Niels Möller  <nisse@lysator.liu.se>

	* testsuite/eddsa-sign-test.c: New testcase.
	* testsuite/Makefile.in (TS_HOGWEED_SOURCES): Added
	eddsa-sign-test.c.

	* eddsa-sign.c (_eddsa_sign, _eddsa_sign_itch): New file, new
	functions.
	* eddsa-hash.c (_eddsa_hash): New file and function.
	* eddsa.h: Declare new functions.
	* Makefile.in (hogweed_SOURCES): Added eddsa-hash.c and
	eddsa-sign.c.

2014-10-03  Niels Möller  <nisse@lysator.liu.se>

	* testsuite/ecc-redc-test.c [NETTLE_USE_MINI_GMP]: Enable test.
	(test_main): Replace gmp_fprintf calls.
	* testsuite/ecc-mul-a-test.c: Likewise.
	* testsuite/ecc-mul-g-test.c: Likewise.

	* testsuite/ecc-modinv-test.c [NETTLE_USE_MINI_GMP]: Enable test.
	(ref_modinv): Use mpz_gcdext, instead of mpn_gcdext.
	(test_modulo): Replace gmp_fprintf calls.

	* testsuite/ecc-mod-test.c [NETTLE_USE_MINI_GMP]: Enable test.
	(ref_mod): Use mpz_mod and mpz_limbs_copy, instead of mpn_tdiv_qr.
	(test_modulo): Replace gmp_fprintf calls by plain fprintf and
	mpn_out_str.

	* testsuite/testutils.c (mpn_out_str): New function, needed to
	replace uses of gmp_fprintf.

	* testsuite/ecc-sqrt-test.c (mpz_ui_kronecker)
	[NETTLE_USE_MINI_GMP]: New fallback definition when building with
	mini-gmp.
	* testsuite/testutils.c (gmp_randinit_default)
	[NETTLE_USE_MINI_GMP]: Likewise.
	(mpz_urandomb): Likewise.
	* testsuite/testutils.h (gmp_randstate_t) [NETTLE_USE_MINI_GMP]:
	Fallback typedef, using knuth_lfib_ctx.

2014-10-02  Niels Möller  <nisse@lysator.liu.se>

	* testsuite/eddsa-compress-test.c: New testcase.
	* testsuite/Makefile.in (TS_HOGWEED_SOURCES): Added
	eddsa-compress-test.c.

	* eddsa-decompress.c (_eddsa_decompress): New file, new function.
	* eddsa-compress.c (_eddsa_compress): New file, new function.
	* eddsa.h: New file.
	* Makefile.in (HEADERS): Added eddsa.h.
	(hogweed_SOURCES): Added eddsa-compress.c and eddsa-decompress.c.

	* testsuite/ecc-sqrt-test.c: New test case.
	* testsuite/Makefile.in (TS_HOGWEED_SOURCES): Added
	ecc-sqrt-test.c.

	* ecc-25519.c (PHIGH_BITS): Always define this constant.
	(ecc_25519_zero_p): New function.
	(ecc_25519_sqrt): Take a ratio u/v as input. Added scratch
	argument. Made static.
	* ecc-internal.h (ecc_mod_sqrt_func): New typedef.
	(struct ecc_modulo): Added sqrt_itch and sqrt function pointer.
	Updated all instances.
	(ecc_25519_sqrt): Deleted declaration, function now static.

2014-09-24  Niels Möller  <nisse@lysator.liu.se>

	* curve25519.h [__cplusplus]: Fixed extern "C" block.

2014-09-23  Niels Möller  <nisse@lysator.liu.se>

	* ecc-hash.c (ecc_hash): Changed argument type from struct
	ecc_curve to struct ecc_modulo. Updated callers.
	* testsuite/ecdsa-sign-test.c (test_main): Updated curve25519
	signature s. Changed since the hash value is truncated a few bits
	more, to match the size of q.
	* testsuite/ecdsa-verify-test.c (test_main): Likewise.

	* testsuite/ecc-modinv-test.c (zero_p): New function, checking for
	zero modulo p.
	(test_modulo): Use zero_p. Switch to dynamic allocation. Updated
	for larger modinv result area, and use invert_itch.

	* ecc-25519.c (ecc_mod_pow_2kp1): Renamed, and take a struct
	ecc_modulo * as argument.
	(ecc_modp_powm_2kp1): ... old name.
	(ecc_mod_pow_252m3): New function, extracted from ecc_25519_sqrt.
	(ecc_25519_inv): New modp invert function, about 5.5 times faster
	then ecc_mod_inv.
	(ecc_25519_sqrt): Use ecc_mod_pow_252m3.
	(nettle_curve25519): Point to ecc_25519_inv. Updated p.invert_itch
	and h_to_a_itch.

	* ecc-internal.h (struct ecc_modulo): New field invert_itch.
	Updated all implementations.
	(ECC_EH_TO_A_ITCH): Updated, and take invert itch as an argument.
	* ecc-eh-to-a.c (ecc_eh_to_a_itch): Take invert scratch into account.

	* testsuite/testutils.c (test_ecc_mul_h): Use ecc->h_to_a_itch.

	* ecc-mod-inv.c (ecc_mod_inv): Interface change, make ap input
	const, and require 2n limbs at rp. Preparing for powm-based
	alternative implementations. Drop #if:ed out code and dp
	temporary. Updated all callers, more complicated cases described
	below.
	* ecc-internal.h (typedef ecc_mod_inv_func): Added const to input
	argument.
	(ECC_MOD_INV_ITCH): Renamed, was ECC_MODINV_ITCH, and reduced to
	2*n.
	* ecc-ecdsa-verify.c (ecc_ecdsa_verify): Overhauled allocation,
	putting mod_inv scratch at the end.

2014-09-22  Niels Möller  <nisse@lysator.liu.se>

	* ecc-random.c (ecc_mod_random): Renamed, and take a const struct
	ecc_modulo * as argument. Updated callers.
	(ecc_modq_random): ... old name.

	* ecc-mod-arith.c: New file, replacing ecc-modp.c and ecc-modq.c.
	All functions take a struct ecc_modulo as argument.
	(ecc_mod_add, ecc_mod_sub, ecc_mod_mul_1, ecc_mod_addmul_1)
	(ecc_mod_submul_1, ecc_mod_mul, ecc_mod_sqr): New functions,
	replacing the corresponding ecc_modp_* functions. For convenience,
	old names are defined as macros wrapping the new functions.
	* ecc-modp.c: Deleted file.
	* ecc-modq.c: Deleted file.
	* Makefile.in (hogweed_SOURCES): Updated accordingly.

	* testsuite/ecc-redc-test.c (test_main): Relaxed tests for which
	tests to run.

	* testsuite/ecc-modinv-test.c (test_modulo): New function, same
	organization as in ecc-mod-test.c below.

	* testsuite/ecc-mod-test.c (test_modulo): New function, testing
	one modulo. Replacing...
	(test_curve): ... old function.
	(test_main): Invoke test_modulo for p and q of each curve.

	* ecc-internal.h (ecc_mod_inv_func): New typedef.
	(struct ecc_modulo): Added mp1h constant and invert function
	pointer. Updated all callers.
	* ecc-modp.c (ecc_modp_inv): Deleted wrapper function.
	* ecc-modq.c (ecc_modq_inv): Deleted wrapper function.

	* ecc-mod-inv.c (ecc_mod_inv): Renamed file and function. Also
	take a struct ecc_modulo * as argument.
	* sec-modinv.c (sec_modinv): ... the old names. Deleted.
	* Makefile.in (hogweed_SOURCES): Updated accordingly.

	* examples/ecc-benchmark.c (bench_modinv_powm, bench_curve):
	Updated benchmarking of mpn_sec_powm.

	* ecc-internal.h (struct ecc_curve): Deleted redc function
	pointer. Use only reduce pointer, which is redc or modp as
	applicable. Updated all users.
	(struct ecc_modulo): Moved mod and reduce function pointers to
	this struct.

	* ecc-generic-modp.c (ecc_generic_modp): Deleted file and
	function. We no longer need a wrapper around ecc_mod.
	* ecc-generic-modq.c (ecc_generic_modq): Likewise deleted.
	* Makefile.in (hogweed_SOURCES): Removed ecc-generic-modp.c and
	ecc-generic-modq.c.

	* ecc-internal.h (typedef ecc_mod_func): Take a const struct
	ecc_modulo * argument, not const struct ecc_curve *. Updated all
	implementations and all callers.

	* ecc-mod.c (ecc_mod): Use struct ecc_modulo to specify the
	modulo. Drop input size argument, always reduce from 2*size to
	size.

	* ecc-internal.h (struct ecc_modulo): New struct, collecting
	constants needed for modulo arithmetic.
	(struct ecc_curve): Use struct ecc_modulo for p and q arithmetic.
	Updated all ecc-related files.

2014-09-17  Niels Möller  <nisse@lysator.liu.se>

	* gmp-glue.c (mpn_get_base256_le): Fixed missing update of rn
	counter, making the function clear some bytes beyond the end of
	the output buffer. The bug triggered a make check failure on ARM.

	* testsuite/testutils.c (ecc_curves): Include curve25519 in list.
	(test_ecc_mul_a): Include reference points for curve25519 (with
	Edwards coordinates). Allow n == 0 and n == 1, comparing to zero
	and the generator, respectively.
	* testsuite/ecc-add-test.c (point_zero_p): Deleted function.
	(test_main): Replace calls to point_zero_p by calls to
	test_ecc_mul_h with n == 0.
	* testsuite/ecc-dup-test.c: Likewise.

	* testsuite/ecc-modinv-test.c (mpn_zero_p): Moved function, to...
	* testsuite/testutils.c (mpn_zero_p): New location. Also make
	non-static.

	* testsuite/ecdsa-keygen-test.c (ecc_valid_p): Add special case
	for curve25519.

	* testsuite/ecc-mul-a-test.c (test_main): Fix point negation to
	support curve25519.
	* testsuite/ecc-mul-g-test.c (test_main): Likewise.

	* ecc-a-to-eh.c (ecc_a_to_eh_itch, ecc_a_to_eh): Deleted file and
	functions.
	* ecc.h: Deleted corresponding declarations.
	* ecc-internal.h (ECC_A_TO_EH_ITCH): Deleted macro.
	* Makefile.in (hogweed_SOURCES): Removed ecc-a-to-eh.c.

	* testsuite/ecdh-test.c (test_main): Update curve25519 test to use
	Edwards coordinates.
	* testsuite/ecdsa-sign-test.c (test_main): Likewise.
	* testsuite/ecdsa-verify-test.c (test_main): Likewise.

	* ecc-point.c (ecc_point_set): Use Edwards rather than Montgomery
	curve.

	* ecc-mul-a-eh.c (ecc_mul_a_eh, table_init): Take an Edwards point
	as input, not a Montgomery point. Hence, use ecc_a_to_j, not
	ecc_a_to_eh.

	* ecc-eh-to-a.c (ecc_eh_to_a): Just convert to affine coordinates,
	don't transform from Edwards to Montgomery form. Also reduces
	scratch need slightly.
	* ecc-internal.h (ECC_EH_TO_A_ITCH): Reduced.

	* ecdsa-keygen.c (ecdsa_generate_keypair): Use struct ecc_curve
	function pointers.

	* testsuite/curve25519-dup-test.c: Deleted file. In the way for
	conversion to Edwards coordinate convention, and in the end
	the tests will be done by ecc-dup-test.c.
	* testsuite/curve25519-add-test.c: Similarly deleted.
	* testsuite/Makefile.in (TS_HOGWEED_SOURCES): Removed
	curve25519-dup-test.c and curve25519-add-test.c.

2014-09-16  Niels Möller  <nisse@lysator.liu.se>

	* testsuite/ecc-add-test.c: New generalized testcase, to replace
	curve25519-add-test.c.
	* testsuite/ecc-dup-test.c: New generalized testcase, to replace
	curve25519-dup-test.c.
	* testsuite/Makefile.in (TS_HOGWEED_SOURCES): Added ecc-add-test.c
	and ecc-dup-test.c.

2014-09-14  Niels Möller  <nisse@lysator.liu.se>

	* testsuite/ecc-mul-a-test.c (test_main): Use struct ecc_curve
	function pointers.
	* testsuite/ecc-mul-g-test.c (test_main): Likewise.

2014-09-09  Niels Möller  <nisse@lysator.liu.se>

	* curve25519-mul.c (curve25519_mul): Switch to use Montgomery
	ladder. About 20% faster than current Edwards curve operations.
	Difference is expected to shrink when Edwards operations are
	optimized to take advantage of the twist, but it seems unlikely to
	get significantly faster than the Montgomery ladder.

	* gmp-glue.c (cnd_swap): Moved function here, made non-static.
	Changed cnd type to mp_limb_t, for consistency with GMP
	mpn_cnd_add_n.
	* sec-modinv.c (cnd_swap): ... old location.
	* gmp-glue.h (cnd_swap): Declare function.

2014-09-06  Niels Möller  <nisse@lysator.liu.se>

	* examples/hogweed-benchmark.c (bench_curve25519_mul_g)
	(bench_curve25519_mul, bench_curve25519): New functions.
	(main): Added benchmarking of curve25519 functions.

2014-09-03  Niels Möller  <nisse@lysator.liu.se>

	* Makefile.in: Revert 2013-02-06 Makefile changes: use a single
	rule for transforming .asm to .o, and drop include of asm.d.
	Possible now since we generate a single object file from each asm
	file. This change also helps Solaris' make recognize .asm files.
	* config.make.in (.SUFFIXES): Drop .s from list.
	* configure.ac: Delete code to generate asm.d.

	* Makefile.in: Delete all uses of *.po files, use the same object
	files for both shared and static libraries.
	* configure.ac (dummy-dep-files): Don't create any .po.d files.

	* aclocal.m4 (LSH_CCPIC): Don't substitute CCPIC here, let
	configure.ac do that if needed.

	* configure.ac (CCPIC_MAYBE, SHLIBCFLAGS): Deleted substituted
	variables. Instead, use CCPIC directly when compiling all library
	files.
	(CCPIC): Set to empty, if --disable-pic is used.

	* config.make.in (SHLIBCFLAGS, CCPIC_MAYBE): Deleted.
	(COMPILE, COMPILE_CXX): Drop CCPIC. New variable EXTRA_CFLAGS,
	which can be set by individual Makefiles.

	* Makefile.in (EXTRA_CFLAGS): Set using CCPIC.
	Also delete all uses of CCPIC_MAYBE and SHLIBCFLAGS.

2014-09-02  Niels Möller  <nisse@lysator.liu.se>

	* curve25519-eh-to-x.c (curve25519_eh_to_x): New file, new
	function. The curve25519 transform currently done by ecc_eh_to_a,
	but which should eventually be eliminted from that function.
	* Makefile.in (hogweed_SOURCES): Added curve25519-eh-to-x.c.
	* ecc-internal.h (curve25519_eh_to_x): Declare it.

	* curve25519-mul.c (curve25519_mul): Use it.
	* curve25519-mul-g.c (curve25519_mul_g): Likewise. Also introduce
	local variable ecc, and use ecc->mul_g_itch.

2014-08-29  Niels Möller  <nisse@lysator.liu.se>

	* testsuite/testutils.c (test_ecc_mul_j): Renamed, to ...
	(test_ecc_mul_h): ... new name. Use ecc->h_to_a function pointer.
	Updated callers.

	* examples/ecc-benchmark.c (bench_add_jjj): Renamed, to ...
	(bench_add_hhh): ... new name. Use ecc->add_hhh function pointer.
	(bench_add_ehh): Deleted.
	(bench_curve): Use bench_add_hhh for all curves. Use ecc->mul_itch
	for scratch size.

	Switch the curve25519 implementation to use the isomorphism to the
	twisted Edwards curve which is used for Ed25519 signatures.
	* eccdata.c (ecc_curve_init): Tweaked the transformation constant
	for the isomorphism between curve25519 and the twisted Edwards
	curve.
	* ecc-add-ehh.c (ecc_add_ehh): Updated formulas for the twist curve.
	* ecc-add-eh.c (ecc_add_eh): Likewise.
	* ecc-dup-eh.c (ecc_dup_eh): Likewise.

2014-08-28  Niels Möller  <nisse@lysator.liu.se>

	* ecdsa-verify.c (ecdsa_verify): Drop include of ecc-internal.h,
	use ecc_size function instead.

	* ecc-ecdsa-verify.c (ecc_ecdsa_verify): Use the struct ecc_curve
	function pointers: mul, mul_g, add_hhh, h_to_a.

	* ecc-internal.h (ECC_ECDSA_VERIFY_ITCH): Deleted macro. Needed
	scratch depends on curve type, not just size.
	(ecc_add_func): New typedef.
	(struct ecc_curve): New function pointer add_hhh, and constant
	add_hhh_itch. Updated all instances.

	* ecdsa-verify.c (ecdsa_verify): Use the ecc_ecdsa_verify_itch
	function, not the corresponding macro.
	* ecc-ecdsa-verify.c (ecc_ecdsa_verify_itch): Take ecc->mul_itch
	into account. Also reduce to 5*ecc->size + ecc->mul_itch.

	* testsuite/ecdsa-sign-test.c (test_main): Added test for the
	obscure case of ecdsa using curve25519.
	* testsuite/ecdsa-verify-test.c (test_main): Likewise (depends on
	above changes).

	* ecc-ecdsa-sign.c (ecc_ecdsa_sign): Use mul_g and h_to_a function
	pointers. Implies (obscure) support for curve25519.

	* ecc-25519.c (ecc_25519_modq): Access q via the ecc struct.

	* ecc-eh-to-a.c (ecc_eh_to_a): Analogous change as for ecc_j_to_a.
	The modulo q case (op == 2) is hardcoded for curve25519.

	* ecc-j-to-a.c (ecc_j_to_a): For curves using redc, always convert
	back from redc form. When producing x coordinate only, optionally
	reduce it modulo q. Completely changes the meaning of the "flags"
	argument, and renames it to "op". Update all users of this
	function or ecc->h_to_a.

	* ecc-ecdsa-sign.c (ecc_ecdsa_sign): Use new ecc_j_to_a modulo q
	feature.
	* ecc-ecdsa-verify.c (ecc_ecdsa_verify): Likewise.

	* testsuite/symbols-test: Regexp fixes, to better filter out
	get_pc_thunk functions.

	* ecc-generic-redc.c (ecc_generic_redc): Deleted file and
	function. Split into...
	* ecc-pp1-redc.c (ecc_pp1_redc): New file and function.
	* ecc-pm1-redc.c (ecc_pm1_redc): New file and function.
	* ecc-internal.h: Updated declarations.
	* Makefile.in (hogweed_SOURCES): Replace ecc-generic-redc.c by
	ecc-pp1-redc.c and ecc-pm1-redc.c.
	* ecc-192.c: Use ecc_pp1_redc (benchmarking only).
	* ecc-224.c: Use ecc_pm1_redc when applicable.
	* ecc-256.c: Use ecc_pp1_redc when applicable.
	* ecc-384.c: Use ecc_pp1_redc (benchmarking only).
	* ecc-521.c: Use ecc_pp1_redc (benchmarking only).
	* testsuite/ecc-redc-test.c (test_main): Replace use of
	ecc_generic_redc by ecc_pp1_redc and ecc_pm1_redc.

	* eccdata.c (output_curve): Don't output ecc_redc_g.
	* ecc-internal.h (struct ecc_curve): Deleted unused field redc_g.
	Updated all instances.

2014-08-27  Niels Möller  <nisse@lysator.liu.se>

	* ecc-modq.c (ecc_modq_inv): Use q_bit_size.

	* ecc-internal.h (struct ecc_curve): New field q_bit_size. Updated
	all instances.

	* configure.ac: Bumped package version number to 3.1.
	(LIBHOGWEED_MAJOR): Bumped library version to 4.0.

	Merged curve25519 changes (starting at 2014-07-04).
	* Makefile.in (clean-here): Added ecc-25519.h.

2014-08-26  Niels Möller  <nisse@lysator.liu.se>

	* examples/ecc-benchmark.c (bench_mul_g, bench_mul_a): Use struct
	ecc_curve function pointers.
	(bench_mul_g_eh, bench_mul_a_eh): Deleted.
	(bench_curve): Make modq benchmark unconditional. Use bench_mul_g
	and bench_mul_a also for curve25519.

	* testsuite/ecc-mod-test.c (test_curve): Make modq test
	unconditional, partially reverting 2014-07-04 change.

	* ecc-25519.c (ecc_25519_modq): New function.

	* eccdata.c (output_curve): Precomputation for curve25519 mod q.

	* mini-gmp.c (mpz_abs_sub_bit): Do full normalization, needed in
	case the most significant bit is cleared.

2014-08-25  Niels Möller  <nisse@lysator.liu.se>

	* testsuite/ecdh-test.c (set_point): Check return value of
	ecc_point_set.
	(test_main): Enable curve25519 test.

	* ecc-point-mul-g.c (ecc_point_mul_g): Use ecc->mul_g and
	ecc->h_to_a function pointers.
	* ecc-point-mul.c (ecc_point_mul): Use the ecc->mul and
	ecc->h_to_a function pointers.

	* ecc-internal.h (ecc_mul_g_func, ecc_mul_func, ecc_h_to_a_func):
	New typedefs.
	(struct ecc_curve): New function pointers mul, mul_g, h_to_a, and
	constans for their scratch requirements. Updated all instances.

	* ecc-point.c (ecc_point_set): Handle curve25519 as a special
	case, when checking if the point is on the curve.

2014-08-24  Niels Möller  <nisse@lysator.liu.se>

	* testsuite/ecdh-test.c: Test ecc_point_mul and ecc_point_mul_g,
	using test data generated by ecc-ref.gp. Tests for all curves
	except curve25519, which doesn't yet work with the general
	ecc_point interface.

	* testsuite/Makefile.in (TS_HOGWEED_SOURCES): Added ecdh-test.c.

	* misc/ecc-ref.gp: Script to generate ECDH test data.

2014-08-23  Niels Möller  <nisse@lysator.liu.se>

	* ecc-a-to-j.c (ecc_a_to_j): Deleted INITIAL argument.
	* ecc.h (ecc_a_to_j): Updated prototype.
	* ecc-mul-a.c (ecc_mul_a, table_init): Updated calls to ecc_a_to_j.

	* ecc-mul-a.c (ecc_mul_a): Deleted INITIAL argument, all callers,
	except the tests, pass 1. Updated all callers.
	(table_init): Likewise deleted INITIAL.
	* ecc.h (ecc_mul_a): Updated prototype.
	* testsuite/ecc-mul-a-test.c (test_main): Deleted tests for
	ecc_mul_a with INITIAL == 0.

	* ecc-internal.h (struct ecc_curve): Reordered struct, moved
	function pointers before pointers to bignum constants.

	* sec-modinv.c (sec_modinv): Document that for a == 0 (mod m), we
	should produce the "inverse" 0.

	* testsuite/ecc-modinv-test.c (test_main): Check that ecc_modp_inv
	produces 0 if a == 0 or a == p.

2014-08-22  Niels Möller  <nisse@lysator.liu.se>

	* x86_64/ecc-25519-modp.asm: New file. Assembly implementation,
	initial version yields 30% speedup of ecc_25519_modp. Early
	folding eliminates one pass of carry propagation, and yields
	almost 20% additional speedup.

	* ecc-25519.c [HAVE_NATIVE_ecc_25519_modp]: Use assembly version
	if available.

	* configure.ac (asm_hogweed_optional_list): Added ecc-25519-modp.asm.
	Also add HAVE_NATIVE_ecc_25519_modp to config.h.in.

2014-08-19  Niels Möller  <nisse@lysator.liu.se>

	* examples/ecc-benchmark.c (bench_curve): Support benchmarking of
	curve25519, for now handled as a special case.
	(curves): Added nettle_curve25519.
	(bench_dup_eh, bench_add_eh, bench_add_ehh, bench_mul_g_eh): New
	functions.

2014-08-18  Niels Möller  <nisse@lysator.liu.se>

	* testsuite/curve25519-dh-test.c (test_a): Use curve25519_mul.
	(test_main): Use little-endian inputs for test_a.
	(curve25519_sqrt, curve_25519): Deleted static helper functions,
	no longer needed.

	* curve25519-mul.c (curve25519_mul): New file and function.
	* curve25519.h (curve25519_mul): Declare it.
	* Makefile.in (hogweed_SOURCES): Added curve25519-mul.c.

	* curve25519-mul-g.c (curve25519_mul_g): Renamed file and
	function, updated callers.
	* curve25519-base.c (curve25519_base): ... old names.
	* Makefile.in (hogweed_SOURCES): Updated for rename.

	* eccdata.c (output_curve): Compute constants needed for
	Shanks-Tonelli.
	* ecc-25519.c (ecc_modp_powm_2kp1, ecc_25519_sqrt): New functions.
	* ecc-internal.h (ecc_25519_sqrt): Declare it.

2014-08-06  Niels Möller  <nisse@lysator.liu.se>

	* testsuite/curve25519-dh-test.c (test_g): Use curve25519_base.
	(test_main): Use little-endian inputs for test_g.

	* curve25519-base.c (curve25519_base): New file, new function.
	Analogous to NaCl's crypto_scalarmult_base.
	* curve25519.h: New file.
	* Makefile.in (hogweed_SOURCES): Added curve25519-base.c.
	(HEADERS): Added curve25519.h.

	* gmp-glue.c (mpn_set_base256_le, mpn_get_base256_le): New functions.
	* gmp-glue.h: Declare them.

2014-08-02  Niels Möller  <nisse@lysator.liu.se>

	* testsuite/curve25519-dh-test.c (curve25519_sqrt): Fixed memory
	leak, a mpz_clear call was missing.

	* ecc-internal.h (ECC_MUL_A_EH_WBITS): Set to 4, to enable
	window-based scalar multiplication.

	* ecc-mul-a-eh.c (table_init) [ECC_MUL_A_EH_WBITS > 0]: Fixed
	initialization of TABLE(1).

2014-07-29  Niels Möller  <nisse@lysator.liu.se>

	* ecc-internal.h (ECC_MUL_A_EH_WBITS): New constant.
	(ECC_A_TO_EH_ITCH, ECC_MUL_A_EH_ITCH): New macros.
	* ecc-a-to-eh.c (ecc_a_to_eh, ecc_a_to_eh_itch): New file, new
	functions.
	* ecc-mul-a-eh.c: New file.
	(ecc_mul_a_eh): New function. The case [ECC_MUL_A_EH_WBITS > 0]
	not yet working).
	(ecc_mul_a_eh_itch): New function.
	* ecc.h: Declare new functions.
	* Makefile.in (hogweed_SOURCES): Added ecc-a-to-eh.c and
	ecc-mul-a-eh.c.

	* testsuite/curve25519-dh-test.c (curve25519_sqrt): New function.
	(curve_25519): Use ecc_mul_a_eh.
	(test_a): New function.
	(test_main): Test construction of shared secret, using scalar
	multiplication with points other than the fix generator.

2014-07-26  Niels Möller  <nisse@lysator.liu.se>

	* ecc-add-ehh.c (ecc_add_ehh): Reduce scratch need.
	* ecc-internal.h (ECC_ADD_EHH_ITCH): Reduced to 7*size.

2014-07-23  Niels Möller  <nisse@lysator.liu.se>

	* testsuite/curve25519-dh-test.c: New test case, based on
	draft-josefsson-tls-curve25519-05 test vectors.
	* testsuite/Makefile.in (TS_HOGWEED_SOURCES): Added curve25519-dh-test.c.

2014-07-18  Niels Möller  <nisse@lysator.liu.se>

	* ecc-mul-g-eh.c (ecc_mul_g_eh, ecc_mul_g_eh_itch): New file and
	functions. Untested.
	* ecc.h (ecc_mul_g_eh_itch): Declare new functions.
	* ecc-internal.h (ECC_MUL_G_EH_ITCH): New macro.
	* Makefile.in (hogweed_SOURCES): Added ecc-mul-g-eh.c.

2014-07-17  Niels Möller  <nisse@lysator.liu.se>

	* ecc-add-eh.c (ecc_add_eh): Reduce scratch need.
	* ecc-internal.h (ECC_ADD_EH_ITCH): Reduced to 6*size.

	* testsuite/curve25519-dup-test.c (test_main): Free allocated
	storage.

2014-07-15  Niels Möller  <nisse@lysator.liu.se>

	* ecc-add-eh.c (ecc_add_eh, ecc_add_eh_itch): New file, new
	functions.
	* ecc.h: Declare new functions.
	* ecc-internal.h (ECC_ADD_EH_ITCH): New macro.
	* Makefile.in (hogweed_SOURCES): Added ecc-add-eh.c.
	* testsuite/curve25519-add-test.c (test_main): Test ecc_add_eh.
	Additional test for g2+g2. Free allocated storage.

2014-07-14  Niels Möller  <nisse@lysator.liu.se>

	* testsuite/curve25519-add-test.c: New test case.
	* testsuite/Makefile.in (TS_HOGWEED_SOURCES): Added
	curve25519-add-test.c.

	* ecc-add-ehh.c (ecc_add_ehh, ecc_add_ehh_itch): New file, new
	functions.
	* ecc.h (ecc_add_ehh, ecc_add_ehh_itch): Declare them.
	* ecc-internal.h (ECC_ADD_EHH_ITCH): New macro.
	* Makefile.in (hogweed_SOURCES): Added ecc-add-ehh.c.

	* ecc-25519.c (nettle_curve25519): Use ecc_d instead of ecc_b.

	* eccdata.c: For curve25519, output the Edwards curve constant,
	ecc_d = (121665/121666) mod p.

	* testsuite/curve25519-dup-test.c (test_main): Add test for 4g.
	Delete some left-over debug output.

2014-07-11  Niels Möller  <nisse@lysator.liu.se>

	* misc/ecc-formulas.tex: Some ECC notes.

	* testsuite/curve25519-dup-test.c: New testcase.
	* testsuite/Makefile.in (TS_HOGWEED_SOURCES): Added
	curve25519-dup-test.c.

	* testsuite/testutils.c (test_ecc_point): Made non-static.
	* testsuite/testutils.h (struct ecc_ref_point): Moved here, from
	testutils.h.
	(test_ecc_point): Declare it.

	* ecc-dup-eh.c (ecc_dup_eh, ecc_dup_eh_itch): New file, new functions.
	* ecc-eh-to-a.c (ecc_eh_to_a, ecc_eh_to_a_itch): New file, new
	functions.
	* ecc.h: Declare new functions.
	* ecc-internal.h (ECC_EH_TO_A_ITCH, ECC_DUP_EH_ITCH): New macros.
	* Makefile.in (hogweed_SOURCES): Added ecc-dup-eh.c and
	ecc-eh-to-a.c.

	* ecc-internal.h (struct ecc_curve): New constant edwards_root.
	* ecc-192.c (nettle_secp_192r1): Updated accordingly, additional
	NULL pointer.
	* ecc-224.c (nettle_secp_224r1): Likewise.
	* ecc-256.c (nettle_secp_256r1): Likewise.
	* ecc-384.c (nettle_secp_384r1): Likewise.
	* ecc-521.c (nettle_secp_521r1): Likewise.
	* ecc-25519.c (nettle_curve25519): Initialize new constant.

	* eccdata.c (ecc_curve_init): For curve 25519, use correct
	constant for edwards coordinate transform, and output the constant
	as ecc_edwards.

2014-07-06  Niels Möller  <nisse@lysator.liu.se>

	* eccdata.c: Use separate is_zero flag to represent the neutral
	element.
	(output_point, output_point_redc): Unified to a single function,
	with a use_redc flag argument. Also support conversion to Edwards
	form.
	(ecc_curve_init_str): New argument for Edwards curve conversion
	constant.

2014-07-04  Niels Möller  <nisse@lysator.liu.se>

	Started curve25519 branch.
	* ecc-25519.c: New file.
	(ecc_25519_modp): New function.
	(nettle_curve25519): New curve.

	* ecc-curve.h (nettle_curve25519): Declare it.

	* Makefile.in (hogweed_SOURCES): Added ecc-25519.c.
	(ecc-25519.h): New generated file. Add as explicit dependency for
	ecc-25519.o.

	* testsuite/ecc-mod-test.c (test_curve): New function, extracted
	from test_main. Tolerate NULL modq function pointer.
	(test_main): Use test_curve, iterate over supported curves, and
	also test curve_25519 for the new modp function.

2014-08-23  Niels Möller  <nisse@lysator.liu.se>

	* ecc-modp.c (ecc_modp_sub_1): Deleted unused function.
	* ecc-internal.h: Deleted corresponding declaration.

	* examples/nettle-benchmark.c (time_cipher): Fixed memset calls,
	amending the totally broken change from 2014-02-06.

2014-07-02  Niels Möller  <nisse@lysator.liu.se>

	* eccdata.c (ecc_dup): Use mpz_submul_ui, now available in
	mini-gmp.
	(ecc_type): New enum, for Weierstrass and Montgomery curves
	(ecc_curve): New field type.
	(ecc_dup): Support montgomery curves.
	(ecc_add): Likewise.
	(ecc_curve_init_str): New argument, for the curve type.
	(ecc_curve_init): Pass curve type to all ecc_curve_init_str calls.
	Recognize curve25519, for bit_size 255.
	(output_modulo): Deleted assert, which isn't true for curve25519.

2014-06-30  Niels Möller  <nisse@lysator.liu.se>

	* camellia-absorb.c: Include <limits.h>, needed for correct use of
	HAVE_NATIVE_64_BIT. Reported and debugged by Magnus Holmgren.
	Fixes debian build failure on s390x.

2014-06-26  Niels Möller  <nisse@lysator.liu.se>

	From Martin Storsjö:
	* configure.ac (IF_NOT_SHARED): New substituted variable.
	* hogweed.pc.in: Use @LIBS@, instead of hardcoding -lgmp. When
	shared libraries are disabled, move needed libraries from
	Requires.private: to Requires: and from Libs.private: to Libs:.

 	From Nikos Mavrogiannopoulos.
	* examples/hogweed-benchmark.c (bench_alg): Tolerate alg->init
	returning NULL.
	(bench_openssl_ecdsa_init): Return NULL if
	EC_KEY_new_by_curve_name fails, indicating the curve is not
	supported.

2014-06-25  Niels Möller  <nisse@lysator.liu.se>

	Support for building with mini-gmp instead of the real GMP. Loosely
	based on work by Nikos Mavrogiannopoulos.
	* configure.ac: New command line option --enable-mini-gmp. Also
	disable all libgmp-related checks when enabled.
	(NETTLE_USE_MINI_GMP): New substituted variable.
	(LIBHOGWEED_LIBS): Use $(LIBS) instead of -lgmp.
	(IF_MINI_GMP): New Makefile conditional.
	(GMP_NUMB_BITS): Alternative test for the mini-gmp case.
	Substituted also in bignum.h.
	(HAVE_MPZ_POWM_SEC): Drop this unused check.

	* bignum.h: Renamed, to...
	* bignum.h.in: New name.
	(NETTLE_USE_MINI_GMP): Substituted by configure.
	(GMP_NUMB_BITS): Substituted by configure, for the mini-gmp case.

	* Makefile.in (OPT_HOGWEED_SOURCES): New variable, value
	conditional on @IF_MINI_GMP@.
	(hogweed_SOURCES): Add $(OPT_HOGWEED_SOURCES).
	(PRE_CPPFLAGS): Add -I$(srcdir).
	(HEADERS): Delete bignum.h.
	(INSTALL_HEADERS): Add bignum.h. Also add mini-gmp.h, if mini-gmp
	is enabled.
	(DISTFILES): Added bignum.h.in.
	(bignum.h): New target.
	(distclean-here): Delete bignum.h.

	* examples/ecc-benchmark.c (modinv_gcd) [NETTLE_USE_MINI_GMP]:
	Disable this benchmark.
	(mpn_random) [NETTLE_USE_MINI_GMP]: Provide a simple implementation.

	* testsuite/ecc-mod-test.c [NETTLE_USE_MINI_GMP]: Skip test, it
	depends on gmp_randstate_t.
	* testsuite/ecc-modinv-test.c [NETTLE_USE_MINI_GMP]: Likewise.
	* testsuite/ecc-mul-a-test.c [NETTLE_USE_MINI_GMP]: Likewise.
	* testsuite/ecc-mul-g-test.c [NETTLE_USE_MINI_GMP]: Likewise.
	* testsuite/ecc-redc-test.c [NETTLE_USE_MINI_GMP]: Likewise.

	Various preparations for mini-gmp support.
	* testsuite/bignum-test.c: Use WITH_HOGWEED instead of HAVE_LIBGMP
	for preprocessor conditionals.
	* testsuite/testutils.h: Likewise.
	* testsuite/sexp-format-test.c: Likewise.

	* testsuite/ecdsa-keygen-test.c (test_main): Use printf,
	mpz_out_str and write_mpn instead of gmp_fprintf.
	* testsuite/ecdsa-sign-test.c (test_ecdsa): Likewise.
	* testsuite/ecdsa-verify-test.c (test_ecdsa): Likewise.

	* dsa.h: Include bignum.h instead of gmp.h.
	* ecc-internal.h: Likewise.
	* ecc.h: Likewise.
	* gmp-glue.h: Likewise.
	* pkcs1.h: Likewise.
	* rsa.h: Likewise.

	* testsuite/testutils.c (die): Use plain vfprintf, not
	gmp_vfprintf.
	(write_mpn): New function.
	(test_ecc_point): Use it, replacing gmp_fprintf.
	* testsuite/testutils.h (write_mpn): Declare it.

	* der-iterator.c: Deleted HAVE_LIBGMP conditionals.

2014-06-07  Niels Möller  <nisse@lysator.liu.se>

	* Released nettle-3.0.

2014-06-04  Niels Möller  <nisse@lysator.liu.se>

	* NEWS: List des-compat.h as a candidate for removal in the next
	release.

	* testsuite/des-compat-test.c (test_main): Fixed out of bounds
	memory read, reported by Nikos Mavrogiannopoulos.

	* nettle-write.h: Include <stddef.h>, fixing compilation on
	freebsd.

	* aclocal.m4 (ac_stdint): Fixed "unsinged" typo, spotted by Andy
	Goth.

2014-06-01  Niels Möller  <nisse@lysator.liu.se>

	* x86_64/gcm-hash8.asm: Pass correct argument count to W64_EXIT.
	* x86_64/camellia-crypt-internal.asm: Pass correct argument count
	to W64_ENTRY and W64_EXIT.

	* x86_64/machine.m4 [W64_ABI]: Fix for the case of 6 function
	arguments. Also push %rdi unconditionally, and use aligned
	accesses for save and restore %xmm registers (movdqa).

2014-05-31  Niels Möller  <nisse@lysator.liu.se>

	* configure.ac: Check for COFF type directives.
	(ASM_COFF_STYLE): New substituted variable.
	* config.m4.in: Set COFF_STYLE from configure.
	* asm.m4 (PROLOGUE): Use COFF type directive, if enabled by
	configure. Fixes problem with windows dll linking.

	* asm.m4: Deleted unused offsets for struct aes_ctx.

2014-05-28  Niels Möller  <nisse@lysator.liu.se>

	* testsuite/nettle-pbkdf2-test: Delete carriage return characters
	from output.

	* configure.ac (LIBHOGWEED_LIBS): Be explicit and link
	libhogweed.so with libnettle.so, not -lnettle.
	(LIBHOGWEED_LINK): Drop -L. flag, no longer needed, and previously
	not at the correct position in the link command line.

2014-05-27  Niels Möller  <nisse@lysator.liu.se>

	* examples/ecc-benchmark.c: If mpn_sec_powm is available,
	benchmark it, for modinv.
	(bench_modinv_powm): New function.
	(bench_curve): Use it.

2014-05-22  Niels Möller  <nisse@lysator.liu.se>

	From Claudio Bley:
	* Makefile.in ($(des_headers)): Use the EXEEXT_FOR_BUILD.

2014-05-15  Niels Möller  <nisse@lysator.liu.se>

	* NEWS: Updated with library version numbers.

	* configure.ac (dummy-dep-files): Use simpler and more portable
	sed expression. Problem reported by Peter Eriksson.
	(LIBHOGWEED_MAJOR): Bumped shared library version to 3.0.
	(LIBHOGWEED_MINOR): Reset to zero. Also increased the package
	version number to 3.0.

	* getopt.c: Don't use gettext.

2014-05-14  Niels Möller  <nisse@lysator.liu.se>

	* testsuite/nettle-pbkdf2-test: Avoid the bash construction
	${#foo}.

	* getopt.c: Copied from glibc tree, tag glibc-2.19.
	* getopt.h: Likewise.
	* getopt1.c: Likewise.
	* getopt_int.h: New file, also copied from glibc.
	* Makefile.in (DISTFILES): Added getopt_int.h.

2014-05-09  Niels Möller  <nisse@lysator.liu.se>

	* mini-gmp.c: Updated, use version from gmp-6.0.0.
	* mini-gmp.h: Likewise.

	* testsuite/Makefile.in (all): Drop dependency on $(TARGETS), to
	delay building of test programs until make check.

2014-05-08  Niels Möller  <nisse@lysator.liu.se>

	* nettle.texinfo (nettle_aead abstraction): Document nettle_aead.

	* Makefile.in (nettle_SOURCES): Added nettle-meta-aeads.c.
	* nettle-meta.h (nettle_aeads): Declare array.
	* nettle-meta-aeads.c (nettle_aeads): New file, new array.
	* testsuite/meta-aead-test.c: New test case.
	* testsuite/Makefile.in (TS_NETTLE_SOURCES): Added
	meta-aead-test.c.

	* aclocal.m4 (GMP_PROG_CC_FOR_BUILD): If CC_FOR_BUILD is gcc, add
	-O option. This makes eccdata twice as fast.

2014-05-06  Niels Möller  <nisse@lysator.liu.se>

	* nettle.texinfo: Document SHA3 and ChaCha-Poly1305 as
	experimental.

2014-05-05  Niels Möller  <nisse@lysator.liu.se>

	* nettle.texinfo (POLY1305): Document poly1305-aes.
	(Authenticated encryption): Move AEAD algorithms to their own
	section.
	(RSA, DSA, ECDSA): Change some subsections to subsubsections.
	(ChaCha-Poly1305): Document ChaCha-Poly1305.

2014-05-04  Niels Möller  <nisse@lysator.liu.se>

	* nettle.texinfo (DSA): Document new DSA interface.
	(Salsa20): Update salsa20 docs.
	(ChaCha): Document ChaCha.

2014-05-03  Niels Möller  <nisse@lysator.liu.se>

	* configure.ac: Check for SIZEOF_SIZE_T.
	* ccm.c (ccm_set_nonce): Skip code for 64-bit encoding when size_t
	is only 32 bits.

	* nettle.texinfo (CCM): Document new ccm macros and constants.
	Describe ccm restrictions.

	* ccm.h (CCM_DIGEST_SIZE): New constant.

2014-04-30  Niels Möller  <nisse@lysator.liu.se>

	* ccm.c (CCM_IV_MAX_SIZE, CCM_IV_MIN_SIZE): Deleted, replaced by
	public constants CCM_MIN_NONCE_SIZE and CCM_MAX_NONCE_SIZE.
	(ccm_build_iv): Updated for above rename.
	(CCM_L_MAX_SIZE): Deleted, no longer used.

	* ccm.h (CCM_MIN_NONCE_SIZE, CCM_MAX_NONCE_SIZE): New constants.
	(CCM_MAX_MSG_SIZE): New macro.

2014-04-27  Niels Möller  <nisse@lysator.liu.se>

	* nettle.texinfo (Cipher modes): Subsection on AEAD constructions.
	(GCM): Update GCM documentation, including functions for
	gcm_aes128, gcm_camellia128, ...

2014-04-26  Niels Möller  <nisse@lysator.liu.se>

	* nettle.texinfo: Update for introduction of nettle_cipher_func.
	(GCM): Document GCM_DIGEST_SIZE.
	(UMAC): Document new UMAC constants.
	(Keyed hash functions): Make HMAC and UMAC their own info nodes.
	(EAX): Document EAX.

	* umac.h (UMAC_MIN_NONCE_SIZE, UMAC_MAX_NONCE_SIZE): New
	constants.

2014-04-25  Niels Möller  <nisse@lysator.liu.se>

	* All hash-related files: Renamed all _DATA_SIZE constants to
	_BLOCK_SIZE, for consistency. Old names kept for backwards
	compatibility.

	* nettle.texinfo (CCM): Documentation for CCM mode, contributed by
	Owen Kirby.

	* testsuite/ccm-test.c (test_cipher_ccm): And tests.

	* ccm.c (ccm_decrypt_message): Change length argument, should now
	be clear text (dst) length.
	* ccm-aes128.c (ccm_aes128_decrypt_message): Likewise.
	* ccm-aes192.c (ccm_aes192_decrypt_message): Likewise.
	* ccm-aes256.c (ccm_aes256_decrypt_message): Likewise.
	* ccm.h: Updated prototypes.

2014-04-22  Niels Möller  <nisse@lysator.liu.se>

	* nettle.texinfo (Recommended hash functions): Document additional
	sha512 variants.

	* sha2.h (sha512_224_ctx, sha512_256_ctx): New aliases for the
	sha512_ctx struct tag.

2014-04-17  Niels Möller  <nisse@lysator.liu.se>

	* examples/Makefile.in (SOURCES): Deleted next-prime.c (forgotten
	in 2014-04-13 change).

2014-04-16  Niels Möller  <nisse@lysator.liu.se>

	* testsuite/ccm-test.c (test_cipher_ccm): Deleted check for NULL
	authdata.

	* sha3-224.c (sha3_224_init): Pass pointer to context struct, not
	pointer to first element, to memset.
	* sha3-256.c (sha3_256_init): Likewise.
	* sha3-384.c (sha3_384_init): Likewise.
	* sha3-512.c (sha3_512_init): Likewise.

	* examples/eratosthenes.c (vector_alloc): Use sizeof(*vector)
	instead of explicit type in malloc call.
	(vector_init): Make constant explicitly unsigned long.

	* tools/input.c (sexp_get_quoted_char): Deleted useless for loop.

2014-04-13  Niels Möller  <nisse@lysator.liu.se>

	* rsa-compat.c: Deleted file.
	* rsa-compat.h: Deleted file.
	* Makefile.in (hogweed_SOURCES): Deleted rsa-compat.c.
	(HEADERS): Deleted rsa-compat.h.

	* examples/next-prime.c: Deleted file.
	* bignum-next-prime.c (nettle_next_prime): Deleted file and
	function.
	* prime-list.h: Deleted file.
	* bignum.h (nettle_next_prime): Deleted prototype.
	* Makefile.in (hogweed_SOURCES): Deleted bignum-next-prime.c.
	(DISTFILES): Deleted prime-list.h.
	* examples/Makefile.in (HOGWEED_TARGETS): Deleted next-prime, and
	corresponding make target.

2014-04-12  Niels Möller  <nisse@lysator.liu.se>

	* nettle.texinfo (Copyright): Updated licensing info.
	* README: Likewise.

	* Makefile.in (DISTFILES): Distribute new COPYING* files.

	* COPYING.LESSERv3: New file.
	* COPYINGv3: New file.
	* COPYING.LIB: Deleted.
	* COPYINGv2: New name for GPL version 2 file.
	* COPYING: Old name, deleted.

	* Update license headers for LGPL3+ and GPL2+ dual licensing.

2014-04-11  Niels Möller  <nisse@lysator.liu.se>

	* testsuite/testutils.c (test_aead): Use aead->digest_size.

	* configure.ac: Skip GMP tests if public key support is disabled.

	* eax.c (block16_xor): Fixed bug effecting 32-bit platforms.

	* Makefile.in (DISTFILES): Deleted memxor.c, already included via
	nettle_SOURCES.
	* tools/Makefile.in (SOURCES): Add nettle-pbkdf2.c.

2014-04-10  Niels Möller  <nisse@lysator.liu.se>

	From Nikos Mavrogiannopoulos:
	* examples/hogweed-benchmark.c (bench_openssl_ecdsa_init): Support
	for secp192r1 and secp256r1.
	(alg_list): Add them.

2014-04-09  Niels Möller  <nisse@lysator.liu.se>

	* examples/nettle-benchmark.c (main): Benchmark sha512_224 and
	sha512_256.

	* testsuite/sha512-224-test.c: New file.
	* testsuite/sha512-256-test.c: New file.
	* testsuite/Makefile.in (TS_NETTLE_SOURCES): Added new files.

	* nettle-meta.h (nettle_sha512_224, nettle_sha512_256): Declare.
	* sha512-224-meta.c (nettle_sha512_224): New file, new nettle_hash.
	* sha512-256-meta.c (nettle_sha512_256): New file, new nettle_hash.

	* sha2.h (SHA512_224_DIGEST_SIZE, SHA512_224_DATA_SIZE)
	(SHA512_256_DIGEST_SIZE, SHA512_256_DATA_SIZE): New constants.

	* sha512.c (sha512_256_digest): Typo fix, call sha512_256_init.

	* testsuite/testutils.c (test_hash): Removed redundant init call.
	Tests that digest implies init.

2014-03-28  Niels Möller  <nisse@lysator.liu.se>

	* testsuite/dsa-keygen-test.c (test_main): Explicitly use
	dsa_compat_generate_keypair.
	(test_main): Test dsa_generate_params and dsa_generate_keypair
	with a large q; p_bits = 1024, q_bits = 768.

	* testsuite/testutils.h: Undo dsa-compat.h name mangling.

	* dsa-keygen.c (dsa_generate_keypair): New interface, generating
	only a keypair, and no new parameters.
	* dsa-compat-keygen.c (dsa_compat_generate_keypair): New file.
	Moved old key generation function here. Use dsa_generate_keypair.

2014-03-27  Niels Möller  <nisse@lysator.liu.se>

	* dsa-compat.c (dsa_public_key_init, dsa_public_key_clear)
	(dsa_private_key_init, dsa_private_key_clear): : Move deprecated
	DSA functions to a separate file...
	* dsa.c: ...from here.
	* dsa-compat.h: New file, declaring deprecated DSA interface.
	Include in corresponding C files.
	* Makefile.in (hogweed_SOURCES): Add dsa-compat.c.
	(HEADERS): Add dsa-compat.h.

	* dsa-gen-params.c (dsa_generate_params): New file and function,
	extracted from DSA key generation.
	* dsa-keygen.c (dsa_generate_keypair): Use dsa_generate_params.

2014-03-26  Niels Möller  <nisse@lysator.liu.se>

	* der2dsa.c (dsa_params_from_der_iterator): Converted to new DSA
	interface. Allow q_size == 0, meaning any q < p is allowed.
	Additional validity checks.
	(dsa_public_key_from_der_iterator): Converted to new DSA
	interface. Also check that the public value is in the correct
	range.
	(dsa_openssl_private_key_from_der_iterator): Converted
	to new DSA interface. Additional validity checks.
	(dsa_openssl_private_key_from_der): Converted to new DSA
	interface.
	* tools/pkcs1-conv.c (convert_dsa_private_key): Update to use
	struct dsa_params, and adapt to the der decoding changes.
	(convert_public_key): Likewise.

	* examples/hogweed-benchmark.c: Update dsa benchmarking to use new
	DSA interface.

	* dsa.c (dsa_params_init, dsa_params_clear): New functions.
	(dsa_public_key_init): Use dsa_params_init.
	(dsa_public_key_clear): Use dsa_params_clear.

	* sexp2dsa.c (dsa_keypair_from_sexp_alist): Converted to new DSA
	interface. Allow q_size == 0, meaning any q < p is allowed.
	Additional validity checks.
	(dsa_sha1_keypair_from_sexp, dsa_sha256_keypair_from_sexp):
	Converted to new DSA interface.

	* dsa2sexp.c (dsa_keypair_to_sexp): Converted to new DSA
	interface.
	* tools/pkcs1-conv.c: Updated uses of dsa_keypair_to_sexp.

	* dsa.h (struct dsa_params): New struct.

	* dsa-sign.c (dsa_sign): Use struct dsa_params, with key as a
	separate mpz_t.
	* dsa-verify.c (dsa_verify): Likewise.
	* dsa-sha1-verify.c (dsa_sha1_verify_digest, dsa_sha1_verify): Use
	dsa_verify, cast the struct dsa_public_key * input to a struct
	dsa_params *
	* dsa-sha256-verify.c (dsa_sha256_verify_digest)
	(dsa_sha256_verify): Likewise.
	* dsa-sha1-sign.c (dsa_sha1_sign_digest, dsa_sha1_sign): Likewise
	use dsa_sign, with a cast from struct dsa_public_key * to struct
	dsa_params *.
	* dsa-sha256-sign.c (dsa_sha256_sign_digest, dsa_sha256_sign):
	Likewise.

	* testsuite/testutils.c (test_dsa_verify): Use struct dsa_params.
	(test_dsa_key): Likewise.
	* testsuite/dsa-test.c (test_main): Adapt to test_dsa_key and
	test_dsa_verify changes.
	* testsuite/dsa-keygen-test.c (test_main): Adapt to
	test_dsa_key change.

	* testsuite/testutils.c (test_dsa_sign): #if out, currently
	unused.

2014-03-23  Niels Möller  <nisse@lysator.liu.se>

	From Owen Kirby:
	* ccm.c: New file.
	* ccm.h: New file.
	* ccm-aes128.c: New file.
	* ccm-aes192.c: New file.
	* ccm-aes256.c: New file.
	* Makefile.in (nettle_SOURCES): Added ccm source files.
	(HEADERS): Added ccm.h.
	* testsuite/ccm-test.c: New file.
	* testsuite/Makefile.in (TS_NETTLE_SOURCES): Added ccm-test.c.

2014-03-20  Niels Möller  <nisse@lysator.liu.se>

	From Joachim Strömbergson:
	* sha512.c (K): Indentation fix.
	(sha512_224_init, sha512_224_digest, sha512_256_init)
	(sha512_256_digest): New functions.
	* sha2.h: Add prototypes.
	(sha512_224_update, sha512_256_update): New aliases for
	sha512_update.

2014-03-18  Niels Möller  <nisse@lysator.liu.se>

	* examples/nettle-benchmark.c (main): Add benchmarking of arcfour,
	salsa20 and chacha, via time_aead.

	* nettle-internal.c (nettle_arcfour128): Define, as a struct
	nettle_aead (with NULL set_nonce, update, and digest methods).
	* examples/nettle-openssl.c (nettle_openssl_arcfour128): Likewise.
	* nettle-internal.h (nettle_arcfour128)
	(nettle_openssl_arcfour128): Declare.

	* nettle-types.h (nettle_cipher_func): New typedef, similar to
	nettle_crypt_func, but with a const context, intended for block
	ciphers.
	* nettle-meta.h (struct nettle_cipher): Use the nettle_cipher_func
	type.
	* Many other files affected: aes*-meta.c, camellia*-meta.c,
	cast128-meta.c, serpent-meta.c, twofish-meta.c, cbc.[ch],
	ctr.[ch], ctr.[ch], des-compat.c, eax.[ch], gcm*.[ch],
	nettle-internal.*, testsuite/aes-test.c,
	examples/nettle-benchmark.c, examples/nettle-openssl.c.

2014-03-16  Niels Möller  <nisse@lysator.liu.se>

	* chacha-set-key.c: Include string.h.

	* arcfour-meta.c: Deleted file.
	* nettle-meta.h (nettle_arcfour128): Deleted declaration.
	* nettle-meta-ciphers.c (nettle_ciphers): Deleted
	nettle_arcfour128 from list.
	* Makefile.in (nettle_SOURCES): Deleted arcfour-meta.c.
	* examples/nettle-openssl.c (nettle_openssl_arcfour128): Deleted.
	* testsuite/meta-cipher-test.c: Adjust test for removal of
	nettle_arcfour128.

2014-03-15  Niels Möller  <nisse@lysator.liu.se>

	* examples/nettle-benchmark.c (struct bench_aead_info): New
	struct.
	(bench_aead_crypt, bench_aead_update, init_nonce, time_aead): New
	functions, for benchmarking aead algorithms.
	(time_gcm, time_eax): Deleted functions.
	(main): Use time_aead to benchmark gcm, eax and chacha-poly1305.

	* salsa20.h (SALSA20_NONCE_SIZE): Renamed constant, old name
	SALSA20_IV_SIZE kept as an alias.
	(salsa20_set_nonce): Update prototype for the 2014-01-20 rename.

	* Makefile.in (.asm.s): Add dependencies.
	(.s.o, .s.po): Empty any dependency .d file.

2014-03-04  Niels Möller  <nisse@lysator.liu.se>

	* testsuite/chacha-test.c (test_main): Additional test cases, for
	256-bit keys.

	* Makefile.in (nettle_SOURCES): Deleted chacha128-set-key.c and
	chacha256-set-key.c.

	* chacha.h (CHACHA256_KEY_SIZE): Deleted.
	(chacha_set_key): Updated prototype.
	* chacha256-set-key.c (chacha256_set_key): Deleted file and
	function, moved to...
	* chacha-set-key.c (chacha_set_key): Do 256-bit keys only. Deleted
	length argument. Updated all callers.

	* chacha128-set-key.c (chacha128_set_key): Deleted file and
	function. Support for 128-bit chacha keys may be reintroduced
	later, if really needed.
	* chacha.h: Deleted chacha128-related declarations.
	* chacha-set-key.c (chacha_set_key): Drop support for 128-bit
	keys.
	* testsuite/chacha-test.c (test_main): #if:ed out all tests with
	128-bit keys.

2014-02-16  Niels Möller  <nisse@lysator.liu.se>

	* gcm.h: Declarations for gcm-camellia256.
	* gcm-camellia256.c: New file.
	* gcm-camellia256-meta.c: New file.
	* nettle-meta.h (nettle_gcm_camellia256): Declare.
	* Makefile.in (nettle_SOURCES): Added gcm-camellia256.c and
	gcm-camellia256-meta.c.
	* testsuite/gcm-test.c (test_main): Test cases for
	nettle_gcm_camellia256.

	* gcm.h: Include camellia.h. Declarations for gcm-camellia128.
	* gcm-camellia128.c: New file.
	* gcm-camellia128-meta.c: New file.
	* nettle-meta.h (nettle_gcm_camellia128): Declare.
	* Makefile.in (nettle_SOURCES): Added gcm-camellia128.c and
	gcm-camellia128-meta.c.
	* testsuite/gcm-test.c (test_main): Test cases for
	nettle_gcm_camellia128. From Nikos Mavrogiannopoulos.

2014-02-13  Niels Möller  <nisse@lysator.liu.se>

	* Makefile.in (nettle_SOURCES): Added eax-aes128.c
	eax-aes128-meta.c.
	* examples/nettle-benchmark.c: Include eax.h.
	* nettle-meta.h (nettle_eax_aes128): Declare, moved from
	nettle-internal.h.
	* eax.h: Declare eax_aes128_ctx and related functions. Moved from
	nettle-internal.h
	(EAX_IV_SIZE): New constant.
	* eax-aes128-meta.c (nettle_eax_aes128): Moved definition to new
	file.
	* eax-aes128.c (eax_aes128_set_key, eax_aes128_set_nonce)
	(eax_aes128_update, eax_aes128_encrypt, eax_aes128_decrypt)
	(eax_aes128_digest): Moved functions to a new file.
	* nettle-internal.c: ... from old location.
	* nettle-internal.h: Moved eax declarations elsewhere.

	* tools/nettle-pbkdf2.c (main): Added missing deallocation.

2014-02-12  Niels Möller  <nisse@lysator.liu.se>

	* chacha-poly1305.h: New file.
	* chacha-poly1305.c: New file.
	* chacha-poly1305-meta.c (nettle_chacha_poly1305): New file, new
	aead algorithm.
	* nettle-meta.h (nettle_chacha_poly1305): Declare.

	* Makefile.in (nettle_SOURCES): Added chacha-poly1305.c and
	chacha-poly1305-meta.c.
	(HEADERS): Added chacha-poly1305.h.

	* testsuite/Makefile.in (TS_NETTLE_SOURCES): Added
	chacha-poly1305-test.c.
	* testsuite/chacha-poly1305-test.c: New file.

	* nettle-meta.h (struct nettle_aead): New generalized version
	if this struct.
	(nettle_gcm_aes128, nettle_gcm_aes192, nettle_gcm_aes256)
	(nettle_eax_aes128): Declare, moved from nettle-internal.h.
	* nettle-internal.h (struct nettle_aead): Deleted struct, moved to
	nettle-meta.h. Deleted declarations of unused instances.
	(_NETTLE_AEAD): Deleted macro.
	* nettle-internal.c (nettle_eax_aes128): Updated for new
	nettle_aead struct.
	(nettle_gcm_aes128, nettle_gcm_aes192, nettle_gcm_aes256):
	Deleted, moved to new files.
	* gcm-aes128-meta.c (nettle_gcm_aes128): Moved to new file,
	updated for new nettle_aead struct.
	* gcm-aes192-meta.c (nettle_gcm_aes192): Likewise.
	* gcm-aes256-meta.c (nettle_gcm_aes256): Likewise.
	* testsuite/testutils.c (test_aead): Take alternative set_nonce
	function as argument, and use it when nonce size differs from
	aead->nonce_length.
	* testsuite/testutils.h (test_aead): Updated prototype.
	* testsuite/gcm-test.c (nettle_gcm_unified_aes128): Updated for
	new nettle_aead struct.
	(test_main): Pass additional argument to test_aead.
	* testsuite/eax-test.c (test_main): Pass additional NULL argument
	to test_aead.

	* eax.h (EAX_DIGEST_SIZE): New constant.
	* gcm.h (GCM_DIGEST_SIZE): Likewise.

2014-02-10  Niels Möller  <nisse@lysator.liu.se>

	* chacha-set-nonce.c (chacha_set_nonce): Renamed file and
	function, updated callers and Makefile.in.
	* chacha-set-iv.c (chacha_set_iv): ... from old names.

2014-02-08  Niels Möller  <nisse@lysator.liu.se>

	* testsuite/chacha-test.c (test_chacha): For 20 rounds, use
	chacha_crypt, and test varying the message length.
	(test_main): Add second key stream block, for all testcases with
	20 rounds.

	* chacha-crypt.c (chacha_crypt): Fixed block counter update.

2014-02-07  Niels Möller  <nisse@lysator.liu.se>

	* nettle.texinfo (ASCII encoding): Document that
	base16_encode_update and base64_encode_update now uses dst_length
	as an output only.

	* testsuite/base64-test.c (test_main): Updated
	base64_decode_update test case.

	* sexp-transport.c (sexp_transport_iterator_first): For
	base64_decode_update, omit initialization of coded_length.
	* examples/base64dec.c (main): Likewise.
	* examples/base16dec.c (main): Likewise, for base16_decode_update.

	* base64-decode.c (base64_decode_update): Use *dst_length for
	output only. Don't require callers to pass a sane value.
	* base16-decode.c (base16_decode_update): Likewise.

2014-02-06  Niels Möller  <nisse@lysator.liu.se>

	* NEWS: List _set_key incompatibilities.

	* nettle-meta.h (_NETTLE_CIPHER_SEP, _NETTLE_CIPHER_SEP_SET_KEY)
	(_NETTLE_CIPHER_FIX, _NETTLE_CIPHER): Deleted unused macros.

	* nettle-internal.c (nettle_blowfish128): Deleted only use of
	_NETTLE_CIPHER.

	* blowfish.c (blowfish128_set_key): New function.
	* blowfish.h (BLOWFISH128_KEY_SIZE): New constant.

	* cast128-meta.c (nettle_cast128): Deleted only use of
	_NETTLE_CIPHER_FIX.

	* examples/nettle-benchmark.c (time_cipher): Fixed memset calls.

2014-01-30  Niels Möller  <nisse@lysator.liu.se>

	* Makefile.in (nettle_SOURCES): Arrange in alphabetic order.

	* nettle.texinfo: Updated, document size_t for length arguments.
	Document new AES and Camellia interfaces.

	* ecc-size.c (ecc_bit_size): New function.
	* ecc.h (ecc_bit_size): Declare it.

2014-01-29  Niels Möller  <nisse@lysator.liu.se>

	* nettle-types.h (typedef nettle_set_key_func): Deleted length
	argument.

	* arctwo.c (arctwo40_set_key, arctwo64_set_key)
	(arctwo128_set_key, arctwo128_set_key_gutmann): New functions.
	* arctwo.h: Declare them.
	* arctwo-meta.c (ARCTWO): New macro.
	(nettle_arctwo40, nettle_arctwo64, nettle_arctwo128)
	(nettle_arctwo_gutmann128): Use new _set_key functions.

	* arcfour.h (ARCFOUR128_KEY_SIZE): New constant.
	* arcfour.c (arcfour128_set_key): New function.
	* arcfour-meta.c (nettle_arcfour128): Use arcfour128_set_key and
	ARCFOUR128_KEY_SIZE.

	* cast128.c (cast5_set_key): Renamed, was cast128_set_key.
	(cast128_set_key): New definition, with fixed key size.
	* cast128.h (CAST128_MIN_KEY_SIZE, CAST128_MAX_KEY_SIZE): Renamed
	constants, to...
	(CAST5_MIN_KEY_SIZE, CAST5_MAX_KEY_SIZE): ... new names.

	* eax.h (EAX_SET_KEY): Deleted length argument.

	* aes128-meta.c: Deleted _set_key wrappers.
	* aes192-meta.c: Likewise.
	* aes256-meta.c: Likewise.
	* camellia128-meta.c: Likewise.
	* camellia192-meta.c: Likewise.
	* camellia256-meta.c: Likewise.

	* gcm-aes128.c (gcm_aes128_set_key): Deleted length argument.
	* gcm-aes192.c (gcm_aes192_set_key): Likewise.
	* gcm-aes256.c (gcm_aes256_set_key): Likewise.
	* gcm.h: Updated prototypes.

	* serpent-set-key.c (serpent128_set_key, serpent192_set_key)
	(serpent256_set_key): New functions.
	* serpent.h: Declare new functions.
	(SERPENT128_KEY_SIZE, SERPENT192_KEY_SIZE)
	(SERPENT256_KEY_SIZE): New constants.
	* serpent-meta.c (SERPENT): New macro.
	(nettle_serpent128, nettle_serpent192, nettle_serpent256): Use new
	_set_key functions.

	* twofish-set-key.c (twofish128_set_key, twofish192_set_key)
	(twofish256_set_key): New functions.
	* twofish.h: Declare new functions.
	(TWOFISH128_KEY_SIZE, TWOFISH192_KEY_SIZE)
	(TWOFISH256_KEY_SIZE): New constants.
	* twofish-meta.c (TWOFISH): New macro.
	(nettle_twofish128, nettle_twofish192, nettle_twofish256): Use new
	_set_key functions.

	* nettle-internal.h (struct nettle_aead): Use
	nettle_hash_update_func for the set_iv function pointer.

	* nettle-internal.c (des_set_key_hack, des3_set_key_hack): Deleted
	wrapper functions.
	(chacha_set_key_hack): Deleted length argument. Use
	chacha256_set_key.
	(salsa20_set_key_hack): Deleted length argument. Use
	salsa20_256_set_key.
	(nettle_unified_aes128, nettle_unified_aes192)
	(nettle_unified_aes256): Deleted, moved to test program.
	(eax_aes128_set_key): Deleted length argument. Use EAX_SET_KEY.

	* examples/nettle-benchmark.c: Updated for _set_key changes.
	* examples/nettle-openssl.c: Likewise.
	* testsuite/testutils.c: Likewise.
	* testsuite/gcm-test.c: Likewise.

	* testsuite/aes-test.c (UNIFIED_AES): New macro. Moved glue for
	testing the old aes interface (struct aes_ctx) here.

	* testsuite/arcfour-test.c (test_arcfour): New function, for key
	sizes != 128 bits.
	(test_main): Use it.

	* testsuite/blowfish-test.c (test_blowfish): New function.
	(test_main): Use it. Also deleted old #if:ed out code.

	* testsuite/cast128-test.c (test_cast5): New function.
	(test_main): Use it, for 40-bit and 80-bit tests.

	* testsuite/serpent-test.c (test_serpent): New function.
	(test_main): Use it.

2014-01-27  Niels Möller  <nisse@lysator.liu.se>

	* eax.h (struct eax_key, struct eax_ctx): Use union
	nettle_block16, for alignment.
	* eax.c: Updated everything to use nettle_block16.
	(block16_xor): New function.

	* examples/nettle-benchmark.c (time_eax): New function.
	(main): Use it.

	* x86_64/chacha-core-internal.asm: Use pshufhw + pshuflw for the
	16-bit rotate.

	* configure.ac (asm_replace_list): Added chacha-core-internal.asm.
	* x86_64/chacha-core-internal.asm: New file.

	* examples/nettle-benchmark.c (main): Add benchmarking of chacha.
	* nettle-internal.c (nettle_chacha): New const struct, for the
	benchmark.

	Chacha implementation, based on contribution by Joachim
	Strömbergson.
	* chacha.h: New file.
	* chacha256-set-key.c (chacha256_set_key): New file and function.
	* chacha128-set-key.c (chacha128_set_key): New file and function.
	* chacha-set-key.c (chacha_set_key): New file and function.
	* chacha-set-iv.c (chacha_set_iv): New file and function.
	* chacha-core-internal.c (_chacha_core): New file and function.
	* chacha-crypt.c (chacha_crypt): New file and function.
	* Makefile.in (nettle_SOURCES): Added chacha files.
	(HEADERS): Added chacha.h.
	* testsuite/chacha-test.c: New file.
	* testsuite/Makefile.in (TS_NETTLE_SOURCES): Added chacha-test.c.

2014-01-26  Niels Möller  <nisse@lysator.liu.se>

	* nettle-internal.h (_NETTLE_AEAD_FIX): Renamed to...
	(_NETTLE_AEAD): ... new name, and deleted old definition. Also use
	_set_nonce instead of _set_iv.
	* nettle-internal.c (nettle_gcm_aes128, nettle_gcm_aes192)
	(nettle_gcm_aes256): Define in terms of new interface.
	(nettle_eax_aes128): Updated for _NETTLE_AEAD changes.

	* testsuite/gcm-test.c (test_gcm_hash): Likewise use struct
	gcm_aes128_ctx.
	(test_main): Added a testcase using the old interface based on
	struct gcm_aes_ctx.

	* examples/nettle-benchmark.c (time_gcm): Update to use new struct
	gcm_aes128_ctx. Also use name "gcm-aes128" in output.

	* gcm.h: New interface for gcm_aes128, gcm_aes192, gcm_aes256,
	using the new AES interface.
	(GCM_CTX): Reorder fields, putting the cipher context
	last.

	* Makefile.in (nettle_SOURCES): Added gcm-aes128.c, gcm-aes192.c,
	and gcm-aes256.c.

	* gcm-aes128.c: New file.
	* gcm-aes192.c: New file
	* gcm-aes256.c: New file.

2014-01-25  Niels Möller  <nisse@lysator.liu.se>

	* gcm.h (GCM_SET_KEY): Deleted length argument.
	* gcm-aes.c (gcm_aes_set_key): Use aes_set_encrypt_key and
	gcm_set_key, can no longer use GCM_SET_KEY macro.

2014-01-23  Niels Möller  <nisse@lysator.liu.se>

	* testsuite/gcm-test.c (test_main): Use the correct
	nettle_gcm_aes128/192/256 object.

2014-01-21  Niels Möller  <nisse@lysator.liu.se>

	Merged camellia-reorg changes (starting at 2013-10-07).

2013-10-10  Niels Möller  <nisse@lysator.liu.se>

	* Makefile.in (nettle_SOURCES): Updated list of camellia files.

	* testsuite/camellia-test.c (test_invert): Updated for new
	camellia interface.

	* camellia.h: Reorganized camellia interface, with distinct
	context structs and functions for camellia128 and camellia256.

	* camellia-meta.c: Deleted file.
	* camellia256-meta.c: New file.
	* camellia192-meta.c: New file.
	* camellia128-meta.c: New file.

	* camellia-set-decrypt-key.c: Deleted file, code moved to:
	* camellia128-set-decrypt-key.c: New file.
	(camellia128_invert_key, camellia128_set_decrypt_key): New
	functions.
	* camellia256-set-decrypt-key.c: New file.
	(camellia256_invert_key, camellia256_set_decrypt_key)
	(camellia192_set_decrypt_key): New functions.
	* camellia-invert-key.c (_camellia_invert_key): New file and
	function.

	* camellia-set-encrypt-key.c: Deleted file, code moved to:
	* camellia128-set-encrypt-key.c: New file.
	(camellia128_set_encrypt_key): New function.
	* camellia256-set-encrypt-key.c: New file.
	(_camellia256_set_encrypt_key, camellia256_set_encrypt_key)
	(camellia192_set_encrypt_key): New functions.
	* camellia-absorb.c (_camellia_absorb): New file and function.
	* camellia-internal.h: Moved key schedule macros here.

	* camellia-crypt.c: Deleted file, code moved to:
	* camellia128-crypt.c (camellia128_crypt): New file and function.
	* camellia256-crypt.c (camellia256_crypt): New file and function.

2013-10-07  Niels Möller  <nisse@lysator.liu.se>

	* configure.ac: Delete check for ALIGNOF_UINT64_T, no longer
	needed.
	* config.m4.in: Likewise delete ALIGNOF_UINT64_T.

	* camellia-crypt.c (camellia_crypt): Updated call to
	_camellia_crypt.
	* camellia-internal.h (_camellia_crypt): Updated prototype.
	* camellia-crypt-internal.c (_camellia_crypt): Take separate
	arguments for rounds and subkey array.
	* x86_64/camellia-crypt-internal.asm: Likewise.	Also corrected
	.file pseudo-ops.
	* x86/camellia-crypt-internal.asm: Likewise.

2014-01-20  Niels Möller  <nisse@lysator.liu.se>

	* poly1305-internal.c (poly1305_digest): Use union nettle_block16
	for s argument.
	* poly1305-aes.c (poly1305_aes_digest): Update for poly1305_digest
	change.

	Merged poly1305 changes (starting at 2013-11-08).
	* x86_64/poly1305-internal.asm: Update to new interface.
	poly1305_digest much simplified.

	* poly1305.h (struct poly1305_ctx): Moved block and index
	fields...
	(struct poly1305_aes_ctx): ... to here.
	* asm.m4: Delete also from the assembly definition of struct
	poly1305_ctx.

	* poly1305-internal.c (poly1305_digest): Don't do final padding
	here, leave that to caller. Add digest to the provided nonce s,
	and deleted length and dst arguments. Also reset h0-h4 to zero
	when done.
	(_poly1305_block): Renamed, from...
	(poly1305_block): ...old name.

	* poly1305-aes.c (poly1305_aes_update): New function.
	(poly1305_aes_digest): Update for poly1305_digest changes, do
	final padding here.

	* poly1305.c (poly1305_update): Deleted file and function. Moved
	to poly1305-aes.c.
	* Makefile.in (nettle_SOURCES): Deleted poly1305.c.

2014-01-17  Niels Möller  <nisse@lysator.liu.se>

	* poly1305-internal.c (poly1305_block): Additional argument with
	the high bit.
	(poly1305_block_internal): Deleted function, code moved into the
	poly1305_block.
	(poly1305_digest): Simplified padding code, call poly1305_block
	with high bit 0.
	* poly1305.h (poly1305_block): Update prototype.
	* poly1305.c (poly1305_update): Call poly1305_block with high bit 1.
	* x86_64/poly1305-internal.asm (poly1305_block): Handle new
	argument.

	* poly1305.h (struct poly1305_ctx): Moved nonce field from here...
	(struct poly1305_aes_ctx): ... to here.
	* poly1305-aes.c (poly1305_aes_set_nonce, poly1305_aes_digest):
	Updated for above.
	* poly1305.c (poly1305_set_nonce): Deleted function.
	* asm.m4: Delete nonce also from the assembly definition of struct
	poly1305_ctx.

2014-01-16  Niels Möller  <nisse@lysator.liu.se>

	* poly1305-aes.c: Include poly1305.h. Rewrite functions without
	using the POLY1305_* macros.

	* Makefile.in (HEADERS): Deleted poly1305-aes.h.

	* poly1305.h (POLY1305_CTX, POLY1305_SET_KEY, POLY1305_SET_NONCE)
	(POLY1305_DIGEST): Deleted macros. Only implemented variant is
	poly1305-aes.
	(POLY1305_DIGEST_SIZE, POLY1305_BLOCK_SIZE, POLY1305_KEY_SIZE):
	New constants.
	(POLY1305_AES_KEY_SIZE, POLY1305_AES_DIGEST_SIZE): Moved here,
	from poly1305-aes.h.
	(struct poly1305_aes_ctx): Likewise.
	(poly1305_aes_set_key, poly1305_aes_set_nonce)
	(poly1305_aes_update, poly1305_aes_digest): Likewise.
	* poly1305-aes.h: Deleted file, declarations moved to poly1305.h.
	Update all users.

	* poly1305-internal.c (s2, s3, s4): Fixed macros.

	* poly1305-aes.h (struct poly1305_aes_ctx): Replace struct aes_ctx
	by struct aes128_ctx.
	* poly1305-aes.c (poly1305_aes_set_key, poly1305_aes_digest):
	Update to use aes128_* functions.
	* poly1305.h (POLY1305_SET_KEY): Drop key size argument when
	calling set_key.

2013-12-19  Niels Möller  <nisse@lysator.liu.se>

	* poly1305-aes.h (poly1305_aes_update): Define as an alias for
	poly1305_update, using preprocessor and a type cast.

	* poly1305-aes.c (poly1305_aes_update): Deleted function.

	* poly1305.h (poly1305_update): Declare.
	(_POLY1305_BLOCK, POLY1305_UPDATE): Deleted macros.

	* poly1305.c (poly1305_update): New function.

2013-11-21  Niels Möller  <nisse@lysator.liu.se>

	* x86_64/poly1305-internal.asm: New file. Almost a factor of two
	speedup.

	* configure.ac (asm_replace_list): Added poly1305-internal.asm.

	* asm.m4: Define struct offsets for 64-bit poly1305_ctx.

	* poly1305.h (POLY1305_DIGEST): Pass the encrypted nonce as an
	additional argument to poly1305_digest.
	(struct poly1305_ctx): Introduce unions, to support either 26-bit
	or 64-bit implementation.

	* poly1305-internal.c (poly1305_digest): Added s argument.

	* poly1305.c (poly1305_set_s): Deleted function.

2013-11-12  Niels Möller  <nisse@lysator.liu.se>

	* poly1305-internal.c: New file, for poly1305 functions depending
	on the internal mod (2^130 - 5) representation.
	(poly1305_block_internal): New helper function.
	(poly1305_block, poly1305_digest): Use it.

2013-11-08  Nikos Mavrogiannopoulos  <nmav@gnutls.org>

	* poly1305.h: New file.
	* poly1305.c: New file.
	* poly1305-aes.h: New file.
	* poly1305-aes.c: New file.
	* Makefile.in (nettle_SOURCES): Added poly1305-aes.c and poly1305.c.
	(HEADERS): Added poly1305-aes.h and poly1305.h.

	* testsuite/poly1305-test.c: New file.
	* testsuite/Makefile.in (TS_NETTLE_SOURCES): Added poly1305-test.c.

	* examples/nettle-benchmark.c (time_poly1305_aes): New function.
	(main): Benchmark poly1305.

2014-01-20  Niels Möller  <nisse@lysator.liu.se>

	* Makefile.in (nettle_SOURCES): Added salsa20-set-nonce.c,
	salsa20-128-set-key.c, and salsa20-256-set-key.c.

	* salsa20.h: Declare new functions.
	(SALSA20_128_KEY_SIZE, SALSA20_256_KEY_SIZE): New constants.
	(salsa20_set_iv): Define as an alias for salsa20_set_nonce.

	* salsa20-set-key.c (salsa20_set_key): Use salsa20_128_set_key and
	salsa20_256_set_key.
	(salsa20_set_iv): Renamed and moved...
	* salsa20-set-nonce.c (salsa20_set_nonce): ... new file, new name.

	* salsa20-256-set-key.c (salsa20_256_set_key): New file and
	function.
	* salsa20-128-set-key.c (salsa20_128_set_key): New file and
	function.

2014-01-13  Niels Möller  <nisse@lysator.liu.se>

	* nettle-types.h (union nettle_block16): New type, replacing union
	gcm_block.
	* gcm.h (union gcm_block): Deleted. Replaced by nettle_block16.
	* gcm.c: Replaced all use of gcm_block by nettle_block16.

2014-01-04  Niels Möller  <nisse@lysator.liu.se>

	* config.guess: Updated to 2014-01-01 version, from
	git://git.sv.gnu.org/config.git.
	* config.sub: Likewise.

	* testsuite/memxor-test.c [HAVE_VALGRIND_MEMCHECK_H] (test_mark):
	New function.
	(test_memxor, test_memxor3): Use test_mark to tell valgrind the
	start and end of src and destination areas.

	* configure.ac: Check for valgrind/memcheck.h.

	* testsuite/Makefile.in (VALGRIND): Added --partial-loads-ok=yes,
	needed for the way unaligned data is handled in, e.g., memxor.

2014-01-03  Niels Möller  <nisse@lysator.liu.se>

	* shadata.c (main): Zero-pad output values to 8 hex digits.
	* sha256.c (K): Updated table.

2013-12-17  Niels Möller  <nisse@lysator.liu.se>

	* configure.ac (ASM_RODATA): New substituted variable. Needed for
	portability to darwin.
	* config.m4.in: Define RODATA, using configure variable ASM_RODATA
	* x86_64/gcm-hash8.asm: Use RODATA macro.

	* bignum-random-prime.c (_nettle_generate_pocklington_prime): Use
	stronger variants of Pocklington's theorem, to allow p0 of size
	down to bits/3.

2013-12-15  Niels Möller  <nisse@lysator.liu.se>

	* nettle-internal.h (NETTLE_MAX_BIGNUM_BITS)
	(NETTLE_MAX_BIGNUM_SIZE): Deleted arbitrary limits.

2013-12-15  Nikos Mavrogiannopoulos <nmav@redhat.com>

	Introduced TMP_GMP_ALLOC macro for temporary allocations of
	potentially large data, e.g, sized as an RSA key.
	* gmp-glue.h (TMP_GMP_DECL, TMP_GMP_ALLOC, TMP_GMP_FREE): New
	macros.
	* gmp-glue.c (gmp_alloc, gmp_free): New functions.
	* bignum-next-prime.c (nettle_next_prime): Use TMP_GMP_ALLOC.
	* bignum-random.c (nettle_mpz_random_size): Likewise.
	* pkcs1-decrypt.c (pkcs1_decrypt): Likewise.
	* pkcs1-encrypt.c (pkcs1_encrypt): Likewise.
	* pkcs1-rsa-digest.c (pkcs1_rsa_digest_encode): Likewise.
	* pkcs1-rsa-sha512.c (pkcs1_rsa_sha512_encode)
	(pkcs1_rsa_sha512_encode_digest): Likewise.
	* pkcs1-rsa-sha256.c (pkcs1_rsa_sha256_encode)
	(pkcs1_rsa_sha256_encode_digest): Likewise.
	* pkcs1-rsa-sha1.c (pkcs1_rsa_sha1_encode)
	(pkcs1_rsa_sha1_encode_digest): Likewise.
	* pkcs1-rsa-md5.c (pkcs1_rsa_md5_encode)
	(pkcs1_rsa_md5_encode_digest): Likewise.

2013-12-14  Niels Möller  <nisse@lysator.liu.se>

	* x86_64/gcm-hash8.asm: Use .short rather than .hword, for
	compatibility with apple's assembler.

2013-12-03  Niels Möller  <nisse@lysator.liu.se>

	* x86_64/sha1-compress.asm: Reorganized, to get closer to the x86
	version. No difference in running time.

	* configure.ac (dummy-dep-files): Don't overwrite any existing
	dependency files.

	* x86_64/md5-compress.asm: New file, similar to the x86 version.
	35% speedup on AMD, 15% speedup on Intel.

2013-11-25  Niels Möller  <nisse@lysator.liu.se>

	* testsuite/dsa-test.c (test_main): Additional tests from NIST
	test vectors.

	* testsuite/testutils.c (test_dsa_sign, test_dsa_verify): New
	functions, supporting arbitrary digest size.

	* testsuite/testutils.h (ASSERT): Improved failure message.

	* dsa-verify.c (dsa_verify): Renamed, from _dsa_verify.
	* dsa-sign.c (dsa_sign): Renamed, from _dsa_sign.

2013-11-24  Niels Möller  <nisse@lysator.liu.se>

	* testsuite/dsa-keygen-test.c (test_main): Test generating a
	key with 224-bit q.

	* dsa-verify.c (_dsa_verify): Use _dsa_hash.

	* dsa-sign.c (_dsa_sign): Use _dsa_hash. Fix memory leak in
	error case, spotted by Nikos.

	* dsa-keygen.c (dsa_generate_keypair): Allow q_bits == 224.

	* dsa-hash.c (_dsa_hash): New file and function. Allows digest
	sizes not matching the bitsize of q.
	* dsa.h (_dsa_hash): Declare it.
	* Makefile.in (hogweed_SOURCES): Added dsa-hash.c.

2013-11-23  Niels Möller  <nisse@lysator.liu.se>

	* configure.ac: Check also for openssl/ecdsa.h.

2013-10-05  Niels Möller  <nisse@lysator.liu.se>

	* Makefile.in (nettle_SOURCES): Added eax.c.
	(HEADERS): Added eax.h.

	* testsuite/Makefile.in (TS_NETTLE_SOURCES): Added eax-test.c.

	* testsuite/eax-test.c: New file.

	* nettle-internal.c (nettle_eax_aes128): New aead algorithm.
	(eax_aes128_set_key, eax_aes128_set_nonce, eax_aes128_update)
	(eax_aes128_encrypt, eax_aes128_decrypt, eax_aes128_digest): New
	functions.

	* eax.c: New file.
	* eax.h: New file.

	* aes.h: Fixed typo in name mangling for new aes functions.

2013-09-28  Niels Möller  <nisse@lysator.liu.se>

	* Merge aes-reorg branch. Changes below,
	dated 2013-05-17 - 2013-08-13.

2013-08-13  Niels Möller  <nisse@lysator.liu.se>

	* yarrow.h (struct yarrow256_ctx): Use aes256_ctx, not aes_ctx.
	* yarrow256.c: Adapted to use new aes256 interface.

2013-08-07  Niels Möller  <nisse@lysator.liu.se>

	* umac.h (_UMAC_STATE): Use struct aes128_ctx, not aes_ctx.
	* umac-set-key.c (umac_kdf, _umac_set_key): Use aes128 interface.
	* umac32.c (umac32_digest): Likewise.
	* umac64.c (umac64_digest): Likewise.
	* umac96.c (umac96_digest): Likewise.
	* umac128.c (umac128_digest): Likewise.

2013-06-25  Niels Möller  <nisse@lysator.liu.se>

	* aes-meta.c: Deleted file.

	Analogous changes for new aes192 and aes256 interface.

	* aes.h (struct aes128_ctx): New aes128 declarations.
	* aes-decrypt.c (aes128_decrypt): New function.
	* aes-encrypt.c (aes128_encrypt): New function.
	* aes128-meta.c: New file.
	* aes128-set-encrypt-key.c (aes128_set_encrypt_key): New file and
	function.
	* aes128-set-decrypt-key.c (aes128_set_decrypt_key)
	(aes128_invert_key): New file and functions.
	* Makefile.in (nettle_SOURCES): Added aes128-set-encrypt-key.c,
	aes128-set-decrypt-key.c and aes128-meta.c.

	* nettle-internal.c (nettle_unified_aes128): For testing the old
	AES interface.
	* testsuite/aes-test.c (test_cipher2): New function.
	(test_main): Test both nettle_aes128 and nettle_unified_aes128.

2013-05-22  Niels Möller  <nisse@lysator.liu.se>

	* Makefile.in (nettle_SOURCES): Added aes-invert-internal.c and
	aes-set-key-internal.c.

	* aes.h (AES128_KEY_SIZE, _AES128_ROUNDS): New constants.
	Similarly also for aes192 and aes256.

	* aes-internal.h: Declare new functions.

	* aes-set-key-internal.c (_aes_set_key): New file and funxtion
	extracted from aes_set_encrypt_key.
	* aes-set-encrypt-key.c (aes_set_encrypt_key): Use _aes_set_key.

	* aes-invert-internal.c (_aes_invert): New file and function,
	extracted from aes_invert_key.
	* aes-set-decrypt-key.c (aes_invert_key): Use _aes_invert.

	* arm/v6/aes-encrypt-internal.asm: Adapted to new interface.
	Unfortunately, 4% slowdown on Cortex-A9, for unknown reason.
	* arm/v6/aes-decrypt-internal.asm: Likewise.
	* arm/aes-encrypt-internal.asm: Adapted to new interface.
	* arm/aes-decrypt-internal.asm: Likewise.

2013-05-21  Niels Möller  <nisse@lysator.liu.se>

	* sparc32/aes-encrypt-internal.asm: Adapted to new interface.
	* sparc32/aes-decrypt-internal.asm: Likewise.
	* sparc64/aes-encrypt-internal.asm: Likewise.
	* sparc64/aes-decrypt-internal.asm: Likewise.

	* x86/aes-encrypt-internal.asm: Adapted to new interface.
	* x86/aes-decrypt-internal.asm: Likewise.

2013-05-20  Niels Möller  <nisse@lysator.liu.se>

	* x86_64/aes-encrypt-internal.asm: Adapted to new interface.
	* x86_64/aes-decrypt-internal.asm: Likewise.

2013-05-17  Niels Möller  <nisse@lysator.liu.se>

	* aes.h (struct aes_ctx): Renamed nrounds to rounds, and moved
	first in the structure.
	* aes-set-encrypt-key.c (aes_set_encrypt_key): Updated for renaming.
	* aes-set-decrypt-key.c (aes_invert_key): Likewise.

	* aes-encrypt-internal.c (_nettle_aes_encrypt): Take rounds and
	subkeys as separate arguments, not a struct aes_ctx *. Updated
	callers.
	* aes-decrypt-internal.c (_nettle_aes_decrypt): Likewise.
	* aes-internal.h: Updated prototypes.

	* Start of aes-reorg changes.

2013-09-28  Niels Möller  <nisse@lysator.liu.se>

	* md4.h (struct md4_ctx): Use single uint64_t variable for block
	count.
	* md4.c: Use new block count variable.
	* md5.c, md5.h (struct md5_ctx): Likewise.
	* ripemd160.c, ripemd160.h (struct ripemd160_ctx): Likewise.
	* sha1.c, sha1.h (struct sha1_ctx): Likewise.
	* sha256.c, sha2.h (struct sha256_ctx): Likewise.

	* testsuite/testutils.c (test_hash_large): Added simple progress
	indicator.

	* macros.h (MD_PAD): Use size argument, don't depend on
	sizeof of the count field(s).

2013-09-22  Niels Möller  <nisse@lysator.liu.se>

	* x86_64/gcm-hash8.asm: New file.
	* x86_64/gcm-gf-mul-8.asm: Deleted.

	* configure.ac (asm_nettle_optional_list): Look for gcm-hash8.asm,
	not gcm-gf-mul-8.asm.
	* gcm.c [HAVE_NATIVE_gcm_hash8]: Make use of (optional) assembly
	implementation.

2013-09-21  Niels Möller  <nisse@lysator.liu.se>

	* Makefile.in (des.po): Add same dependencies as for des.o.
	Reported by Vincent Torri.

2013-09-20  Niels Möller  <nisse@lysator.liu.se>

	* testsuite/gcm-test.c: Added tests with associated data of
	varying size.

	* testsuite/testutils.c (tstring_alloc): Add NUL-termination.

2013-09-18  Niels Möller  <nisse@lysator.liu.se>

	* Makefile.in: New stampfiles, libnettle.stamp and
	libhogweed.stamp, updated when both static and shared libraries
	are rebuilt. Used as link dependencies in subdirectories.
	* examples/Makefile.in: Make executable targets depend on
	../libnettle.stamp and libhogweed.stamp, not directly on the
	static library files.
	* testsuite/Makefile.in: Likewise.
	* tools/Makefile.in: Likewise.

2013-09-09  Niels Möller  <nisse@lysator.liu.se>

	* gcm.c [HAVE_NATIVE_gcm_gf_mul_8]: Make use of (optional)
	assembly implementation.

	* configure.ac: Support optional assembly files for both nettle
	and hogweed. Replaced OPT_ASM_SOURCES with OPT_ASM_NETTLE_SOURCES,
	OPT_ASM_HOGWEED_SOURCES, and asm_optional_list with
	asm_nettle_optional_list and asm_hogweed_optional_list.
	(asm_nettle_optional_list): Added gcm-gf-mul-8.asm.

2013-06-25  Niels Möller  <nisse@lysator.liu.se>

	* testsuite/gcm-test.c: Deleted redundant include of aes.h.

	* testsuite/testutils.c (test_aead): Allow digest size smaller
	than the block size.

	* tools/nettle-pbkdf2.c: New command line tool.
	* tools/Makefile.in (TARGETS): Added nettle-pbkdf2.
	(nettle-pbkdf2$(EXEEXT)): New target.
	* testsuite/nettle-pbkdf2-test: New test case.
	* testsuite/Makefile.in (TS_SH): Added nettle-pbkdf2-test.

	* tools/nettle-hash.c (digest_file): Use stack allocation for the
	small hex output buffer.

	* examples/io.c (MIN): Deleted unused macro.

2013-05-21  Niels Möller  <nisse@lysator.liu.se>

	From nettle-2.7-fixes branch:
	* Makefile.in (distdir): Distribute files in arm/v6 subdirectory.

2013-05-20  Niels Möller  <nisse@lysator.liu.se>

	* arm/v6/sha1-compress.asm: Moved into v6 directory, since it uses
	the v6 instruction uadd8, sel and rev.
	* arm/v6/sha256-compress.asm: Likewise.

	* nettle-types.h: Include <stddef.h>, for size_t.

2013-05-17  Niels Möller  <nisse@lysator.liu.se>

	* macros.h (ROTL32, ROTL64): Avoid undefined behaviour for zero
	rotation count. Unfortunately makes CAST128 a bit slower with
	gcc-4.6.3.

	* ecc-j-to-a.c (ecc_j_to_a): Fixed ecc_modp_mul call, to avoid
	invalid overlap of arguments to mpn_mul_n. Problem tracked down by
	Magnus Holmgren.

2013-05-16  Niels Möller  <nisse@lysator.liu.se>

	* arm/aes-encrypt-internal.asm: New file, for pre-v6 processors.
	* arm/aes-decrypt-internal.asm: New file, likewise.

	* arm/aes.m4 (AES_FINAL_ROUND_V5): Variant without using uxtb.
	(AES_FINAL_ROUND_V6): New name, updated callers.
	(AES_FINAL_ROUND): ... old name. Also eliminated one uxtb
	instruction.
	(AES_ENCRYPT_ROUND, AES_DECRYPT): Moved macros to the
	files using them.

	* arm/v6/aes-encrypt-internal.asm: Use ALIGN macro. Use 16-byte
	alignment for loops.
	* arm/v6/aes-decrypt-internal.asm: Likewise. Also added a nop
	which mysteriously improves benchmark performance on Cortex-A9.

2013-05-15  Niels Möller  <nisse@lysator.liu.se>

	* configure.ac (asm_path): Handle armv6 and armv7 differently from
	older ARMs. Add the arm/v6 directory to asm_path when appropriate.

	* arm/v6/aes-encrypt-internal.asm: Moved into v6 directory. Uses
	the uxtb instruction which is not available for older ARMs.
	* arm/v6/aes-decrypt-internal.asm: Likewise.

2013-05-03  Niels Möller  <nisse@lysator.liu.se>

	* cast128.c: Adapt to new struct cast128_ctx.
	(cast128_set_key): Rewrite, eliminating lots of conditions and
	some false warnings.

	* cast128.h (struct cast128_ctx): Separate the small 5-bit
	rotation subkeys and the larger 32-bit masking subkeys.

2013-05-02  Niels Möller  <nisse@lysator.liu.se>

	* testsuite/testutils.c (mpz_combit): Renamed. Define only if not
	provided GMP. Updated all uses.
	(mpz_togglebit): ... old name.

	* sexp-format.c (sexp_vformat): Use type mpz_srcptr rather
	than the old MP_INT *.

2013-04-26  Niels Möller  <nisse@lysator.liu.se>

	* Many files: Use size_t rather than unsigned for data sizes.
	* x86_64/aes-encrypt-internal.asm: Accept 64-bit length.
	* x86_64/aes-decrypt-internal.asm: Likewise.

2013-04-25  Niels Möller  <nisse@lysator.liu.se>

	* configure.ac: Changed version number, to 2.8.
	(LIBNETTLE_MAJOR): Bumped major number, following
	nettle_memxor ABI break.
	(LIBNETTLE_MINOR): Reset to zero.

	* examples/hogweed-benchmark.c: Add benchmarking of OpenSSL's RSA
	functions.
	(all functions): Deleted unneeded casts.

2013-04-24  Niels Möller  <nisse@lysator.liu.se>

	* nettle.texinfo (Miscellaneous functions): Updated memxor
	prototype. Document memxor3.

	* salsa20-crypt.c (salsa20_crypt): Deleted cast of memxor
	argument, no longer needed.
	* salsa20r12-crypt.c (salsa20r12_crypt): Likewise.
	* sha3.c (sha3_absorb): Likewise.

	* memxor.h: Updated prototypes. Drop include of nettle-types.h.

	* memxor.c: Include nettle-types.h, for uintptr_t. Replace all
	internal uses of uint8_t by plain char.
	(memxor): Use void * rather than uint8_t * for
	arguments.
	(memxor3): Likewise.

	* x86_64/memxor.asm: Added nettle_ prefix to symbols.
	* arm/memxor.asm: Likewise.

	* testsuite/symbols-test: Don't allow memxor functions without
	nettle prefix,

	* memxor.h (memxor3): Added name mangling to add "nettle_" prefix
	to memxor and memxor3 symbols.

	* Makefile.in (nettle_OBJS): Deleted $(LIBOBJS), and also deleted
	LIBOBJS substitution.
	(nettle_SOURCES): Added memxor.c, to include it in the library
	unconditionally.

	* configure.ac: Deleted AC_REPLACE_FUNCS for memxor.

	* Released nettle-2.7.

2013-04-23  Niels Möller  <nisse@lysator.liu.se>

	From Martin Storsjö:
	* x86_64/sha256-compress.asm: Add forgotten W64_EXIT.
	* x86_64/sha512-compress.asm: Likewise.
	* x86_64/salsa20-crypt.asm (Lpartial): Don't return via W64_EXIT
	within this subfunction.
	* x86_64/machine.m4 (W64_ENTRY): Use movdqu instead of movdqa for
	saving xmm registers, since the stack is not guaranteed to be
	16-byte aligned on win64. Take pushed xmm registers into account
	when reading the fifth parameter from the stack.

	* Makefile.in: Consistently use EXEEXT_FOR_BUILD.

2013-04-21  Niels Möller  <nisse@lysator.liu.se>

	* Makefile.in (DISTFILES): Added mini-gmp.c and mini-gmp.h.
	(distdir): Use find, for identifying assembly files to copy.

2013-04-18  Niels Möller  <nisse@lysator.liu.se>

	* configure.ac: Recognize cpu type "arm*", not just "armv7*'.

	* arm/aes-encrypt-internal.asm: Updated include of aes.m4.
	* arm/aes-decrypt-internal.asm: Likewise.

	* Makefile.in (distdir): Updated for ARM reorganization.

	* configure.ac (asm_path): Generalized, can now be a list of
	directories. On ARM, check for neon instructions, and add arm/neon
	if appropriate. New command line options
	--enable-arm-neon/--disable-arm-neon, for overriding the default.

	arm/neon: New subdirectory, for assembly files making use of neon
	instructions.

	arm: Renamed directory, from...
	armv7: ...old name.

	* aclocal.m4 (NETTLE_CHECK_ARM_NEON): New macro.

	* nettle.texinfo (Keyed hash functions): Document UMAC.

	* umac.h (UMAC32_DIGEST_SIZE, UMAC64_DIGEST_SIZE)
	(UMAC96_DIGEST_SIZE, UMAC128_DIGEST_SIZE): New constants.
	(UMAC_DATA_SIZE): New name, for consistency with hash functions.
	Updated all uses.
	(UMAC_BLOCK_SIZE): ... old name.

2013-04-17  Niels Möller  <nisse@lysator.liu.se>

	* examples/nettle-benchmark.c (main): Benchmark salsa20r12.

	* nettle-internal.c (nettle_salsa20r12): Cipher struct for
	benchmarking only.
	* nettle-internal.h (nettle_salsa20): Declare it.

	* Makefile.in (eccdata): Depend on mini-gmp files. Drop -lgmp.

	* eccdata.c: Use mini-gmp, to avoid gmp dependency and associated
	configure tests for the *build* system. Replaced mpz_submul_ui by
	mpz_mul_ui + mpz_sub, and gmp_printf and gmp_fprintf by calls to
	mpz_out_str.

	* mini-gmp.h, mini-gmp.c: New files, copied from gmp-5.1.1.

2013-04-16  Niels Möller  <nisse@lysator.liu.se>

	* umac-set-key.c (BE_SWAP32_N): Fixed dummy definition used for
	big-endian systems.

	* Makefile.in (TARGETS): Deleted eccdata, it should be build only
	when public key support is enabled.
	(clean-here): Exlicitly list it here.

	* asm.m4 (m4_log2): New macro, similar to the one in gmp.
	(ALIGN): Changed to take alignment in bytes. Updated all callers,
	currently used only in x86 and x86_64 files.

	* umac.h (umac32_ctx, umac64_ctx, umac96_ctx, umac128_ctx): Make
	block count an uint64_t. Reorder some elements to put short values
	together.
	* umac-l2.c (_umac_l2, _umac_l2_final): Make count argument an uint64_t.
	(_umac_l2): Deleted redundant memcpy.
	(_umac_l2, _umac_l2_final): Store input buffer at end of the
	poly64/poly128 state. Deleted l1_out from corresponding context
	structs, and updated all callers.

	* configure.ac: Changed version number to 2.7.
	(LIBNETTLE_MINOR): Bumped library version, to 4.6.
	(LIBHOGWEED_MINOR): And to 2.4.

	* Makefile.in (distdir): Include files from armv7 subdirectory.

	* x86_64/umac-nh-n.asm: New file, 3.5 time speedup.

	* umac32.c (umac32_digest): Fix nonce caching.
	* umac64.c (umac64_digest): Likewise.

	* testsuite/umac-test.c (test_incr): New function.
	(test_main): Test nonce increment.

	* misc/umac/umac.py: UMAC reference implementation.
	* misc/umac/rijndael.py: AES implementation used by umac.py.
	* misc/umac/mkvectors: Script to generate UMAC test vectors.
	* misc/umac/vectors.out: Generated test vectors.

	* umac32.c (umac32_digest): Fix nonce increment, use INCREMENT
	macro.
	* umac64.c (umac64_digest): Likewise.
	* umac96.c (umac96_digest): Likewise.
	* umac128.c (umac128_digest): Likewise.

	* macros.h (INCREMENT): Allow size == 1.

2013-04-15  Niels Möller  <nisse@lysator.liu.se>

	* x86_64/umac-nh.asm: New file. 4.4 time speedup.

	* armv7/umac-nh-n.asm: New file. 2.0-2.3 time speedup.

	* testsuite/umac-test.c (test_align): Fixed memory leak.

2013-04-12  Niels Möller  <nisse@lysator.liu.se>

	* armv7/umac-nh.asm: New file. 2.4 time speedup.

	* armv7/machine.m4 (D0REG, D1REG): New macros.

	* configure.ac (asm_replace_list): Added umac-nh.asm and
	umac-nh-n.asm.

	* testsuite/umac-test.c: Test different alignments for the
	message.

2013-04-11  Niels Möller  <nisse@lysator.liu.se>

	* umac-nh-n.c (_umac_nh_n): Rewrote as a single pass over the
	message data.

	* examples/nettle-benchmark.c (time_umac): New function.
	(main): Call it.

	* umac-set-key.c (_umac_set_key): Drop byteswapping of l3_key2, it
	can be xored directly to the pad in native byteorder.
	* umac-l3.c (_umac_l3): Drop key_2 argument, let caller do that
	xor. Updated all callers.
	* umac32.c (umac32_digest): Adapt to l3 changes.
	* umac64.c (umac64_digest): Likewise.
	* umac96.c (umac96_digest): Likewise.
	* umac128.c (umac128_digest): Likewise.

	Initial implementation of umac.
	* umac.h: New file.
	* umac-nh.c: New file.
	* umac-nh-n.c: New file.
	* umac-poly64.c: New file.
	* umac-poly128.c: New file.
	* umac-l2.c: New file.
	* umac-l3.c: New file.
	* Makefile.in (nettle_SOURCES): Added umac source files.
	(HEADERS): Added umac.h.
	* testsuite/umac-test.c: New file.
	* testsuite/Makefile.in (TS_NETTLE_SOURCES): Added umac-test.c.

	* ecc-mul-a.c (ecc_mul_a): Avoid using mp_bitcnt_t, for
	compatibility with older GMP versions.
	* ecc-mul-g.c (ecc_mul_g): Likewise.
	* eccdata.c (ecc_mul_binary): Likewise.
	* sec-modinv.c (sec_modinv): Likewise.

	* x86_64/sha3-permute.asm: Go via memory for moves between general
	registers and xmm registers.

2013-04-06  Niels Möller  <nisse@lysator.liu.se>

	From Edgar E. Iglesias:
	* sha3.c (_sha3_update): Fix condition for when the block buffer
	is full.

2013-04-04  Niels Möller  <nisse@lysator.liu.se>

	* ecc-point.c (ecc_point_get): Allow NULL x or y, ignore
	corresponding coordinate.

	* nettle.texinfo (Elliptic curves): Document high-level ECDSA
	support.

	From Martin Storsjö. Fallback functions for older GMP releases.
	* gmp-glue.c (mpn_copyd, mpn_copyi, mpn_zero): New functions.
	* gmp-glue.h: Declare them.
	(mpn_sqr): Fallback macro.

	* gmp-glue.h (cnd_add_n, cnd_sub_n): Moved here, define in terms
	of mpn_cnd_add_n and mpn_sub_n if available, otherwise in terms of
	mpn_addmul_1 and mpn_submul_1. This seems to be an improvement for
	subtraction, but more questionable for addition.

	* ecc-internal.h: Include gmp-glue.h. Deleted corresponding
	include in all files using ecc-internal.h.
	(cnd_add_n, cnd_sub_n): Moved from here.

2013-04-03  Niels Möller  <nisse@lysator.liu.se>

	* ecc-point-mul-g.c (ecc_point_mul_g): New file and function.
	* ecc-point-mul.c (ecc_point_mul): New file and function.
	* ecc.h: Updated declarations and name mangling.
	* Makefile.in (hogweed_SOURCES): Added ecc-point-mul.c and
	ecc-point-mul-g.c.

	* testsuite/salsa20-test.c (test_main): Tests for salsa20r12,
	contributed by Nikos Mavrogiannopoulos.

2013-03-26  Niels Möller  <nisse@lysator.liu.se>

	* armv7/salsa20-core-internal.asm: New file. 45% speedup.

2013-03-25  Niels Möller  <nisse@lysator.liu.se>

	From Martin Storsjö:
	* examples/timing.c: New file, extracted from nettle-benchmark.c.
	* examples/timing.h: New file.
	* examples/Makefile.in (SOURCES): Added timing.c.
	(DISTFILES): Added timing.h.
	(BENCH_OBJS, ECC_BENCH_OBJS, HOGWEED_BENCH_OBJS): Added timing.o.
	* examples/nettle-benchmark.c: Use timing.h.
	* examples/hogweed-benchmark.c: Likewise.
	* examples/ecc-benchmark.c: Likewise.

	From Nikos Mavrogiannopoulos:
	* salsa20r12-crypt.c (salsa20r12_crypt): New file and function.
	* salsa20.h (salsa20r12_crypt): Declare.
	* Makefile.in (nettle_SOURCES): Added salsa20r12-crypt.c.

	From Martin Storsjö:
	* examples/hogweed-benchmark.c: Include local headers.
	* testsuite/ecdsa-keygen-test.c: Likewise.
	* x86_64/sha3-permute.asm: Workaround for Apple's assembler; write
	movq instructions as movd.

	* Makefile.in (hogweed_PURE_OBJS): Don't include OPT_ASM_SOURCES
	twice.

2013-03-15  Niels Möller  <nisse@lysator.liu.se>

	* armv7/sha3-permute.asm: New file. 4.5 time speedup.

	* armv7/machine.m4 (QREG): New macro.

2013-03-14  Niels Möller  <nisse@lysator.liu.se>

	* configure.ac (asm_replace_list): Added sha3-permute.asm,
	revering 2012-12-30 change. 34% speedup on intel i5, from 2190
	cycles for the C implementation down to 1630.

	* armv7/sha512-compress.asm: Optimized. Keep expanded data in
	registers, exploit parallelism. Another 70% speedup.

	* testsuite/sha512-test.c (test_main): Additional test vectors,
	including some longer than 128 bytes.

2013-03-13  Niels Möller  <nisse@lysator.liu.se>

	* armv7/sha512-compress.asm: New file, using neon instructions.
	2.3 time speedup.

	* configure.ac (asm_replace_list): Added sha512-compress.asm.
	* x86_64/machine.m4 (OFFSET64): New macro.
	* x86_64/sha512-compress.asm: New file, 20% speedup.

	* sha512-compress.c (ROUND): Eliminated a temporary, analogous to
	sha256 change below.

	* x86_64/sha256-compress.asm: New file, 16% speedup (benchmarked
	on intel i5).

2013-03-11  Niels Möller  <nisse@lysator.liu.se>

	* armv7/sha256-compress.asm: New file, 25% speedup.

	* configure.ac (asm_replace_list): Added sha256-compress.asm.

	* sha256-compress.c (ROUND): Eliminated a temporary.

	* armv7/sha1-compress.asm: New file, 9% speedup.

	* testsuite/testutils.c (test_hash): Test different alignments for
	the hash input.

2013-03-08  Niels Möller  <nisse@lysator.liu.se>

	* armv7/aes-decrypt-internal.asm: New file, 15% speedup.
	* armv7/aes-encrypt-internal.asm: New file, 25% speedup.
	* armv7/aes.m4: New file.

2013-03-07  Niels Möller  <nisse@lysator.liu.se>

	* gmp-glue.c (mpz_limbs_cmp): Don't use PTR and SIZ macros.

	* Makefile.in (aesdata, desdata, twofishdata, shadata, gcmdata)
	(eccdata): Arrange for compiling these programs for running on the
	build system, also when cross compiling everything else.

	* config.make.in (CC_FOR_BUILD, EXEEXT_FOR_BUILD): New variables.

	* configure.ac: Use GMP_PROG_CC_FOR_BUILD and
	GMP_PROG_EXEEXT_FOR_BUILD.

	* aclocal.m4 (GMP_PROG_CC_FOR_BUILD, GMP_PROG_CC_FOR_BUILD_WORKS)
	(GMP_PROG_EXEEXT_FOR_BUILD): New macros, based on GMP's.

	* aesdata.c: Deleted includes of config.h and nettle-types.h. Use
	unsigned char and unsigned long instead of stdint.h types.

	* desdata.c: Deleted includes of config.h and desCode.h.
	(main): Return 1 on invalid argument. Don't use ROR macro. Use
	unsigned long instead of uint32_t, and make it work if unsigned
	long is larger than 32 bits.

	* gcmdata.c: Deleted include of config.h and use UNUSED macro.
	* shadata.c: Likewise.

	* twofishdata.c: Deleted include of nettle-types.h. Use unsigned
	char instead of stdint.h types.

	* x86_64/ecc-521-modp.asm: New file. 2.4 time speedup.

2013-03-06  Niels Möller  <nisse@lysator.liu.se>

	* x86_64/ecc-384-modp.asm: New file, 3 time speedup.
	* x86_64/ecc-256-redc.asm: New file, 2.5 time speedup.
	* x86_64/ecc-224-modp.asm: New file, 5 time speedup over C
	version.

2013-03-05  Niels Möller  <nisse@lysator.liu.se>

	* configure.ac (asm_optional_list): Added ecc-521-modp.asm.
	* ecc-521.c: Check HAVE_NATIVE_ecc_521_modp, and use native
	version if available.
	* armv7/ecc-521-modp.asm: New file, 2 time speedup over C version.

2013-03-04  Niels Möller  <nisse@lysator.liu.se>

	* configure.ac (asm_optional_list): Added ecc-384-modp.asm. Deleted
	bogus reference to $asm_search_list.
	* ecc-384.c: Check HAVE_NATIVE_ecc_384_modp, and use native
	version if available.
	* armv7/ecc-384-modp.asm: New file, 3 time speedup over C version.

2013-03-03  Niels Möller  <nisse@lysator.liu.se>

	* ecc-256.c: Fixed definition of USE_REDC.

2013-03-01  Niels Möller  <nisse@lysator.liu.se>

	* ecc-256.c: Check HAVE_NATIVE_ecc_256_redc, and use native
	version if available.
	* armv7/ecc-256-redc.asm: New file, 4 time speedup over C version.

	* testsuite/ecc-redc-test.c: Increased test count.

	* ecc-224.c: Check HAVE_NATIVE_ecc_224_modp, and use native
	version if available.
	* armv7/ecc-224-modp.asm: New file, 4.5 time speedup over C
	version.

	* configure.ac (asm_optional_list): Added ecc-224-modp.asm.
	(OPT_ASM_SOURCES): Fixed assignment.

2013-02-28  Niels Möller  <nisse@lysator.liu.se>

	* x86_64/ecc-192-modp.asm: Reorganized to reduce number of
	additions. Use setc instruction.

	* examples/Makefile.in: Let $(HOGWEED_TARGETS) depend on
	../libhogweed.a.

	* armv7/ecc-192-modp.asm: New file. 2.5 time speedup over C
	version.

2013-02-27  Niels Möller  <nisse@lysator.liu.se>

	* ecc-192.c: Check HAVE_NATIVE_ecc_192_modp, and use native
	version if available.
	(ecc_192_modp): Fixed carry handling bug in 32-bit version.

	* x86_64/ecc-192-modp.asm: New file. 3.8 times speedup over C
	version.

	* configure.ac (OPT_ASM_SOURCES): New substituted variable.
	(asm_replace_list, asm_optional_list): New variables. For files in
	asm_optional_list, also add them to OPT_ASM_SOURCES and define
	appropriate HAVE_NATIVE_* symbols found.

	* Makefile.in (OPT_ASM_SOURCES): New variable. Used for setting
	hogweed_OBJS and hogweed_PURE_OBJS.

	* testsuite/ecc-mod-test.c: Increased test count.

	* ecc-384.c (ecc_384_modp): Fixed typo which broke carry handling
	in the 64-bit version.

	* examples/ecc-benchmark.c (bench_add_jjj): Typo fix, benchmark
	the right function.

	* gmp-glue.h: Check if GMP provides mpz_limbs_read (expected in
	next release).
	* gmp-glue.c: Use GMP's mpz_limbs_read and friends if available.
	Renamed all functions for consistency with GMP. Updated all
	callers.

2013-02-20  Niels Möller  <nisse@lysator.liu.se>

	* examples/Makefile.in (HOGWEED_TARGETS): Added
	hogweed-benchmark$(EXEEXT).
	(SOURCES): Added hogweed-benchmark.c.
	(hogweed-benchmark$(EXEEXT)): New target.

	* examples/hogweed-benchmark.c: New file.

	* ecdsa-keygen.c (ecdsa_generate_keypair): New file and function.
	* Makefile.in (hogweed_SOURCES): Added ecdsa-keygen.c.
	* testsuite/ecdsa-keygen-test.c: New testcase.
	* testsuite/Makefile.in (TS_HOGWEED_SOURCES): Added
	ecdsa-keygen-test.c.

	* nettle-internal.h (TMP_ALLOC): Added missing parentheses.

2013-02-18  Niels Möller  <nisse@lysator.liu.se>

	* testsuite/ecdsa-verify-test.c: New testcase.
	* testsuite/ecdsa-sign-test.c: New testcase.
	* testsuite/Makefile.in (TS_HOGWEED_SOURCES): Added
	ecdsa-sign-test.c and ecdsa-verify-test.c.
	* testsuite/testutils.h: Include ecdsa.h.
	(SHEX): Deleted const cast.

	* ecc-point.c: New file, struct ecc_point abstraction.
	* ecc-scalar.c: New file, struct ecc_scalar abstraction.
	* ecc-random.c (ecc_modq_random, ecc_scalar_random): New file, new
	functions.
	* ecc-hash.c (ecc_hash): New file and function.
	* ecc-ecdsa-sign.c: New file, low-level signing interface.
	* ecc-ecdsa-verify.c: New file, low-level ecdsa verify.
	* ecdsa-sign.c: (ecdsa_sign): New file and function.
	* ecdsa-verify.c (ecdsa_verify): New file and function.
	* ecdsa.h: New header file.
	* ecc.h: Declare ecc_point and ecc_scalar functions.
	* ecc-internal.h: Added declarations.
	* Makefile.in (hogweed_SOURCES): Added new source files.
	(HEADERS): Added ecdsa.h.

	* gmp-glue.c (_mpz_set_mpn): New convenience function.
	(_mpn_set_base256): New function.
	(_gmp_alloc_limbs): New function.
	(_gmp_free_limbs): New function.
	* gmp-glue.h: Corresponding declarations. Include nettle-stdinh.h.

	* examples/Makefile.in (HOGWEED_TARGETS): Renamed, was
	RSA_TARGETS. Added ecc-benchmark$(EXEEXT).
	(SOURCES): Added ecc-benchmark.c.
	(ecc-benchmark$(EXEEXT)): New target.

	* examples/ecc-benchmark.c: New file, benchmarking ecc primitives.

2013-02-15  Niels Möller  <nisse@lysator.liu.se>

	Integrate ecc_mul_a.
	* ecc-a-to-j.c: New file.
	* ecc-add-jjj.c: New file.
	* ecc-mul-a.c: New file.
	* Makefile.in (hogweed_SOURCES): Added new files.
	* testsuite/ecc-mul-a-test.c: New file.
	* testsuite/Makefile.in (TS_HOGWEED_SOURCES): Added
	ecc-mul-a-test.c.

	* testsuite/testutils.c: Removed redundant includes.
	(die): New function.

	Integrate ecc_mul_g.
	* ecc.h: New file.
	* ecc-j-to-a.c: New file.
	* ecc-size.c: New file.
	* ecc-add-jja.c: New file.
	* ecc-dup-jj.c: New file.
	* ecc-mul-g.c: New file.
	* sec-tabselect.c: New file.
	* Makefile.in (hogweed_SOURCES): Added new files.
	(HEADERS): Added ecc.h
	* testsuite/ecc-mul-g-test.c: New file.
	* testsuite/Makefile.in (TS_HOGWEED_SOURCES): Added
	ecc-mul-g-test.c.
	* testsuite/testutils.c (xalloc_limbs): New function.
	(test_mpn): New function.
	(test_ecc_point): New function.
	(test_ecc_mul_a): New function.
	(test_ecc_mul_j): New function.
	* testsuite/testutils.h: Corresponding declarations.

	Integrate ECC internals.
	* ecc-curve.h: New file.
	* ecc-internal.h: New file.
	* cnd-copy.c: New file.
	* ecc-192.c: New file.
	* ecc-224.c: New file.
	* ecc-256.c: New file.
	* ecc-384.c: New file.
	* ecc-521.c: New file.
	* ecc-generic-modp.c: New file.
	* ecc-generic-modq.c: New file.
	* ecc-generic-redc.c: New file.
	* ecc-mod.c: New file.
	* ecc-modp.c: New file.
	* ecc-modq.c: New file.
	* sec-add-1.c: New file.
	* sec-modinv.c: New file.
	* sec-sub-1.c: New file.
	* Makefile.in (hogweed_SOURCES): Added new files.
	(HEADERS): Added ecc-curve.h.
	(DISTFILES): Added ecc-internal.h.
	* testsuite/ecc-mod-test.c: New file.
	* testsuite/ecc-modinv-test.c: New file.
	* testsuite/ecc-redc-test.c: New file.
	* testsuite/testutils.c (ecc_curves): New constant array.
	* testsuite/testutils.h: Include ecc-related headers. Declare
	ecc_curves array.
	* testsuite/Makefile.in (TS_HOGWEED_SOURCES): Added ecc-mod-test.c
	ecc-modinv-test.c ecc-redc-test.c.

	* gmp-glue.c: New file, mpn <-> mpz conversions.
	* gmp-glue.h: New file.
	* Makefile.in: Added to hogweed_SOURCES and DISTFILES, respectively.

	* eccdata.c: New program, for generating ECC-related tables.
	* Makefile.in (ecc-192.h, ecc-224.h, ecc-256.h, ecc-384.h)
	(ecc-512.h): New generated files.

2013-02-19  Niels Möller  <nisse@lysator.liu.se>

	* armv7/memxor.asm (memxor): Software pipelining for the aligned
	case. Runs at 6 cycles (0.5 cycles per byte). Delayed push of
	registers until we know how many registers we need.
	(memxor3): Use 3-way unrolling also for aligned memxor3.
	Runs at 8 cycles (0.67 cycles per byte)

2013-02-14  Niels Möller  <nisse@lysator.liu.se>

	* configure.ac: Find GMP's GMP_NUMB_BITS. Substitute in Makefile.
	* config.make.in (GMP_NUMB_BITS): New variable.

	* examples/rsa-keygen.c (uint_arg): New function.
	(main): New options -s and -e, to specify key size and public
	exponent. Increased default key size to 2048.

2013-02-12  Niels Möller  <nisse@lysator.liu.se>

	* armv7/memxor.asm (memxor): Optimized aligned case, using 3-way
	unrolling.

2013-02-06  Niels Möller  <nisse@lysator.liu.se>

	* armv7/memxor.asm (memxor, memxor3): Optimized aligned case, now
	runs at 0.75 cycles/byte.

	* armv7/README: New file.
	* armv7/machine.m4: New (empty) file.
	* armv7/memxor.asm: Initial assembly implementation.

	* config.m4.in: Substitute ASM_TYPE_PROGBITS as TYPE_PROGBITS.

	* config.make.in: Added .s to the suffix list.

	* Makefile.in (.asm.s): Use a separate make target for .asm
	preprocessing. Include asm.d, which the corresponding
	dependencies.

	* configure.ac (asm_file_list): Collect assembly files into this
	variable.
	(asm.d): Make config.status write dependencies for .s files into
	asm.d.
	(ASM_ALIGN_LOG): Set to "no" when appropriate.
	(ASM_TYPE_FUNCTION): Default to "@function".
	(ASM_TYPE_PROGBITS): New substituted variable, set in the same way
	as ASM_TYPE_FUNCTION.
	(ASM_MARK_NOEXEC_STACK): Use TYPE_PROGBITS.
	(asm_path): Set up asm_path for armv7.

	* asm.m4: Use changecom to disable m4 quoting. Use divert to
	suppress output.

2013-02-05  Niels Möller  <nisse@lysator.liu.se>

	* testsuite/rsa-keygen-test.c (test_main): Updated expected
	signatures, after the nettle_mpz_random change below.
	* testsuite/dsa-test.c (test_main): Likewise. Also fixed the
	dsa256 test to actually use the expected signature.

2013-01-31  Niels Möller  <nisse@lysator.liu.se>

	* bignum-random.c (nettle_mpz_random): Increased number of extra
	bits to 64, following FIPS 186-3.

2013-01-16  Niels Möller  <nisse@lysator.liu.se>

	* Released nettle-2.6.

2013-01-12  Niels Möller  <nisse@lysator.liu.se>

	* configure.ac: Use AC_LANG_SOURCE.

2013-01-02  Niels Möller  <nisse@lysator.liu.se>

	* configure.ac (LIBNETTLE_MINOR): Bumped library version, to 4.5.
	(LIBHOGWEED_MINOR): And to 2.3.

	* examples/Makefile.in: Explicit rules for building objects in
	parent directory.
	* tools/Makefile.in: Likewise.
	* testsuite/Makefile.in: Likewise.

2013-01-01  Niels Möller  <nisse@lysator.liu.se>

	* nettle.texinfo (Recommended hash functions): Document additional
	sha3 functions.

	* examples/nettle-benchmark.c (main): Benchmark additional sha3
	functions.

2012-12-30  Niels Möller  <nisse@lysator.liu.se>

	* sha3-224.c, sha3-224-meta.c: New files.
	* sha3-384.c, sha3-384-meta.c: New files.
	* sha3-512.c, sha3-512-meta.c: New files.
	* sha3.h: Prototypes for sha3 with sizes 224, 384 and 512.
	* nettle-meta.h: Declare nettle_sha3_224, nettle_sha3_384 and
	nettle_sha3_512.
	* Makefile.in (nettle_SOURCES): Added new sha3 files.

	* testsuite/sha3-224-test.c: New file.
	* testsuite/sha3-384-test.c: New file.
	* testsuite/sha3-512-test.c: New file.
	* testsuite/Makefile.in (TS_NETTLE_SOURCES): Added new sha3 test files.

	* configure.ac: Disabled use of sha3-permute.asm.

2012-12-20  Niels Möller  <nisse@lysator.liu.se>

	From Tim Rühsen:
	* testsuite/des-compat-test.c (pt): Use proper prototype, use
	const.
	* testsuite/testutils.c (test_dsa_key): Deleted spurious
	semicolon.

2012-12-15  Niels Möller  <nisse@lysator.liu.se>

	Based on a patch from Alon Bar-Lev:
	* Makefile.in (LIBTARGETS, SHLIBTARGET): Define as empty if static
	or shared libraries, respectively, are disabled.
	(TARGETS): Deleted @IF_SHARED@ conditional, now in the definition
	of SHLIBTARGET.

	From Alon Bar-Lev:
	* configure.ac: Check for ar program. New option --disable-static.
	* config.make.in (AR): Use configured value.

2012-12-13  Niels Möller  <nisse@lysator.liu.se>

	* x86_64/sha3-permute.asm: Rewrote, to keep all state in
	registers. 2400 cycles on x86_64, only slightly faster than the
	current C code.

2012-12-09  Niels Möller  <nisse@lysator.liu.se>

	* sha3-permute.c (sha3_permute): Rewrote to do permutation in
	place. 80% speedup on x86_64, 2500 cycles.

2012-12-04  Niels Möller  <nisse@lysator.liu.se>

	* ctr.c (ctr_crypt): Fix bug reported by Tim Kosse. Don't
	increment the counter when length is zero (was broken for the
	in-place case).

	* testsuite/ctr-test.c (test_main): Added test with zero-length
	data.
	* testsuite/testutils.c (test_cipher_ctr): Check the ctr value
	after encrypt and decrypt.

2012-12-03  Niels Möller  <nisse@lysator.liu.se>

	* sha3-permute.c (sha3_permute): Optimized, to reduce number of
	passes over the data. 20% speedup on x86_64, 4700 cycles.

	* configure.ac: Added sha3-permute.asm.

	* x86_64/sha3-permute.asm: New file. 30% speedup over current C
	code, 4300 cycles.

	* nettle.texinfo (Hash functions): Split into several sections,
	separating recommended hash functions and legacy hash functions.
	Document sha3-256.

2012-12-02  Niels Möller  <nisse@lysator.liu.se>

	Split sha.h into new files sha1.h and sha2.h. Replaced all
	internal usage of sha.h in all files.
	* sha.h: Kept for compatibility, just includes both new files.
	* sha1.h: New file.
	* sha2.h: New file.
	* Makefile.in (HEADERS): Added sha1.h and sha2.h.

2012-11-28  Niels Möller  <nisse@lysator.liu.se>

	From Fredrik Thulin:
	* testsuite/pbkdf2-test.c (test_main): Add PBKDF2-HMAC-SHA512 test
	cases.

2012-11-15  Niels Möller  <nisse@lysator.liu.se>

	* sha3-permute.c (sha3_permute): Use ULL suffix on round
	constants. Avoid passing shift count 0 to ROTL64.

	* sha3.c (sha3_absorb): Fixed big-endian code. Need macros.h.

	* macros.h (LE_READ_UINT64): New macro.

2012-11-13  Niels Möller  <nisse@lysator.liu.se>

	* sha3-permute.c (sha3_permute): Micro optimizations. Partial
	unrolling. Use lookup table for the permutation. On an x86_64,
	execution time reduced from appr. 13000 cycles to appr. 6000.

	* examples/nettle-benchmark.c (TIME_CYCLES): New macro.
	(bench_sha1_compress, bench_salsa20_core): Use it.
	(bench_sha3_permute): New function.
	(main): Call bench_sha3_permute.

2012-11-12  Niels Möller  <nisse@lysator.liu.se>

	* examples/nettle-benchmark.c (main): Benchmark sha3_256.

	* sha3-permute.c: New file. Permutation function for sha3, aka
	Keccak.
	* sha3.h: New header file.
	* sha3.c: New file, absorption and padding for sha3.
	* sha3-256.c: New file.
	* sha3-256-meta.c: New file.
	* nettle-meta.h (nettle_sha3_256): Declare.
	* Makefile.in (nettle_SOURCES): Added sha3 files.
	(HEADERS): Added sha3.h.
	* testsuite/sha3.awk: New file. Script to extract test vectors.
	* testsuite/sha3-256-test.c: New file.
	* testsuite/sha3-permute-test.c: New file.
	* testsuite/Makefile.in (TS_NETTLE_SOURCES): Added
	sha3-permute-test.c and sha3-256-test.c.
	(DISTFILES): Added sha3.awk.
	* testsuite/.test-rules.make: Added sha3 targets.

	* macros.h (LE_WRITE_UINT64): New macro.
	* write-le64.c (_nettle_write_le64): New file and function.
	* nettle-write.h (_nettle_write_le64): Declare. Also deleted
	declaration of non-existent _nettle_write_be64.
	* Makefile.in (nettle_SOURCES): Added write-le64.c.

	* macros.h (ROTL64): New macro, moved from...
	* sha512-compress.c (ROTL64): ... old location, deleted.

	* serpent-internal.h [HAVE_NATIVE_64_BIT] (DROTL32): Renamed from...
	(ROTL64): ... old name.
	(DRSHIFT32): Renamed from ...
	(RSHIFT64): ... old name.
	* serpent-encrypt.c (LINEAR_TRANSFORMATION64): Updated for above
	renames.
	* serpent-decrypt.c (LINEAR_TRANSFORMATION64_INVERSE): Likewise.

2012-11-11  Niels Möller  <nisse@lysator.liu.se>

	From Nikos Mavrogiannopoulos:
	* nettle.texinfo (Hash functions): Added documentation for
	gosthash94.
	* examples/nettle-benchmark.c (main): Benchmark gosthash94.

2012-11-10  Niels Möller  <nisse@lysator.liu.se>

	* nettle.texinfo (nettle_hashes, nettle_ciphers): Use deftypevr,
	not deftypevrx. Spotted by Nikos Mavrogiannopoulos.

2012-11-08  Niels Möller  <nisse@lysator.liu.se>

	Gost hash function, ported from Aleksey Kravchenko's rhash library
	by Nikos Mavrogiannopoulos.
	* gosthash94.c: New file.
	* gosthash94.h: New file.
	* gosthash94-meta.c: New file.
	* nettle-meta.h (nettle_gosthash94): Declare.
	* Makefile.in (nettle_SOURCES): Added gosthash94.c and
	gosthash94-meta.c.
	(HEADERS): Added gosthash94.h.
	* testsuite/gosthash94-test.c: New file.
	* testsuite/Makefile.in (TS_NETTLE_SOURCES): Added
	gosthash94-test.c.

2012-10-29  Niels Möller  <nisse@lysator.liu.se>

	From Martin Storsjö:
	* configure.ac (dummy-dep-files): Avoid non-posix \|-operator in
	sed regexp.

2012-10-29  Niels Möller  <nisse@lysator.liu.se>

	* x86_64/salsa20-core-internal.asm: New file.
	* configure.ac: Added salsa20-core-internal.asm.
	* examples/nettle-benchmark.c (bench_salsa20_core): New function.

2012-10-27  Niels Möller  <nisse@lysator.liu.se>

	* testsuite/Makefile.in (TS_SOURCES, CXX_SOURCES): Include sources
	unconditionally.
	(TS_CXX): Moved @IF_CXX@ conditional here.
	(DISTFILES): Use $(SOURCES), which now includes all C source
	files. testutils.c was lost in a the 2012-09-20 change.

	* x86_64/salsa20-crypt.asm: Include x86_64/salsa20.m4.
	Make all exits go via .Lend and W64_EXIT.

	* x86_64/salsa20.m4: New file, extracted from
	x86_64/salsa20-crypt.asm.

2012-10-26  Niels Möller  <nisse@lysator.liu.se>

	* configure.ac (LIBNETTLE_LINK, LIBHOGWEED_LIBS): Add $(CFLAGS) on
	the link command line. Reported by Dennis Clarke.

2012-10-03  Niels Möller  <nisse@lysator.liu.se>

	From: Nikos Mavrogiannopoulos:
	* testsuite/testutils.c (test_hash): On failure, print the
	expected and returned hash values.

2012-09-23  Niels Möller  <nisse@lysator.liu.se>

	* Makefile.in (nettle_SOURCES): Added salsa20-core-internal.c.

	* salsa20-core-internal.c (_salsa20_core): New file and function,
	extracted from salsa20_crypt.
	* salsa20.h (_salsa20_core): Declare it.
	* salsa20-crypt.c (salsa20_crypt): Use _salsa20_core.

2012-09-21  Niels Möller  <nisse@lysator.liu.se>

	* pbkdf2.c (pbkdf2): assert that iterations > 0. Reorganized
	loops.

	* nettle.texinfo (Cipher functions): Stress that the salsa20 hash
	function is not suitable as a general hash function.

2012-09-20  Simon Josefsson  <simon@josefsson.org>

	* pbkdf2-hmac-sha1.c, pbkdf2-hmac-sha256.c: New files.
	* pbkdf2.h (pbkdf2_hmac_sha1, pbkdf2_hmac_sha256): New prototypes.
	* Makefile.in (nettle_SOURCES): Add pbkdf2-hmac-sha1.c and
	pbkdf2-hmac-sha256.c.
	* nettle.texinfo (Key derivation functions): Improve.
	* testsuite/pbkdf2-test.c (test_main): Test new functions.

2012-09-20  Niels Möller  <nisse@lysator.liu.se>

	* pbkdf2.c (pbkdf2): Reordered arguments, for consistency.
	* pbkdf2.h (PBKDF2): Analogous reordering.
	* testsuite/pbkdf2-test.c: Adapted to new argument order. Also use
	LDATA for the salt.
	* nettle.texinfo (Key derivation functions): Updated documented
	pbkdf2 prototype.

	* testsuite/Makefile.in (VALGRIND): New variable, to make valgrind
	checking easier.

	* configure.ac: New substitution IF_CXX, replacing CXX_TESTS.
	(dummy-dep-files): Handle .cxx files.

	* testsuite/Makefile.in: Use IF_CXX. Include dependency file for
	cxx-test.o.

2012-09-19  Niels Möller  <nisse@lysator.liu.se>

	From Tim Rühsen:
	* examples/rsa-encrypt.c (main): Added missing mpz_clear.
	* examples/rsa-keygen.c (main): Added missing deallocation.

	* testsuite/meta-hash-test.c (test_main): Validate
	NETTLE_MAX_HASH_DIGEST_SIZE.

	* pbkdf2.h (PBKDF2): New macro.
	* testsuite/pbkdf2-test.c: Use it.

2012-09-12  Simon Josefsson  <simon@josefsson.org>

	* NEWS: Mention addition of PBKDF2.
	* pbkdf2.c (pbkdf2): New file and function.
	* pbkdf2.h: Declare it.
	* Makefile.in (nettle_SOURCES): Add pbkdf2.c.
	(HEADERS): Add pbkdf2.h.
	* nettle.texinfo (Key derivation functions): New section.
	* testsuite/pbkdf2-test.c: New test case.
	* testsuite/Makefile.in (TS_NETTLE_SOURCES): Add pbkdf2-test.c.
	* testsuite/.test-rules.make (pbkdf2-test): New target.

2012-09-16  Niels Möller  <nisse@lysator.liu.se>

	* testsuite/: Overhaul of testsuite, affecting almost all files.
	+ Use struct tstring for allocated strings, and deallocate before
	exit.
	+ Changed most test functions to take struct tstring as arguments.
	+ Made all test_main return on success.

	* testsuite/testutils.h (struct tstring): New struct type.
	(H2, HL, MEMEQH, SUCCESS): Deleted macros.
	(SHEX, SDATA): New macros.
	(H): Redefined to track storage.

	* testsuite/testutils.c (tstring_alloc): New function.
	(tstring_clear): New function.
	(tstring_data): New function.
	(tstring_hex): New function.
	(tstring_print_hex): New function.
	(decode_hex_length): Made static.
	(decode_hex): Made static. No return value, abort on error.
	(main): Expect test_main to return, and call tstring_clear before
	exit.
	(test_dsa_key): Added missing mpz_clear.
	(test_mac): Deleted unused function.

	* testsuite/rsa2sexp-test.c (test_main): Added missing
	nettle_buffer_clear.

	* testsuite/yarrow-test.c (open_file): Don't leak filename.
	(test_main): fclose input file properly.

	* testsuite/sexp-format-test.c (test_main): Added missing calls to
	nettle_buffer_clear and mpz_clear.

	* testsuite/serpent-test.c (tstring_hex_reverse): New function,
	replacing...
	(decode_hex_reverse): ... deleted function.
	(RHEX): New macro, replacing...
	(RH, RHL): ... deleted macros.

	* testsuite/rsa2sexp-test.c (test_main): Added missing
	nettle_buffer_clear.

	* testsuite/random-prime-test.c (test_main): Added missing
	mpz_clear.

	* realloc.c (nettle_realloc): Only call libc realloc if length >
	0, otherwise call free. Fixes a small memory leak.
	(nettle_xrealloc): Likewise.

	* run-tests (test_program): Don't quote $EMULATOR; allow it to
	expand to program and arguments (e.g., valgrind).

	* tools/pkcs1-conv.c (convert_public_key): Added missing calls to
	dsa_public_key_clear and rsa_public_key_clear.
	(main): Added missing nettle_buffer_clear.

2012-09-10  Niels Möller  <nisse@lysator.liu.se>

	* examples/eratosthenes.c (main): Explicitly deallocate storage
	before exit.

	* examples/io.c (read_file): Explicitly treat an empty file as an
	error. Rearrange loop, check for short fread return value.

	* desdata.c: Don't declare printf, include <stdio.h> instead. Also
	deleted casts of printf return value.

	From Tim Rühsen:
	* examples/nettle-benchmark.c (die): Use PRINTF_STYLE attribute.
	* pgp-encode.c (pgp_put_rsa_sha1_signature): Deleted unused variable.
	* rsa2openpgp.c (rsa_keypair_to_openpgp): Likewise.
	* examples/base16enc.c (main): Deleted useless allocations.

2012-09-07  Niels Möller  <nisse@lysator.liu.se>

	* examples/nettle-benchmark.c (die): Add NORETURN attribute. Patch
	from Tim Rühsen.
	* tools/misc.h (die, werror): Use PRINTF_STYLE and NORETURN macros
	for attributes. Patch from Tim Rühsen.

	* examples/io.h (werror): Use PRINTF_STYLE macro.

2012-08-22  Niels Möller  <nisse@lysator.liu.se>

	From Sam Thursfield <sam.thursfield@codethink.co.uk>:
	* configure.ac: Make documentation optional, to avoid requiring
	TeX. New option --disable-documentation, and Makefile substitution
	IF_DOCUMENTATION.
	* Makefile.in: Use IF_DOCUMENTATION.

2012-07-12  Niels Möller  <nisse@lysator.liu.se>

	* asm.m4 (ALIGN): Use << operator rather than **, with m4 eval.
	The latter is not supported by BSD m4.

2012-07-07  Niels Möller  <nisse@lysator.liu.se>

	Copyright headers: Updated FSF address. Patch from David Woodhouse.

	* examples/Makefile.in (BENCH_LIBS): Added -lm, needed for the
	ldexp function. Reported by Anthony G. Basile.

	* configure.ac: Changed version number to 2.6.

	* Released nettle-2.5.

2012-07-05  Niels Möller  <nisse@lysator.liu.se>

	* x86_64/salsa20-crypt.asm (salsa20_crypt): Write the 64-bit movq
	instructions as "movd", since that makes the osx assembler
	happier. Assembles to the same machine code on gnu/linux.

2012-07-03  Niels Möller  <nisse@lysator.liu.se>

	* aclocal.m4 (LSH_FUNC_ALLOCA): In the config.h boilerplate,
	include malloc.h if it exists, also when compiling with gcc.
	Needed for cross-compiling with --host=i586-mingw32msvc.

	* examples/base16dec.c: Don't #include files using <nettle/...>,
	we don't want to pick up installed versions. On windows, include
	<fcntl.h>, needed for _setmode.
	* examples/base16enc.c: Likewise.
	* examples/base64dec.c: Likewise.
	* examples/base64enc.c: Likewise

	* nettle.texinfo (Cipher functions): Document Salsa20.

2012-06-25  Niels Möller  <nisse@lysator.liu.se>

	* pkcs1.c (_pkcs1_signature_prefix): Renamed function, adding a
	leading underscore. Updated all callers.

	* bignum-next-prime.c (nettle_next_prime): Consistently use the
	type nettle_random_func * (rather then just nettle_random_func)
	when passing the function pointer as argument. Similar change for
	nettle_progress_func. Should have been done for the 2.0 release,
	but a few arguments were overlooked.
	* bignum-random-prime.c (_nettle_generate_pocklington_prime)
	(nettle_random_prime): Likewise.
	* bignum-random.c (nettle_mpz_random_size, nettle_mpz_random):
	Likewise.
	* dsa-keygen.c (dsa_generate_keypair): Likewise.
	* dsa-sha1-sign.c (dsa_sha1_sign_digest, dsa_sha1_sign): Likewise.
	* dsa-sha256-sign.c (dsa_sha256_sign_digest, dsa_sha256_sign):
	Likewise.
	* dsa-sign.c (_dsa_sign): Likewise.
	* pkcs1-encrypt.c (pkcs1_encrypt): Likewise.
	* rsa-blind.c (_rsa_blind): Likewise.
	* rsa-decrypt-tr.c (rsa_decrypt_tr): Likewise.
	* rsa-encrypt.c (rsa_encrypt): Likewise.
	* rsa-keygen.c (rsa_generate_keypair): Likewise.
	* rsa-pkcs1-sign-tr.c (rsa_pkcs1_sign_tr): Likewise.

	* cbc.c (cbc_encrypt, cbc_decrypt): Similarly, use the type
	nettle_crypt_func * rather than just nettle_crypt_func.
	* ctr.c (ctr_crypt): Likewise.
	* gcm.c (gcm_set_key): Likewise.

	* testsuite/des-compat-test.c (test_main): Disable declarations of
	disabled functions and variables, to avoid warnings. No verbose
	output unless verbose flag is set.

2012-06-09  Niels Möller  <nisse@lysator.liu.se>

	* examples/Makefile.in (SOURCES): Added base16dec.c, forgotten
	earlier.

	General pkcs1 signatures, with a "DigestInfo" input. Suggested by
	Nikos Mavrogiannopoulos.
	* Makefile.in (hogweed_SOURCES): Added pkcs1-rsa-digest.c,
	rsa-pkcs1-sign.c, rsa-pkcs1-sign-tr.c, and rsa-pkcs1-verify.c.

	* pkcs1-rsa-digest.c (pkcs1_rsa_digest_encode): New file and
	function.
	* pkcs1.h: Declare it.

	* rsa-pkcs1-verify.c (rsa_pkcs1_verify): New file and function.
	* rsa-pkcs1-sign.c (rsa_pkcs1_sign): New file and function.
	* rsa-pkcs1-sign-tr.c (rsa_pkcs1_sign_tr): New file and function,
	contributed by Nikos Mavrogiannopoulos.
	* rsa.h: Declare new functions.

	* rsa.h (_rsa_blind, _rsa_unblind): Declare functions.
	* rsa-blind.c (_rsa_blind, _rsa_unblind): Functions moved to a
	separate file, renamed and made non-static. Moved from...
	* rsa-decrypt-tr.c: ... here.

2012-06-03  Niels Möller  <nisse@lysator.liu.se>

	* testsuite/pkcs1-test.c (test_main): Include leading zero in
	expected result.

	* pkcs1.c (pkcs1_signature_prefix): Return pointer to where the
	digest should be written. Let the size input be the key size in
	octets, rather then key size - 1.
	* pkcs1-rsa-*.c: Updated for above.
	* rsa-*-sign.c, rsa-*-verify.c: Pass key->size, not key->size - 1.

2012-05-18  Niels Möller  <nisse@lysator.liu.se>

	* pkcs1-encrypt.c (pkcs1_encrypt): New file and function.
	* rsa-encrypt.c (rsa_encrypt): Use pkcs1_encrypt.

2012-05-09  Niels Möller  <nisse@lysator.liu.se>

	* rsa-decrypt-tr.c (rsa_decrypt_tr): Added missing mpz_clear,
	spotted by Nikos Mavrogiannopoulos.

2012-05-07  Niels Möller  <nisse@lysator.liu.se>

	* nettle-types.h (_STDINT_HAVE_INT_FAST32_T): Define here, to
	force nettle-stdint.h to not try to define the int_fast*_t types.
	Avoids compilation problems with gnutls on SunOS-5.8, where the
	definitions here collide with gnulib's.

2012-04-23  Niels Möller  <nisse@lysator.liu.se>

	* nettle-internal.h (NETTLE_MAX_BIGNUM_SIZE): New constant. Based
	on NETTLE_MAX_BIGNUM_BITS, rounded upwards. Replaced all uses of
	NETTLE_MAX_BIGNUM_BITS.

2012-04-19  Niels Möller  <nisse@lysator.liu.se>

	* list-obj-sizes.awk: Use decimal rather than hexadecimal output.
	(hex2int): Use local variables.

2012-04-18  Niels Möller  <nisse@lysator.liu.se>

	* x86_64/salsa20-crypt.asm: New file.

2012-04-17  Niels Möller  <nisse@lysator.liu.se>

	* testsuite/salsa20-test.c (test_salsa20_stream): Check that
	salsa20_crypt doesn't write beyond the given destination area.
	(test_salsa20): Likewise.

	* salsa20-crypt.c: Renamed file, from...
	* salsa20.c: ... old name.

	* x86_64/machine.m4 (WREG): New macro.

	* salsa20.c (salsa20_hash): Deleted function, inlined into
	salsa20_crypt.
	(salsa20_set_key, salsa20_set_iv): Moved, to...
	* salsa20-set-key.c: ...new file.

2012-04-15  Niels Möller  <nisse@lysator.liu.se>

	* testsuite/salsa20-test.c (test_salsa20_stream): New function.
	(test_main): Tests for encrypting more than one block at a time.

2012-04-14  Niels Möller  <nisse@lysator.liu.se>

	* examples/io.c (write_file): Use write_string.

	* examples/Makefile.in (base64enc): New targets. Also
	added missing io.o dependency to several other targets.
	(base64dec, base16enc, base16dec): Likewise.

	* examples/base64enc.c: New file, based on example code
	contributed by Jeronimo Pellegrini.
	* examples/base64dec.c: Likewise.
	* examples/base16enc.c: Likewise.
	* examples/base16dec.c: Likewise.

	* examples/rsa-encrypt.c (process_file): Reorganized fread loop.
	(usage): New function.
	(main): Implemented --help option.

	* examples/rsa-decrypt.c (process_file): Improved error message
	for too short input file.

	* aes-set-decrypt-key.c (gf2_log, gf2_exp): Deleted tables.
	(mult, inv_mix_column): Deleted functions.
	(mtable): New table.
	(MIX_COLUMN): New macro.
	(aes_invert_key): Use MIX_COLUMN and mtable.

	* aesdata.c (compute_mtable): New table, for the inv mix column
	operation in aes_invert_key.

2012-04-13  Niels Möller  <nisse@lysator.liu.se>

	* aes-set-encrypt-key.c (aes_set_encrypt_key): Use LE_READ_UINT32.
	Tabulate the needed "round constants".
	(xtime): Deleted function.

	* aes-internal.h (SUBBYTE): Cast to uint32_t. Use B0, ..., B3
	macros.

2012-04-09  Niels Möller  <nisse@lysator.liu.se>

	Timing resistant RSA decryption, based on RSA blinding code
	contributed by Nikos Mavrogiannopoulos.
	* rsa-decrypt-tr.c (rsa_decrypt_tr): New function.
	(rsa_blind): Helper function.
	(rsa_unblind): Helper function.
	* rsa.h: Declare rsa_decrypt_tr. Some cleanups, no longer include
	nettle-meta.h, more consistent declarations of function pointer
	arguments.
	* testsuite/rsa-encrypt-test.c (test_main): Test rsa_decrypt_tr.
	Check for writes past the end of the message area.

	* Makefile.in (hogweed_SOURCES): Added pkcs1-decrypt.c.
	* rsa-decrypt.c (rsa_decrypt): Use pkcs1_decrypt.
	* pkcs1-decrypt.c (pkcs1_decrypt): New file and function,
	extracted from rsa_decrypt.

2012-04-01  Niels Möller  <nisse@lysator.liu.se>

	* salsa20.c (LE_SWAP32): Typo fix for big-endian case.
	(QROUND): New macro.
	(salsa20_hash): Use it.

2012-03-31  Niels Möller  <nisse@lysator.liu.se>

	* salsa20.c: (salsa20_set_iv): Deleted size argument, only one
	size allowed.
	(U8TO32_LITTLE): Deleted macro. Use LE_READ_UINT32 instead, which
	avoids unaligned reads.
	(salsa20_set_key): Rearranged slightly, to avoid unnecessary
	byte-to-word conversions.

	(LE_SWAP32): Renamed macro from...
	(U32TO32_LITTLE): ... old name.
	(U32TO8_LITTLE): Deleted macro.
	(salsa20_wordtobyte): Renamed function to...
	(salsa20_hash): ... new name. Changed output argument from byte
	array to word array. Use memxor3, which brings a considerable
	performance gain.

	* nettle-internal.c (salsa20_set_key_hack): Updated salsa20_set_iv
	call.
	* testsuite/salsa20-test.c (test_salsa20): Deleted iv_length
	argument, updated all calls.

	* salsa20.h (SALSA20_BLOCK_SIZE): New constant.
	(_SALSA20_INPUT_LENGTH): New constant.
	* salsa20.c: Use these constants.

	* salsa20.c (ROTL32): Deleted macro, use the one from macros.h
	instead, with reversed order of arguments.
	(ROTATE, XOR, PLUS, PLUSONE): Deleted macros, use ROTL32 and
	builtin operators directly.

	Unification of rotation macros.
	* macros.h (ROTL32): New macro, to replace (almost) all other
	rotation macros.

	* aes-set-encrypt-key.c: Include macros.h.
	(aes_set_encrypt_key): Use ROTL32.
	* aes-internal.h (ROTBYTE, ROTRBYTE): Deleted macros.

	* camellia-internal.h (ROL32): Deleted macro.
	(ROTL128): Renamed for consistency, from...
	(ROL128): ... old name.
	* camellia-crypt-internal.c: Updated for renamed rotation macros.
	* camellia-set-encrypt-key.c: Likewise.
	* cast128.c (ROL): Deleted macro.
	(F1, F2, F3): Updated to use ROTL32 (reversed order of arguments).
	Also added proper do { ... } while (0) wrappers.

	* ripemd160-compress.c (ROL32): Deleted macro.
	(R): Updated to use ROTL32 (reversed order of arguments).

	* serpent-internal.h (ROL32): Deleted macro.
	(ROTL64): Renamed (from ROL64) and reorderd arguments, for
	consistency.
	(RSHIFT64): Reordered arguments, for consistency.
	* serpent-decrypt.c: Updated for renamed rotation macros, with
	reversed argument order.
	* serpent-encrypt.c: Likewise.
	* serpent-set-key.c: Likewise.

	* sha1-compress.c (ROTL): Deleted macro, use ROTL32 instead.

	* sha256-compress.c (ROTR): Deleted macro. Replaced by ROTL32,
	with complemented shift count.
	(SHR): Deleted macro, use plain shift operator instead.

	* sha512-compress.c (ROTR): Deleted macro, replaced by...
	(ROTL64): ...new macro, with complemented shift count
	(SHR): Deleted macro, use plain shift operator instead.
	(S0, S1, s0, s1): Updated accordingly.

2012-03-30  Niels Möller  <nisse@lysator.liu.se>

	* nettle-internal.c (nettle_salsa20): Cipher struct for
	benchmarking only. Sets a fix zero IV, and ignores block size.
	* nettle-internal.h (nettle_salsa20): Declare it.

	* examples/nettle-benchmark.c (block_cipher_p): New function.
	(time_cipher): Use block_cipher_p.
	(main): Include salsa20 in benchmark.

	* Makefile.in (soname link): Fixed logic.
	(nettle_SOURCES): Removed nettle-internal.c, so that it's not
	part of the library...
	(internal_SOURCES): ...and put it here.
	* testsuite/Makefile.in (TEST_OBJS): Added ../nettle-internal.o.
	* examples/Makefile.in (BENCH_OBJS): New variable, to simplify the
	nettle-benchmark rule. Also link with ../nettle-internal.o.

2012-03-29  Niels Möller  <nisse@lysator.liu.se>

	Implementation of Salsa20, contributed by Simon Josefsson.
	* salsa20.h: New file.
	* salsa20.c: New file.
	* Makefile.in (nettle_SOURCES): Added salsa20.c
	(HEADERS): Added salsa20.h.
	* testsuite/Makefile.in (TS_NETTLE_SOURCES): Added salsa20-test.c.
	* testsuite/salsa20-test.c: New test case.

	* Makefile.in (soname links): Adding missing space before ].

2012-03-23  Niels Möller  <nisse@lysator.liu.se>

	* arcfour.h (arcfour_stream): Deleted obsolete prototype.

2012-03-05  Niels Möller  <nisse@lysator.liu.se>

	* configure.ac (enable_shared): Build shared libraries by default.

2012-03-04  Niels Möller  <nisse@lysator.liu.se>

	* configure.ac (LIBNETTLE_MINOR): Bumped library version, to 4.4.
	(LIBHOGWEED_MINOR): And to 2.2.

2012-02-27  Niels Möller  <nisse@lysator.liu.se>

	* list-obj-sizes.awk: Recognize elf64 objects.

	* Makefile.in (.texinfo.dvi): Pass -b option to texi2dvi.

	* Makefile.in (TARGETS): Added twofishdata.
	(SOURCES): Added twofishdata.c.
	(twofishdata): New rule.

	* twofish.c (q0, q1): Made const, and reformatted to match the
	twofishdata program.

	* twofishdata.c: Resurrected old file. Used to be called
	generate_q.c, when the twofish code was contributed back in 1999.

	* nettle.texinfo: Documentation for base16 and base64 encoding.
	Text contributed by Jeronimo Pellegrini
	<pellegrini@mpcnet.com.br>, back in April 2006.

2012-02-18  Niels Möller  <nisse@lysator.liu.se>

	* run-tests, getopt.c, getopt1.c, getopt.h: These files were moved
	to the top-level in the conversion to an independent git
	repository. They used to be symlinks to lsh files, from the
	subdirectories which use them.

	* Makefile.in: Build and distribute getopt files. Distribute
	run-tests script.
	* examples/Makefile.in: Adapt to getopt files and the run-tests
	script now located in the parent directory.
	* testsuite/Makefile.in: Likewise.
	* tools/Makefile.in: Likewise.

	* index.html: Converted to xhtml (from lsh repository, change
	dated 2012-02-03). Updated git instructions.

	* nettle.texinfo: Updated charset declaration.
	* misc/plan.html: Likewise.

2012-01-17  Niels Möller  <nisse@lysator.liu.se>

	* testsuite/Makefile.in (DISTFILES): Added setup-env.

	* examples/rsa-decrypt.c (main): Use _setmode rather than setmode,
	suggested by Eli Zaretskii. Affects windows builds only.
	* examples/rsa-encrypt.c: Likewise.

	* Makefile.in ($(LIBNETTLE_FORLINK)): Always create a .lib symlink
	to the library file. Use LN_S.
	($(LIBHOGWEED_FORLINK)): Likewise.

	(install-shared-nettle): Use LN_S.
	(install-shared-hogweed): Likewise.

	* configure.ac: Use AC_PROG_LN_S.
	* config.make.in (LN_S): New substitution.

	* testsuite/setup-env: New file. Wine workaround. Can't get
	../.lib into wine's dll search path, so create additional
	symlinks.
	* testsuite/teardown-env: ...and delete them here. Also delete
	file testtmp.
	* examples/setup-env: Similar links setup here.
	* examples/teardown-env: ... and deleted.

2012-01-07  Niels Möller  <nisse@lysator.liu.se>

	* examples/Makefile.in (check): Add ../.lib to PATH, like in
	testsuite/Makefile. Needed for w*ndows. Reported by Eli Zaretskii.

2011-11-25  Niels Möller  <nisse@lysator.liu.se>

	From Martin Storsjö:
	* x86_64/machine.m4 (W64_ENTRY, W64_EXIT): New macros for
	supporting W64 ABI.
	* x86_64: Updated all assembly files to use them.

	* configure.ac (W64_ABI): New variable, set when compiling for
	W64 ABI (64-bit M$ windows).
	* config.m4.in (W64_ABI): Define, from configure substitution.

2011-11-24  Niels Möller  <nisse@lysator.liu.se>

	From Martin Storsjö:
	* examples/Makefile.in (check): Pass $(EMULATOR) and $(EXEEXT) in
	the environment of run-tests.
	* examples/rsa-encrypt-test: Use $EXEEXT and $EMULATOR.
	* examples/rsa-sign-test: Likewise.
	* examples/rsa-verify-test: Likewise.
	* examples/setup-env: Likewise.

	* testsuite/Makefile.in (check): Pass $(EXEEXT) in the environment of
	run-tests.
	* testsuite/pkcs1-conv-test: Use $EXEEXT and $EMULATOR. Ignore \r
	in rsa-sign output.

	* examples/rsa-decrypt.c (main) [WIN32]: Set stdout/stdin to
	binary mode.
	* examples/rsa-encrypt.c (main): Likewise.

2011-11-24  Niels Möller  <nisse@lysator.liu.se>

	* configure.ac (HAVE_NATIVE_64_BIT): Workaround to get it set to 1
	on w64.

	* serpent-internal.h (ROL64): Use (uint64_t) 1 rather than 1L, for
	M$ w64.
	(RSHIFT64): Likewise. Also added a missing parenthesis.

2011-11-24  Niels Möller  <nisse@lysator.liu.se>

	From Martin Storsjö:
	* testsuite/symbols-test: Use $NM, falling back to nm if undefined.
	* testsuite/Makefile.in (check): Pass $(NM) in the environment of
	run-tests.
	* config.make.in (NM): Set NM.

	* testsuite/sexp-conv-test: Use $EMULATOR when running test
	programs. Also ignore \r for output in the non-canonical output
	formats.
	* testsuite/Makefile.in (check): Pass $(EMULATOR) in the
	environment of run-tests.
	* configure.ac (EMULATOR): New substituted variable. Set to wine
	or wine64 when cross compiling for windows, otherwise empty.
	* config.make.in (EMULATOR): Set from autoconf value.

2011-11-20  Niels Möller  <nisse@lysator.liu.se>

	* x86/camellia-crypt-internal.asm: Take ALIGNOF_UINT64_T into
	account when getting the offset for the subkeys. Differs between
	w32 and other systems. w32 problem identified by Martin Storsjö.

	* config.m4.in: Define ALIGNOF_UINT64_T (from configure).

	* configure.ac: Check alignment of uint64_t, and also use AC_SUBST
	for use in config.m4.in.

2011-11-19  Niels Möller  <nisse@lysator.liu.se>

	Cygwin/mingw32 improvements contributed by Martin Storsjö:
	* Makefile.in (IMPLICIT_TARGETS): New variable for DLL link
	libraries.
	(clean-here): Delete the DLL import libraries.

	* configure.ac: Setup installation of DLL files in $bindir.
	(IF_DLL, LIBNETTLE_FILE_SRC, LIBHOGWEED_FILE_SRC): New
	substitutions.

	* config.make.in (LIBNETTLE_FILE_SRC): Substitute new autoconf
	variable.
	(LIBHOGWEED_FILE_SRC): Likewise.

	* Makefile.in (install-dll-nettle, uninstall-dll-nettle): New
	target for installing the DLL file in $bindir.
	(install-shared-nettle): Conditionally
	depend on install-dll-nettle. Use LIBNETTLE_FILE_SRC.
	(uninstall-shared-nettle): Conditionally depend on
	install-dll-nettle.
	(various hogweed targets): Analogous changes.

	* configure.ac: Unify shared lib setup for cygwin and mingw.

2011-10-31  Niels Möller  <nisse@lysator.liu.se>

	* configure.ac (LIBHOGWEED_LIBS): Typo fix for the darwin case.
	Spotted by Martin Storsjö.

2011-10-25  Niels Möller  <nisse@lysator.liu.se>

	* configure.ac (LIBHOGWEED_LIBS): cygwin fix, added
	libnettle.dll.a. Reported by Volker Zell.

2011-10-18  Niels Möller  <nisse@lysator.liu.se>

	* configure.ac: Improved setup för darwin shared libraries.
	Patch contributed by Ryan Schmidt.

2011-10-03  Niels Möller  <nisse@lysator.liu.se>

	* x86_64/memxor.asm: Implemented sse2-loop. Configured at compile
	time, and currently disabled.

	* testsuite/testutils.h (ASSERT): Write message to stderr.

	* testsuite/memxor-test.c: Use 16-byte alignment for "fully
	aligned" operands.

2011-09-03  Niels Möller  <nisse@lysator.liu.se>

	* x86/camellia-crypt-internal.asm: Use "l"-suffix on instructions
	more consistently. Reportedly, freebsd and netbsd systems with
	clang are more picky about this.

	* configure.ac: Changed version number to 2.5.

	* Released nettle-2.4.

	* configure.ac (LIBNETTLE_MINOR): Bumped library version, to 4.3.

	* gcm-aes.c: Include config.h.
	* tools/nettle-lfib-stream.c: Likewise.

	* ripemd160-compress.c: Added missing include of config.h. Needed
	for correct operation on big-endian systems.

2011-09-02  Niels Möller  <nisse@amfibolit.hack.org>

	* configure.ac: Changed version number to 2.4.

	* Released nettle-2.3.

2011-08-30  Niels Möller  <nisse@lysator.liu.se>

	* testsuite/hmac-test.c: Added tests for hmac-ripemd160.

	* hmac.h: Declare hmac-ripemd160 related functions.

	* Makefile.in (nettle_SOURCES): Added hmac-ripemd160.c.

2011-08-30  Niels Möller  <nisse@amfibolit.hack.org>

	* nettle.texinfo (Hash functions): Document ripemd-160.

	* hmac-ripemd160.c: New file.

	* hmac.h: Declare hmac-ripemd160 functions.

2011-08-29  Niels Möller  <nisse@lysator.liu.se>

	* sha256.c (sha256_update): Updated MD_UPDATE call for new
	conventions.
	(sha256_write_digest): Use MD_PAD rather than MD_FINAL, and insert
	the length manually.
	* sha512.c: Analogous changes.

	* sha1.c (COMPRESS): New macro.
	(sha1_update): Updated MD_UPDATE call for new conventions.
	(sha1_digest): Use MD_PAD rather than MD_FINAL, and insert the
	length manually.

	* ripemd160.c (ripemd160_init): Use memcpy for initializing the
	state vector.
	(COMPRESS): New macro.
	(ripemd160_update): Use MD_UPDATE.
	(ripemd160_digest): Inline ripemd160_final processing. Use MD_PAD
	and _nettle_write_le32.
	(ripemd160_final): Deleted function.

	* ripemd160.h (struct ripemd160_ctx): Use a 64-bit block count.
	Renamed digest to state.

	* md5.c (md5_init): Use memcpy for initializing the state vector.
	(COMPRESS): New macro, wrapping _nettle_md5_compress.
	(md5_update): Use MD_UPDATE.
	(md5_digest): Inline md5_final processing. Use MD_PAD and
	_nettle_write_le32.
	(md5_final): Deleted.

	* md5.h (struct md5_ctx): Renamed some fields, for consistency.

	* md4.h (struct md4_ctx): Renamed some fields, for consistency.

	* md4.c (md4_init): Use memcpy for initializing the state vector.
	(md4_update): Use MD_UPDATE.
	(md4_digest): Inline md4_final processing, using MD_PAD. Use
	_nettle_write_le32.
	(md4_block): Renamed, to...
	(md4_compress): ... new name. Take ctx pinter as argument.
	(md4_final): Deleted function.

	* md2.c (md2_update): Use MD_UPDATE.

	* macros.h (MD_UPDATE): Added incr argument. Invoke compression
	function with ctx pointer as argument, rather than ctx->state.
	(MD_FINAL): Just pad, don't store length field. Renamed to MD_PAD.
	(MD_PAD): Analogous change of compression invocations.

	* sha512.c: (COMPRESS): New macro wrapping _nettle_sha512_compress.
	(sha512_update): Use MD_UPDATE.
	(sha512_final): Deleted function.
	(sha512_write_digest): Use MD_FINAL.

	* sha256.c (COMPRESS): New macro wrapping _nettle_sha256_compress.
	(SHA256_INCR): Deleted macro.
	(sha256_update): Use MD_UPDATE.
	(sha256_final): Deleted function.
	(sha256_write_digest): New function, replacing sha256_final, and
	using MD_FINAL.
	(sha256_digest): Use sha256_write_digest.
	(sha224_digest): Likewise.

	* tools/nettle-hash.c (list_algorithms): Fixed typo in header.

	* sha1.c (SHA1_DATA_LENGTH): Deleted unused macro.
	(sha1_init): Use memcpy to initialize the state vector.
	(SHA1_INCR): Deleted macro.
	(sha1_update): Use MD_UPDATE macro, to reduce code duplication.
	(sha1_digest): Use MD_FINAL macro.
	(sha1_final): Deleted function.

	* sha.h (struct sha1_ctx): Renamed attribute digest to state.

	* macros.h (MD_UPDATE): New macro.
	(MD_FINAL): New macro.

2011-08-28  Niels Möller  <nisse@lysator.liu.se>

	* ripemd160.c (ripemd160_final): Use LE_WRITE_UINT32. Deleted byte
	swapping at the end, leaving it to ripemd160_digest.
	(ripemd160_digest): Use _nettle_write_le32.

	* Makefile.in (nettle_SOURCES): Added write-le32.c.

	* md5.c (md5_digest): Use _nettle_write_le32.

	* write-le32.c (_nettle_write_le32): New file and function.

	* ripemd160-compress.c (ROL32): Renamed macro (was "rol"). Deleted
	x86 version using inline assembly; at least gcc-4.4.5 recognizes
	shift-and-or expressions which are in fact rotations.
	(_nettle_ripemd160_compress): Use LE_READ_UINT32.

	* configure.ac (LIBNETTLE_MINOR): Bumped library version, to 4.2.

	* testsuite/meta-hash-test.c: Updated for the addition of
	ripemd-160.

	* testsuite/.test-rules.make: Added rule for ripemd160-test.

	* examples/nettle-benchmark.c (main): Benchmark ripemd-160.

2011-08-28  Niels Möller  <nisse@lysator.liu.se>

	RIPEMD-160 hash function. Ported from libgcrypt by Andres Mejia.
	* testsuite/ripemd160-test.c: New file.
	* ripemd160.h: New file.
	* nettle-meta.h: Declare nettle_ripemd160.
	* ripemd160.c: New file, ported from libgcrypt.
	* ripemd160-compress.c: Likewise.
	* ripemd160-meta.c: New file.
	* testsuite/Makefile.in (TS_NETTLE_SOURCES): Added
	ripemd160-test.c.
	* nettle-meta-hashes.c (nettle_hashes): Added nettle_ripemd160.
	* Makefile.in (nettle_SOURCES): Added ripemd160.c,
	ripemd160-compress.c, and ripemd160-meta.c.
	(HEADERS): Added ripemd160.h.

2011-08-10  Niels Möller  <nisse@amfibolit.hack.org>

	* nettle.texinfo: Fixed mis-placed const in various prototypes.
	Spotted by Tatsuhiro Tsujikawa.

2011-07-24  Niels Möller  <nisse@lysator.liu.se>

	* Makefile.in (PKGCONFIG_FILES, pkgconfigdir): New variables.
	(DISTFILES): Added nettle.pc.in and hogweed.pc.in.
	(nettle.pc, hogweed.pc): New targets (invoking config.status).
	(install-pkgconfig, uninstall-pkgconfig): New targets.
	(install-here): Depend on install-pkgconfig.
	(uninstall-here): Depend on uninstall-pkgconfig.
	(distclean-here): Delete nettle.pc and hogweed.pc.

2011-07-20  Niels Möller  <nisse@lysator.liu.se>

	* configure.ac: Generate nettle.pc and hogweed.pc.

	* nettle.pc.in, hogweed.pc.in: New files.

2011-07-17  Niels Möller  <nisse@lysator.liu.se>

	* nettle-internal.h: Added missing extern declarations.

2011-07-11  Niels Möller  <nisse@lysator.liu.se>

	* configure.ac: Changed version number to 2.3.

	* Released nettle-2.2.

	* Makefile.in (DISTFILES): Distribute COPYING.LIB, not COPYING,

2011-07-07  Niels Möller  <nisse@lysator.liu.se>

	* tools/misc.h (werror): Removed incorrect noreturn attribute from
	declaration.

	* examples/io.c (read_file): Bug fix, in dependence of initial
	size on max_size.

2011-07-01  Niels Möller  <nisse@lysator.liu.se>

	* cbc.c	(CBC_BUFFER_LIMIT): Reduced to 512 bytes.
	(cbc_decrypt): For in-place operation, use overlapping memxor3 and
	eliminate a memcpy.

	* ctr.c (ctr_crypt): Reorganized to call the encryption function
	with several blocks at a time. Handle the case of a single block
	specially.

	* x86_64/memxor.asm: Added ALIGN for shifting loop. Deleted
	obsolete ifelse.

2011-06-30  Niels Möller  <nisse@lysator.liu.se>

	* configure.ac: Link in serpent-decrypt.asm, if found.

	* x86_64/serpent-decrypt.asm: Added an SSE2 loop, doing four
	blocks at a time in parallel.

	* x86_64/serpent-encrypt.asm: Include serpent.m4. Deleted a
	redundant label.

	* x86_64/serpent.m4: New file, with serpent-related macros.

2011-06-29  Niels Möller  <nisse@lysator.liu.se>

	* x86_64/serpent-decrypt.asm: Wrote main (32-bit) loop.
	(SBOX0I, SBOX1I, SBOX7I): Fixed bugs.

	* nettle.texinfo (Copyright): Updated for license change to
	LGPLv2+. Updated copyright info on serpent.

	* NEWS: Updated information for nettle-2.2.

	* x86_64/serpent-decrypt.asm: New file.

	* x86_64/serpent-encrypt.asm: Fixed .file pseudo op.

	* testsuite/testutils.c (test_cipher_ctr): Display more info on
	failure.

	* examples/nettle-benchmark.c (bench_ctr): New function.
	(time_cipher): Also benchmark CTR mode.

	* configure.ac (LIBNETTLE_MINOR): Updated library version number
	to 4.1.
	(LIBHOGWEED_MINOR): And to 2.1.

2011-06-22  Niels Möller  <nisse@lysator.liu.se>

	* configure.ac: Use pwd -P when examining lib directories.
	Link in serpent-encrypt.asm, if found.

2011-06-21  Niels Möller  <nisse@lysator.liu.se>

	* serpent-decrypt.c (SBOX3_INVERSE): Eliminated temporaries.
	(SBOX4_INVERSE): Likewise.
	(SBOX5_INVERSE): Likewise.
	(SBOX6_INVERSE): Likewise.
	(SBOX7_INVERSE): Likewise.
	(All SBOX_INVERSE-macros): Deleted type argument, and updated users.

2011-06-20  Niels Möller  <nisse@lysator.liu.se>

	* serpent-decrypt.c: Renamed arguments in sbox macros.
	(SBOX0_INVERSE): Eliminated temporaries.
	(SBOX1_INVERSE): Likewise.
	(SBOX2_INVERSE): Likewise.

	* x86_64/serpent-encrypt.asm: Added an SSE2 loop, doing four
	blocks at a time in parallel.

	* testsuite/serpent-test.c (test_main): Added some more multiple
	block tests.

2011-06-15  Niels Möller  <nisse@lysator.liu.se>

	* configure.ac (libdir): On 64-bit Linux, we used to assume that
	libraries are installed according to the FHS. Since at least
	Fedora and Gentoo follow the FHS convention, while at least Debian
	doesn't, we have to try to figure out which convention is used.

2011-06-14  Niels Möller  <nisse@lysator.liu.se>

	* x86_64/serpent-encrypt.asm: Slight simplification of loop logic.

	* x86_64/serpent-encrypt.asm: New file.

2011-06-12  Niels Möller  <nisse@lysator.liu.se>

	* testsuite/serpent-test.c (test_main): Added tests with multiple
	blocks at a time.

	* serpent-encrypt.c (SBOX6): Renamed arguments. Eliminated
	temporaries.
	(SBOX7): Likewise.
	(All SBOX-macros): Deleted type argument, and updated users.

	* configure.ac: Display summary at the end of configure..
	(asm_path): Set only if enable_assember is yes.

2011-06-10  Niels Möller  <nisse@lysator.liu.se>

	* serpent-encrypt.c (SBOX5): Renamed arguments. Eliminated
	temporaries.

2011-06-09  Niels Möller  <nisse@lysator.liu.se>

	* serpent-encrypt.c (SBOX4): Renamed arguments. Eliminated
	temporaries.

	* configure.ac (LIBNETTLE_LINK, LIBHOGWEED_LINK): Cygwin fix, from
	Vincent Torri.

2011-06-08  Niels Möller  <nisse@lysator.liu.se>

	* examples/eratosthenes.c (find_first_one): Fixed c99-style
	declaration. Reported by Sebastian Reitenbach.
	(find_first_one): Declare the lookup table as static const, and
	use unsigned char rather than unsigned..

2011-06-07  Niels Möller  <nisse@lysator.liu.se>

	* serpent-encrypt.c (SBOX0): Renamed arguments. Eliminated
	temporaries.
	(SBOX1): Likewise.
	(SBOX2): Likewise.
	(SBOX3): Likewise.

2011-06-06  Niels Möller  <nisse@lysator.liu.se>

	* Makefile.in (DISTFILES): Added serpent-internal.h.
	(nettle_SOURCES): Replaced serpent.c by serpent-set-key.c,
	serpent-encrypt.c, and serpent-decrypt.c.

	* serpent.c: Replaced by several new files.
	* serpent-set-key.c: New file.
	* serpent-encrypt.c: New file.
	* serpent-decrypt.c: New file.
	* serpent-internal.h: New file.

	* serpent.c [HAVE_NATIVE_64_BIT]: Process two blocks at a time in
	parallel. Measured speedup of 10%--25% (higher for encryption) on
	x86_64.

2011-06-01  Niels Möller  <nisse@lysator.liu.se>

	* serpent.c (ROUNDS): Deleted macro.
	(serpent_block_t): Deleted array typedef.
	(KEYXOR): New macro, replacing BLOCK_XOR.
	(BLOCK_COPY, SBOX, SBOX_INVERSE): Deleted macros.
	(LINEAR_TRANSFORMATION): Use four separate arguments.
	(LINEAR_TRANSFORMATION_INVERSE): Likewise.
	(ROUND): Take separate arguments for all input and output words.
	(ROUND_INVERSE): Likewise.
	(ROUND_LAST, ROUND_FIRST_INVERSE): Deleted macros.
	(serpent_set_key): Moved loop termination test.
	(serpent_encrypt): Rewrote with unrolling of just eight rounds,
	and without serpent_block_t.
	(serpent_decrypt): Likewise.

	* serpent.c: Added do { ... } while (0) around block macros.
	(serpent_key_t): Deleted array typedef.
	(ROL32, ROR32): Renamed macros, were rol and ror.
	(KS_RECURRENCE, KS): New macros.
	(serpent_key_pad): Renamed, from...
	(serpent_key_prepare): ...old name.
	(serpent_subkeys_generate): Deleted function.
	(serpent_set_key): Rewrote the generation of subkeys. Reduced both
	temporary storage and code size (less unrolling)

2011-05-31  Niels Möller  <nisse@lysator.liu.se>

	* testsuite/serpent-test.c (test_main): Enabled test with short,
	40-bit, key.

	* serpent.c (byte_swap_32): Deleted macro.
	(serpent_key_prepare): Use LE_READ_UINT32. Don't require aligned
	input, and support arbitrary key sizes.

2011-05-30  Simon Josefsson  <simon@josefsson.org>

	* serpent.c: Rewrite, based on libgcrypt code.  License changed
	from GPL to LGPL.
	* serpent_sboxes.h: Removed.
	* Makefile.in: Drop serpent_sboxes.h.

2011-05-31  Niels Möller  <nisse@lysator.liu.se>

	* testsuite/serpent-test.c (test_main): Added some tests for
	padding of keys of length which is not a multiple of four bytes.

2011-05-30  Simon Josefsson  <simon@josefsson.org>

	* testsuite/serpent-test.c (test_main): Add test vectors from
	libgcrypt.

2011-05-21  Niels Möller  <nisse@lysator.liu.se>

	* dsa-keygen.c (dsa_generate_keypair): Avoid double init of mpz
	variable. Spotted by Nikos Mavrogiannopoulos.

2011-05-06  Niels Möller  <nisse@lysator.liu.se>

	* configure.ac: Fix link flags for shared libraries on Solaris,
	which needs -h to set the soname. Patch contributed by Dagobert
	Michelsen.

2011-05-06  Niels Möller  <nisse@lysator.liu.se>

	* configure.ac: New configure option --enable-gcov.

	* arcfour.h (arcfour_stream): Deleted obsolete define.

2011-04-27  Niels Möller  <nisse@lysator.liu.se>

	* tools/nettle-hash.c (find_algorithm): Require exact match.

2011-04-15  Niels Möller  <nisse@lysator.liu.se>

	Reverted broken byte-order change from 2001-06-17:
	* serpent.c (serpent_set_key): Use correct byteorder.
	(serpent_encrypt): Likewise.
	(serpent_decrypt): Likewise.

	* testsuite/serpent-test.c (decode_hex_reverse): New function.
	(RH, RHL): New macros.
	(test_main): Byte reverse inputs and outputs for the testvectors
	taken from the serpent submission package. Enable test vectors
	from http://www.cs.technion.ac.il/~biham/Reports/Serpent/.

2011-03-23  Niels Möller  <nisse@lysator.liu.se>

	* tools/sexp-conv.c (xalloc): Deleted function, now it's in misc.c
	instead.

	* configure.ac: Use LSH_FUNC_STRERROR.

	* tools/Makefile.in (TARGETS): Added nettle-hash, and related
	build rules.
	(SOURCES): Added nettle-hash.c.

	* tools/misc.c (xalloc): New function.

	* tools/pkcs1-conv.c (main): Made the OPT_* constants local, and
	fixed numerical values to start with non-ASCII 0x300.

	* tools/nettle-hash.c: New file.

2011-03-23  Niels Möller  <nisse@lysator.liu.se>

	Contributed by Daniel Kahn Gillmor:
	* testsuite/Makefile.in (TS_NETTLE_SOURCES): Added
	meta-hash-test.c, meta-cipher-test.c, and meta-armor-test.c.

	* testsuite/meta-hash-test.c: New file.
	* testsuite/meta-cipher-test.c: New file.
	* testsuite/meta-armor-test.c: New file.

	* nettle.texinfo: Document nettle_hashes and nettle_ciphers.

	* nettle-meta.h: Declare algorithm lists nettle_ciphers,
	nettle_hashes, nettle_armors.

	* Makefile.in (nettle_SOURCES): Added nettle-meta-hashes.c,
	nettle-meta-ciphers.c, and nettle-meta-armors.c.

	* nettle-meta-armors.c: New file.
	* nettle-meta-ciphers.c: New file.
	* nettle-meta-hashes.c: New file.

2011-02-18  Niels Möller  <nisse@lysator.liu.se>

	* arcfour.c (arcfour_stream): Deleted function. It's not very
	useful, and neither documented nor tested.

2011-02-16  Niels Möller  <nisse@lysator.liu.se>

	* cbc.h (CBC_ENCRYPT): Avoid using NULL; we don't ensure that it
	is defined.
	(CBC_DECRYPT): Likewise.

	* gcm-aes.c (gcm_aes_set_iv): Use GCM_SET_IV.
	(gcm_aes_set_key): Deleted cast.
	(gcm_aes_encrypt): Likewise.
	(gcm_aes_decrypt): Likewise.
	(gcm_aes_digest): Likewise.
	(gcm_aes_update): One less argument to GCM_UPDATE.

	* gcm.h (GCM_SET_KEY): Added cast to nettle_crypt_func *. Help
	compiler type checking despite this cast.
	(GCM_ENCRYPT): Likewise.
	(GCM_DECRYPT): Likewise.
	(GCM_DIGEST): Likewise.
	(GCM_SET_IV): New macro, for completeness.
	(GCM_UPDATE): Deleted unused argument encrypt.

2011-02-14  Niels Möller  <nisse@lysator.liu.se>

	* nettle.texinfo: Split node on cipher modes, and started on
	the GCM documentation.

	* testsuite/gcm-test.c (test_gcm_aes): Deleted function, replaced
	by test_aead.
	(test_main): Use test_aead.

	* testsuite/testutils.c (test_aead): New function, replacing
	test_gcm_aes and before that test_cipher_gcm.

	* nettle-internal.c (nettle_gcm_aes128): New const struct.
	(nettle_gcm_aes192): Likewise.
	(nettle_gcm_aes256): Likewise.

	* nettle-internal.h (struct nettle_aead): Tentative interface for
	authenticated encryption with associated data.

	* examples/nettle-benchmark.c (time_gcm): Renamed. Updated for
	gcm_aes_auth to gcm_aes_update renaming. Benchmark both encryption
	and hashing.
	(time_gmac): ...old name.

	* nettle-internal.c (des_set_key_hack): Don't touch the bits
	parity, since thay are now ignored.
	(des3_set_key_hack): Likewise.

	* cast128-meta.c (nettle_cast128): Don't pass keysize.
	* nettle-meta.h (_NETTLE_CIPHER_FIX): Deleted keysize parameter
	derived from the appropriate constant instead.

	* testsuite/gcm-test.c (test_gcm_aes): Updated for gcm_aes_auth to
	gcm_aes_update renaming.

2011-02-13  Niels Möller  <nisse@lysator.liu.se>

	* gcm.h (GCM_UPDATE): Renamed, from...
	(GCM_AUTH): ...old name.

	* gcm-aes.c (gcm_aes_update): Renamed, from...
	(gcm_aes_auth): ...old name.

	* gcm.c (gcm_update): Renamed, and fixed an assert. From...
	(gcm_auth): ...old name.

	* gcm.h (GCM_TABLE_BITS): Increase table size to 8 bits,
	corresponding to 4 KByte of key-dependent tables.

2011-02-10  Niels Möller  <nisse@lysator.liu.se>

	* x86_64/memxor.asm: New file. Improves performance by 22% for the
	unaligned01 case and 35% for the unaligned12 case, benchmarked on
	Intel SU1400.

	* examples/nettle-benchmark.c (cgt_works_p): New function.
	(cgt_time_start): Likewise.
	(cgt_time_end): Likewise.
	(clock_time_start): Likewise.
	(clock_time_end): Likewise.
	(time_function): Read clock via function pointers time_start and
	time_end, so we can select method at runtime.
	(xalloc): Use die function.
	(main): Choose timing function. If available, try clock_gettime,
	and fall back to clock if it doesn't exist.

	* examples/nettle-benchmark.c (die): New function.
	(TIME_END, TIME_START): Check return value from clock_gettime.

	* gcm.h (union gcm_block): Use correct length for w array.

	* testsuite/gcm-test.c (test_main): Added the rest of the
	testcases from the spec.

2011-02-09  Niels Möller  <nisse@lysator.liu.se>

	* testsuite/gcm-test.c (test_main): Enabled testcases 5 and 6,
	with different IV lengths.

	* gcm-aes.c (gcm_aes_set_iv): Updated for gcm_set_iv change.

	* gcm.c (gcm_hash_sizes): New function.
	(gcm_set_iv): Added support for IVs of arbitrary size. Needed
	another argument, for the hash subkey.
	(gcm_digest): Use gcm_hash_sizes.

	* examples/nettle-benchmark.c (time_gmac): Use gcm_aes interface.

	* testsuite/gcm-test.c (test_gcm_aes): New function, replacing
	test_cipher_gcm and using the new gcm_aes interface.
	(test_main): Updated to use test_gcm_aes.
	* testsuite/testutils.c (test_cipher_gcm): Deleted function.

	* Makefile.in (nettle_SOURCES): Added gcm-aes.c.

	* gcm.c (gcm_set_key): Replaced context argument by a struct
	gcm_key *.
	(gcm_hash): Replaced context argument by a struct gcm_key * and a
	pointer to the hashing state block.
	(gcm_auth): Added struct gcm_key * argument.
	(gcm_encrypt): Likewise.
	(gcm_decrypt): Likewise.
	(gcm_digest): Likewise.

	* gcm-aes.c: New file.
	(gcm_aes_set_key): New function.
	(gcm_aes_set_iv): Likewise.
	(gcm_aes_auth): Likewise.
	(gcm_aes_encrypt): Likewise.
	(gcm_aes_decrypt): Likewise.
	(gcm_aes_digest): Likewise.

	* gcm.h (struct gcm_key): Moved the key-dependent and
	message-independent state to its own struct.
	(struct gcm_ctx): ... and removed it here.
	(GCM_CTX): New macro.
	(GCM_SET_KEY): Likewise.
	(GCM_AUTH): Likewise.
	(GCM_ENCRYPT): Likewise.
	(GCM_DECRYPT): Likewise.
	(GCM_DIGEST): Likewise.
	(struct gcm_aes_ctx): New struct.

2011-02-08  Niels Möller  <nisse@lysator.liu.se>

	* gcm.h (struct gcm_ctx): The hash key is now always an array,
	named h, with array size depending on GCM_TABLE_BITS.
	* gcm.c (gcm_gf_shift): Added a separate result argument.
	(gcm_gf_mul): Compile bitwise version only when GCM_TABLE_BITS ==
	0. Simplified interface with just two arguments pointing to
	complete blocks.
	(gcm_gf_shift_4, gcm_gf_shift_8): Renamed table-based functions, from...
	(gcm_gf_shift_chunk): ... old name.
	(gcm_gf_mul): Renamed both table-based versions and made the
	argument types compatible with the bitwise gcm_gf_mul.
	(gcm_gf_mul_chunk): ... the old name.
	(gcm_set_key): Initialize the table using adds and shifts only.
	When GCM_TABLE_BITS > 0, this eliminates the only use of the
	bitwise multiplication.
	(gcm_hash): Simplified, now that we have the same interface for
	gcm_gf_mul, regardless of table size.

	* gcm.c	(GHASH_POLYNOMIAL): Use unsigned long for this constant.
	(gcm_gf_shift_chunk): Fixed bugs for the big endian 64-bit case,
	e.g., sparc64. For both 4-bit and 8-bit tables.

	* gcm.c: Use the new union gcm_block for all gf operations.

	* gcm.h (union gcm_block): New union, used to enforce alignment.

2011-02-07  Niels Möller  <nisse@lysator.liu.se>

	* gcm.c (gcm_gf_shift_chunk) : Bug fix for little-endian 8-bit
	tables.

	* gcm.c (gcm_gf_mul_chunk): Special case first and last iteration.
	(gcm_gf_add): New function, a special case of memxor. Use it for
	all memxor calls with word-aligned 16 byte blocks. Improves
	performance to 152 cycles/byte with no tables, 28 cycles per byte
	with 4-bit tables and 10.5 cycles per byte with 8-bit tables.

	Introduced 8-bit tables. If enabled, gives gmac performance of 19
	cycles per byte (still on intel x86_64).
	* gcm.c (gcm_gf_shift_chunk): New implementation for 8-bit tables.
	(gcm_gf_mul_chunk): Likewise.
	(gcm_set_key): Generate 8-bit tables.

	* Makefile.in (SOURCES): Added gcmdata.c.

	* gcm.h (GCM_TABLE_BITS): Set to 4.

2011-02-06  Niels Möller  <nisse@lysator.liu.se>

	* Makefile.in (TARGETS): Added gcmdata.
	(gcmdata): New rule.

	Introduced 4-bit tables. Gives gmac performance of 45 cycles per
	byte (still on intel x86_64).
	* gcm.c (gcm_gf_shift): Renamed. Tweaked little-endian masks.
	(gcm_rightshift): ... old name.
	(gcm_gf_mul): New argument for the output. Added length argument
	for one of the inputs (implicitly padding with zeros).
	(shift_table): New table (in 4-bit and 8-bit versions), generated
	by gcmdata.
	(gcm_gf_shift_chunk): New function shifting 4 bits at
	a time.
	(gcm_gf_mul_chunk): New function processing 4 bits at a time.
	(gcm_set_key): Generation of 4-bit key table.
	(gcm_hash): Use tables, when available.

	* gcmdata.c (main): New file.

	* gcm.c (gcm_rightshift): Moved the reduction of the shifted out
	bit here.
	(gcm_gf_mul): Updated for gcm_rightshift change. Improves gmac
	performance to 181 cycles/byte.

	* gcm.c (gcm_gf_mul): Rewrote. Still uses the bitwise algorithm from the
	specification, but with separate byte and bit loops. Improves gmac
	performance a bit further, to 227 cycles/byte.

	* gcm.c (gcm_rightshift): Complete rewrite, to use word rather
	than byte operations. Improves gmac performance from 830 cycles /
	byte to (still poor) 268 cycles per byte on intel x86_64.

2011-02-05  Niels Möller  <nisse@lysator.liu.se>

	* examples/nettle-benchmark.c (time_gmac): New function.
	(main): Call time_gmac.

	* testsuite/Makefile.in (TS_NETTLE_SOURCES): Added gcm-test.c.

	* testsuite/testutils.c (test_cipher_gcm): New function,
	contributed by Nikos Mavrogiannopoulos.

	* testsuite/gcm-test.c: New file, contributed by Nikos
	Mavrogiannopoulos.

	* Makefile.in (nettle_SOURCES): Added gcm.c.
	(HEADERS): Added gcm.h.

	* gcm.c: New file, contributed by Nikos Mavrogiannopoulos.
	* gcm.h: New file, contributed by Nikos Mavrogiannopoulos.

	* macros.h (INCREMENT): New macro, moved from ctr.c. Deleted third
	argument.
	* ctr.c: Use INCREMENT macro from macros.h, deleted local version.

2011-01-07  Niels Möller  <nisse@lysator.liu.se>

	* testsuite/Makefile.in (check): Add ../.lib to PATH, since that's
	where w*ndows looks for dlls.

	* testsuite/testutils.c (test_cipher_stream): More debug output on
	failure.

2010-12-14  Niels Möller  <nisse@lysator.liu.se>

	* nettle-types.h: Deleted some unnecessary parenthesis from
	function typedefs.
	(nettle_realloc_func): Moved typedef here...
	* realloc.h: ...from here.

	* buffer.c (nettle_buffer_init_realloc): Use an explicit pointer
	for realloc argument.

2010-12-07  Niels Möller  <nisse@lysator.liu.se>

	* nettle.texinfo (Copyright): Updated info on blowfish.

2010-11-26  Niels Möller  <nisse@lysator.liu.se>

	Reapplied optimizations (150% speedup on x86_32) and other fixes,
	relicensing them as LGPL.
	* blowfish.c (do_encrypt): Renamed, to...
	(encrypt): ...new name.
	(F): Added context argument. Shift input explicitly, instead of
	reading individual bytes via memory.
	(R): Added context argument.
	(encrypt): Deleted a bunch of local variables. Using the context
	pointer for everything should consume less registers.
	(decrypt): Likewise.
	(initial_ctx): Arrange constants into a struct, to simplify key
	setup.
	(blowfish_set_key): Some simplification.

2010-11-26  Simon Josefsson  <simon@josefsson.org>

	* blowfish.c: New version ported from libgcrypt. License changed
	from GPL to LGPL.

2010-11-25  Niels Möller  <nisse@lysator.liu.se>

	* Makefile.in (install-shared-nettle): Use INSTALL_DATA, which
	clears the execute permission bits.
	(install-shared-hogweed): Likewise.

2010-11-16  Niels Möller  <nisse@lysator.liu.se>

	* configure.ac: Updated gmp url.

2010-11-01  Niels Möller  <nisse@lysator.liu.se>

	* tools/misc.c (werror): Don't call exit (copy&paste-error).

2010-10-26  Niels Möller  <nisse@lysator.liu.se>

	* examples/rsa-encrypt.c (main): No extra message for bad options.

	* examples/rsa-keygen.c (main): Added long options. Deleted -?,
	and fixed handling of bad options.

	* examples/next-prime.c (main): Deleted -?, and fixed handling of
	bad options.
	* examples/random-prime.c (main): Likewise.

2010-10-22  Niels Möller  <nisse@lysator.liu.se>

	* examples/nettle-benchmark.c (main): Added long options. Deleted -?,
	and fixed handling of bad options.

	* examples/eratosthenes.c (main): Added long options. Deleted -?,
	and fixed handling of bad options. Renamed -s to -q (long option
	--quiet).

	* tools/pkcs1-conv.c (main): Deleted short alias -? for --help,
	and fixed handling of bad options.
	* tools/sexp-conv.c (parse_options): Likewise.

2010-10-06  Niels Möller  <nisse@lysator.liu.se>

	* memxor.c (memxor3): Optimized.
	(memxor3_common_alignment): New function.
	(memxor3_different_alignment_b): New function.
	(memxor3_different_alignment_ab): New function.
	(memxor3_different_alignment_all): New function.

	* examples/nettle-benchmark.c (time_function): Reorganized, to
	reduce overhead.
	(time_memxor): Also benchmark memxor3.

	* x86_64/memxor.asm: New file.

	* examples/nettle-benchmark.c (overhead): New global variable.
	(time_function): Compensate for call overhead.
	(bench_nothing, time_overhead): New functions.
	(time_memxor): Tweaked src size, making it an integral number of
	words.
	(main): Call time_overhead.

2010-10-01  Niels Möller  <nisse@lysator.liu.se>

	* x86_64/camellia-crypt-internal.asm (ROUND): Reordered sbox
	lookups.

	* testsuite/memxor-test.c: Also test memxor3.

2010-09-30  Niels Möller  <nisse@lysator.liu.se>

	* configure.ac: Link in memxor.asm, if found.

	* testsuite/testutils.c (test_cipher_cbc): Print more info when
	failing.

	* testsuite/memxor-test.c (test_xor): Added verbose printout.

	* examples/nettle-benchmark.c (time_memxor): Count size of
	unsigned long as "block size" for memxor.

2010-09-24  Niels Möller  <nisse@lysator.liu.se>

	* testsuite/.test-rules.make: Added rule for memxor-test.
	* testsuite/Makefile.in (TS_NETTLE_SOURCES): Added memxor-test.c
	* testsuite/memxor-test.c: New file.

	* memxor.c (memxor_common_alignment): New function.
	(memxor_different_alignment): New function.
	(memxor): Optimized to do word-operations rather than byte
	operations.

	* configure.ac (HAVE_NATIVE_64_BIT): New config.h define.

	Partial revert of 2010-09-20 changes.
	* camellia-set-encrypt-key.c (camellia_set_encrypt_key):
	Reintroduce CAMELLIA_F_HALF_INV, for 32-bit machines.
	* camellia-crypt-internal.c (CAMELLIA_ROUNDSM): Two variants,
	differing in where addition of the key is done.
	* x86/camellia-crypt-internal.asm: Moved addition of key.

2010-09-22  Niels Möller  <nisse@lysator.liu.se>

	* examples/nettle-benchmark.c (BENCH_INTERVAL): Changed unit to
	seconds.
	(time_function): Use clock_gettime with CLOCK_PROCESS_CPUTIME_ID,
	if available. This gives better accuracy, at least on recent
	linux.
	(BENCH_INTERVAL): Reduced to 0.1 s.
	(struct bench_memxor_info): New struct.
	(bench_memxor): New function.
	(time_memxor): New function.
	(main): Use time_memxor. Added optional argument used to limit the
	algorithms being benchmarked.
	(GET_CYCLE_COUNTER): Define also for x86_64.
	(time_memxor): Improved display.

	* examples/Makefile.in (nettle-benchmark): Link using
	$(BENCH_LIBS) rather than $(LIBS).

	* configure.ac: Check for clock_gettime, and add -lrt to
	BENCH_LIBS if needed.

2010-09-20  Niels Möller  <nisse@lysator.liu.se>

	* configure.ac: Less quoting when invoking $CC, to allow CC="gcc
	-m32".

	* x86/camellia-crypt-internal.asm (ROUND): Adapted to new key
	convention, moving key xor to the end.

	* camellia-set-encrypt-key.c (CAMELLIA_F_HALF_INV): Deleted macro.
	(camellia_set_encrypt_key): Deleted the CAMELLIA_F_HALF_INV
	operations intended for moving the key xor into the middle of the
	round.

	* camellia-crypt-internal.c (CAMELLIA_ROUNDSM): Moved addition of
	key to the end, to use a 64-bit xor operation.

	* x86_64/camellia-crypt-internal.asm: New file.

	* x86_64/machine.m4 (LREG, HREG, XREG): New macros.

2010-09-17  Niels Möller  <nisse@lysator.liu.se>

	* configure.ac: Support shared libraries (dlls) with mingw32.
	Contributed by David Hoyt.

2010-07-25  Niels Möller  <nisse@lysator.liu.se>

	* configure.ac: Changed version number to nettle-2.2.

	* Released nettle-2.1.

	* configure.ac: Use camellia-crypt-internal.asm, if available.
	Bumped soname to libnettle.so.4, and reset LIBNETTLE_MINOR to
	zero.

	* x86/machine.m4 (LREG, HREG): Moved macros here, from...
	* x86/aes.m4: ...here.

	* x86/camellia-crypt-internal.asm: New file.

	* nettle.texinfo: Updated and expanded section on DSA.
	Document aes_invert_key, and camellia. Added missing functions
	rsa_sha512_verify and rsa_sha512_verify_digest.

	* camellia.h (struct camellia_ctx): Eliminate the two unused
	subkeys, and renumber the remaining ones.
	* camellia-crypt-internal.c (_camellia_crypt): Updated for
	renumbered subkeys.
	* camellia-set-encrypt-key.c (camellia_set_encrypt_key): Likewise.
	* camellia-set-decrypt-key.c (camellia_invert_key): Likewise.

	* camellia-set-encrypt-key.c (camellia_set_encrypt_key): Inline
	the expansion of camellia_setup128 and camellia_setup256, keeping
	the unexpanded key in scalar variables.
	(camellia_setup128): Deleted.
	(camellia_setup256): Deleted.

2010-07-24  Niels Möller  <nisse@lysator.liu.se>

	* camellia-set-encrypt-key.c (camellia_set_encrypt_key): Reduced
	code size, no complete loop unroll. Use one loop for each phase of
	the post-processing.

	* testsuite/camellia-test.c: New tests for camellia_invert_key.
	* testsuite/aes-test.c: New tests for aes_invert_key.

	* aes.h (aes_invert_key): Declare it.

	* aes-set-decrypt-key.c (aes_invert_key): New function, key
	inversion code extracted from aes_set_decrypt_key.
	(aes_set_decrypt_key): Use aes_invert_key.

	* camellia-set-encrypt-key.c (camellia_setup128): Generate
	unmodified subkeys according to the spec. Moved clever combination
	of subkeys to camellia_set_encrypt_key.
	(camellia_setup256): Likewise.
	(camellia_set_encrypt_key): Moved subkey post-processing code
	here, and reduce code duplication between 128-bit keys and larger
	keys.

	* camellia.c: Deleted file, split into several new files...
	* camellia-table.c (_camellia_table): New file with the constant
	sbox tables.
	* camellia-set-encrypt-key.c: New file.
	(camellia_setup128): Generate unmodified subkeys according to the
	spec. Moved clever combination of subkeys to camellia_set_encrypt_key.
	(camellia_setup256): Likewise.

	* camellia-set-decrypt-key.c: New file.
	(camellia_invert_key): Key inversion function.
	(camellia_set_decrypt_key): New key setup function.
	* camellia-internal.h: New file.
	* camellia-crypt.c (camellia_crypt): New file, new wrapper
	function passing the sbox table to _camellia_crypt.
	* camellia-crypt-internal.c (_camellia_crypt): New file, with main
	encrypt/decrypt function.
	* Makefile.in (nettle_SOURCES): Updated list of camellia source files.
	(DISTFILES): Added camellia-internal.h.

2010-07-20  Niels Möller  <nisse@lysator.liu.se>

	* camellia-meta.c: Use _NETTLE_CIPHER_SEP_SET_KEY.

	* camellia.h (struct camellia_ctx): Replaced flag camellia128 by
	expanded key length nkeys.

	* camellia.c (camellia_set_encrypt_key): Renamed, from...
	(camellia_set_key): ... old name.
	(camellia_invert_key): New function.
	(camellia_set_decrypt_key): New function, using
	camellia_invert_key.
	(camellia_crypt): Renamed, from...
	(camellia_encrypt): ... old name.
	(camellia_decrypt): Deleted, no longer needed. camellia_crypt used
	for both encryption and decryption.

	* nettle-meta.h (_NETTLE_CIPHER_SEP_SET_KEY): New macro.

	* dsa-keygen.c: Removed unnecessary include of memxor.h.

	* camellia.c: Rewrote to use 64-bit type for subkeys and use
	64-bit operations throughout. Performance on x86_32, when compiled
	with gcc-4.4.4, is reduced by roughly 15%, this should be fixed
	later.

	* camellia.h (struct camellia_ctx): Use type uint64_t for subkeys.

2010-07-07  Niels Möller  <nisse@lysator.liu.se>

	* aes.h (aes_encrypt, aes_decrypt): Declare ctx argument as const.
	Also updated implementation.
	* blowfish.h (blowfish_encrypt, blowfish_decrypt): Likewise.
	* cast128.h (cast128_encrypt, cast128_decrypt): Likewise.
	* serpent.h (serpent_encrypt, serpent_decrypt): Likewise.
	* twofish.h (twofish_encrypt, twofish_decrypt): Likewise.

	* testsuite/Makefile.in (TS_NETTLE_SOURCES): Added
	camellia-test.c.

	* examples/nettle-benchmark.c: Added camellia ciphers.

	* Makefile.in (nettle_SOURCES): Added camellia.c and
	camellia-meta.c.
	(HEADERS): Added camellia.h.

	* nettle-meta.h (nettle_camellia128): Declare.
	(nettle_camellia192): Likewise.
	(nettle_camellia256): Likewise.

	* camellia-meta.c: New file.

	* camellia.h: Rewrote interface to match nettle conventions.

	* camellia.c: Converted to nettle conventions.
	(camellia_encrypt128, camellia_encrypt256): Unified to new
	function...
	(camellia_encrypt): ...New function, with a loop doing 6
	regular rounds, one FL round and one FLINV round per iteration,
	with iteration count depending on the key size.

	(camellia_decrypt128, camellia_decrypt256): Similarly unified
	as...
	(camellia_decrypt): ...New function, analogous to
	camellia_encrypt.

2010-07-06  Niels Möller  <nisse@lysator.liu.se>

	* camellia.c, camellia.h: New files, copied from
	http://info.isl.ntt.co.jp/crypt/eng/camellia/dl/camellia-LGPL-1.2.0.tar.gz.

	* testsuite/camellia-test.c: New file.

2010-07-05  Niels Möller  <nisse@lysator.liu.se>

	* nettle.texinfo: Document new conventions for weak key and des
	parity checks. Document des_check_parity.

	* testsuite/des-test.c (test_weak): Don't check the deleted status
	attribute.

	* des-compat.c (des_key_sched): Rewrote error checking logic for
	the case of non-zero des_check_key.

	* des3.c (des3_set_key): Changed weak key detection logic.
	Complete key setup also for weak keys, and don't set the status
	attribute.

	* des.c (des_set_key): New iteration logic, to keep key pointer
	unchanged. Moved weak key check to the end, and don't set the
	status attribute.
	(des_encrypt): Ignore status attribute.
	(des_decrypt): Likewise.

	* des.h (enum des_error): Deleted.
	(struct des_ctx): Deleted status attribute.
	(struct des3_ctx): Likewise.

	* blowfish.c (initial_ctx): Deleted status value.
	(blowfish_encrypt): Ignore status attribute.
	(blowfish_decrypt): Likewise.
	(blowfish_set_key): Return result from weak key check, without
	setting the status attribute.

	* blowfish.h (enum blowfish_error): Deleted.
	(struct blowfish_ctx): Deleted status attribute.

	* Makefile.in (des_headers): Deleted parity.h.

2010-06-30  Niels Möller  <nisse@lysator.liu.se>

	* testsuite/des-test.c (test_des): New function.
	(test_weak): New function.
	(test_main): Use test_des and test_weak. Added tests for all the
	weak keys. Added some tests with invalid (to be ignored) parity
	bits.

	* des.c (parity_16): New smaller parity table.
	(des_check_parity): New function.
	(des_fix_parity): Use parity_16.
	(des_weak_p): New weak-key detection. Ignores parity bits, and
	uses a hash table.
	(des_set_key): Deleted parity checking code. Replaced old weak-key
	detection code by a call to des_weak_p.

2010-06-04  Niels Möller  <nisse@lysator.liu.se>

	* testsuite/testutils.c (test_dsa_key): Updated for new name
	DSA_SHA1_MIN_P_BITS.

	* dsa-keygen.c (dsa_generate_keypair): Use DSA_SHA1_MIN_P_BITS and
	DSA_SHA256_MIN_P_BITS.

	* dsa.h (DSA_MIN_P_BITS, DSA_Q_OCTETS, DSA_Q_BITS): Renamed to...
	(DSA_SHA1_MIN_P_BITS, DSA_SHA1_Q_OCTETS, DSA_SHA1_Q_BITS): New
	names.

	* sexp2dsa.c (dsa_keypair_from_sexp_alist): New argument q_bits.
	Renamed parameter limit to p_max_bits.
	(dsa_sha1_keypair_from_sexp): Renamed, was dsa_keypair_from_sexp.
	Updated to call dsa_keypair_from_sexp_alist with the new argument.
	(dsa_sha256_keypair_from_sexp): New function.
	(dsa_signature_from_sexp): New argument q_bits.

	* der2dsa.c (dsa_params_from_der_iterator): Enforce 160-bit limit
	on q. Renamed parameter limit to p_max_bits.
	(dsa_openssl_private_key_from_der_iterator): Enforce 160-bit limit
	on q and x. Renamed parameter limit to p_max_bits.

2010-06-03  Niels Möller  <nisse@lysator.liu.se>

	* testsuite/dsa-test.c (test_main): Added test for dsa-sha256.

2010-06-02  Niels Möller  <nisse@lysator.liu.se>

	* testsuite/dsa-test.c (test_main): Provide expected value of the
	signature.

	* testsuite/testutils.c (test_dsa160): Added argument for expected
	signature.
	(test_dsa256): Likewise.

2010-06-01  Niels Möller  <nisse@lysator.liu.se>

	* testsuite/rsa-keygen-test.c (test_main): Updated expected
	signatures.

	* examples/random-prime.c (main): Updated for nettle_random_prime
	change.
	* testsuite/random-prime-test.c (test_main): Likewise.

	* rsa-keygen.c (bignum_random_prime): Deleted function.
	(rsa_generate_keypair): Use new nettle_random_prime. Generate
	secret factors p and q with the two most significant bits set.

	* dsa-keygen.c (dsa_generate_keypair): Updated for changes in
	nettle_random_prime and _nettle_generate_pocklington_prime. Invoke
	progress callback.

	* bignum-random-prime.c (_nettle_generate_pocklington_prime): New
	argument top_bits_set, to optionally generate primes with the two
	most significant bits set. Reordered argument list.
	(nettle_random_prime): Likewise, added top_bits_set argument.
	Invoke progress callback when a prime is generated.

2010-05-26  Niels Möller  <nisse@lysator.liu.se>

	* dsa-keygen.c (dsa_generate_keypair): Use
	_nettle_generate_pocklington_prime. Deleted old key generation
	code.

	* bignum-random-prime.c (_nettle_generate_pocklington_prime): Also
	return the used r. Updated caller.

	* examples/random-prime.c (main): Allow sizes down to 3 bits.

	* bignum-random-prime.c (_nettle_generate_pocklington_prime): New
	function. Rely on mpz_probab_prime_p (for lack of a trial division
	function) for trial division.
	(nettle_random_prime): Rewritten. Uses the prime table for the
	smallest sizes, then trial division using a new set of tables, and
	then Maurer's algorithm, calling the new
	_nettle_generate_pocklington_prime for the final search.

2010-05-25  Niels Möller  <nisse@lysator.liu.se>

	* testsuite/dsa-test.c (test_main): Updated for dsa testing
	changes.

	* testsuite/dsa-keygen-test.c (test_main): Test dsa256.

	* testsuite/testutils.h (struct nettle_mac): New struct, currently
	unused.

	* testsuite/testutils.c (test_mac): New function (currently not
	used).
	(test_dsa): Replaced by two new functions...
	(test_dsa160): New function.
	(test_dsa256): New function.
	(test_dsa_key): New argument q_size.
	(DSA_VERIFY): Generalized.

	* dsa-keygen.c (dsa_generate_keypair): Rewritten, now generating
	primes using Pocklington's theorem. Takes both p_size and q_size
	as arguments.

2010-05-20  Niels Möller  <nisse@lysator.liu.se>

	* bignum-random-prime.c (miller_rabin_pocklington): Fixed broken
	logic when Miller-rabin succeeds early.

2010-04-09  Niels Möller  <nisse@lysator.liu.se>

	* bignum-next-prime.c: Include stdlib.h, needed for alloca on
	freebsd.
	* hmac.c: Likewise.

	* examples/Makefile.in (SOURCES): Added random-prime.c.

	* examples/random-prime.c: New program.

	* testsuite/Makefile.in (TS_NETTLE_SOURCES): Moved
	knuth-lfib-test.c, cbc-test.c, ctr-test.c, hmac-test.c here, from
	TS_HOGWEED_SOURCES.
	(TS_HOGWEED_SOURCES): Added random-prime-test.c.

	* testsuite/random-prime-test.c: New test case.

	* examples/next-prime.c (main): With no command line arguments.
	exit after dislaying usage message.

	* examples/io.c (simple_random): Free buffer when done.

	* configure.ac: Changed message, say CC is the recommended
	way to configure the ABI.

	* bignum-random.c: Deleted test of HAVE_LIBGMP.
	* bignum.c: Likewise.
	* sexp2bignum.c: Likewise.

	* Makefile.in (hogweed_SOURCES): Added bignum-random-prime.c.

	* bignum-random-prime.c (nettle_random_prime): New file, new
	function.

2010-03-31  Niels Möller  <nisse@lysator.liu.se>

	* examples/nettle-benchmark.c (main): Benchmark sha224.

2010-03-30  Niels Möller  <nisse@lysator.liu.se>

	* testsuite/testutils.c (DSA_VERIFY): Updated for dsa_sha1_verify
	rename.
	(test_dsa): Check return value from dsa_sha1_sign.

	* Makefile.in (hogweed_SOURCES): Added dsa-sha1-sign.c,
	dsa-sha1-verify.c, dsa-sha256-sign.c, and dsa-sha256-verify.c.

	* dsa.h: Updated and added dsa declarations.

	* dsa-sha256-verify.c (dsa_sha256_verify_digest): New file, new
	function.
	(dsa_sha256_verify): New function.
	* dsa-sha256-sign.c (dsa_sha256_sign_digest): New file, new
	function.
	(dsa_sha256_sign): New function.

	* dsa-sha1-verify.c (dsa_sha1_verify_digest): New file. Moved and
	renamed function, from dsa_verify_digest, rewrote to use
	_dsa_verify.
	(dsa_sha1_verify): Analogous change, renamed from dsa_verify.
	* dsa-sha1-sign.c (dsa_sha1_sign_digest): New file. Moved and
	renamed function, from dsa_sign_digest, rewrote to use _dsa_sign,
	and added return value.
	(dsa_sha1_sign): Analogous change, renamed from dsa_sign.

	* dsa-verify.c (_dsa_verify): New general verification function,
	for any hash.
	* dsa-sign.c (_dsa_sign): New general signing function, for any
	hash. Returns success code, like the rsa signture functions.

2010-03-29  Niels Möller  <nisse@lysator.liu.se>

	* configure.ac (ABI): Attempt to use a better, ABI-dependant,
	default value for libdir.

	* x86/md5-compress.asm: Fixed function name in epilogue.

	* asm.m4 (EPILOGUE): Use . to refer to current address.

	* configure.ac (ABI): Detect which ABI the compiler is using.
	On x86_64, also check for __arch64__.

2010-03-28  Niels Möller  <nisse@lysator.liu.se>

	* configure.ac (asm_path): For x86_64, check if compiler is
	generating 32-bit code.

2010-03-27  Niels Möller  <nisse@lysator.liu.se>

	* testsuite/hmac-test.c (test_main): Rewrote rest of tests to use
	HMAC_TEST, and added more tests from Daniel Kahn Gillmor and from
	RFC 4231.

	* Makefile.in (nettle_SOURCES): Added hmac-sha224.c and
	hmac-sha384.c.

	* hmac.h: Added declarations of hmac-sha224 and hmac-sha384.

	* hmac-sha224.c: New file.

2010-03-26  Niels Möller  <nisse@lysator.liu.se>

	* testsuite/hmac-test.c (HMAC_TEST): New macro.
	(test_main): Use HMAC_TEST for the md5 and sha1 tests, and add
	test vectors from Daniel Kahn Gillmor.

	* testsuite/Makefile.in (TS_NETTLE_SOURCES): Added sha224-test.c.

	* Makefile.in (nettle_SOURCES): Added sha224-meta.c and
	write-be32.c.
	(DISTFILES): Added nettle-write.h.

	* sha.h: Added declarations for sha224. Some are aliases for the
	corresponding sha256 definition.

	* sha256.c (sha256_digest): Use _nettle_write_be32.
	(sha224_init): New function.
	(sha224_digest): New function.

	* sha1.c (sha1_digest): Use _nettle_write_be32.

	* nettle-internal.h (NETTLE_MAX_HASH_BLOCK_SIZE)
	(NETTLE_MAX_HASH_DIGEST_SIZE): Increased, to take sha512 into
	account.

	* nettle-write.h: New file.

	* write-be32.c (_nettle_write_be32): New file, new function.

	* sha224-meta.c: New file.

2010-03-25  Niels Möller  <nisse@lysator.liu.se>

	* hmac-sha384.c: New file.

	* testsuite/sha224-test.c: New file.

	* testsuite/md4-test.c (test_main): More test vectors, provided by
	Daniel Kahn Gillmor.
	* testsuite/md5-test.c (test_main): Likewise.
	* testsuite/sha1-test.c (test_main): Likewise.
	* testsuite/sha256-test.c (test_main): Likewise.
	* testsuite/sha384-test.c (test_main): Likewise.
	* testsuite/sha512-test.c (test_main): Likewise.

	* configure.ac: Bumped version numbers. Package version
	nettle-2.1, library versions libnettle.so.3.1, libhogweed.so.2.0.

	* examples/nettle-benchmark.c (main): Benchmark sha384.

	* testsuite/Makefile.in (TS_NETTLE_SOURCES): Added sha384-test.c.

	* testsuite/sha384-test.c: New file.

	* Makefile.in (nettle_SOURCES): Added sha384-meta.c.

	* sha384-meta.c: New file.

	* sha.h: Added declarations for sha384. Some are aliases for the
	corresponding sha512 definition.

	* sha512.c (sha512_write_digest): New function.
	(sha512_digest): Use it.
	(sha384_init): New function.
	(sha384_digest): New function.

2010-03-24  Niels Möller  <nisse@lysator.liu.se>

	* sha512.c: (sha512_digest): Simplified handling of any final
	partial word of the digest.

	* sha512.c: Reorganized to use _nettle_sha512_compress.

	* sha512-compress.c (_nettle_sha512_compress): Compression
	function extracted from sha512.c to a new file.

	* Makefile.in (nettle_SOURCES): Added sha256-compress.c and
	sha512-compress.c.

	* sha256.c: Reorganized to use _nettle_sha256_compress.

	* sha256-compress.c (_nettle_sha256_compress): Compression
	function extracted from sha256.c to a new file.

	* examples/nettle-benchmark.c (main): Benchmark sha512.

	* rsa-keygen.c (rsa_generate_keypair): Ensure that bit size of e
	is less than bit size of n, and check for the unlikely case p = q.

	* rsa.h (RSA_MINIMUM_N_OCTETS, RSA_MINIMUM_N_BITS): Reduced, to
	correspond to pkcs#1 encryption of single byte messagees.

	* pgp-encode.c (pgp_put_rsa_sha1_signature): Check return value
	from rsa_sha1_sign.
	* rsa-compat.c (R_SignFinal): Likewise.

	* rsa-md5-sign.c (rsa_md5_sign): Check and propagate return value
	from pkcs1_rsa_md5_encode.
	(rsa_md5_sign_digest): Check and propagate return value from
	pkcs1_rsa_md5_encode_digest.
	* rsa-md5-verify.c (rsa_md5_verify): Check return value from
	pkcs1_rsa_md5_encode.
	(rsa_md5_verify_digest): Check return value from
	pkcs1_rsa_md5_encode_digest.
	* rsa-sha1-sign.c: Analogous changes.
	* rsa-sha1-verify.c: Analogous changes.
	* rsa-sha256-sign.c: Analogous changes.
	* rsa-sha256-verify.c: Analogous changes.
	* rsa-sha512-sign.c: Analogous changes.
	* rsa-sha512-verify.c: Analogous changes.

	* pkcs1-rsa-md5.c (pkcs1_rsa_md5_encode)
	(pkcs1_rsa_md5_encode_digest): Added return value. Check and
	propagate return value from pkcs1_signature_prefix.
	* pkcs1-rsa-sha256.c (pkcs1_rsa_sha256_encode)
	(pkcs1_rsa_sha256_encode_digest): Likewise.
	* pkcs1-rsa-sha1.c (pkcs1_rsa_sha1_encode)
	(pkcs1_rsa_sha1_encode_digest): Likewise.
	* pkcs1-rsa-sha512.c (pkcs1_rsa_sha512_encode)
	(pkcs1_rsa_sha512_encode_digest): Likewise.

	* pkcs1.c (pkcs1_signature_prefix): Interface change, take both
	the total size and digest size as arguments, and return a status
	code to say if the size was large enough.

	* testsuite/Makefile.in: Added hogweed dependency for the test
	programs.

2010-03-23  Niels Möller  <nisse@lysator.liu.se>

	* testsuite/rsa-test.c (test_main): Test signing with sha512.

	* testsuite/testutils.c (test_rsa_sha512): New function.

	* Makefile.in (hogweed_SOURCES): Added pkcs1-rsa-sha512.c,
	rsa-sha512-sign.c and rsa-sha512-verify.c.

	* rsa.h: Added prototypes for sha512-related functions.
	(RSA_MINIMUM_N_OCTETS, RSA_MINIMUM_N_BITS): Increased.
	* pkcs1.h: Added prototypes for sha512-related functions.

	* rsa-sha512-verify.c: New file.
	* rsa-sha512-sign.c: New file.
	* pkcs1-rsa-sha512.c: New file.

2010-03-22  Niels Möller  <nisse@lysator.liu.se>

	* Makefile.in (nettle_SOURCES): Added hmac-sha512.c.

	* testsuite/hmac-test.c (test_main): Added test cases for
	hmac-sha512.

	* hmac.h: Declare functions sha512-related functions.
	* hmac-sha512.c (hmac_sha512_set_key): New file.

	Basic sha512 support.
	* testsuite/Makefile.in (TS_NETTLE_SOURCES): Added sha512-test.c.
	* testsuite/sha512-test.c: New file.

	* macros.h (READ_UINT64, WRITE_UINT64): New macros.

	* Makefile.in (nettle_SOURCES): Added sha512.c and sha512-meta.c.
	* sha.h: Added sha512-related declarations.
	* nettle-meta.h: Likewise.
	* sha512-meta.c: New file.
	* sha512.c: New file.

2010-03-06  Niels Möller  <nisse@lysator.liu.se>

	* Makefile.in (distdir): Include x86_64 assembler files.

2010-01-20  Niels Möller  <nisse@lysator.liu.se>

	* configure.ac: Check for mpz_powm_sec.

2010-01-13  Niels Möller  <nisse@lysator.liu.se>

	* Makefile.in ($(LIBHOGWEED_FORLINK)): Depend on
	$(LIBNETTLE_FORLINK).

	* configure.ac (LIBHOGWEED_LIBS): Added -lnettle -lgmp for the
	default case. Follows debian, and also makes dlopen of
	libhogweed.so work, without having to use RTLD_GLOBAL.
	(LIBHOGWEED_LINK): Added -L., to find our libnettle.so.

2009-10-21  Niels Möller  <nisse@lysator.liu.se>

	* tools/Makefile.in (pkcs1-conv$(EXEEXT)): Added dependency on
	../libhogweed.a.

2009-10-19  Niels Möller  <nisse@lysator.liu.se>

	* tools/pkcs1-conv.c: Updated for dsa/der interface change.

	* der2dsa.c (dsa_public_key_from_der_iterators): Split into two
	new functions...
	(dsa_params_from_der_iterator): New function.
	(dsa_public_key_from_der_iterator): New function.
	(dsa_openssl_private_key_from_der_iterator): Renamed, was
	dsa_private_key_from_der_iterator.
	(dsa_openssl_private_key_from_der): Likewise.
	* dsa.h: Corresponding changees to prototypes and #defines.

2009-10-12  Niels Möller  <nisse@lysator.liu.se>

	* sexp-format.c: Removed conditioning on HAVE_LIBGMP.

	* tools/pkcs1-conv.c: Support for DSA keys, contributed by Magnus
	Holmgren.

	* Makefile.in (hogweed_SOURCES): Added dsa2sexp.c and der2dsa.c.

	* der2dsa.c: New file, contributed by Magnus Holmgren.
	* dsa2sexp.c: Likewise.
	* dsa.h: Added prototypes.

	* configure.ac (LIBHOGWEED_MINOR): Bumped libhogweed minor
	version, now it's 1.1.

	* testsuite/rsa2sexp-test.c (test_main): Updated testcase for
	"rsa-pkcs1".

2009-10-11  Niels Möller  <nisse@lysator.liu.se>

	* rsa2sexp.c (rsa_keypair_to_sexp): Changed default algorithm name
	to "rsa-pkcs1".

2009-09-20  Niels Möller  <nisse@lysator.liu.se>

	* x86/sha1-compress.asm: Improved performance by 17% on AMD K7,
	by letting loopmix scramble the instruction order.

2009-09-15  Niels Möller  <nisse@lysator.liu.se>

	* x86/sha1-compress.asm: Cleanup, removing old cruft. Slight
	improvement to ROUND_F1_NOEXP. Slight reduction of
	dependency-chains.

2009-08-25  Niels Möller  <nisse@lysator.liu.se>

	* x86/sha1-compress.asm: Eliminated tmp variable for f3 rounds.

	* examples/nettle-benchmark.c (bench_sha1_compress): New function,
	for precise benchmarking of the compression function.

2009-06-08  Niels Möller  <nisse@lysator.liu.se>

	* Released nettle-2.0.

2009-06-04  Niels Möller  <nisse@lysator.liu.se>

	* configure.ac: Set version to 2.0

2009-05-30  Niels Möller  <nisse@lysator.liu.se>

	* Makefile.in (.texinfo.info): Don't use a temporary output file
	$@T, trust makeinfo to remove output file on errors.

2009-05-19  Niels Möller  <nisse@lysator.liu.se>

	* nettle.texinfo: Changed license to public domain.

2009-05-11  Niels Möller  <nisse@lysator.liu.se>

	* nettle.texinfo: Fixes from Karl Berry. Added some more index
	terms.

2009-03-06  Niels Möller  <nisse@lysator.liu.se>

	* x86_64/aes-encrypt-internal.asm: Reduced unrolling. Keep state
	in %eax--%edx only.
	* x86_64/aes-decrypt-internal.asm: Likewise.

	* x86_64/aes.m4 (MOVE_HREG): Deleted, no longer needed.
	(AES_STORE): Reduced offsets.
	(AES_ROUND): Use HREG directly, not MOVE_HREG.

	* x86_64/aes-decrypt-internal.asm: Rearrange register allocation.
	Put SA--SD in %eax--%edx, so the second byte can be accessed as
	%ah-%dh. TD is not needed, SD can be reused. Use the register that
	is saved for the outer loop counter, getting it off the stack.
	* x86_64/aes-encrypt-internal.asm: Likewise.

	* x86_64/aes.m4 (HREG, MOVE_HREG): New macros.
	(XREG): Fixed bug in handling of %r8 and %r9.
	(AES_ROUND): Use MOVE_HREG.

2009-02-10  Niels Möller  <nisse@lysator.liu.se>

	* base16-meta.c (base16_encode_update_wrapper): Mark ctx argument
	as UNUSED.

	* testsuite/sexp-conv-test: Updated testcases for improved
	handling of comments.

	* tools/sexp-conv.c (sexp_convert_item): Use sexp_put_soft_newline
	to terminate comments, and modify indentation for the case that a
	list starts with a comment.

	* tools/output.c (sexp_output_init): Initialize soft_newline.
	(sexp_put_raw_char): Clear soft_newline.
	(sexp_put_newline): Check and reset soft_newline.
	(sexp_put_soft_newline): New function.

	* tools/output.h (struct sexp_output): Removed union with single
	element, and updated all users. New attribute soft_newline.

2008-12-22  Niels Möller  <nisse@lysator.liu.se>

	* Makefile.in ($(des_headers)): Create files in $(srcdir).

2008-11-28  Niels Möller  <nisse@lysator.liu.se>

	* testsuite/cxx-test.cxx: Include <cstdio>.

2008-11-22  Niels Möller  <nisse@lysator.liu.se>

	* yarrow256.c (yarrow256_fast_reseed): Set ctx->seeded = 1, so
	that it is set if and only if the aes context has been initialized
	with aes_set_encrypt_key.
	(yarrow256_seed): No need to set ctx->seeded here.
	(yarrow256_update): Likewise.

2008-11-04  Niels Möller  <nisse@lysator.liu.se>

	* examples/next-prime.c (main): Avoid using gmp_fprintf, to stay
	compatible with gmp-3.1.

2008-11-01  Niels Möller  <nisse@lysator.liu.se>

	* nettle.texinfo: Updated for 2.0. New section on linking.

	* nettle-types.h, nettle-meta.h: Moved all typedefs for function
	types to nettle-types.h. Use non-pointer types, so that the types
	can be used to declare functions. Updated all users.

2008-10-31  Niels Möller  <nisse@lysator.liu.se>

	* testsuite/yarrow-test.c (test_main): Updated for seed file
	changes.

	* sha-example.c (display_hex): Use %02x, not %2x.

2008-10-30  Niels Möller  <nisse@lysator.liu.se>

	* tools/sexp-conv.c (main): Fixed file locking.

2008-10-25  Niels Möller  <nisse@lysator.liu.se>

	* configure.ac: Set version to 2.0rc1.

	* examples/Makefile.in (next-prime$(EXEEXT)): Added -lnettle to
	linker.

2008-10-24  Niels Möller  <nisse@lysator.liu.se>

	* sha256.c (ROUND): Simplified macro.

	* yarrow256.c (yarrow256_fast_reseed): Renamed (was
	yarrow_fast_reseed) and made non-static. Don't generate seed file
	here, let the application use yarrow256_random instead.
	(yarrow256_slow_reseed): Renamed (was yarrow_slow_reseed) and made
	non-static.
	(yarrow256_force_reseed): Deleted function, use
	yarrow256_slow_reseed instead. For backwards compatibility,
	yarrow.h defines yarrow256_force_reseed as an alias for that
	function.

	* yarrow.h (struct yarrow256_ctx): Deleted seed_file buffer.

2008-09-17  Niels Möller  <nisse@lysator.liu.se>

	* x86/arcfour-crypt.asm: Improved loop logic, and unrolled
	loop twice. Gave a modest speedup.

2008-09-15  Niels Möller  <nisse@lysator.liu.se>

	* yarrow256.c (yarrow256_seed): Disallow length == 0.

	* base64-decode.c (decode_table): Added vertical tab (VT) and form
	feed (FF) as white space characters.

	* x86_64/aes-decrypt-internal.asm: New file.

2008-09-13  Niels Möller  <nisse@lysator.liu.se>

	* x86/aes-encrypt-internal.asm: Replaced pushl and popl in the
	loop with movl.	Eliminated redundant movl.
	* x86/aes-decrypt-internal.asm: Likewise.

	* x86_64/aes.m4: New file.

	* x86/aes-encrypt-internal.asm: Updated for AES_FINAL_ROUND. Only
	three times through the substitution loop.
	* x86/aes-decrypt-internal.asm: Likewise.
	* x86_64/aes-encrypt-internal.asm: Likewise.

	* x86/aes.m4 (AES_FINAL_ROUND): Do the substitution on the least
	significant byte here.

	* x86/aes-encrypt-internal.asm: Updated use of AES_SUBST_BYTE. USe
	decl for outer loop.
	* x86/aes-decrypt-internal.asm: Likewise.

	* x86/aes.m4 (LREG, HREG): New macros.
	(AES_SUBST_BYTE): Take state registers as argument. Use LREG to
	get the corresponding byte register.
	(AES_ROUND): Use movzbl together with LREG and HREG.
	(AES_SUBST_BYTE): Likewise.

2008-09-10  Niels Möller  <nisse@lysator.liu.se>

	* x86_64/sha1-compress.asm: Avoid using registers %rbx and %rbp,
	which must be preserved.

2008-09-08  Niels Möller  <nisse@lysator.liu.se>

	* Makefile.in (stamp-h.in): Use $(AUTOHEADER).

	* x86_64/sha1-compress.asm: New x86_64 assembler, based on the x86
	version.

	* configure.ac (asm_path): Set up asm_path for x86_64.

	* x86_64/machine.m4: New file, new directory.

2008-08-28  Niels Möller  <nisse@lysator.liu.se>

	* examples/eratosthenes.c (main): Rewrote block-wise sieving to
	use less memory. New options -s and -v.

2008-08-27  Niels Möller  <nisse@lysator.liu.se>

	* testsuite/sexp-conv-test (print_raw, print_nl): Use printf.
	Updated testcases with comments; comments are now preserved.

	* tools/sexp-conv.c (sexp_convert_item): Keep comments in advanced
	output.
	(parse_options): New --lock option.
	(main): Optionally lock output file.

	* tools/parse.c (sexp_check_token): Removed check for "any" token.
	All callers specify the token they expect.
	(sexp_parse): Pass on comment tokens.

	* tools/output.c (sexp_put_data): Made non-static.

	* tools/input.c (sexp_get_comment): New function.
	(sexp_get_token): Use sexp_get_comment.

	* tools/misc.h (enum sexp_token): Start enumeration with zero, zero
	is no longer used to mean any type. New type SEXP_COMMENT.

	* configure.ac: Check for fcntl file locking.

2008-08-26  Niels Möller  <nisse@lysator.liu.se>

	* Makefile.in (tags-here): Put TAGS file in the source directory.
	* examples/Makefile.in (tags): Likewise.
	* testsuite/Makefile.in (tags): Likewise.
	* tools/Makefile.in (tags): Likewise.

2008-02-29  Niels Möller  <nisse@lysator.liu.se>

	* examples/Makefile.in (SOURCES): Added next-prime.c.

2008-01-05  Niels Möller  <nisse@lysator.liu.se>

	* examples/Makefile.in (TARGETS): Added eratosthenes and next-prime.
	(next-prime, eratosthenes): New rules.
	(nettle-benchmark): Don't rely on $@.

	* examples/eratosthenes.c (find_first_one): Optimized, using
	slightly larger table.
	(main): Use atol, rather than atoi.

	* testsuite/symbols-test: Check symbols also in libhogweed.

	* examples/next-prime.c: New file.
	Deleted code for detailed timing.

	* Makefile.in (hogweed_SOURCES): Added bignum-next-prime.c.
	(DISTFILES): Added prime-list.h.
	(hogweed_OBJS): Removed $(LIBOBJS).

	* bignum-next-prime.c (nettle_next_prime): Renamed function, for
	name space reasons. Was bignum_next_prime. Updated call in
	rsa-keygen.c.
	(primes): Use prime-list.h.
	(nettle_next_prime): Skip Fermat test. Use mpz_millerrabin
	directly, rather than mpz_probab_prime_p, when the former is
	available.

	* bignum.h (nettle_next_prime): New prototype.

	* rsa-keygen.c (bignum_next_prime): Deleted, moved to
	bignum-next-prime.c. Call with a larger prime limit, this improves
	the running time of lsh-keygen by roughly 25%.

	* prime-list.h: List of odd primes < 2^16.

	* configure.ac: Check for sizeof(long).

2008-01-03  Niels Möller  <nisse@lysator.liu.se>

	* examples/nettle-benchmark.c (main): Removed incorrect UNUSED
	from declaration.

	* bignum-next-prime.c: Moved the bignum_next_prime function to a
	separate file.

2007-09-08  Niels Möller  <nisse@lysator.liu.se>

	* sparc64/aes-encrypt-internal.asm: The directory with the aes.m4
	include file was renamed from "sparc" to "sparc32". Updated include.
	* sparc64/aes-decrypt-internal.asm: Likewise.
	* sparc32/aes-encrypt-internal.asm: Likewise.
	* sparc32/aes-decrypt-internal.asm: Likewise.

2007-09-07  Niels Möller  <nisse@lysator.liu.se>

	* examples/read_rsa_key.c: Include stdlib.h.

2007-06-02  Niels Möller  <nisse@lysator.liu.se>

	* Makefile.in: Typo fixes to install targets, spotted by Magnus
	Holmgren.

2007-05-14  Niels Möller  <niels@s3.kth.se>

	* configure.ac: Fixed copy-and-paste errors in shared library
	name setup.

	* config.make.in (LIBNETTLE_SONAME, LIBHOGWEED_SONAME): Define.

	* Makefile.in (libnettle.so, libhogweed.so): Fixed rules.

	* Makefile.in: Split nettle library into two files, libnettle.a
	and libhogweed.a, and similarly for the shared libraries.

	* configure.ac: Bumped nettle so-versions to 3.0. Set hogweed
	so-versions to 1.0. New makefile conditionals IF_SHARED and
	IF_HOGWEED. Renamed WITH_PUBLIC_KEY to WITH_HOGWEED. Deleted
	SHLIBTARGET, SHLIBINSTALL, RSA_EXAMPLES and RSA_TOOLS.

	* config.make.in: Updated for hogweed split.

	* C source files: Don't use WITH_PUBLIC_KEY / WITH_HOGWEED, the
	Makefile sorts out which files should be compiled.

	* pgp.h: Include bignum.h, don't pretend to work without bignums.

	* pgp-encode.c (pgp_put_mpi, pgp_put_public_rsa_key)
	(pgp_put_rsa_sha1_signature): Define unconditionally. Removed the
	checking of HAVE_LIBGMP and WITH_PUBLIC_KEY.

	* examples/io.h: Use WITH_HOGWEED, not WITH_PUBLIC_KEY.
	* examples/io.c (read_rsa_key): Deleted, moved to...
	* examples/read_rsa_key.c: New file, extracted from io.c.

	* examples/Makefile.in: Use IF_HOGWEED instead of RSA_EXAMPLES.
	Link appropriate programs with -lhogweed.
	(SOURCES): Added read_rsa_key.c.

	* tools/Makefile.in (pkcs1-conv): Use IF_HOGWEED, not @RSA_TOOLS@,
	for configuration. Link with -lhogweed.

	* testsuite/testutils.h: Use WITH_HOGWEED, not WITH_PUBLIC_KEY.
	* testsuite/testutils.c: Likewise.

	* testsuite/Makefile.in (TS_NETTLE_SOURCES, TS_HOGWEED_SOURCES):
	Separate test cases using nettle and those also using hogweed.

2007-04-05  Niels Möller  <nisse@lysator.liu.se>

	* Moved in CVS tree. Also renamed directory sparc to sparc32.

2007-02-24  Niels Möller  <nisse@lysator.liu.se>

	* Makefile.in (clean-here): Remove .lib directory.
	(distclean-here): Remove machine.m4.

2006-12-05  Niels Möller  <nisse@lysator.liu.se>

	* configure.ac: AC_PREREQ 2.61, for AC_PROG_MKDIR_P.

	* config.make.in (datarootdir): New directory variable (for
	autoconf-2.61).

2006-11-28  Niels Möller  <nisse@lysator.liu.se>

	* configure.ac: Bumped version to 1.16.

	* Released nettle-1.15.

2006-11-27  Niels Möller  <nisse@lysator.liu.se>

	* NEWS: New entry for nettle-1.15.

	* configure.ac (SHLIBMINOR): Bumped version. Library name is now
	libnettle.so.2.6.

	* sha256.c: Changed copyright notice to use the LGPL.

	* Makefile.in (DISTFILES): Added COPYING.LIB.

	* COPYING.LIB: New file (previously only the plain GPL was
	included in the distribution).

	* nettle.texinfo: Updated vor nettle-1.15.

	* testsuite/rsa-test.c (test_main): Use test_rsa_sha256.
	* testsuite/testutils.c (test_rsa_sha256): New function.

	* testsuite/Makefile.in (DISTFILES): Replaces rfc1750.txt by
	gold-bug.txt.

	* rsa.h (rsa_sha256_sign, rsa_sha256_verify)
	(rsa_sha256_sign_digest, rsa_sha256_verify_digest): New declarations.
	(RSA_MINIMUM_N_OCTETS, RSA_MINIMUM_N_BITS): Increased to
	62 octets and  489 bits, respectively, for supporting sha256.

	* pkcs1.h (pkcs1_rsa_sha256_encode)
	(pkcs1_rsa_sha256_encode_digest): New declarations and name
	mangling symbols.

	* Makefile.in (nettle_SOURCES): Added pkcs1-rsa-sha256.c,
	rsa-sha256-sign.c, rsa-sha256-verify.c.

	* pkcs1-rsa-sha256.c, rsa-sha256-sign.c, rsa-sha256-verify.c: New
	files.

	* COPYING, INSTALL, install-sh, texinfo.tex: Updated files, from
	automake-1.10.

2006-11-27  Niels Möller  <niels@s3.kth.se>

	* tools/Makefile.in (install): Use MKDIR_P to create installation
	directory. Install only one file at a time.

	* Makefile.in (MKDIR_P): Use MKDIR_P for creating installation
	directories.

	* configure.ac: Use AC_PROG_MKDIR_P.

2006-11-24  Niels Möller  <nisse@lysator.liu.se>

	* testsuite/yarrow-test.c (test_main): Use gold-bug.txt as input
	file, instead of rfc1750.txt.

	* testsuite/gold-bug.txt: New test input file for yarrow-test.
	The copyright on this short story by Edgar Allan Poe has expired.

	* testsuite/rfc1750.txt: Deleted file. Debian considers RFC:s
	non-free, and it was expired anyway. Replaced by gold-bug.txt.

2006-11-24  Niels Möller  <niels@s3.kth.se>

	* Almost all header files: Added C++ guards.

	* configure.ac: Test if the system has any C++ compiler.

	* config.make.in (CXX, CXXFLAGS, COMPILE_CXX, LINK_CXX): New variables.

	* testsuite/Makefile.in: New variables TS_C and TS_CXX. Setup for
	compiling the C++ file cxx-test.cxx.

	* testsuite/cxx-test.cxx: New testcase, trying to use nettle from
	a C++ program.

2006-08-28  Niels Möller  <niels@s3.kth.se>

	* index.html: Added section on language bindings.

2006-06-10  Niels Möller  <niels@s3.kth.se>

	* configure.ac: Darwin shared library support, from Grant
	Robinsson.

2006-05-18  Niels Möller  <nisse@lysator.liu.se>

	* src/nettle/x86/aes.asm: Deleted unused file.

	* aes-decrypt.c (_aes_decrypt_table): Deleted the indexing array,
	previously commented out.
	* aes-encrypt-table.c (_aes_encrypt_table): Likewise.

	* Makefile.in (.texinfo.info, .dvi.ps): Use more quotes with
	basename.
	(install-here, install-shared, install-info, install-headers): Use
	plain mkdir, not $(INSTALL) -d.

2006-05-16  Niels Möller  <niels@s3.kth.se>
	Merged from the lsh experimental branch.

2006-04-26  Niels Möller  <nisse@lysator.liu.se>

	* examples/rsa-decrypt.c: Don't include "getopt.h", since it's not used.
	* examples/nettle-benchmark.c: Include "getopt.h".

	* examples/Makefile.in (GETOPT_OBJS): New variable.
	(rsa-keygen, rsa-encrypt, nettle-benchmark): Depend on and link
	with $(GETOPT_OBJS).

	* x86/aes-decrypt-internal.asm: Use ALIGN.
	* x86/aes-encrypt-internal.asm: Likewise.
	* x86/arcfour-crypt.asm: Likewise.
	* x86/md5-compress.asm: Likewise.
	* x86/sha1-compress.asm: Likewise.

	* config.m4.in (ASM_ALIGN_LOG): Substitute.
	* configure.ac (ASM_ALIGN_LOG): Check if .align directive is
	logarithmic.
	* asm.m4 (ALIGN): New macro. Takes a logarithmic argument, and
	expands to a .align directive.

2006-04-21  Niels Möller  <nisse@lysator.liu.se>

	* nettle.texinfo (Public-key algorithms): Say that the public key
	operations are undocumented, not unsupported. Reported by Jeronimo
	Pellegrini.

2006-04-08  Niels Möller  <nisse@lysator.liu.se>

	* tools/pkcs1-conv.c (read_pem): Fixed c99-style declaration.
	Reported by Henrik Grubbström.

2006-01-31  Niels Möller  <niels@s3.kth.se>

	* examples/rsa-verify.c: Fixed typo in usage message.

2005-12-05  Niels Möller  <nisse@lysator.liu.se>

	* configure.ac: Bumped version to 1.15,

	* Released nettle-1.14.

	* NEWS: Updated for 1.14.

	* configure.ac (SHLIBMINOR): Increased minor number. Library
	version is now libnettle.so.2.5, soname still libnettle.so.2.

2005-11-28  Niels Möller  <nisse@lysator.liu.se>

	* config.make.in (INSTALL): Don't substitute INSTALL, INSTALL_DATA
	and friends here, to get a correct a relative filename for
	install-sh when used in tools/Makefile.

	* tools/Makefile.in (INSTALL): Substitute INSTALL, INSTALL_DATA
	and friends here.
	* Makefile.in (INSTALL): Likewise.

2005-11-27  Niels Möller  <nisse@lysator.liu.se>

	* Makefile.in (.texinfo.pdf): New rule. Avoid dependency on
	intermediate .dvi and .ps files.

	* testsuite/Makefile.in (clean): Delete sha1-huge-test.

	* Makefile.in (install-info, install-headers): Don't use $< and
	$?; Solaris make doesn't support them in explicit rules.

2005-11-26  Niels Möller  <nisse@lysator.liu.se>

	* testsuite/Makefile.in: Include .test-rules.make, which contains
	the rules for all the test executables.
	(test-rules): New rule, to update this file.
	(DISTFILES): Added $(EXTRA_SOURCES).

	* testsuite/.test-rules.make: Automatically generated file for
	building the test programs.

2005-11-25  Niels Möller  <nisse@lysator.liu.se>

	* configure.ac: Disable assembler when compiling with rntcl.

	* tools/Makefile.in (pkcs1_conv_SOURCES): New variable.
	(pkcs1-conv): Link with getopt.o and getopt1.o.

	* Makefile.in (aesdata, desdata, shadata): Use explicit rules for
	executables.

	* testsuite/Makefile.in: Use %-rules for building the -test
	executables, in addition to the suffix rules. Hopefully, this
	should make all of GNU make, BSD make and Solaris make happy.
	Use $(EXEEXT) and $(OBJEXT) more consistently.

	* examples/Makefile.in: Use explicit rules for all executable
	targets. Use $(EXEEXT) and $(OBJEXT) more consistently.

2005-11-25  Niels Möller  <niels@s3.kth.se>

	* testsuite/Makefile.in: Avoid using single-suffix rule to build
	executables.

2005-11-24  Niels Möller  <niels@s3.kth.se>

	* Makefile.in (distdir): Use [ -f, not [ -e, since the latter
	is less portable, and not supported by Solaris /bin/sh.

2005-11-23  Niels Möller  <niels@s3.kth.se>

	* testsuite/Makefile.in (DISTFILES): Added teardown-env.
	* testsuite/teardown-env: New file. Delete files created by the
	testsuite.

2005-11-21  Niels Möller  <nisse@lysator.liu.se>

	* testsuite/testutils.c (main): Fixed check for -v option. Spotted
	by Goran K.

2005-11-21  Niels Möller  <niels@s3.kth.se>

	* ctr.h (CTR_CTX, CTR_CRYPT): Fixed bugs, spotted by Goran K.

2005-11-20  Niels Möller  <nisse@lysator.liu.se>

	* Makefile.in (nettle_SOURCES): Added der2rsa.c.

	* testsuite/Makefile.in (TS_SH): Added pkcs1-conv-test.

	* tools/Makefile.in (TARGETS): Added @RSA_TOOLS@.
	(SOURCES): Added pkcs1-conv.c.
	(pkcs1-conv): New rule.

	* tools/pkcs1-conv.c: New program.

	* testsuite/pkcs1-conv-test: New file.

	* examples/rsa-verify-test: Use rsa-sign to create signature.

	* examples/io.c (read_file): Fixed spelling in error message.

	* rsa.h (rsa_public_key_from_der_iterator)
	(rsa_private_key_from_der_iterator, rsa_keypair_from_der): Declare
	functions.

	* der2rsa.c: New file.

	* der-iterator.c (asn1_der_iterator_init): Initialize length and
	data.
	(asn1_der_iterator_next): Support for lengths >= 0x80.
	(asn1_der_decode_constructed_last, asn1_der_decode_bitstring)
	(asn1_der_decode_bitstring_last): New functions.
	(asn1_der_get_bignum): Check for non-mininal encodings.

	* configure.ac (RSA_TOOLS): New substituted variable. Includes
	pkcs1-conv, when public-key support is enabled.

	* bignum.h (nettle_asn1_der_get_bignum): Include nettle_-prefix in
	declaration.

	* asn1.h: Added name mangling defines, and a few new declarations.

2005-11-13  Niels Möller  <nisse@lysator.liu.se>

	* Makefile.in (nettle_SOURCES): Added der-iterator.c.
	(HEADERS): Added asn1.h.

	* bignum.h (asn1_der_get_bignum): Declare function.

	* der-iterator.c: New file.
	* asn1.h: New file.

2005-11-07  Niels Möller  <nisse@lysator.liu.se>

	* examples/nettle-benchmark.c: Check HAVE_UNISTD_H.

	* examples/Makefile.in (TARGETS): Use $(EXEEXT).
	* tools/Makefile.in (TARGETS, sexp-conv, nettle-lfib-stream): Likewise.

	* configure.ac: Use $host_cpu, not $host, when setting up the
	assembler path. Use $host_os, not uname, when setting up shared
	library flags.

	* Makefile.in (des.$(OBJEXT)): Use OBJEXT.

	* config.guess, config.sub: In the CVS tree, moved files to the
	lsh top-level directory.

2005-10-23  Niels Möller  <nisse@lysator.liu.se>

	* sparc64/arcfour-crypt.asm: New file, almost the same as
	sparc/arcfour-crypt.asm.

	* examples/nettle-benchmark.c (display): Use two decimal places.

	* sparc/arcfour-crypt.asm: Reorganized. Main loop unrolled four
	times. Uses aligned 32-bit write accesses at DST. Still uses 8-bit
	read accesses at SRC; could be improved int he case that SRC and
	DST have compatible alignment.

2005-10-19  Niels Möller  <niels@s3.kth.se>

	* testsuite/arcfour-test.c (test_main): New testcase with 512
	bytes of data.

2005-10-19  Niels Möller  <nisse@lysator.liu.se>

	* sparc/arcfour-crypt.asm: Fixed bug, spotted by Mikael Kalms. We
	must order the store at [CTX+I] before the load of [CTX+SI+SJ].

2005-10-18  Niels Möller  <nisse@lysator.liu.se>

	* sparc/arcfour-crypt.asm: Special unrolled code if SRC and DST
	have compatible alignment. Improves performance by 20%, but I'm
	not sure it's worth the extra complexity.

	* bignum.c (nettle_mpz_from_octets): Removed sign argument. If
	mpz_import is available, define nettle_mpz_from_octets as a macro
	calling mpz_import.
	(nettle_mpz_from_octets): Start by setting x to zero; callers no
	longer need to do that.
	(nettle_mpz_set_str_256_s): New logic for the handling of negative
	numbers. Convert in the same way as for positive numbers, and then
	subtract the appropriate power of two.

2005-10-17  Niels Möller  <nisse@lysator.liu.se>

	* bignum.c (nettle_mpz_from_octets): Improved loop. Removed the
	digit temporary (suggested by Torbjörn Granlund).

	* sparc/arcfour-crypt.asm: Improved instruction scheduling.

	* sparc/arcfour-crypt.asm: Bugfix, use lduh and stuh.

	* sparc/arcfour-crypt.asm: New file.

	* sparc64/aes.asm: Deleted unused file.

	* x86/arcfour-crypt.asm: Use ARCFOUR_I and ARCFOUR_J
	* asm.m4 (ARCFOUR): New struct.

2005-10-17  Niels Möller  <niels@s3.kth.se>

	* aes-internal.h (struct aes_table): Deleted idx and sparc_idx
	arrays.
	* aes-encrypt-table.c (_aes_encrypt_table): Likewise.
	* aes-decrypt.c (_aes_decrypt_table): Likewise.
	* asm.m4 (AES): Likewise

2005-10-16  Niels Möller  <nisse@lysator.liu.se>

	* tools/input.c (sexp_get_char): Use unsigned for the done flag.

	* sparc64/aes-encrypt-internal.asm: Include sparc/aes.m4.
	* sparc64/aes-decrypt-internal.asm: Likewise.

	* sparc64/machine.m4: Use .register pseudo op to say that we use
	%g2 and %g3 as scratch registers.

	* sparc/aes-encrypt-internal.asm: Explicitly include sparc/aes.m4.
	* sparc/aes-decrypt-internal.asm: Likewise.

	* sparc/aes.m4: New file. Moved aes-related macros here...
	* sparc/machine.m4: ... removed aes macros.

	* x86/aes-encrypt-internal.asm: Explicitly include x86/aes.m4.
	* x86/aes-decrypt-internal.asm: Likewise.

	* x86/aes.m4: New file. Moved aes-related macros here, from...
	* x86/machine.m4: ... removed aes macros.

	* sparc64/aes-encrypt-internal.asm: New file.
	* sparc64/aes-decrypt-internal.asm: New file.

	* sparc64/machine.m4: Include the same aes macros used for
	sparc32.
	(BIAS): Define magic stack bias constant.

	* sparc/aes-encrypt-internal.asm, sparc/aes-decrypt-internal.asm:
	Reduced frame size to 104 bytes, since we no longer need wtxt and
	tmp on the stack.

	* sparc/aes.asm: Deleted old aes implementation.

	* sparc/aes-decrypt-internal.asm: New file.

	* sparc/machine.m4: Don't use m4 eval, instead rely on the
	assembler's arithmetic.

	* sparc/machine.m4 (AES_FINAL_ROUND): Better scheduling, by
	interleaving independent operations.

	* sparc/machine.m4 (TMP3): A third temporary register.
	(AES_FINAL_ROUND): Prepared for scheduling.

	* sparc/machine.m4 (AES_ROUND): Deleted unused argument T. Updated
	all calls in aes-encrypt-internal.asm.

	* sparc/machine.m4 (AES_ROUND): New loop invariants T0-T3, to
	avoid the additions of the AES_TABLEx constants in the inner loop.

	* sparc/machine.m4 (AES_ROUND): Better scheduling, by
	interleaving independent operations.

	* sparc/machine.m4 (AES_ROUND): Alternate between using TMP1 and
	TMP2, to prepare for scheduling.

	* sparc/aes-encrypt-internal.asm: Renamed Ti -> Xi.

	* sparc/aes-encrypt-internal.asm: Fixed bugs. Now passes the
	testsuite.

	* sparc/machine.m4 (AES_ROUND, AES_FINAL_ROUND): Bugfixes. Put
	NOPs in the load dely slots.

	* sparc/aes-encrypt-internal.asm: Implemented. Not yet working,
	and not optimized.

	* sparc/machine.m4: Use TMP1 and TMP2, so we don't need to pass
	them as arguments.
	(AES_FINAL_ROUND): New macro.

2005-10-15  Niels Möller  <nisse@lysator.liu.se>

	* configure.ac (OBJDUMP): Substitute the program false if objdump
	is not found.

	* asm.m4 (PROLOGUE): Use TYPE_FUNCTION.

	* config.m4.in: Substitute ASM_TYPE_FUNCTION as TYPE_FUNCTION.

	* configure.ac (ASM_ELF_STYLE): Check for %function and #function,
	but not for @function.
	(ASM_TYPE_FUNCTION): New substituted variable.

	* configure.ac (ASM_ELF_STYLE): Fixed .type foo,@function statement
	used when checking for pseudo operations.

	* sparc/machine.m4 (AES_LOAD, AES_ROUND): Started writing new AES
	macros.

	* sparc/aes-encrypt-internal.asm: New file.

2005-10-14  Niels Möller  <nisse@lysator.liu.se>

	* x86/aes-decrypt.asm, x86/aes-encrypt.asm: Deleted files.

	* x86/aes-decrypt-internal.asm: New file.

	* x86/machine.m4: Changed AES macros, to handle a table register.
	Also take more of the used registers as argument.

	* x86/aes-encrypt-internal.asm: Rewritten to match new interface,
	with the table pointer as an argument. Unlike the old code, this
	should really be position independent.

	* configure.ac: When looking for assembler files, link in
	aes-encrypt-internal.asm and aes-decrypt-internal.asm. Don't look
	for aes.asm, aes-encrypt.asm and aes-decrypt.asm.

	* configure.ac (OBJDUMP): Use AC_CHECK_TOOL to check for objdump.
	(ASM_MARK_NOEXEC_STACK): Use $OBJDUMP when examining the object file.

	* Makefile.in (nettle_SOURCES): Removed aes.c,
	aes-decrypt-table.c. Added aes-decrypt-internal.c and aes-encrypt-internal.c.

	* aes.c, aes-decrypt-table.c: Deleted files.

	* aes-decrypt.c (_aes_decrypt_table): Moved table here, and made
	static.

	* aes-internal.h (_aes_decrypt_table): Don't declare, it's no
	longer globally visible.

	* aes-decrypt-internal.c (_nettle_aes_decrypt): New AES decryption
	function, analogous to _nettle_aes_encrypt.

2005-10-14  Niels Möller  <niels@s3.kth.se>

	* aes-internal.h (AES_ROUND, AES_FINAL_ROUND): New macros.

	* aes-encrypt-internal.c (_nettle_aes_encrypt): New AES encryption
	function, avoiding the table-based indexing.

	* sha1-compress.c: Added debugging code.
	* md5-compress.c: Likewise.

2005-10-13  Niels Möller  <niels@s3.kth.se>

	* config.m4.in (ASM_MARK_NOEXEC_STACK): Use a diversion, to
	substitute the value of ASM_MARK_NOEXEC_STACK at the end of each
	assembler file.

	* configure.ac (ASM_MARK_NOEXEC_STACK): Check if the C compiler
	generates a .note.GNU-stack section. If so, we should do the same
	in our assembler files.

	* sparc64/aes.asm: New file. Copy of sparc/aes.asm, with minor
	changes to the stack frame layout. Patch contributed by Henrik
	Grubbström. Not yet tested.

	* x86/md5-compress.asm: Skip copying of input to the stack, and
	don't allocate space for it.
	(F1): Fixed bug.

	* testsuite/md5-test.c: Document intermediate values for first
	test case.

	* configure.ac (asm_path): Check for sparc64, and use sparc64
	subdirectory. Link in md5-compress.asm, if it exists.

2005-10-13  Niels Möller  <nisse@lysator.liu.se>

	* x86/md5-compress.asm (REF): Fixed calculation of offset.

2005-10-12  Niels Möller  <nisse@lysator.liu.se>

	* x86/machine.m4 (OFFSET): Moved macro, used to be in...
	* x86/sha1-compress.asm (OFFSET): ... removed macro.

	* x86/md5-compress.asm: New file, with first attempt at md5
	assembler. Not yet working.

2005-10-11  Niels Möller  <nisse@lysator.liu.se>

	* Makefile.in (nettle_SOURCES): Added md5-compress.c.

	* md5.c: Reorganized to use _nettle_md5_compress, in analogy with
	sha1.c.

	* md5-compress.c (_nettle_md5_compress): New file and new function.

2005-10-10  Niels Möller  <niels@s3.kth.se>

	* testsuite/Makefile.in (EXTRA_SOURCES, EXTRA_TARGETS): New
	variables, for test cases that are not run by default.

	* testsuite/sha1-huge-test.c (test_main): New test case, with a
	very large sha1 input.

	* testsuite/testutils.c (test_hash_large): New function.

	* sha1.c (sha1_block): Deleted function; inlined where used.
	(SHA1_INCR): New macro for incrementing the block count.

2005-10-06  Niels Möller  <nisse@lysator.liu.se>

	* configure.ac: Bumped version to 1.14.

	* Released nettle-1.13.

	* configure.ac: Check for openssl/aes.h.

	* Makefile.in (distdir): Use a loop to pick up the contents of
	$(DISTFILES) from source and build directories. For some reason,
	$? failed to find stamp-h.in in the source directory.

2005-10-05  Niels Möller  <nisse@lysator.liu.se>

	* x86/aes-decrypt.asm: Use C_NAME(_nettle_aes_decrypt_table) when
	using the AES_SUBST_BYTE macro. Use PROLOGUE and EPILOGUE.
	* x86/sha1-compress.asm: Use PROLOGUE and EPILOGUE.
	* x86/arcfour-crypt.asm: Likewise.
	* x86/aes-encrypt.asm: Likewise.

	* config.m4.in (ELF_STYLE): Substitute configure's ASM_ELF_STYLE.

	* asm.m4 (PROLOGUE, EPILOGUE): New macros, checking the value of
	ELF_STYLE. So far, used and tested only for the x86 assembler
	files, and needed to make the assembler happy both with ELF
	(linux, solaris) and COFF (windows).

	* configure.ac (NM): Use AC_CHECK_TOOL to check for nm.
	(ASM_SYMBOL_PREFIX): Use $NM when examining the object file.
	(ASM_ELF_STYLE): New variable. Set to 'yes' if assembling a file
	with ELF-style .type and .size pseudo ops works.

	* Makefile.in (TARGETS, DISTFILES): Added nettle.pdf.
	(.texinfo.dvi, .dvi.ps, .ps.pdf): New targets, to build nettle.pdf.
	(DOCTARGETS): New variable with targets that shouldn't be deleted
	by make clean.
	(maintainer-clean-here): New target. Deletes generated
	documentation files.

	* nettle.texinfo: Define AUTHOR with accents, when running in TeX
	mode, which doesn't handle latin-1 properly. Set UPDATED-FOR to
	1.13. Updated copyright years, and introduced a COPYRIGHT-YEARS
	symbol. Updated copyright section, to mention assembler
	implementations.
	(Cipher modes): Transformed the Cipher Block Chaining to a section
	Cipher modes, describing both CBC and the new CTR mode.

	* src/nettle/x86/aes_tables.asm: Deleted unused file.

	* x86/aes.asm: Deleted contents. This file is needed just to
	override aes.c, which isn't needed for the x86 implementation.

	* configure.ac (SHLIBMINOR): Increased minor number. Library
	version is now libnettle.so.2.4, soname still libnettle.so.2.

	* examples/nettle-benchmark.c (main): Reordered hash benchmarks.

	* x86/sha1-compress.asm (EXPAND): Use % 16 instead of & 15 to
	compute offsets mod 16, since m4 on FreeBSD 49.RELEASE and NetBSD
	doesn't implement & correctly in eval.

2005-10-03  Niels Möller  <nisse@lysator.liu.se>

	* x86/sha1-compress.asm (OFFSET): New macro.
	(F3): Eliminated a movl.
	(ROUND): New argument, for k. When using F3, it's TMP3, on the
	stack, otherwise, it is kept in TMP2, a register.

2005-10-03  Niels Möller  <niels@s3.kth.se>

	* examples/nettle-openssl.c: Use correct block sizes for openssl
	ciphers.

	* examples/nettle-benchmark.c: Also display cycles per block.

2005-10-02  Niels Möller  <nisse@lysator.liu.se>

	* sha1-compress.c (_nettle_sha1_compress): Updated to new
	interface. Now responsible for byte conversion.

	* x86/sha1-compress.asm (_nettle_sha1_compress): Do byte order
	conversion, and store the input data on the stack. This leaves one
	more register free for other uses.

	* examples/nettle-benchmark.c: Now display cycles/byte, if the -f
	option is used to say what the clock frequency is.

	* sha1.c (sha1_block): Don't convert data from uint8_t to
	uint32_t, that's now the responsibility of _nettle_sha1_compress.

	* sha.h (_nettle_sha1_compress): Changed interface. Second
	argument is now a pointer to the input data in unaligned,
	big-endian form.

2005-09-28  Niels Möller  <niels@s3.kth.se>

	* sha1.c (sha1_final): Call sha1_block, don't call the compression
	function _nettle_sha1_compress directly.

	* nettle-internal.h (nettle_openssl_md5)
	(nettle_openssl_sha1): Declare.

	* examples/nettle-benchmark.c (main): Benchmark openssl md5 and
	sha1.

	* examples/nettle-openssl.c (nettle_openssl_md5)
	(nettle_openssl_sha1): Added glue for openssl hash functions.

	* nettle-internal.h (nettle_openssl_aes128, nettle_openssl_aes192)
	(nettle_openssl_aes256, nettle_openssl_arcfour128): Declare.

	* examples/nettle-benchmark.c: Check WITH_OPENSSL, not
	HAVE_LIBCRYPTO. Benchmark openssl's aes and arcfour code.

	* examples/nettle-openssl.c: Updated openssl des glue to use the
	new openssl des interface. Added glue for arcfour and aes.

2005-09-27  Niels Möller  <nisse@lysator.liu.se>

	* nettle.texinfo (RSA): Improved text about the RSA patent.
	Use @documentencoding ISO-8859-1.

2005-09-07  Niels Möller  <niels@s3.kth.se>

	* tools/sexp-conv.c (parse_options): New option --raw-hash, for
	compatibility with lsh-1.x. Equivalent to --hash.

2005-09-06  Niels Möller  <niels@s3.kth.se>

	* tools/sexp-conv.c (main): With --hash, output a newline after
	each hash.

2005-07-02  Niels Möller  <nisse@lysator.liu.se>

	* testsuite/Makefile.in (TS_SOURCES): Added ctr-test.c.

	* testsuite/testutils.c (test_cipher_ctr): New function.

	* testsuite/ctr-test.c: New file.

	* testsuite/cbc-test.c (test_main): Use static const for msg.

	* Makefile.in (nettle_SOURCES): Added ctr.c.
	(HEADERS): Added ctr.h.
	(HEADERS): Added nettle-types.h.
	(INSTALL_HEADERS): Install nettle-stdint.h.
	(distclean-here): Delete nettle-stdint.h, not nettle-types.h.

	* ctr.c (ctr_crypt): New file, new function.

	* memxor.c (memxor3): New function, suggested by Adam Langley.

	* nettle-internal.h (NETTLE_MAX_CIPHER_BLOCK_SIZE): New constant.

	* nettle.texinfo (Cipher functions): Fixed typo in prototype for
	arctwo_encrypt (noticed by Adam Langley).

	* nettle-meta.h: No longer needs to include cbc.h.

	* cbc.h (nettle_crypt_func): Moved typedef to nettle-types.h.
	(CBC_ENCRYPT, CBC_DECRYPT): Deleted older #if:ed out versions.

	* configure.ac (AX_CREATE_STDINT_H): Use the file name
	nettle-stdint.h, not nettle-types.h.

	* nettle-types.h: New file. Automatically generated declarations
	are now in nettle-stdint.h.

2005-03-17  Niels Möller  <niels@s3.kth.se>

	* config.guess: Support Solaris on x86_64. Fix by Henrik
	Grubbström.

2005-01-03  Niels Möller  <niels@s3.kth.se>

	* examples/io.h: Include RSA declarations only when public key
	algorithms are enabled. Problem reported by Meilof Veeningen
	<meilof@gmail.com>.

2004-12-07  Niels Möller  <nisse@lysator.liu.se>

	* Makefile.in: Install directories, using $(INSTALL) -d, only if
	they don't exist already.

2004-12-05  Niels Möller  <nisse@lysator.liu.se>

	* config.make.in (.PRECIOUS): Reverted earlier change. We need
	.PRECIOUS to stop GNU make from deleting object files for the test
	programs.

2004-12-02  Niels Möller  <nisse@lysator.liu.se>

	* Makefile.in (.SUFFIXES): Moved from Makefile.in to...
	* config.make.in (.SUFFIXES): ... here.	This helps compilation
	with BSD make.
	* testsuite/Makefile.in (.SUFFIXES): Deleted target.

	* config.make.in (.c): Disable default rule for BSD-make.

	* Makefile.in (all check install uninstall)
	(clean distclean mostlyclean maintainer-clean): Don't use the -C
	flag when invoking make, for compatibility with Solaris make.

2004-12-02  Niels Möller  <niels@s3.kth.se>

	* Makefile.in (aesdata, desdata): Commented out the explicit
	targets.
	(shadata): Avoid using $< in non-pattern rule.

2004-12-01  Niels Möller  <nisse@lysator.liu.se>

	* config.make.in: Added a default target.

2004-11-29  Niels Möller  <nisse@lysator.liu.se>

	* testsuite/Makefile.in: Use .$(OBJEXT). Explicitly set .SUFFIXES.

	* Makefile.in: Use .$(OBJEXT).

2004-11-28  Niels Möller  <nisse@lysator.liu.se>

	* tools/Makefile.in (nettle-lfib-stream): Avoid using $< in
	non-suffix rule.

	* Makefile.in (distdir): Handle absolute $distdir.
	Avoid using the GNU extension $^.

	* examples/Makefile.in: Avoid using the GNU extension $^.
	* tools/Makefile.in: Likewise.
	* testsuite/Makefile.in: Likewise.

2004-11-24  Niels Möller  <niels@s3.kth.se>

	* configure.ac: Fixed typo, preventing the creation of dependency
	files.

2004-11-23  Niels Möller  <nisse@lysator.liu.se>

	* Makefile.in: Use DEP_INCLUDE.
	* tools/Makefile.in: Likewise.
	* testsuite/Makefile.in: Likewise.
	* examples/Makefile.in: Likewise.

	* configure.ac (dummy-dep-files): Generate only of dependency
	tracking is enabled.

2004-11-18  Niels Möller  <nisse@lysator.liu.se>

	* Makefile.in (clean-here): The clean target should not delete the
	dependency files. Moved to the distclean target.
	* examples/Makefile.in: Likewise.
	* testsuite/Makefile.in: Likewise.
	* tools/Makefile.in: Likewise.

	* configure.ac (ASM_SYMBOL_PREFIX): Fixed test.
	(dummy-dep-files): Added quotes to sed command.

2004-11-17  Niels Möller  <nisse@lysator.liu.se>

	* testsuite/symbols-test: Try plain nm if nm -g doesn't work.

	* x86/sha1-compress.asm: Use C_NAME for global symbols.
	* x86/aes-encrypt.asm: Likewise.
	* x86/aes-decrypt.asm: Likewise.
	* x86/arcfour-crypt.asm: Likewise.

	* Makefile.in (config.m4): New rule.

	* config.m4.in (C_NAME): New macro.

	* configure.ac (ASM_SYMBOL_PREFIX): Check if global symbols have a
	leading underscore.

2004-11-16  Niels Möller  <nisse@lysator.liu.se>

	* Deleted getopt.c, getopt.h and getopt1.c from the CVS tree. Link
	them from shared copies in lsh/misc instead.

2004-11-14  Niels Möller  <nisse@lysator.liu.se>

	* Makefile.in (DEP_FILES): Try include with only one macro
	argument to be expanted.

	* configure.ac (dummy-dep-files): Create dummy dependency files,
	so that they can be included by the makefiles.

2004-11-13  Niels Möller  <nisse@lysator.liu.se>

	* Makefile.in: Don't use -include, as it's GNU make specific.
	* examples/Makefile.in, tools/Makefile.in, testsuite/Makefile.in:
	Likewise.

	* examples/nettle-openssl.c: Check WITH_OPENSSL, not HAVE_LIBCRYPTO.

	* configure.ac: Check for individual openssl headers blowfish.h,
	cast.h, des.h. Renamed symbol HAVE_LIBCRYPTO to WITH_OPENSSL. New
	configure option --disable-openssl.

2004-11-04  Niels Möller  <nisse@lysator.liu.se>

	* configure.ac: Bumped version to 1.13.

	* Released nettle-1.12.

2004-11-04  Niels Möller  <niels@s3.kth.se>

	* nettle.texinfo (UPDATED-FOR): Bumped to 1.12.

2004-11-02  Niels Möller  <nisse@lysator.liu.se>

	* nettle.texinfo (Cipher functions): Updated AES documentation,
	for aes_set_encrypt_key and aes_set_decrypt_key.
	(UPDATED-FOR): Set to 1.11. I think the manual should be updated
	with all user-visible changes.

	* aclocal.m4 (LSH_DEPENDENCY_TRACKING): Need extra quoting in case
	pattern. (This file really lives in the lsh tree, as
	lsh/acinclude.m4. For a complete ChangeLog, see lsh/Changelog).

2004-10-26  Niels Möller  <nisse@lysator.liu.se>

	* configure.ac: Bumped version to 1.12.

	* Released nettle-1.11.

	* Makefile.in (clean-here): Delete *.s files.
	(PRE_CPPFLAGS): Use this variable, not INCLUDES. Removed
	-I$(srcdir).

	* x86/arcfour-crypt.asm: Use movzbl when extending %cl to 32 bits.

2004-10-24  Niels Möller  <nisse@lysator.liu.se>

	* x86/arcfour-crypt.asm: Reverted the latest two changes; update
	bost src and dst pointers in the loop, and use plain addb when
	updating j. These two previous changes slowed the code down on AMD
	Duron.

2004-10-21  Niels Möller  <nisse@lysator.liu.se>

	* Makefile.in (install-shared): Use $(INSTALL_PROGRAM).

	* configure.ac (SHLIBMINOR): Updated, shared library version is
	now libnettle.so.2.3, soname still libnettle.so.2.

	* Makefile.in (DISTFILES): Added asm.m4.

2004-10-21  Niels Möller  <niels@s3.kth.se>

	* examples/Makefile.in: Deleted all configure-related rules,
	except the one rebuilding this Makefile. One should run make at
	top level if other configure related files change.
	* tools/Makefile.in: Likewise.
	* testsuite/Makefile.in: Likewise.

	* configure.ac: Replaced AC_OUTPUT(list...) with an AC_OUTPUT
	without arguments, and AC_CONFIG_FILES listing the files.

	* Makefile.in: Changed the assembler rules as suffix rules.
	Rewrote the configure-related rules, mostly based on the example
	in the autoconf manual.

2004-10-20  Niels Möller  <nisse@lysator.liu.se>

	* examples/nettle-openssl.c (NCOMPAT): Disable openssl backwards
	compatibility.

	* config.make.in: Insert $(PRE_CPPFLAGS) and $(PRE_LDFLAGS) before
	$(CPPFLAGS) and $(LDFLAGS). This mechanism replaces $(INCLUDES).

	* examples/Makefile.in (PRE_CPPFLAGS, PRE_LDFLAGS): Use these
	flags to get -I.. and -L.. early on the command line.
	* testsuite/Makefile.in: Likewise
	* tools/Makefile.in: Likewise.

2004-10-20  Niels Möller  <niels@s3.kth.se>

	* Makefile.in: In the assembler rules, there's no need to look in
	$(srcdir) for the input file.

	* x86/arcfour-crypt.asm: Reduced inner loop by one instruction, by
	precomputing the offset between src and dst.

	* tools/Makefile.in (.c.$(OBJEXT)): Removed redundant -I.. flag.

	* x86/arcfour-crypt.asm (nettle_arcfour_crypt): Replaced addb ->
	addl + andl $0xff, improving speed on PPro by another 15%.

2004-10-20  Niels Möller  <nisse@lysator.liu.se>

	* tools/Makefile.in (install): Support DESTDIR.
	(uninstall): New target.

	* testsuite/Makefile.in (uninstall): New dummy target.

	* config.sub: Copied from automake-1.8.5.

	* examples/Makefile.in (SOURCES): Added rsa-sign.c and rsa-verify.c.
	(DISTFILES): Added getopt.h.
	(install uninstall): New dummy targets.

	* config.make.in (.PHONY): Added more targets.

	* Makefile.in (.texinfo.info, .texinfo.html): New targets. Added
	support for uninstall and DESTDIR. Various fixes to install and
	distcheck.

	* examples/Makefile.in (INCLUDES): Added -I flags.
	(distdir): Use $^ to refer to the files.
	(distclean): New target.
	* testsuite/Makefile.in: Likewise.
	* tools/Makefile.in: Likewise.

	* Makefile.in (INCLUDES): Need -I flags for VPATH build.
	(clean distclean mostlyclean maintainer-clean): Clean
	subdirectories first.
	(DISTFILES): Added a bunch of files.
	(des_headers): Added desCore rules.
	(install-here): Split off target install-headers, which uses $^ to
	refer to the files.
	(distdir): Use $^ to refer to the files.
	distcheck): Fixes.

	* config.make.in (COMPILE): Add $(INCLUDE) to the line.

2004-10-19  Niels Möller  <nisse@lysator.liu.se>

	Stop using automake. Replaced each Makefile.am with a hand-written
	Makefile.in.
	* configure.ac: New output variable CCPIC_MAYBE. New output file
	config.make. Replaced automake constructions.
	* .bootstrap: Don't run aclocal and automake.
	* config.make.in: New file, with shared Makefile variables and rules.

2004-10-18  Niels Möller  <nisse@lysator.liu.se>

	* x86/arcfour-crypt.asm (nettle_arcfour_crypt): Replace incb ->
	incl + andl, to improve speed on PPro and PII. Suggested by
	Fredrik Olsson.

2004-10-08  Niels Möller  <niels@s3.kth.se>

	* examples/rsa-encrypt-test: Avoid reading and executing a file at
	the same time.
	* examples/setup-env: Likewise.

2004-10-06  Niels Möller  <niels@s3.kth.se>

	* testsuite/symbols-test: Ignore __i686.get_pc_thunk.bx and
	similar symbols.

2004-10-05  Niels Möller  <nisse@lysator.liu.se>

	* twofish.c (q_table): Use a const pointer array.

	* sexp2dsa.c (dsa_keypair_from_sexp_alist): Use a const pointer
	array for the keywords.
	(dsa_signature_from_sexp): Likewise.
	* sexp2rsa.c (rsa_keypair_from_sexp_alist): Likewise.
	(rsa_keypair_from_sexp): Likewise.

	* sexp.c (sexp_iterator_check_types): Use an argument of type
	"const uint8_t * const *" for the types list.
	(sexp_iterator_assoc): Likewise, for the keys list.

	* list-obj-sizes.awk: Fixes to handle multiple .data and .rodata
	sections. Also fixed to handle the last file correctly.

2004-09-23  Niels Möller  <nisse@lysator.liu.se>

	* configure.ac (SHLIBLINK, SHLIBLIBS): On cygwin, linking needs
	-Wl,--whole-archive $(OBJECTS) -Wl,--no-whole-archive $(LIBS).

2004-09-22  Niels Möller  <niels@s3.kth.se>

	* configure.ac: Setup SHLIBFORLINK and friends for cygwin.

	* list-obj-sizes.awk: Strip *_a-prefix from all file names.

	* Makefile.am (libnettle_a_SOURCES): List only .c files. Headers
	moved to noinst_HEADERS.
	(SHLIBOBJECTS): Substitute from libnettle_a_SOURCES, not
	am_libnettle_a_OBJECTS, since the latter includes
	libnettle_a-prefixes with some automake versions.
	(SHLIBSONAME): Check if this name is empty, which is the case on
	cygwin, before using it.

2004-08-31  Niels Möller  <nisse@lysator.liu.se>

	* configure.ac: New command line option --disable-pic. Use
	LSH_CCPIC.

	* Makefile.am (libnettle_a_CFLAGS): Added $(CCPIC), to attempt to
	build also the static library as position independent code.

2004-08-24  Niels Möller  <nisse@lysator.liu.se>

	* des-compat.c (des_cbc_cksum): Pad input with NUL's, if it's not
	an integral number of blocks.

2004-08-24  Niels Möller  <niels@s3.kth.se>

	* testsuite/arctwo-test.c, arctwo.h, arctwo.c
	(arctwo_set_key_ekb): Fixed typo; it should be "ekb", not "ebk".

	Integrated arctwo patch from Simon Josefsson.
	* testsuite/Makefile.am (noinst_PROGRAMS): Added arctwo-test.

	* Makefile.am (libnettleinclude_HEADERS): Added arctwo.h.
	(libnettle_a_SOURCES): Added arctwo.c, arctwo.h and arctwo-meta.c.

	* nettle-meta.h (nettle_arctwo40, nettle_arctwo64)
	(nettle_arctwo64, nettle_arctwo_gutmann128): Declare ciphers.

	* arctwo-meta.c, arctwo.c, arctwo.h, testsuite/arctwo-test.c: New
	files.

	* macros.h (LE_READ_UINT16, LE_WRITE_UINT16): New macros.

2004-08-23  Niels Möller  <nisse@lysator.liu.se>

	* testsuite/md5-test.c (test_main): Added collision, found in 2004.
	(test_main): Added second collision.

2004-08-23  Niels Möller  <niels@s3.kth.se>

	* testsuite/md5-test.c (test_main): Added first half of a
	collision test case.

	* des-compat.c (des_cbc_cksum): Changed input argument to be of
	type const uint8_t * (was const des_cblock *).

	* des-compat.h (const_des_cblock): New bogus type. Disabled use of
	const, for compatibility with openssl.

2004-06-08  Niels Möller  <niels@s3.kth.se>

	* aesdata.c: Renamed log and ilog to gf2_log and gf2_exp.

2004-04-07  Niels Möller  <nisse@lysator.liu.se>

	* aes-set-encrypt-key.c (log, ilog): Deleted unused tables.

	* aes-set-decrypt-key.c (gf2_log, gf2_exp, mult): Renamed tables,
	were log and ilog.

2004-03-20  Niels Möller  <nisse@lysator.liu.se>

	* configure.ac: Use AC_CONFIG_AUX_DIR([.]).

2004-03-18  Niels Möller  <niels@s3.kth.se>

	* examples/io.c (read_file): Display a message if fopen fails.

2004-03-05  Niels Möller  <nisse@lysator.liu.se>

	* Released nettle-1.10.

	* configure.ac (SHLIBMINOR): Shared library version is now 2.2.

2004-03-04  Niels Möller  <nisse@lysator.liu.se>

	* testsuite/symbols-test: Pass -g flag to nm.

2004-03-02  Niels Möller  <nisse@lysator.liu.se>

	* configure.ac: Fixed EXEEXT workaround.

2004-03-02  Niels Möller  <niels@s3.kth.se>

	* configure.ac: Added workaround to get the correct $(EXEEXT)=''
	when compiling with rntcl.

2004-03-02  Niels Möller  <nisse@lysator.liu.se>

	* testsuite/Makefile.am (noinst_PROGRAMS): Put test program list
	here, to let automake add $(EXEEXT).

	* configure.ac (RSA_EXAMPLES): Append $(EXEEXT) to the filenames.

2004-03-01  Niels Möller  <nisse@lysator.liu.se>

	* examples/rsa-keygen.c, examples/rsa-encrypt.c,
	examples/rsa-decrypt.c: Include "getopt.h" instead of <unistd.h>.

	* examples/Makefile.am (rsa_encrypt_SOURCES, rsa_decrypt_SOURCES)
	(rsa_keygen_SOURCES): Added getopt.h, getopt.c and getopt1.c.

	* examples/getopt.h, examples/getopt.c, examples/getopt1.c: New
	files.

	* testsuite/des-compat-test.c: Don't include <unistd.h>.

	* testsuite/testutils.c (main): Don't use getopt. Then we don't
	need to include <unistd.h>.

2004-03-01  Niels Möller  <niels@s3.kth.se>

	* config.guess: Copied from automake-1.8.2. Hacked to recognize
	Windows_NT (and Windows_95 and Windows_98) running on "x86" and
	"686".

	* install-sh: Removed from CVS repository. Let automake supply it.

2004-02-26  Niels Möller  <nisse@lysator.liu.se>

	* nettle-meta.h (nettle_crypt_func): Typedef moved to cbc.h.
	Include cbc.h instead.

	* des-compat.c: Reverted const change, now all the des_key_sched
	arguments are not const. This is also what openssl's interface
	looks like.
	(cbc_crypt_func): Deleted typedef, use nettle_crypt_func instead.

	* cbc.h (nettle_crypt_func): Moved typedef here.
	* cbc.c (cbc_encrypt, cbc_decrypt_internal, cbc_decrypt): Use it
	for typing the f argument. Reverted the const change, for
	compatibility with nettle_crypt_func.

2004-02-25  Niels Möller  <nisse@lysator.liu.se>

	* testsuite/des-compat-test.c: Use des_cblock for typing more of
	the variables. Use const. Got rid of most of the explicit casts.
	Disabled the input/output alignment tests.

	* des.c (des_encrypt, des_decrypt): Use a const context pointer.
	* des3.c (des3_encrypt, des3_decrypt): Likewise.

	* cbc.c (cbc_encrypt, cbc_decrypt): Use a _const_ void *ctx argument.

	* des-compat.c: Use const for all unchanged arguments.
	(des_key_sched): Use a copy of the key if we need to fix the
	parity.

	* testsuite/des-compat-test.c (C_Block, Key_schedule): Deleted
	defines. Deleted some of the explicit casts.

	* des-compat.c (des_cbc_cksum): Dereference DST pointer.

2004-02-25  Niels Möller  <niels@s3.kth.se>

	* pgp.h: Include nettle-types.h.

2004-02-24  Niels Möller  <nisse@lysator.liu.se>

	* testsuite/symbols-test: Allow symbols starting with double
	underscores, like on darwin.

2004-02-17  Niels Möller  <niels@s3.kth.se>

	* Makefile.am: Protected %-rules used for building pure objects,
	and for assembler files, by automake conditionals. Needed for
	makes such as tru64's, which tries to understand %-patterns, but
	doesn't get it right.
	(SUFFIXES): Added .html.
	(.texinfo.html): Rewrote rule to use a traditional suffix target.

	* configure.ac (enable_assembler): Explicitly set
	enable_assembler=no, on architectures where we have no assembler
	files.
	(ENABLE_ASSEMBLER, ENABLE_SHARED): New automake conditionals.

	* testsuite/testutils.c (xalloc): xalloc(0) should work also on
	systems where malloc(0) returns NULL.

2004-02-16  Niels Möller  <niels@s3.kth.se>

	* Makefile.am (%.o: %.asm): Added comment about OSF1 make problem.

2004-02-15  Niels Möller  <nisse@lysator.liu.se>

	* testsuite/testutils.h: #include nettle-types.h instead of
	inttypes.h.

2004-02-12  Niels Möller  <nisse@lysator.liu.se>

	* examples/rsa-encrypt-test: Use -r option when invoking
	rsa-encrypt. Needed for the test to work on systems with no
	/dev/urandom.

2004-02-12  Niels Möller  <niels@s3.kth.se>

	* configure.ac (CPPFLAGS, LDFLAGS): No spaces after -I and -L, as
	some C compilers, in particular True64 cc, don't like that.

2004-02-08  Niels Möller  <nisse@lysator.liu.se>

	* configure.ac: Bumped version number to 1.10.

2004-02-07  Niels Möller  <nisse@lysator.liu.se>

	* Released nettle-1.9.

	* configure.ac (SHLIBMINOR): Bumped, library version is now 2.1.

	* testsuite/sexp-format-test.c: Include bignum.h only if HAVE_LIBGMP.
	* testsuite/rsa-encrypt-test.c: Include rsa.h only if WITH_PUBLIC_KEY.
	* testsuite/pkcs1-test.c: Include pkcs1.h only if WITH_PUBLIC_KEY.

	* pgp-encode.c [!HAVE_LIBGMP]: Kludge around the pgp.h's
	dependency on gmp.h.
	(pgp_put_mpi): Condition on HAVE_LIBGMP.

	* pgp.h: Don't include bignum.h, to make it possible to compile
	the non-bignum parts of pgp-encode.c without bignum support. Needs
	to be fixed properly before the pgp interface is advertised.

	* tools/sexp-conv.c (xalloc): New function.
	(main): Use xalloc.

	* tools/output.c (sexp_put_digest): Use TMP_DECL instead of alloca.

	* testsuite/testutils.c (xalloc): New function. Made all other
	functions use xalloc instead of alloca.

	* examples/rsa-keygen.c (main): Use xalloc for allocation.
	* examples/rsa-encrypt.c (write_bignum): Likewise.
	* examples/rsa-decrypt.c (read_bignum): Likewise.
	* testsuite/yarrow-test.c (open_file): Likewise.
	* testsuite/rsa-encrypt-test.c (test_main): Likewise.
	* testsuite/bignum-test.c (test_bignum): Likewise.

	* examples/nettle-openssl.c: When calling des_key_sched and
	des_ecb_encrypt, cst arguments to (void *). Openssl's typedefs
	des_cblock and const_des_cblock are too broken.

	* examples/nettle-benchmark.c (xalloc): New function. Use instead
	of alloca, for better portability.

	* examples/io.c (xalloc): New function.

	* Makefile.am (nodist_libnettleinclude_HEADERS): nettle-types.h
	should not be distributed.

2004-02-06  Niels Möller  <niels@s3.kth.se>

	* x86/sha1-compress.asm: Rename round -> ROUND.

	* x86/sha1-compress.asm: Store the magic constants on stack.
	Accessing them via %esp should be a little faster than using large
	immediate operands.

	* Makefile.am (EXTRA_DIST, DISTCLEANFILES): Handle
	sha1-compress.asm.

	* configure.ac: Use assembler file sha1-compress.asm if available.

	* x86/sha1-compress.asm (EXPAND): Fixed the rotation part of the
	data expansion.

2004-02-06  Niels Möller  <nisse@lysator.liu.se>

	* x86/sha1-compress.asm: Assembler implementation of
	sha1_compress. (Not yet working).

	* Makefile.am (libnettle_a_SOURCES): Added sha1-compress.c.

	* sha1.c (sha1_transform): Function renamed to sha1_compress, and
	moved to...
	* sha1-compress.c: ... New file.

2004-02-05  Niels Möller  <nisse@lysator.liu.se>

	* examples/rsa-encrypt.c (process_file): Copy the leftover to the
	start of the buffer, when preparing for the final processing.

	* examples/nettle-benchmark.c (bench_hash, time_hash): New functions.
	(main): Benchmark hash functions too.
	(BENCH_BLOCK): Increased 10K.
	(BENCH_INTERVAL): Decreased to 0.25s.

	* examples/nettle-benchmark.c (time_function): Loop around calling
	f, until 1s has elapsed. Returns seconds per call. Updated bench
	functions to not loop themselves.
	(display): Updated MB/s calculation.

	* testsuite/arcfour-test.c (test_main): Use test_cipher_stream.

	* testsuite/testutils.c (test_cipher_stream): New function, that
	tries dividing the input into varying size blocks before
	processing.

	* x86/arcfour-crypt.asm (nettle_arcfour_crypt): Bug fix, half of
	the S array swap was forgotten.
	* arcfour.c (arcfour_stream): Likewise.
	* arcfour-crypt.c (arcfour_crypt): Likewise.

2004-02-05  Niels Möller  <niels@s3.kth.se>

	* x86/arcfour-crypt.asm (nettle_arcfour_crypt): Must store the new
	i, j at the end of the loop.

	* Makefile.am (EXTRA_DIST): Make sure x86 assembler files are
	distributed.
	(DISTCLEANFILES): And that the symlinks and .s files are deleted.

	* x86/aes-encrypt.asm, x86/aes-decrypt.asm, x86/arcfour-crypt.asm:
	Fixed debug information.

	* x86/arcfour-crypt.asm: New file. About three times faster than
	the optimized C code.

	* configure.ac: Use assembler file arcfour-crypt.asm if available.

	* arcfour.c (arcfour_crypt): Moved function too...
	* arcfour-crypt.c (arcfour_crypt): New file.

	* arcfour.c (arcfour_crypt): Optimization suggested by Jonas
	Walldén. Makes arcfour up to 50% faster on x86 and ppc, and
	probably on other architectures as well.

2004-01-31  Niels Möller  <nisse@lysator.liu.se>

	* configure.ac (AX_CREATE_STDINT_H): Also look for uint32_t and
	friends in sys/types.h.

2004-01-11  Niels Möller  <nisse@harpo.hack.org>

	* Makefile.am (libnettleinclude_HEADERS): Added bignum.h,
	memxor.h, pkcs1.h and rsa-compat.h.

	* configure.ac: Bumped version to 1.9.

2004-01-10  Niels Möller  <nisse@harpo.hack.org>

	* Released nettle-1.8.

	* examples/teardown-env: Delete more test files.

	* nettle.texinfo (Hash functions): Documented md2 and md4.

	* configure.ac (SHLIBMAJOR): Bumped to 2.

2004-01-09  Niels Möller  <nisse@harpo.hack.org>

	* examples/rsa-encrypt-test: New testcase.

	* examples/rsa-encrypt.c, examples/rsa-session.h: Expanded the
	comment describing the file format, and moved to rsa-session.h.

	* examples/rsa-decrypt.c (process_file): Finished this function.
	(main): Initialize x. Check the size of the session key after rsa
	decryption.

	* examples/io.c (write_string): Treat short item count as an error.

2004-01-08  Niels Möller  <niels@s3.kth.se>

	* index.html: Added instructions for CVS access.

	* dsa-keygen.c (dsa_nist_gen): Fixed declaration/statement order.

	* rsa-keygen.c (bignum_next_prime): Fixed off-by-one error when
	comparing input to the largest listed prime. General cleanup, as
	prime_limit > 0 always. Use TMP_DECL and TMP_ALLOC.

	* nettle-internal.h (TMP_DECL, TMP_ALLOC): New macros. When alloca
	is unavailable, they work by allocating a fix amount of stack and
	imposing a hard limit on what can be allocated. Updated all users
	of alloca.

2004-01-07  Niels Möller  <nisse@harpo.hack.org>

	* nettle-types.h: New (generated) file, to be used instead of
	including <inttypes.h> directly. Updated all users of inttypes.h.

	* Makefile.am (DISTCLEANFILES, libnettleinclude_HEADERS): Added
	nettle-types.h.

	* configure.ac (AX_CREATE_STDINT_H): Create nettle-types.h.

2003-11-16  Niels Möller  <nisse@harpo.hack.org>

	* yarrow256.c (yarrow256_seed): Use const for the seed_file input.

2003-11-12  Niels Möller  <niels@s3.kth.se>

	* list-obj-sizes.awk: New function for decoding hex values, with a
	new function hex2int. Also implemented calculation of total
	storage, removed the dependence on the .comment section, and use
	the $FILTER environment variable as a regexp for restricting the
	object files that are considered.

2003-09-21  Niels Möller  <nisse@cuckoo.hack.org>

	* testsuite/rsa-encrypt-test.c (test_main): Don't use gmp_printf,
	as it seems it's only available with the newer gmp. Use
	mpz_out_str instead.

2003-09-19  Niels Möller  <niels@s3.kth.se>

	* examples/Makefile.am (EXTRA_DIST): Added rsa-session.h.

	* tools/nettle-lfib-stream.c: New tool, which outputs a sequence
	of pseudorandom (non-cryptographic) bytes, using Knuth's lagged
	fibonacci generator.

	* examples/rsa-decrypt.c: Fixes to get the file to compile. It
	won't work yet.

	* examples/Makefile.am (EXTRA_PROGRAMS): Added rsa-encrypt and
	rsa-decrypt.

	* examples/io.c (write_file): New function.
	(write_string): Simplified error check, it's no real point in
	calling ferror unless we also call fflush.

	* examples/rsa-keygen.c (main): Check return value from
	simple_random.

	* examples/rsa-decrypt.c, examples/rsa-encrypt.c,
	examples/rsa-session.h: New files, demonstrating rsa encryption
	and decryption.

	* configure.ac (RSA_EXAMPLES): Added rsa-encrypt and rsa-decrypt.

2003-09-01  Niels Möller  <nisse@cuckoo.hack.org>

	* testsuite/testutils.c (print_hex): Use const.

2003-08-30  Niels Möller  <niels@s3.kth.se>

	* md2.c, md2.h: Added reference to RFC 1319.
	* md4.c, md4.h: Added reference to RFC 1320

2003-08-26  Niels Möller  <niels@s3.kth.se>

	* Makefile.am: Added md2 and md5 files. Deleted the print-path
	hack.

	* configure.ac: Bumped version to 1.8.

	* testsuite/testutils.c (test_rsa_set_key_1): New function.
	* testsuite/rsa-test.c (test_main): Use it.

	* testsuite/dsa-keygen-test.c: Deleted definition of UNUSED, it's
	now in config.h.
	* testsuite/rsa-keygen-test.c: Likewise.

	* testsuite/Makefile.am (TS_PROGS): Added rsa-encrypt-test,
	md4-test, and md2-test.

	* testsuite/rsa-encrypt-test.c, testsuite/md4-test.c,
	testsuite/md2-test.c: New test cases.

	* nettle-meta.h: Declare nettle_md2 and nettle_md4.

	* md5.c: Reorderd functions, putting md5_final at the end.

	* md2.c, md2.h, md2-meta.c: New files, implemented md2.
	* md4.c, md4.h, md4-meta.c: New files, implemented md4.

2003-08-17  Niels Möller  <nisse@cuckoo.hack.org>

	* desCode.h (des_keymap, des_bigmap): Deleted extern declarations,
	they conficted with the static definition in des.c. Reported by
	Simon Josefsson.

	* des.c (DesSmallFipsEncrypt, DesSmallFipsDecrypt): Moved
	definitions after the definition of the des_kemap array.

2003-08-11  Niels Möller  <nisse@cuckoo.hack.org>

	* rsa-encrypt.c (rsa_encrypt): Bugfix contributed by
	leg@terra.com.br.

2003-06-10  Niels Möller  <niels@s3.kth.se>

	* Makefile.am (EXTRA_DIST): Distribute sha-example.c.

2003-06-05  Niels Möller  <nisse@lysator.liu.se>

	* Makefile.am (DISTCLEANFILES): Delete .s files.

2003-05-27  Niels Möller  <nisse@cuckoo.hack.org>

	* testsuite/symbols-test: And allow symbols that start at the
	beginning of the line, as output by AIX nm.

2003-05-26  Niels Möller  <nisse@cuckoo.hack.org>

	* testsuite/symbols-test: Allow symbols to start with a dot.

2003-05-14  Niels Möller  <niels@s3.kth.se>

	* pgp.h (enum pgp_subpacket_tag): Copied values from RFC 2440.
	Renamed PGP_SUBPACKET_ISSUER to PGP_SUBPACKET_ISSUER_KEY_ID.

2003-05-13  Niels Möller  <nisse@cuckoo.hack.org>

	* pgp.h: Do proper namemangling for pgp_put_public_rsa_key and
	pgp_put_rsa_sha1_signature.

	* pgp-encode.c (pgp_put_mpi): Fixed nettle_mpz_get_str_256 call.

2003-05-12  Niels Möller  <nisse@cuckoo.hack.org>

	* rsa2openpgp.c (rsa_keypair_to_openpgp): Some bugfixes.

	* pgp.h (enum pgp_subpacket_tag): New enum. Definition is bogus
	and needs to be fixed.
	Added forward declarations of structs, and prototypes for
	pgp_put_public_rsa_key and pgp_put_rsa_sha1_signature.

	* pgp-encode.c (pgp_put_mpi): Take a const mpz_t argument. Gugfix,
	use nettle_mpz_get_str_256.
	(pgp_put_public_rsa_key, pgp_put_rsa_sha1_signature):
	Constification. Some bugfixes.

	* Use "config.h", not <config.h>.

	* Reordered includes in most or all .c-files. All should now
	include config.h.

2003-05-12  Niels Möller  <niels@s3.kth.se>

	* configure.ac: Use LSH_FUNC_ALLOCA.

2003-04-25  Niels Möller  <niels@s3.kth.se>

	* Makefile.am (libnettle_a_SOURCES): Added hmac-sha256.c.

	* testsuite/hmac-test.c (test_main): Added tests for hmac-sha256,
	from draft-ietf-ipsec-ciph-sha-256-01.txt.

	* hmac-sha256.c (hmac_sha256_digest): New file.

2003-04-22  Niels Möller  <nisse@cuckoo.hack.org>

	* sha-example.c (display_hex): Simplified by using printf better.

	* nettle.texinfo (Example): Use @verbatiminclude to include the
	example program.

	* sha-example.c: Example program, for inclusion in the manual.
	Fixed bugs reported by Mark Arking.

2003-04-14  Niels Möller  <niels@s3.kth.se>

	* x86/aes-encrypt.asm (nettle_aes_encrypt): Fixed references to
	_nettle_aes_encrypt_table.
	* x86/aes-decrypt.asm (nettle_aes_decrypt): Fixed references to
	_nettle_aes_decrypt_table.

2003-04-12  Niels Möller  <nisse@cuckoo.hack.org>

	* testsuite/Makefile.am (TS_SH): New test case symbols-test.
	(EXTRA_PROGRAMS): Added testutils, as a kludge to
	get automake to track dependencies for testutils.o.

	* x86/aes-encrypt.asm (nettle_aes_encrypt): Renamed function to
	use the nettle_ prefix.
	* x86/aes-decrypt.asm (nettle_aes_decrypt): Likewise.
	* sparc/aes.asm (_nettle_aes_crypt): Likewise.

	* examples/Makefile.am (EXTRA_PROGRAMS): Add "io", as a kludge to
	get automake to track dependencies for io.o.
	(LDADD): Added ../libnettle.a, for the dependency.

	* des-compat.c: Use names with the nettle_ prefix when using
	Nettle's des functions.

	* base16-meta.c (base16_encode_update): Need to undef before
	redefining.

	* New name mangling, to reduce the risk of link collisions. All
	functions (except memxor) now use a nettle_ or _nettle prefix when
	seen by the linker. For most functions, the header file that
	declares a function also use #define to provide a shorter more
	readable name without the prefix.

2003-03-11  Niels Möller  <nisse@cuckoo.hack.org>

	* Released nettle-1.7.

	* configure.ac: Bumped version to 1.7.

	* nettle.texinfo (DSA): New section.
	(RSA): Updated documentation.

2003-03-02  Niels Möller  <nisse@cuckoo.hack.org>

	* examples/nettle-benchmark.c (time_cipher): Don't use GNU C
	non-constant initializers.

2003-02-23  Niels Moller  <nisse@carduelis>

	* configure.ac: Use LSH_GCC_ATTRIBUTES.

2003-02-19  Niels Möller  <nisse@cuckoo.hack.org>

	* acinclude.m4: Deleted file from cvs, use a link to lsh's
	acinclude.m4 instead.

2003-02-16  Niels Möller  <nisse@cuckoo.hack.org>

	* Makefile.am (libnettleinclude_HEADERS): Added macros.h.

	* tools/Makefile.am (EXTRA_DIST): Added getopt.h.

2003-02-14  Niels Möller  <niels@s3.kth.se>

	* Makefile.am (print_path): Added target to print the used PATH,
	for debugging.
	(print-path): Moved dependency to all-local.

2003-02-11  Niels Möller  <niels@s3.kth.se>

	* buffer.c (nettle_buffer_copy): Bug fix, it didn't return any
	value.

2003-02-11  Niels Möller  <nisse@cuckoo.hack.org>

	* testsuite/sexp-format-test.c (test_main): Added test for %( and
	%).

	* sexp-format.c (sexp_vformat): Handle %( and %).

	* realloc.c (nettle_xrealloc): Fixed out-of-memory check.

	* configure.ac (SHLIBMAJOR): Bumped version number to 1.

	* buffer.c (nettle_buffer_init_realloc): New function.
	* buffer-init.c (nettle_buffer_init): Use nettle_buffer_init_realloc.

2003-02-10  Niels Möller  <nisse@cuckoo.hack.org>

	* testsuite/sexp-format-test.c (test_main): New test with tokens
	in the format string.
	(test_main): Test space-searated literals too.

	* rsa2sexp.c (rsa_keypair_to_sexp): New argument ALGORITHM_NAME.
	* examples/rsa-keygen.c (main): Updated call to rsa_keypair_to_sexp.
	* testsuite/rsa2sexp-test.c (test_main): Likewise.

	* sexp-format.c (sexp_vformat): Allow whitespace in format string.

	* rsa2sexp.c (rsa_keypair_to_sexp): Use literals with sexp_format.

	* sexp-format.c (format_string): New function.
	(sexp_vformat): Implemented support for literals in the format
	string.

2003-02-06  Niels Möller  <nisse@lysator.liu.se>

	* testsuite/sexp-conv-test (print_raw, print_nl): New functions.
	The testfunctions use these instead of using echo directly.
	Use the test input '3:"\x' instead of '2:"\', to be friendlier to
	sysv echo.

2003-02-05  Niels Möller  <nisse@lysator.liu.se>

	* des-compat.h (des_set_key): Different name mangling, if this
	file is included, des_set_key should refer to a function that
	behaves like openssl's.

	* des-compat.c (des_key_sched, des_is_weak_key): Use the name
	nettle_des_set_key for referring to Nettle's function.

	* des.h (des_set_key): Name mangling, linker symbols should use a
	"nettle_" prefix, and this one collided with openssl. Perhaps all
	symbols should be mangled in a similar way, but that's for later.

	* configure.ac (LDFLAGS): --with-lib-path should add to LDFLAGS,
	not replace it.

2003-01-30  Niels Möller  <nisse@cuckoo.hack.org>

	* tools/output.c (sexp_put_string): Fixed handling of escapable
	characters. The code generated random escape sequences for
	characters in the 0x10-0x1f range.

	* testsuite/sexp-conv-test: More tests for hex and base64 input
	and output.

2003-01-30  Niels Möller  <niels@s3.kth.se>

	* sexp2bignum.c (nettle_mpz_set_sexp): Call sexp_iterator_next on
	success. That means the iterator argument can't be const.

2003-01-29  Niels Möller  <niels@s3.kth.se>

	* tools/Makefile.am (LDADD): Add libnettle.a, for the dependency.

2003-01-27  Niels Möller  <nisse@cuckoo.hack.org>

	* sexp2dsa.c (dsa_signature_from_sexp): New function.

	RSA renaming. Updated all callers.
	* rsa-sign.c (rsa_private_key_init, rsa_private_key_clear)
	(rsa_private_key_prepare): Renamed functions.
	* rsa.c (rsa_public_key_init, rsa_public_key_clear)
	(rsa_public_key_prepare): Renamed functions.

2003-01-23  Niels Möller  <nisse@cuckoo.hack.org>

	* Makefile.am (libnettle_a_SOURCES): Added new rsa and pkcs1
	files. Removed old rsa_md5.c and rsa_sha1.c.

	* testsuite/Makefile.am (TS_PROGS): Added pkcs1-test.

	* dsa-verify.c (dsa_verify_digest): New function.
	(dsa_verify): Most of the code moved to dsa_verify_digest, which
	is used here.
	* dsa-sign.c (dsa_sign_digest): New function.
	(dsa_sign): Most of the code moved to dsa_sign_digest, which is
	used here.
	* dsa.c (_dsa_hash): Deleted function.

	* rsa_md5.c, rsa_sha1.c: Deleted files, contents spread over
	several files for signing and verification.
	* rsa-sign.c, rsa-sha1-verify.c, rsa-sha1-sign.c,
	rsa-md5-verify.c, rsa-md5-sign.c:  New files.

	* rsa-sha1-verify.c (rsa_sha1_verify_digest): New function.
	* rsa-sha1-sign.c (rsa_sha1_sign_digest):  New function.
	* rsa-md5-verify.c (rsa_md5_verify_digest):  New function.
	* rsa-md5-sign.c (rsa_md5_sign_digest):  New function.
	* rsa-verify.c (_rsa_verify): New file, new function.

	* rsa.c (_rsa_check_size): Renamed from rsa_check_size, and made
	non-static. Private key functions moved to rsa-sign.c.

	* pkcs1.c, pkcs1.h, pkcs1-rsa-md5.c, pkcs1-rsa-sha1.c: New files.
	(pkcs1_signature_prefix): New function.

	* testsuite/pkcs1-test.c: New test.

2003-01-22  Niels Möller  <niels@s3.kth.se>

	* examples/Makefile.am (nettle_benchmark_LDADD): Use
	OPENSSL_LIBFLAGS.

	* configure.ac (OPENSSL_LIBFLAGS): If libcrypto is found, add
	-lcrypto to OPENSSL_LIBFLAGS, not the plain LDFLAGS.

2003-01-20  Niels Möller  <nisse@cuckoo.hack.org>

	* testsuite/Makefile.am (CLEANFILES): Delete test.in, test1.out
	and test2.out.

2003-01-17  Niels Möller  <niels@s3.kth.se>

	* examples/Makefile.am (AM_CPPFLAGS): Use AM_CPPFLAGS instead of
	AM_CFLAGS.
	* testsuite/Makefile.am (AM_CPPFLAGS): Likewise.

2003-01-16  Niels Möller  <niels@s3.kth.se>

	* testsuite/Makefile.am (check): Can't use quotes around
	$(srcdir).

2003-01-14  Niels Möller  <nisse@lysator.liu.se>

	* testsuite/Makefile.am (check): Don't use "run-tests" as a
	target, as it's confused with the file with the same name.

	* .bootstrap: Added missing #! /bin/sh.

2003-01-12  Niels Möller  <nisse@cuckoo.hack.org>

	* buffer.c (nettle_buffer_reset): New function.
	(nettle_buffer_copy): New function.

	* tools/input.c, tools/input.h, tools/output.c, tools/output.h,
	tools/parse.c, tools/parse.h, tools/misc.c, tools/misc.h: Moved
	parts ov sexp-conv.c to separate files

	* tools/sexp-conv.c (sexp_convert_list): Inlined into
	sexp_convert_item.

	* tools/sexp-conv.c (struct sexp_input): Deleted string attribute.
	Changed all related functions to take a struct nettle_buffer *
	argument instead.
	(struct sexp_compound_token): New struct.
	(sexp_compound_token_init, sexp_compound_token_clear): New
	functions.
	(struct sexp_parser): Added a struct sexp_compound_token
	attribute, as a temporary measure.
	(sexp_parse): Take a struct sexp_compound_token * as argument.
	Updated all callers. Simplified handling of display types and
	transport encoding.

	* tools/sexp-conv.c (struct sexp_parser): Renamed struct (was
	struct sexp_parse_state). Added input pointer. Updated users to
	not pass around both parser and input.
	(sexp_check_token): handle token == 0.
	(sexp_parse): Simplified a little by calling sexp_check_token
	unconditionally.

	* tools/sexp-conv.c (sexp_convert_string): Deleted function.
	(sexp_skip_token): Likewise.

	* tools/sexp-conv.c (enum sexp_token): New constant SEXP_DISPLAY.
	Start constants from 1, to keep 0 free for special uses.
	(struct sexp_parse_state): New struct for keeping track of parser
	state.
	(sexp_parse_init): New function.
	(sexp_check_token): New function, replacing sexp_skip_token.
	(sexp_parse): New function.
	(sexp_convert_item): Simplified by using sexp_parse.
	(sexp_convert_list): Use sexp_parse.
	(main): Likewise.

2003-01-08  Niels Möller  <niels@s3.kth.se>

	* tools/sexp-conv.c (parse_options): Initialize prefer_hex.

2003-01-07  Niels Möller  <nisse@cuckoo.hack.org>

	* Makefile.am (des_headers): Refer to the desdata binary using
	$(EXEEXT).

2003-01-01  Niels Möller  <nisse@cuckoo.hack.org>

	* testsuite/sexp-conv-test: New tests for hex and base64 literal
	output.

	* tools/sexp-conv.c (sexp_put_string): Print binary strings using
	either hex or base 64 (in advanced mode).
	(parse_options): Implemented -s hex, for output using hex rather
	than base64.

2002-12-30  Niels Möller  <nisse@cuckoo.hack.org>

	* testsuite/rsa2sexp-test.c: Don't include rsa.h (done by
	testutils.h, if enabled).
	* testsuite/sexp2rsa-test.c: Likewise.

	* rsa-decrypt.c: Make compilation conditional on WITH_PUBLIC_KEY.
	* rsa-encrypt.c: Likewise.
	* rsa-compat.c: Likewise.

2002-12-04  Niels Möller  <niels@s3.kth.se>

	* testsuite/Makefile.am (LDADD): Added path to ../libnettle.a,
	which is redundant except for the dependency.

2002-12-04  Niels Möller  <nisse@cuckoo.hack.org>

	* testsuite/sexp-format-test.c (test_main): Use %0s instead of %z.
	New test for %t.

	* sexp-format.c (format_length_string): Deleted function.
	(format_string): Deleted function.
	(sexp_vformat): New %t specifier, formatting an optional display
	type. Deleted %z specifier. Instead, introduced a new modifier "0"
	that can be used with %s, %l and %t, which says that the data is
	NUL-terminated.

	* rsa2sexp.c (rsa_keypair_to_sexp): Use %0s rather than %z, when
	formatting s-expressions.

	* buffer.c (nettle_buffer_grow): Fixed assertion.

2002-11-22  Niels Möller  <niels@s3.kth.se>

	* buffer.c: Include assert.h.

2002-11-21  Niels Möller  <nisse@cuckoo.hack.org>

	* testsuite/testutils.c (print_hex): Add line breaks.

	* Makefile.am (libnettleinclude_HEADERS): Added realloc.h.
	(libnettle_a_SOURCES): Added buffer-init.c and realloc.c.

	* sexp.c (sexp_iterator_exit_lists): New function, #if:ed out for
	now.

	* desdata.c: Include config.h, to get definition of UNUSED.
	* shadata.c: Likewise.

	* buffer.c (nettle_buffer_grow): New function, replacing
	grow_realloc.
	(nettle_buffer_clear): Rewritten to use buffer->realloc.

	* buffer.h (struct nettle_buffer): Replaced the GROW function
	pointer with a nettle_realloc_func pointer and a
	void *realloc_ctx.
	(NETTLE_BUFFER_GROW): Deleted macro, use function instead.

	* buffer-init.c (nettle_buffer_init): Moved to a separate file.

	* realloc.c (nettle_realloc): New function.
	(nettle_xrealloc): New function.

	* realloc.h (nettle_realloc_func): New typedef.

	* configure.ac: Check for gcc:s __attribute__.

2002-11-16  Niels Möller  <nisse@cuckoo.hack.org>

	* sexp2dsa.c, sexp2rsa.c: (macro GET): Check sign of parsed
	numbers.

	* sexp2bignum.c (nettle_mpz_set_sexp): In the first check against
	limit, added some margin to allow for sign octets.

2002-11-15  Niels Möller  <nisse@cuckoo.hack.org>

	* testsuite/testutils.h (LDATA): Use sizeof instead of strlen. Now
	handles strings including NUL-characters. But works only with
	literals and character arrays, no char pointers.
	(LLENGTH): New macro, computing length the same way as LDATA.

	* testsuite/sexp-test.c (test_main): Test sexp_iterator_get_uint32.

	* testsuite/sexp-format-test.c (test_main): Check that %i and %b
	generate leading zeroes when needed. Check that %b handles
	negative numbers.

	* testsuite/rsa2sexp-test.c (test_main): Updated test, one leading
	zero is needed in the private key expression. In verbose mode,
	print the generated keys.

	* testsuite/sexp2rsa-test.c (test_main): Added a leading zero in
	the private key expression.

	* testsuite/bignum-test.c (test_bignum): Use
	nettle_mpz_init_set_str_256_s.
	(test_size): New function.
	(test_main): Test size computation and formatting of negative
	numbers.

	* sexp2bignum.c (nettle_mpz_set_sexp): Use
	nettle_mpz_set_str_256_s, to handle negative numbers correctly.

	* sexp-format.c (sexp_vformat): For %i, output a leading zero when
	needed to get a correct, positive, sign. For %b, use
	nettle_mpz_sizeinbase_256_s, to handle negative numbers properly.

	* bignum.c (nettle_mpz_sizeinbase_256_s): New function.
	(nettle_mpz_sizeinbase_256_u): New name, was
	nettle_mpz_sizeinbase_256. Updated all callers.
	(nettle_mpz_to_octets): New function.
	(nettle_mpz_get_str_256): Handle negative numbers.
	(nettle_mpz_from_octets): New function.
	(nettle_mpz_set_str_256_u): New name, was nettle_mpz_set_str_256.
	(nettle_mpz_init_set_str_256_u): New name, was
	nettle_mpz_init_set_str_256.
	(nettle_mpz_set_str_256_s): New function, handling negative two's
	complement numbers.
	(nettle_mpz_init_set_str_256_s): And an init variant.

	* sexp.c (sexp_iterator_get_uint32): New function.

2002-11-10  Niels Möller  <nisse@cuckoo.hack.org>

	* testsuite/sexp-conv-test: Use input files without any trailing
	newline character, in order to stress the end of file handling.

	* tools/sexp-conv.c (sexp_get_token_string): Fixed end of file
	handling.
	(sexp_get_string): Fixed end of encoding/end of file handling.
	(parse_options): Check for negative width and complain.

	* tools/sexp-conv.c: Use supplied getopt.
	(werror): New function.
	(sexp_output_hash_init): New function.
	(sexp_put_char): Made base64 linebreaking configurable.
	Implemented hashing.
	(sexp_put_code_start, sexp_put_code_end): Don't output any
	delimiters here.
	(sexp_put_string): Output base64 delimiters.
	(sexp_put_digest): New function.
	(sexp_convert_item): Output transport delimiters.
	(sexp_convert_file): Deleted function, folded with main.
	(parse_options): New function.
	(main): Implemented --hash and --once, needed by lsh-authorize.

	* sexp.h (struct sexp_iterator): New field start.

	* sexp.c (sexp_iterator_subexpr): New function.
	(sexp_iterator_parse): Initialize ITERATOR->start.

	* sexp-format.c (sexp_vformat): Abort if format string contains
	unhandled characters.

2002-11-08  Niels Möller  <niels@s3.kth.se>

	* des-compat.c (des_ecb3_encrypt): Don't use struct initialization
	(c89 doesn't allow non-constant initializers). Reported by James
	Ralston.
	(des_ede3_cbc_encrypt): Likewise.

	* examples/nettle-openssl.c: Moved from the top-level directory.
	Should *not* be included in the nettle library.

2002-11-08  Niels Möller  <nisse@cuckoo.hack.org>

	* testsuite/testutils.c (test_dsa_key): Bugfix for renamed DSA
	constant (noted by James Ralston).

2002-11-07  Niels Möller  <niels@s3.kth.se>

	* testsuite/run-tests: Copied new version rom lsh/src/testsuite.
	This version handles test scripts located in $srcdir.

	* examples/Makefile.am (AM_CFLAGS): We need -I$(top_srcdir).
	* tools/Makefile.am (AM_CFLAGS): Likewise.
	* testsuite/Makefile.am (AM_CFLAGS): Likewise.

2002-11-07  Niels Möller  <nisse@cuckoo.hack.org>

	* Makefile.am (SUBDIRS): Added tools.
	(libnettle_a_SOURCES): Added sexp-transport-format.c,
	sexp2bignum.c, sexp2dsa.c.

	* sexp2dsa.c (dsa_keypair_from_sexp_alist, dsa_keypair_from_sexp):
	New file, new functions.

	* rsa2sexp.c (rsa_keypair_to_sexp): %s -> %z renaming.

	* sexp-transport.c (sexp_transport_iterator_first): Fixed bug,
	length was mishandled.

	* sexp-transport-format.c (sexp_transport_format,
	sexp_transport_vformat): New file, new functions.

	* sexp-format.c (sexp_format): Return length of output. Allow
	buffer == NULL, and only compute the needed length in this case.
	Renamed %s to %z. New format specifiers %s, %i, and %l.
	(sexp_vformat): New function.
	(format_prefix): Rewrote to not use snprintf.

	* sexp2rsa.c (rsa_keypair_from_sexp): New limit argument. Use
	nettle_mpz_set_sexp.

	* dsa-keygen.c (dsa_generate_keypair): Added some newlines to
	progress display. Use DSA_P_MIN_BITS.

	* dsa.h (DSA_MIN_P_BITS): New constant (was DSA_MINIMUM_BITS).
	(DSA_Q_OCTETS, DSA_Q_BITS): New constants.
	(dsa_keypair_from_sexp_alist, dsa_keypair_from_sexp): New
	prototypes.

	* configure.ac: Output tools/Makefile.

	* sexp2bignum.c (nettle_mpz_set_sexp): New file, and new function.
	Moved from sexp2rsa.c:get_value.

	* examples/io.c (read_rsa_key): New limit argument in
	call of rsa_keypair_from_sexp_alist.

	* examples/Makefile.am (noinst_PROGRAMS): Removed sexp-conv.

	* tools/sexp-conv.c: Moved file from examples directory.

	* testsuite/Makefile.am (TS_SH): New variable. Added
	sexp-conv-test.

	* testsuite/testutils.h (LDUP): New macro.

	* testsuite/sexp2rsa-test.c (test_main): New limit argument in
	call of rsa_keypair_from_sexp_alist.

	* testsuite/sexp-test.c (test_main): Added test for lengths with
	more than one digit. Added tests for transport mode decoding.

	* testsuite/sexp-format-test.c (test_main): Added tests for %i and
	%l.

	* testsuite/sexp-conv-test: Moved test from examples directory.
	Updated path to sexp-conv, now in ../tools/sexp-conv.

2002-11-03  Niels Möller  <nisse@cuckoo.hack.org>

	* sexp-format.c, sexp_format.c: Renamed sexp_format.c to
	sexp-format.c.
	* Makefile.am (libnettle_a_SOURCES): Renamed sexp_format.c to
	sexp-format.c.

	* examples/Makefile.am: Don't set CFLAGS or CPPFLAGS explicitly,
	let automake handle that.
	* testsuite/Makefile.am: Likewise.

	* sexp2rsa.c (rsa_keypair_from_sexp_alist): New function.
	(rsa_keypair_from_sexp): Use it.

2002-11-01  Niels Möller  <niels@s3.kth.se>

	* examples/Makefile.am (LDADD): Use -lnettle, instead of an
	explicit filename libnettle.a, so that we will use the shared
	library, if it exists.
	(AM_LDFLAGS): Added -L.., so we can find -lnettle.
	(run-tests): Set LD_LIBRARY_PATH to ../.lib, when running the
	testsuite.
	* testsuite/Makefile.am: Similar changes.

	* Makefile.am (LIBOBJS): Put @LIBOBJS@ into the make variable
	LIBOBJS.
	(CLEANFILES): Delete libnettle.so.
	(clean-local): Delete the .lib linkfarm.
	($(SHLIBFORLINK)): When building libnettle.so, create a link from
	.lib/$SHLIBSONAME. Needed at runtime, for the testsuite.

2002-11-01  Niels Möller  <nisse@lysator.liu.se>

	* configure.ac: Fixed definitions using SHLIBMAJOR and SHLIBMINOR.
	Also AC_SUBST SHLIBMAJOR and SHLIBMINOR. Reported by James
	Ralston.

2002-10-31  Niels Möller  <niels@s3.kth.se>

	* examples/sexp-conv.c(sexp_put_list_start): Deleted function.
	(sexp_put_list_end): Likewise.
	(sexp_put_display_start): Likewise.
	(sexp_put_display_end): Likewise.
	(sexp_puts): Likewise.

	* examples/sexp-conv.c (sexp_get_quoted_string): Deleted function.
	Merged with sexp_get_String.
	(sexp_get_hex_string): Likewise.
	(sexp_get_base64_string): Likewise.
	(sexp_get_string): Do hex and base64 decoding.

	* examples/sexp-conv.c (enum sexp_char_type): New enum, for end
	markers in the input strem.
	(struct sexp_input): Deleted LEVEL attribute. Deleted all usage of
	it.
	(sexp_get_raw_char): Use INPUT->c and INPUT->ctype to store
	results. Deleted OUT argument.
	(sexp_get_char): Likewise. Also removed the
	INPUT->coding->decode_final call, for symmetry.
	(sexp_input_end_coding): Call INPUT->coding->decode_final.
	(sexp_next_char): New function.
	(sexp_push_char): New function.
	(sexp_get_token_char): Deleted function.
	(sexp_get_quoted_char): Simplified. Deleted output argument.
	(sexp_get_quoted_string): Simplified.
	(sexp_get_base64_string): Likewise.
	(sexp_get_token_string): Likewise.
	(sexp_get_string_length): Skip the character that terminates the
	string.
	(sexp_get_token): Cleared upp calling conventions. Always consume
	the final character of the token.
	(sexp_convert_list): Take responsibility for converting the start
	and end of the list.
	(sexp_convert_file): Call sexp_get_char first, to get the token
	reading started.
	(sexp_convert_item): Cleared up calling conventions. Should be
	called with INPUT->token being the first token of the expression,
	and returns with INPUT->token being the final token of the
	expression. Return value changed to void..

	* examples/sexp-conv-test: Added test for transport mode input.

	* examples/sexp-conv.c (sexp_get_char): Use the nettle_armor
	interface for decoding.
	(sexp_input_start_coding): New function.
	(sexp_input_end_coding): New function.
	(sexp_get_base64_string): Rewrote to use sexp_input_start_coding
	and sexp_input_end_coding.
	(sexp_get_token): Generate SEXP_TRANSPORT_START tokens.
	(sexp_convert_list): Lists are ended only by SEXP_LIST_END.
	(sexp_convert_item): Implemented transport mode, using
	sexp_input_start_coding and sexp_input_end_coding.

2002-10-30  Niels Möller  <nisse@cuckoo.hack.org>

	* Makefile.am: Added base16 files.

	* examples/sexp-conv-test: New tests for transport output.

	* examples/sexp-conv.c: Deleted hex functions, moved to Nettle's
	base16 files.
	(struct sexp_output): Represent the current encoding as a
	nettle_armor pointer and a state struct.
	(sexp_output_init): Deleted MODE argument. Now passed to functions
	that need it.
	(sexp_get_char): Updated to new base64 conventions.
	(sexp_get_base64_string): Likewise.
	(sexp_put_raw_char): New function.
	(sexp_put_newline): Use sexp_put_raw_char.
	(sexp_put_char): Use nettle_armor interface for encoding data.
	Use OUTPUT->coding_indent for line breaking, so the INDENT
	argument was deleted.
	(sexp_put_code_start): New function, replacing sexp_put_base64_start.
	(sexp_put_code_end): New function, replacing sexp_put_base64_end.
	(sexp_put_data): Deleted argument INDENT.
	(sexp_puts): Likewise.
	(sexp_put_length): Likewise.
	(sexp_put_list_start): Likewise.
	(sexp_put_list_end): Likewise.
	(sexp_put_display_start): Likewise.
	(sexp_put_display_end): Likewise.
	(sexp_put_string): Likewise. Also changed base64 handling.
	(sexp_convert_string): Deleted argument INDENT. New argument
	MODE_OUT.
	(sexp_convert_list): New argument MODE_OUT.
	(sexp_convert_file): Likewise.
	(sexp_convert_item): Likewise. Also handle output in transport
	mode.
	(match_argument): Simple string comparison.
	(main): Adapted to above changes.

	* testsuite/testutils.c (test_armor): Allocate a larger buffer
	CHECK, to make decode_update happy. Updated to new base64
	conventions.

	* testsuite/base64-test.c (test_main): Fixed overlap test to not
	change the base64 before decoding. Updated to new base64
	conventions.

	* testsuite/Makefile.am (TS_PROGS): Added base16-test.

	* testsuite/base16-test.c: New test.

	* sexp-transport.c (sexp_transport_iterator_first): Updated to new
	conventions for base64_decode_update and base64_decode_final.

	* nettle-meta.h: Updated ascii armor declarations. New declaration
	for nettle_base16.

	* base64-decode.c (base64_decode_single): Return -1 on error.
	Also keep track of the number of padding characters ('=') seen.
	(base64_decode_update): New argument dst_length. Return -1 on error.
	(base64_decode_status):  Renamed function...
	(base64_decode_final): ... to this.

	* base64.h (struct base64_decode_ctx): Deleted STATUS attribute.
	Added PADDING attribute.

	* base16.h, base16-encode.c, base16-decode.c, base16-meta.c: New
	files.

2002-10-28  Niels Möller  <nisse@cuckoo.hack.org>

	* examples/sexp-conv.c (struct hex_decode_ctx): New hex decoding
	functions.
	(sexp_get_raw_char): New function.
	(sexp_get_char): Use sexp_get_raw_char.

2002-10-26  Niels Möller  <nisse@cuckoo.hack.org>

	* examples/sexp-conv.c (sexp_put_length): Bugfix, don't output any
	leading zero.
	(main): Implemented -s option.

	* examples/sexp-conv-test: Test for echo -n vs echo '\c'. Added a
	few tests for canonical output.

2002-10-25  Niels Möller  <niels@s3.kth.se>

	* examples/sexp-conv.c (struct sexp_input): Deleted the mode from
	the state, that should be passed as argument to relevant
	functions. Instead, introduces enum sexp_coding, to say if base64
	coding is in effect.
	(struct sexp_output): Added coding attribute.
	(sexp_put_char): Use output->coding.
	(sexp_put_base64_start): Likewise.
	(sexp_put_base64_end): Likewise.

	* base64-decode.c (base64_decode_single): Simplified, got rid of
	the done variable.

2002-10-25  Niels Möller  <nisse@cuckoo.hack.org>

	* examples/sexp-conv.c (sexp_put_newline): Return void, die on
	error.
	(sexp_put_char, sexp_put_data, sexp_puts, sexp_put_length,
	sexp_put_base64_start, sexp_put_base64_end, sexp_put_string,
	sexp_put_list_start, sexp_put_list_end, sexp_put_display_start,
	sexp_put_display_end, sexp_convert_string, sexp_convert_list,
	sexp_skip_token): Likewise.
	(sexp_convert_item): Die on error.

2002-10-24  Niels Möller  <nisse@cuckoo.hack.org>

	* examples/sexp-conv-test: Doesn't need echo -n anymore.

	* examples/sexp-conv.c (die): New function.
	(struct sexp_input): Deleted field ITEM.
	(sexp_get_char): Die on failure, never return -1.
	(sexp_get_quoted_char): Likewise.
	(sexp_get_quoted_string): Die on failure, no returned value.
	(sexp_get_base64_string): Likewise.
	(sexp_get_token_string): Likewise.
	(sexp_get_string): Likewise.
	(sexp_get_string_length): Likewise.
	(sexp_get_token): Likewise.
	(sexp_convert_string): Adapted to sexp_get_token.
	(sexp_convert_list): Likewise.
	(sexp_convert_file): New function.
	(main): Use sexp_convert_file.

2002-10-23  Niels Möller  <nisse@cuckoo.hack.org>

	* examples/Makefile.am (TS_PROGS): Added sexp-conv-test.

	* examples/sexp-conv.c (sexp_input_init): Initialize input->string
	properly.
	(sexp_get_char): Fixed non-transport case.
	(sexp_get_quoted_char): Fixed default case.
	(sexp_get_token): Loop over sexp_get_char (needed for handling of
	white space). Don't modify input->level. Fixed the code that skips
	comments.
	(sexp_put_char): Fixed off-by-one bug in assertion.
	(sexp_put_string): Fixed escape handling for output of quoted
	strings.
	(sexp_convert_list): Prettier output, hanging indent after the
	first list element.
	(sexp_skip_token): New function.
	(sexp_convert_item): Use sexp_skip_token to skip the end of a
	"[display-type]".

2002-10-22  Niels Möller  <nisse@cuckoo.hack.org>

	* examples/sexp-conv-test: New test program.

	* examples/Makefile.am (noinst_PROGRAMS): Added sexp-conv.

	* examples/sexp-conv.c (sexp_convert_list): New function.
	(sexp_convert_item): New function.
	(main): New function. Compiles and runs now, but doesn't work.

	* base64-decode.c (base64_decode_single): New function.
	(base64_decode_update): Use base64_decode_single.

	* examples/sexp-conv.c: Added output functions.

2002-10-21  Pontus Sköld  <pont@soua.net>

	* base64-encode.c (base64_encode_raw): Fixed null statement
	amongst variable declarations, broke compilation for non C99
	compilers.

2002-10-21  Niels Möller  <nisse@lysator.liu.se>

	* examples/sexp-conv.c: New sexp conversion program.

2002-10-21  Niels Möller  <niels@s3.kth.se>

	* Makefile.am (libnettle_a_SOURCES): Added
	sexp-format-transport.c.

	* sexp-transport.c (sexp_transport_iterator_first): New file and
	function.
	* sexp.h (sexp_transport_iterator_first): Added protoype.

	* sexp.c (sexp_iterator_next): Abort if iterator type is boogus.

2002-10-19  Niels Möller  <nisse@cuckoo.hack.org>

	* testsuite/testutils.c (test_armor): Updated to new armor
	conventions.

	* testsuite/base64-test.c (test_main): Test BASE64_ENCODE_LENGTH
	and BASE64_DECODE_LENGTH. Updated test of base64_encode_raw (used
	to be base64_encode).

	* base64.h (BASE64_ENCODE_LENGTH, BASE64_DECODE_LENGTH): Fixed and
	documented macros.

	* base64-meta.c (base64_encode_length, base64_decode_length): New
	functions, corresponding to the macros with the same name.

	* Makefile.am (libnettle_a_SOURCES): base64.c replaced by
	base64-encode.c and base64-decode.c.

	* pgp-encode.c (pgp_armor): Use new base64 conventions.

	* nettle-meta.h: Updated nettle_armor definitions.

	* base64.h: Major reorganization.

	* base64.c: Deleted file, contents moved to base64-encode.c or
	base64-decode.c.

	* base64-encode.c: New file. New supporting both encode-at-once
	and streamed operation.

	* base64-decode.c: New file.

2002-10-09  Niels Möller  <nisse@cuckoo.hack.org>

	* testsuite/Makefile.am (TS_PROGS): Added dsa-keygen-test.

	* dsa-keygen.c: Call the progress callback only if it's non-NULL.

	* Makefile.am (libnettle_a_SOURCES): Added bignum-random.c and
	dsa-keygen.c.

	* testsuite/testutils.c (test_dsa_key): New function to sanity
	check a dsa keypair.

	* testsuite/dsa-test.c (test_main): Call dsa_test_key.

	* testsuite/dsa-keygen-test.c: New test case.

	* dsa.h (DSA_MINIMUM_BITS): New constant.

	* bignum.h (nettle_mpz_random, nettle_mpz_random_size): Added
	prototypes.

	* dsa-keygen.c: New file.

	* bignum-random.c: New file.
	(nettle_mpz_random): New function, moved from...
	* dsa-sign.c (nettle_mpz_random): ... here. Also changed argument
	ordering and updated callers.

	* bignum-random.c: (nettle_mpz_random_size): New function, renamed
	and moved here from...
	* rsa-keygen.c (bignum_random_size): ... here. Updated all
	callers.

	* testsuite/testutils.c (test_dsa): Needs both public and private
	key as arguments.

	* testsuite/dsa-test.c (test_main): Updated to changes of the
	private key struct.

	* testsuite/Makefile.am (TS_PROGS): Added dsa-test.

	* rsa-decrypt.c (rsa_decrypt): Constification.
	* rsa-encrypt.c (rsa_encrypt): Likewise.
	* rsa.c (rsa_compute_root): Likewise.
	* rsa_md5.c (rsa_md5_sign): Likewise.
	(rsa_md5_verify): Likewise.
	* rsa_sha1.c (rsa_sha1_sign): Likewise.
	(rsa_sha1_verify): Likewise.

	* dsa-verify.c (dsa_verify): Use const for the public key
	argument.

	* dsa-sign.c (dsa_sign): Needs the public key as argument, in
	addition to the private key. Use const.

	* dsa.h (struct dsa_private_key): Don't include the public
	information here.
	* dsa.c (dsa_private_key_init, dsa_private_key_clear): Updated to
	new struct dsa_private_key.

	* dsa-sign.c (dsa_sign): Bugfix, added missing mpz_init call.

	* Makefile.am (libnettle_a_SOURCES): Added dsa files.
	(libnettleinclude_HEADERS): Added dsa.h.

	* testsuite/testutils.c (test_dsa): New function.

	* testsuite/dsa-test.c: New test.

	* dsa.h, dsa.c, dsa-sign.c, dsa-verify.c: New files.

	* nettle-meta.h: Moved the nettle_random_func and
	nettle_progress_func typedefs here...
	* rsa.h: ... from here.

2002-10-07  Niels Möller  <nisse@cuckoo.hack.org>

	* sexp.h (enum sexp_type): Deleted SEXP_START.

	* sexp.c (sexp_iterator_parse): New function, similar to the old
	sexp_iterator_next, but independent of the previous value of the
	iterator->type.
	(sexp_iterator_first): Use sexp_iterator_parse.
	(sexp_iterator_next): Likewise.
	(sexp_iterator_enter_list): Use sexp_iterator_parse. SEXP_START
	not needed anymore.
	(sexp_iterator_exit_list): Likewise.

2002-10-06  Niels Möller  <nisse@cuckoo.hack.org>

	* sexp2rsa.c (get_value): No need to call sexp_iterator_next
	anymore.

	* sexp.c (sexp_iterator_assoc): Advance the iterator to the
	element after a matching tag, before recording it.
	* testsuite/sexp-test.c (test_main): Updated test.

	* testsuite/sexp-test.c (test_main): No need to call
	sexp_iterator_next after sexp_iterator_exit_list.

	* sexp2rsa.c (rsa_keypair_from_sexp): No need to call
	sexp_iterator_next anymore.

	* sexp.c (sexp_iterator_next): Updated to new sexp_iterator_exit_list.
	(sexp_iterator_exit_list): Return with iterator pointing to the
	element after the list.
	(sexp_iterator_check_type): Call sexp_iterator_next before
	returning.
	(sexp_iterator_check_types): Likewise.
	(sexp_iterator_assoc): Rearranged calls of sexp_iterator_next.

	* sexp.c (sexp_iterator_enter_list): Call sexp_iterator_next to
	get to the first element of the list. Updated callers.

	* base64.c (base64_encode_group): New function, used by openpgp
	armoring code.

	* Makefile.am: Added openpgp files.

	* sexp2rsa.c (rsa_keypair_from_sexp): Use sexp_iterator_first.
	* testsuite/sexp-test.c (test_main): Likewise.

	* sexp.c (sexp_iterator_init): Made this function static.
	(sexp_iterator_first): New, friendlier, initialization function.

	* pgp-encode.c: New file. Functions for writing openpgp data
	packets.

	* pgp.h: New file, with pgp related declarations.

	* rsa2openpgp.c (rsa_keypair_to_openpgp): New file, new function.

2002-10-04  Niels Möller  <niels@s3.kth.se>

	* examples/rsa-keygen.c: Use malloc, instead of asprintf.

2002-10-03  Niels Möller  <nisse@cuckoo.hack.org>

	* Released nettle-1.6.

	* NEWS: Note the aes api change.

	* examples/Makefile.am (EXTRA_DIST): Distribute setup-env and
	teardown-env.

2002-10-02  Niels Möller  <nisse@cuckoo.hack.org>

	* examples/rsa-keygen.c (main): Comment on the lax security of the
	private key file.

	* index.html: Added link to mailing list.

2002-10-02  Niels Möller  <niels@s3.kth.se>

	* Makefile.am: Fixed assembler rules, and shared libraries.

	* configure.ac: Fixed the enable-shared option.

2002-10-01  Niels Möller  <nisse@cuckoo.hack.org>

	* configure.ac: New option --enable-shared, and a first attempt at
	building a shared library (*without* using libtool).

	* Makefile.am: A first attempt at rules for building a shared
	libnettle.so.

2002-10-01  Niels Möller  <niels@s3.kth.se>

	* examples/run-tests (test_program): Use basename.

	* examples/teardown-env: Delete some more files.

	* examples/run-tests (test_program): Strip directory part of
	displayed name.

	* examples/Makefile.am (TS_PROGS): New variable. Run tests.

	* examples/io.c (read_file): Bug fix, used to overwrite pointer.

	* examples/rsa-keygen.c (main): Bug fix, private key wasn't
	written properly.

	* testsuite/Makefile.am: Some cleanup of make check.

	* examples/setup-env, examples/teardown-env: Test environment scripts.
	* examples/rsa-verify-test, examples/rsa-sign-test: New test cases.

	* examples/run-tests: New file (copied from lsh testsuite).

	* examples/Makefile.am: Use EXTRA_PROGRAMS and @RSA_EXAMPLES@.

	* examples/rsa-sign.c: No need to include config.h. Use werror
	instead of fprintf.
	* examples/rsa-verify.c: Likewise.
	* examples/rsa-keygen.c: Likewise.

	* examples/io.h: Forward declare struct rsa_public_key and struct
	rsa_private_key, to avoid dependences on config.h.

	* configure.ac (RSA_EXAMPLES): New substituted variable,
	controlling which example programs to build.

	* examples/rsa-verify.c: New example program.

	* examples/rsa-keygen.c: Use functions from io.c.
	* examples/rsa-sign.c: Likewise.

	* examples/Makefile.am (noinst_PROGRAMS): Added rsa-verify.
	(LDADD): Added io.o.

	* configure.ac: New define WITH_PUBLIC_KEY, and new configure flag
	--disable-public-key. Updated rsa-files to check for that, rather
	than for HAVE_LIBGMP.

	* examples/io.c, examples/io.c: New files. Miscellaneous functions
	used by the example programs.

	* base64.h (BASE64_DECODE_LENGTH): Comment fix.

2002-09-30  Niels Möller  <nisse@cuckoo.hack.org>

	* sexp2rsa.c (rsa_keypair_from_sexp): Bugfix: Call
	rsa_prepare_public_key and rsa_prepare_private_key.

	* examples/Makefile.am (noinst_PROGRAMS): Added rsa-sign.

	* examples/rsa-sign.c: New example program.

	* testsuite/base64-test.c (test_main): Test encoding and decoding
	in place.

	* base64.c (base64_encode): Encode from the end of the data
	towards the start, in order to support overlapping areas.
	(base64_encode): Broke out some common code from the switch..

2002-09-30  Niels Möller  <niels@s3.kth.se>

	* sexp_format.c (sexp_format): Don't mix code and declarations.

2002-09-29  Niels Möller  <nisse@cuckoo.hack.org>

	* testsuite/Makefile.am (TS_PROGS): Added buffer-test
	sexp-format-test rsa2sexp-test sexp2rsa-test.


	* testsuite/sexp-test.c (test_main): Updated calls to
	sexp_iterator_assoc.

	* testsuite/testutils.h (MEMEQH): New macro.

	* testsuite/sexp2rsa-test.c: New test.
	* testsuite/sexp-format-test.c: New test.
	* testsuite/rsa2sexp-test.c: New test.
	* testsuite/buffer-test.c: New test.

	* testsuite/testutils.c (test_rsa_key): Copied this function
	from...
	testsuite/rsa-keygen-test.c: ... here.

	* examples/rsa-keygen.c: New file.

	* Makefile.am: Added new source files and headers buffer.h,
	buffer.c, sexp_format.c, sexp2rsa.c, rsa2sexp.c.

	* rsa.h (rsa_keypair_to_sexp, rsa_keypair_from_sexp): New
	prototypes.

	* rsa2sexp.c, sexp2rsa.c: New files.

	* sexp.c (sexp_iterator_assoc): Don't enter the list, associate
	keys within the current list. Still exit the list when done.
	(sexp_iterator_assoc): Represent keys as plain NUL-terminated
	strings.
	(sexp_iterator_check_type, sexp_iterator_check_types): New
	functions.

	* sexp_format.c: New file, implementing an sexp canonical syntax
	formatter.

	* buffer.c, buffer.h: New files, implementing a bare-bones string
	stream.

	* bignum.c (nettle_mpz_sizeinbase_256): New function.

2002-09-28  Niels Möller  <nisse@cuckoo.hack.org>

	* sexp.c (sexp_iterator_assoc): Return 0 for missing or duplicate
	keys. Now passes all the tests.

	* sexp.c (sexp_iterator_simple): Bugfixes. Check earlier that
	length doesn't grow too large.
	(sexp_iterator_next): Skip the current list only if type is
	SEXP_LIST. Handle ')'.
	(sexp_iterator_enter_list): Set type to SEXP_START.
	(sexp_iterator_exit_list): Likewise. Don't skip the ')' here.
	(sexp_iterator_assoc): Bug fix.

	* testsuite/sexp-test.c (test_main): Reordered sexp_iterator_assoc
	tests.

	* nettle.texinfo (Randomness): Documented that yarrow256_init can
	be called with a zero number of sources.

	* testsuite/testutils.h (ASSERT): New macro.

	* testsuite/sexp-test.c: Test sexp parser.

	* Makefile.am (SUBDIRS): Added sexp files.

	* sexp.c, sexp.h: New files, implementing an sexp-parser.

2002-08-27  Niels Möller  <niels@s3.kth.se>

	* Makefile.am (DISTCLEANFILES): make distclean should delete the
	assembler-related symlinks.

2002-08-26  Niels Möller  <nisse@cuckoo.hack.org>

	* Makefile.am (%.o: %.asm): Create an empty (and unused)
	dependency file, to make the make/automake dependency tracking
	happier.

2002-07-18  Niels Möller  <niels@s3.kth.se>

	* examples/nettle-benchmark.c (main): Try openssl's ciphers as
	well, if available.

	* Makefile.am (libnettle_a_SOURCES): Added nettle-openssl.c.

	* nettle-openssl.c: New file.

	* nettle-internal.h: Declare openssl glue ciphers.

	* des-compat.h: Extra name-mangling, to avoid collisions in case a
	program links with both nettle and libcrypto (the nettle-benchmark
	program does).

	* configure.ac: Don't use -ggdb3 with gcc-2.96.
	Check for openssl's libcrypto (for benchmarking).

2002-05-16  Niels Möller  <nisse@cuckoo.hack.org>

	* sparc/aes.asm: Deleted registers i and t3.
	(_aes_crypt): Moved some registers around. We now use input
	registers only for arguments, local registers for loop invariants,
	output registers for temporaries and loop variables, and no global
	registers at all.

	* sparc/aes.asm (AES_FINAL_ROUND): New macro.
	(_aes_crypt): Use AES_FINAL_ROUND for the first word of the final
	round.
	(_aes_crypt): And for the rest of the final round.
	(AES_FINAL_ROUND): Don't update dst, just access it offseted by i.
	(_aes_crypt): Add 16 to dst at the end of the final round.
	(AES_ROUND): Use ldub, not ld + and, to get the third byte
	of wtxt.
	(AES_ROUND): Use ldub, not lduh + and, to get the second
	byte of a word.
	(AES_ROUND): Reordered instructions, so that we can save one
	register.
	(AES_ROUND): Eliminated use of t3.
	(AES_FINAL_ROUND): Eliminated ands.
	(AES_FINAL_ROUND): Reordered, so that we can save one register.
	(AES_FINAL_ROUND): Eliminated t3.
	(AES_LOAD): New macro.
	(_aes_crypt): Unrolled source loop.
	(_aes_crypt): Use AES_LOAD macro.
	(_aes_crypt): Deleted cruft from the old source loop.
	(AES_LOAD): Eliminated t3.

2002-05-15  Niels Möller  <nisse@cuckoo.hack.org>

	* sparc/aes.asm (AES_ROUND): New macro.
	(_aes_crypt): Use AES_ROUND for first word of the
	round function.
	(_aes_crypt): And for the rest of the round function.

	* sparc/aes.asm (_aes_crypt): Deleted a bunch of additions,
	after accessing IDX1.

	* aes-internal.h (struct aes_table): sparc_idx[0] should now
	contain index values shifted by the size of a word, and with 2
	added. This saves some additions in the sparc assembler code.
	Updates aes-encrypt-table.c and aes-decrypt-table.c.

	* sparc/aes.asm (_aes_crypt): Unrolled final loop, preparing for
	optimizations.
	(_aes_crypt): Eliminated i from forst copy of the loop. Some
	cleanup.
	(_aes_crypt): And from second copy.
	(_aes_crypt): And from third.
	(_aes_crypt): And fourth.
	(_aes_crypt): Eliminated updates of i from the loop.
	(_aes_crypt): Access IDX1 and IDX3 through the T pointer, saving
	two registers.

	* aes-internal.h (struct aes_table): Renamed the shift_idx field
	to sparc_idx, as it will be tweaked to improve the sparc code.
	Also reduced its size to [2][4].
	(IDX_FACTOR): Deleted constant.
	* aes-encrypt-table.c (_aes_encrypt_table): Adapted initializer of
	sparc_idx.
	* aes-decrypt-table.c (_aes_decrypt_table): Likewise.
	* asm.m4: Deleted AES_SIDX2, to match struct aes_table.

	* sparc/aes.asm (_aes_crypt): Unrolled the inner loop, preparing
	for optimizations suggested by Marcus Comstedt.
	(_aes_crypt): Eliminated i from the first copy of the inner loop.
	(_aes_crypt): And from the second copy.
	(_aes_crypt): And from the third copy.
	(_aes_crypt): And from the fourth copy.
	(_aes_crypt): Renamed .Linner_loop to .Lround_loop.
	(_aes_crypt): Eliminated the loop variable i from the unrolled
	loop.
	(_aes_crypt): Deleted moves of constants into t2.

2002-05-15  Niels Möller  <niels@s3.kth.se>

	* x86/aes-encrypt.asm (aes_encrypt): Use AES_SUBST_BYTE.
	* x86/aes-decrypt.asm (aes_decrypt): Likewise.
	(aes_decrypt): Use AES_STORE.
	(aes_decrypt): Deleted first xchgl instruction into, permuting the
	AES_ROUND calls instead.
	(aes_decrypt): Likewise for the final round.
	(aes_decrypt): Got rid if the xchgl instruction after the final
	round, folding it into the final round.

	* x86/machine.m4: Renamed AES_LAST_ROUND to AES_FINAL_ROUND.
	Updated users.

	* x86/aes-decrypt.asm (aes_decrypt): Use the AES_LOAD macro.
	(aes_decrypt): Start using AES_ROUND.
	(aes_decrypt): Use AES_LAST_ROUND.

	* x86/aes-decrypt.asm (aes_decrypt): Moved function to a separate
	file...
	* x86/aes.asm: ... from here.

	* x86/aes.asm (aes_decrypt): Use _aes_decrypt_table instead of
	itbl1-4. Commented out the inclusion of aes_tables.asm.
	(aes_decrypt): Use _aes_decrypt_table instead of isbox.


	* x86/aes-decrypt.asm: New file, empty at the start.

	* Makefile.am (libnettle_a_SOURCES): Added aes-decrypt-table.c.

	* aes-decrypt.c (_aes_decrypt_table): Moved from this file...
	* aes-decrypt-table.c (_aes_decrypt_table): ... to a new file.

	* testsuite/aes-test.out: New file, with the output of
	testsuite/aes-test, when aes.c has been compiled with debugging
	printouts of intermediate state.

2002-05-15  Niels Möller  <nisse@cuckoo.hack.org>

	* sparc/aes.asm: (_aes_crypt): Restore %fp at end of function, to
	make %fp available for other uses.

	* sparc/aes.asm: The frame setup was broken. Tried to fix it.
	Reverted to revision 1.70 + minor changes from the head revision.

	* x86/aes-encrypt.asm (aes_encrypt): Use test instead of cmpl $0,.

	* x86/machine.m4 (AES_SUBST_BYTE): New macro.

	* sparc/aes.asm: wtxt needs no register of it's own, as its
	pointed to by %sp. %g5 moved to %l0, the register previously
	allocated for wtxt, so that we stay clean of the reserved %g
	registers.

2002-05-14  Niels Möller  <nisse@cuckoo.hack.org>

	* sparc/aes.asm: Avoid using %g6 and %g7, as they are reserved for
	operating sytem use. Use %i5 and %o7 instead. Also moved %g4 to %g1.
	(_aes_crypt): Allocate only 32 bytes local storage on the stack.
	Calculate wtxt and tmp using offsets from %sp, not %fp.

2002-05-14  Niels Möller  <niels@s3.kth.se>

	* x86/aes-encrypt.asm (aes_encrypt): Replaced first quarter of the
	round function with an invocation of AES_ROUND.
	(aes_encrypt): Similarly for the second column.
	(aes_encrypt): Similarly for the rest of the round function.

	* x86/machine.m4 (AES_ROUND): New macro.

	* x86/aes-encrypt.asm (aes_encrypt): Use AES_LOAD macro.

	* x86/machine.m4 (AES_LOAD): New macro.

	* x86/aes-encrypt.asm (aes_encrypt): Use AES_STORE.

	* x86/machine.m4 (AES_STORE): New macro.

	* x86/aes-encrypt.asm (aes_encrypt): Use the AES_LAST_ROUND macro
	for the first column of the final round.
	(aes_encrypt): Similarly for the second column.
	(aes_encrypt): Similarly for the third and fourth column.

	(aes_encrypt): Deleted xchgl instruction in final round, by
	reordering the second and fourth round.

	* x86/machine.m4 (AES_LAST_ROUND): New macro.

	* x86/aes-encrypt.asm (aes_encrypt): Move code here...
	* x86/aes.asm: ...from here.

	* x86/aes.asm: Use addl and subl, not add and sub. Replaced
	references to dtbl1-4 with references to _aes_encrypt_table.

	* configure.ac (asm_path): Enable x86 assembler.

	* x86/aes.asm (aes_decrypt): Adapted to the current interface.
	Notably, the order of the subkeys was reversed. Single block
	encrypt/decrypt works now.
	(aes_encrypt, aes_decrypt): Added an outer loop, so that we can
	encrypt more than one block at a time.

2002-05-07  Niels Möller  <niels@s3.kth.se>

	* configure.ac: Generate config.m4.

	* x86/aes.asm: Use C for comments, include the tables using
	include_src, and commented out the key setup functions.
	Fixed the processing of the first handling of the round function.
	Now, encryption of a single block works! Multiple blocks, and
	decryption, is still broken.

	* x86/machine.m4: New file (empty).

	* x86/aes-encrypt.asm: New file, empty for now.

	* Makefile.am (%.asm): Added asm.m4, machine.m4 and config.m4 to
	the m4 command line.
	(libnettle_a_SOURCES): Added aes-encrypt-table.c.

	* sparc/aes.asm: No need to include asm.m4, that is taken care of
	by the Makefile.

	* config.m4.in: New file, configuration for asm.m4.

	* asm.m4 (C, include_src): New macros.

	* aes-encrypt-table.c: New file, table moved out from
	aes-encrypt.c.

2002-05-06  Niels Möller  <niels@s3.kth.se>

	* configure.ac (CFLAGS): Don't enable -Waggregate-return.

2002-05-05  Niels Möller  <nisse@lysator.liu.se>

	* configure.ac: Pass no arguments to AM_INIT_AUTOMAKE.

2002-05-05  Niels Möller  <nisse@cuckoo.hack.org>

	* configure.ac: Update for automake-1.6.

	* configure.ac: Renamed file, used to be configure.in.

2002-03-20  Niels Möller  <nisse@cuckoo.hack.org>

	* testsuite/run-tests (test_program): Added missing single quote.

2002-03-20  Niels Möller  <nisse@lysator.liu.se>

	* testsuite/run-tests (test_program): Test the exit status of the
	right process.

2002-03-19  Pontus Sköld  <pont@it.uu.se>

	* testsuite/run-tests: Removed /bin/bashisms to use with /bin/sh.

2002-03-18  Niels Möller  <nisse@cuckoo.hack.org>

	* rsa-keygen.c (rsa_generate_keypair): Output a newline after a
	non-empty line of 'e':s (bad e was chosen, try again).

2002-03-16  Niels Möller  <nisse@cuckoo.hack.org>

	* configure.in (asm_path): AC_CONFIG_LINKS adds $srcdir
	automatically.

2002-03-14  Niels Möller  <nisse@cuckoo.hack.org>

	* sparc/aes.asm, x86/aes.asm: Added copyright notice.

	* Makefile.am (libnettle_a_SOURCES): Added aes-internal.h.
	(EXTRA_DIST): Added assembler files.

	* configure.in (asm_path): Use $srcdir when looking for the files.
	* configure.in (asm_path): For now, disable x86 assembler code.
	Bumped version to 1.6.

2002-02-25  Niels Möller  <nisse@cuckoo.hack.org>

	* sparc/aes.asm (_aes_crypt): Moved increment of src into the
	source_loop. Also fixed stop condition, the loop was run 5 times,
	not 4, as it should.
	(_aes_crypt): Use src directly when accessing the source data,
	don't use %o5.
	(_aes_crypt): Renamed variables in source_loop.
	(_aes_crypt): Changed stop condition in source_loop to not depend
	on i. Finally reduced the source_loop to 16 instructions. Also
	increased the alignment of the code to 16.
	(_aes_crypt): In final_loop, use preshifted indices.
	(_aes_crypt): In final_loop, construct the result in t0. Use t0-t3
	for intermediate values.
	(_aes_crypt): In final_loop, use the register idx.
	(_aes_crypt): In final_loop, keep i multiplied by 4. Use key to
	get to the current roundkey.
	(_aes_crypt): In final_loop, use i for indexing.
	(_aes_crypt): Update dst in the output loop. This yields a delay
	slot that isn't filled yet.
	(_aes_crypt): Decrement round when looping, saving yet some
	instructions.
	(_aes_crypt): Reformatted code as blocks of four instructions
	each.
	(_aes_crypt): Copy the addresses of the indexing tables into
	registers at the start. No more need for the idx register.
	(_aes_crypt): Deleted idx register.
	(_aes_crypt): Some peep hole optimizations, duplicating some
	instructions to fill nop:s, and put branch instructions on even
	word addresses.

2002-02-22  Niels Möller  <nisse@cuckoo.hack.org>

	* sparc/aes.asm (_aes_crypt): Moved some more additions out of the
	inner loop, using additional registers.
	(_aes_crypt): Deleted one more addition from the inner loop, by
	using the subkey pointer.

2002-02-19  Niels Möller  <nisse@cuckoo.hack.org>

	* configure.in (asm_path): Renamed "path" to "asm_path". Also look
	for a machine.m4.

2002-02-16  Niels Möller  <nisse@cuckoo.hack.org>

	* sparc/aes.asm: Use that IDX2(j) == j ^ 2

	* Makefile.am (libnettle_a_SOURCES): Reordered aes-decrypt.c and
	aes-encrypt.c. For some strange reason it makes the benchmark go
	faster...

	* sparc/aes.asm (_aes_crypt): Use double-buffering, and no
	separate loop for adding the round key.
	(round): Keep round index muliplied by 16, so it can be used
	directly for indexing the subkeys.
	(_aes_crypt): In the final loop, use ctx+round to access the
	subkeys, no need for an extra register.

2002-02-15  Niels Möller  <nisse@cuckoo.hack.org>

	* sparc/aes.asm (_aes_crypt): Renaming variables, allocating
	locals starting from %l0.
	(_aes_crypt): Consistently use %l4, aka i, as the variable for the
	innermost loops.
	(_aes_crypt): Moved reading of ctx->nrounds out of the loop.
	(_aes_crypt): In final_loop, deleted a redundant mov, and use i as
	loop variable.
	(_aes_crypt): Started renumbering registers in the inner loop. The
	computation for the table[j] sub-expression should be kept in
	register %o[j].
	(_aes_crypt): Renamed more variables in the inner loop. Now the
	primary variables are t0, t1, t2, t3.

	* sparc/aes.asm (_aes_crypt): Swapped register %i0 and %o5, %i1
	and %o0, %i2 and %o4, %i3 and %o3, %i4 and %o2.
	(_aes_crypt): wtxt was stored in both %l1 and %l2 for the entire
	function. Freed %l2 for other uses.
	(_aes_crypt): Likewise for tmp, freeing register %o1.

	* sparc/machine.m4: New file, for sparc-specific macros.

	* sparc/aes.asm (_aes_crypt): Hacked the source_loop, to get rid
	of yet another redundant loop variable, and one instruction.
	(_aes_crypt): Strength reduce loop variable in the
	inner loop, getting rid of one register.
	(_aes_crypt): Use pre-shifted indices (aes_table.idx_shift), to
	avoid some shifts in the inner loop.
	(_aes_crypt): Don't check for nrounds==0 at the start of the loop.

	* asm.m4: Define and use structure-defining macros.

	* Makefile.am (%.asm): Use a GNU pattern rule, to make %.o depend
	on both %.asm and asm.m4.

	* aes-internal.h (struct aes_table): New subtable idx_shift.
	Updated tables in aes_encrypt.c and aes_decrypt.c.

	* asm.m4: Use eval to compute values.

	* sparc/aes.asm (_aes_crypt): Deleted commented out old version of
	the code.

	* asm.m4: Added constants for individual rows of the aes table.

	* aes.c (IDX0, IDX1, IDX2, IDX3): New macros, encapsualting the
	structure of the idx table.

	* asm.m4: Define various aes struct offsets.

	* testsuite/cbc-test.c (test_cbc_bulk): Use aes_set_encrypt_key
	and aes_set_decrypt_key.

	* sparc/aes.asm (_aes_crypt): Use symbolic names for the fucntion
	arguments.

2002-02-14  Niels Möller  <nisse@cuckoo.hack.org>

	* sparc/aes.asm: Copied gcc assembler code for _aes_crypt.

	* aesdata.c: New program for generating AES-related tables.

	* testsuite/testutils.c (print_hex): New function (moved from
	yarrow-test.c).

	* testsuite/rsa-keygen-test.c (progress): Declare the ctx argument
	as UNUSED.

	* testsuite/cbc-test.c (test_cbc_bulk): New function, testing CBC
	with larger blocks.

	* yarrow256.c: Replaced uses of aes_set_key with
	aes_set_encrypt_key.

	* nettle-meta.h (_NETTLE_CIPHER_SEP): New macro, useful for
	algorithms with separate encyption and decryption key setup.

	* aes-internal.h (struct aes_table): New structure, including all
	constant tables needed by the unified encryption or decryption
	function _aes_crypt.

	* aes.c (_aes_crypt): New function, which unifies encryption and
	decryption.

	AES key setup now uses two separate functions for setting
	encryption and decryption keys. Applications that don't do
	decryption need no inverted subkeys and no code to generate them.
	Similarly, the tables (about 4K each for encryption and
	decryption), are put into separate files.

	* aes.h (struct aes_ctx): Deleted space for inverse subkeys. For
	decryption, the inverse subkeys replace the normal subkeys, and
	they are stored _in the order they are used_.

	* aes-set-key.c (aes_set_key): Deleted file, code moved...
	* aes-set-decrypt-key.c, aes-set-encrypt-key.c: New files,
	separated normal and inverse key setup.

	* aes-tables.c: Deleted, tables moved elsewhere...
	* aes-encrypt.c, aes-decrypt.c: New files; moved encryption and
	decryption funktions, and needed tables, into separate files.

2002-02-13  Niels Möller  <nisse@cuckoo.hack.org>

	* aes.c (aes_encrypt): Don't unroll the innerloop.
	(aes_encrypt): Don't unroll the loop for the final round.
	(aes_decrypt): Likewise, no loop unrolling.

	* aes-set-key.c (aes_set_key): Reversed the order of the inverted
	subkeys. They are now stored in the same order as they are used.

	* aes-tables.c (itable): New bigger table, generated by aesdata.c.

	* aes.c (aes_decrypt): Rewrote to use the bigger tables.

2002-02-12  Niels Möller  <nisse@cuckoo.hack.org>

	* aes.c (aes_encrypt): Interleave computation and output in the
	final round.

	* aes-internal.h (AES_SMALL): New macro.

	* aes.c (aes_encrypt): Optionally use smaller rotating inner loop.

	* aes-tables.c (dtbl): Replaced with table generated by aesdata.

	* aes.c (aes_encrypt): Rewrite, now uses larger tables in order to
	avoid rotates.

	* sparc/aes.asm (aes_encrypt): Strength reduced on j, getting rid
	of one register and one instruction in the inner loop.

	* sparc/aes.asm (idx, aes_encrypt): Multiplied tabled values by 4,
	making it possible to get rid of some shifts in the inner loop.

	* configure.in: Fixed spelling of --enable-assembler. Commented
	out debug echo:s.

	* asm.m4: New file. For now, only doing changequote and changecom.

	* sparc/aes.asm (aes_encrypt): Added comments.
	(aes_encrypt): Cut off redundant instruction per block, also
	saving one redundant register pointing to idx.
	(idx_row): New macro. Include asm.m4.

2002-02-11  Niels Möller  <nisse@cuckoo.hack.org>

	* sparc/aes.asm (key_addition_8to32): Cleaned up.
	Deleted gcc-generated debugging information.

	* sparc/aes.asm (key_addition32): First attempt at optimization.
	Made it slower ;-)

	* sparc/aes.asm (key_addition32): Unrolled loop, gained 4%
	speed, payed four instructions compared to gcc
	generated code.

	* Makefile.am (.asm.o): New rule for assembling via m4.
	(libnettle_a_SOURCES): Added new rsa and aes files.

	* configure.in: New command line option --enable-assembler.
	Selects assembler code depending on the host system.

	* rsa-decrypt.c, rsa-encrypt.c: New files for rsa pkcs#1
	encryption.

	* aes-set-key.c, aes-tables.c: New files, split off from aes.c.
	Tables are now not static, but use a _aes_ prefix on their names.

	* aes-internal.h: New file.

	* cast128-meta.c (_NETTLE_CIPHER_FIX): Use _NETTLE_CIPHER_FIX.

	* cbc.c (cbc_decrypt_internal): New function, doing the real CBC
	procesing and requiring that src != dst.
	(cbc_decrypt): Use cbc_decrypt_internal. If src == dst, use a
	buffer of limited size to copy the ciphertext.

	* nettle-internal.c (nettle_blowfish128): Fixed definition, with
	key size in bits.

	* nettle-meta.h (_NETTLE_CIPHER_FIX): New macro, suitable for
	ciphers with a fixed key size.

	* examples/nettle-benchmark.c (display): New function for
	displaying the results, including MB/s figures.

	* sparc/aes.asm: New file. Not yet tuned in any way (it's just the
	code generated by gcc).

2002-02-11  Niels Möller  <nisse@lysator.liu.se>

	* x86/aes.asm, x86/aes_tables.asm: New assembler implementation by
	Rafael Sevilla.

2002-02-06  Niels Möller  <nisse@cuckoo.hack.org>

	Applied patch from Dan Egnor improving the base64 code.
	* base64.h (BASE64_ENCODE_LENGTH): New macro.
	(struct base64_ctx): New context struct, for decoding.
	(BASE64_DECODE_LENGTH): New macro.
	* base64.c (base64_decode_init): New function.
	(base64_decode_update): New function, replacing base64_decode.
	Takes a struct base64_ctx argument.
	* nettle-meta.h: Updated nettle_armor, and related typedefs and
	macros.
	* testsuite/testutils.c (test_armor): Updated.
	* configure.in: Use AC_PREREQ(2.50).

2002-02-01  Niels Möller  <nisse@cuckoo.hack.org>

	* Released nettle-1.5.

2002-01-31  Niels Möller  <nisse@cuckoo.hack.org>

	* acinclude.m4: Commented out gmp-related macros, they're probably
	not needed anymore.

2002-01-31  Niels Möller  <nisse@lysator.liu.se>

	* configure.in: Added command line options --with-lib-path and
	--with-include-path. Use the RPATH-macros to get correct flags for
	linking the test programs with gmp.

	* acinclude.m4: New file.

2002-01-31  Niels Möller  <nisse@cuckoo.hack.org>

	* nettle.texinfo (Randomness): New subsection on Yarrow.

2002-01-30  Niels Möller  <nisse@cuckoo.hack.org>

	* nettle.texinfo (Randomness): New chapter.
	Spell checking and ispell configuration.

	* md5.c: Added reference to RFC 1321.

2002-01-24  Niels Möller  <nisse@cuckoo.hack.org>

	* nettle.texinfo (Public-key algorithms): Minor fixes.

2002-01-22  Niels Möller  <nisse@cuckoo.hack.org>

	* nettle.texinfo (Nettle soup): New chapter.
	(Hash functions): New subsection on struct nettle_hash.
	(Hash functions): New subsection on struct nettle_cipher.
	(Keyed hash functions): New section, describing MAC:s and HMAC.
	(Public-key algorithms): New chapter.

	* testsuite/testutils.c (test_armor): New function.

	* testsuite/base64-test.c: New testcase.

	* testsuite/Makefile.am (TS_PROGS): Added base64-test.

	* nettle-meta.h (struct nettle_armor): New struct.

	* configure.in: Bumped version to 1.5.

	* Makefile.am (libnettle_a_SOURCES): Added base64 files, and some
	missing header files.

	* base64.c, base64.h, base64-meta.c: New files, hacked by Dan
	Egnor.

2002-01-16  Niels Möller  <nisse@cuckoo.hack.org>

	* testsuite/yarrow-test.c: Deleted ran_array code, use
	knuth-lfib.h instead.

	* testsuite/testutils.c (test_rsa_md5, test_rsa_sha1): Moved
	functions here...
	* testsuite/rsa-test.c: ...from here.

	* testsuite/rsa-keygen-test.c: New file.

	* testsuite/knuth-lfib-test.c: New file.

	* Makefile.am (libnettle_a_SOURCES): Added knuth-lfib.c and
	rsa-keygen.c.

	* rsa-keygen.c: New file.

	* rsa.h (RSA_MINIMUM_N_OCTETS): New constant.
	(RSA_MINIMUM_N_BITS): New constant.
	(nettle_random_func, nettle_progress_func): New typedefs. Perhaps
	they don't really belong in this file.
	(rsa_generate_keypair): Added progress-callback argument.

	* macros.h (READ_UINT24, WRITE_UINT24, READ_UINT16, WRITE_UINT16):
	New macros.

	* knuth-lfib.c, knuth-lfib.h: New files, implementing a
	non-cryptographic prng.

2002-01-15  Niels Möller  <nisse@cuckoo.hack.org>

	* hmac-sha1.c: New file.

2002-01-14  Niels Möller  <nisse@cuckoo.hack.org>

	* configure.in: Bumped version to 1.1.

	* testsuite/hmac-test.c (test_main): Added hmac-sha1 test cases.

	* rsa.c (rsa_init_private_key, rsa_clear_private_key): Handle d.

	* rsa.h (struct rsa_private_key): Reintroduced d attribute, to be
	used only for key generation output.
	(rsa_generate_keypair): Wrote a prototype.

	* Makefile.am (libnettle_a_SOURCES): Added hmac-sha1.c and
	nettle-internal.h.

	* des.c: Use static const for all tables.
	(des_set_key): Use a new const * variable for the parity
	procesing, for constness reasons.

	* list-obj-sizes.awk: New file.

	* nettle-internal.c, nettle-internal.h: New files.

	* testsuite/Makefile.am (TS_PROGS): Added hmac-test. Deleted old
	m4-stuff.

	* testsuite/testutils.h (LDATA): Moved this macro here,...
	* testsuite/rsa-test.c: ... from here.

	* testsuite/hmac-test.c: New file.

	* hmac.h: General cleanup. Added declarations of hmac-md5,
	hmac-sha1 and hmac-sha256.

	* hmac.c: Bug fixes.

	* hmac-md5.c: First working version.

	* Makefile.am (libnettle_a_SOURCES): Added hmac.c and hmac-md5.c.
	(libnettleinclude_HEADERS): Added hmac.h.

	* testsuite/rsa-test.c: Also test a 777-bit key.

	* rsa.c (rsa_check_size): Changed argument to an mpz_t. Updated
	callers.
	(rsa_prepare_private_key): Compute the size of the key by
	computing n = p * q.

	* rsa-compat.c: Adapted to new private key struct.
	* rsa_md5.c: Likewise.
	* rsa_sha1.c: Likewise.

	* rsa.c (rsa_check_size): New function, for computing and checking
	the size of the modulo in octets.
	(rsa_prepare_public_key): Usa rsa_check_size.
	(rsa_init_private_key): Removed code handling n, e and d.
	(rsa_clear_private_key): Likewise.
	(rsa_compute_root): Always use CRT.

	* rsa.h (struct rsa_private_key): Deleted public key and d from
	the struct, as they are not needed. Added size attribute.

2002-01-12  Niels Möller  <nisse@cuckoo.hack.org>

	* Makefile.am: Added *-meta files.

	* rsa.c (rsa_init_public_key): New function.
	(rsa_clear_public_key): Likewise.
	(rsa_init_private_key): Likewise.
	(rsa_clear_private_key): Likewise.

	* aes-meta.c: New file.
	* arcfour-meta.c: New file.
	* cast128-meta.c: New file.
	* serpent-meta.c: New file.
	* twofish-meta.c: New file.

	* examples/nettle-benchmark.c: Use the interface in nettle-meta.h.

2002-01-11  Niels Möller  <nisse@cuckoo.hack.org>

	Don't use m4 for generating test programs, it's way overkill. Use
	the C preprocessor instead.
	* testsuite/*-test.c: New file.

	* hmac.c, hmac.h, hmac-md5.c: New files.

	Defined structures describing the algoriths. Useful for code that
	wants to treat an algorithm as a black box.
	* nettle-meta.h, md5-meta.c, sha1-meta.c, sha256-meta.c: New
	files.

2002-01-09  Niels Möller  <nisse@cuckoo.hack.org>

	* rsa-compat.c: Updated for new md5 and rsa conventions.

	* rsa_md5.c: Represent a signature as an mpz_t, not a string.
	Updated calls of md5 functions.
	* rsa_sha1.c: Likewise.

	* rsa.c (rsa_prepare_public_key): Renamed function, was
	rsa_init_public_key.
	(rsa_prepare_private_key): Renamed function, was
	rsa_init_private_key.

	* nettle.texinfo (Hash functions): Update for the changed
	interface without *_final. Document sha256.

	* testsuite/md5-test.m4, testsuite/sha1-test.m4,
	testsuite/sha256-test.m4, testsuite/yarrow-test.c: Updated for new
	hash function interface.

	* yarrow256.c: Removed calls of sha256_final and and some calls of
	sha256_init.

	* md5-compat.c (MD5Final): Call only md5_digest.

	* md5.c (md5_digest): Call md5_final and md5_init.
	(md5_final): Declared static.
	sha1.c, sha256.c: Analogous changes.

	* bignum.c (nettle_mpz_get_str_256): Declare the input argument
	const.

2001-12-14  Niels Möller  <nisse@cuckoo.hack.org>

	* Makefile.am (EXTRA_DIST): Added $(des_headers). Changed
	dependencies for $(des_headers) to depend only on the source file
	desdata.c, not on the executable.

2001-12-12  Niels Möller  <nisse@cuckoo.hack.org>

	* testsuite/yarrow-test.c (main): Updated testcase to match fixed
	generator. Send verbose output to stdout, not stderr.

	* yarrow256.c (yarrow_slow_reseed): Bug fix, update the fast pool
	with the digest of the slow pool.
	(yarrow256_init): Initialize seed_file and counter to zero, to
	ease debugging.

2001-12-07  Niels Möller  <nisse@cuckoo.hack.org>

	* bignum.c (nettle_mpz_get_str_256): Fixed handling of leading
	zeroes.

2001-12-05  Niels Möller  <nisse@cuckoo.hack.org>

	* testsuite/yarrow-test.c (main): Updated test to match the fixed
	key event estimator.

	* yarrow_key_event.c (yarrow_key_event_estimate): Fixed handling
	of timing info.

	* nettle.texinfo (Copyright): Say that under certain
	circumstances, Nettle can be used as if under the LGPL.

	* README: Added a paragraph on copyright.

2001-11-15  Niels Möller  <nisse@cuckoo.hack.org>

	* yarrow256.c (yarrow256_force_reseed): New function.

2001-11-14  Niels Möller  <nisse@ehand.com>

	* testsuite/yarrow-test.c (main): Use yarrow256_is_seeded.

	* yarrow256.c (yarrow256_needed_sources): New function.
	(yarrow256_is_seeded): New function.
	(yarrow256_update): Use yarrow256_needed_sources.

2001-11-14  Niels Möller  <nisse@cuckoo.hack.org>

	* testsuite/yarrow-test.out: Updated, to match the seed-file aware
	generator.

	* testsuite/yarrow-test.c: Updated expected_output. Check the seed
	file contents at the end.

	* yarrow256.c (yarrow256_seed): New function.
	(yarrow_fast_reseed): Create new seed file contents.

2001-11-13  Niels Möller  <nisse@cuckoo.hack.org>

	* yarrow.h: Deleted yarrow160 declarations.

2001-11-02  Niels Möller  <nisse@ehand.com>

	* yarrow256.c (yarrow256_init): Fixed order of code and
	declarations.

2001-10-30  Niels Möller  <nisse@ehand.com>

	* rsa-compat.h: Added real prototypes and declarations.

	* Makefile.am (libnettle_a_SOURCES): Added rsa-compat.h and
	rsa-compat.c.

	* rsa-compat.c: New file, implementing RSA ref signature and
	verification functions.

	* configure.in: Check for libgmp. Deleted tests for SIZEOF_INT and
	friends.

	* rsa_sha1.c: New file, PKCS#1 rsa-sha1 signatures.
	* rsa_md5.c: New file, PKCS#1 rsa-md5 signatures.

	* rsa.c: New file with general rsa functions.

	* Makefile.am (libnettle_a_SOURCES): Added rsa and bignum files.

	* bignum.c, bignum.h: New file, with base256 functions missing in
	gmp.

	* testsuite/Makefile.am: Added bignum-test.

	* testsuite/run-tests (test_program): Check the exit code more
	carefully, and treat 77 as skip. This convention was borrowed from
	autotest.

	* testsuite/macros.m4: New macro SKIP which exits with code 77.

	* testsuite/bignum-test.m4: New file.

2001-10-15  Niels Möller  <nisse@ehand.com>

	* testsuite/Makefile.am (EXTRA_DIST): Include rfc1750.txt in the
	distribution.

2001-10-14  Niels Möller  <nisse@cuckoo.hack.org>

	* testsuite/des-test.m4: Added testcase taken from applied
	cryptography.

	* testsuite/yarrow-test.c: Use sha256 instead of sha1 for checking
	input and output. Updated the expected values.

	* yarrow256.c (YARROW_RESEED_ITERATIONS): New constant.
	(yarrow_iterate): New function.
	(yarrow_fast_reseed): Call yarrow_iterate.

	* testsuite/yarrow-test.c: Added verbose flag, disabled by
	default.

2001-10-12  Niels Möller  <nisse@ehand.com>

	* examples/nettle-benchmark.c: Added more ciphers.

	* Makefile.am (SUBDIRS): Added the examples subdir.

	* configure.in: Output examples/Makefile.

2001-10-12  Niels Möller  <nisse@cuckoo.hack.org>

	* examples/nettle-benchmark.c: New benchmarking program.

2001-10-10  Niels Möller  <nisse@ehand.com>

	* testsuite/yarrow-test.c: Open rfc1750.txt. Hash input and
	output, and compare to expected values.

	* testsuite/Makefile.am (CFLAGS): Don't disable optimization.
	(run-tests): Set srcdir in the environment when running run-tests.

	* testsuite/rfc1750.txt: Added this rfc as test input for yarrow.

	* yarrow_key_event.c (yarrow_key_event_estimate): Check if
	previous is zero.
	(yarrow_key_event_init): Initialize previous to zero.

	* yarrow256.c: Added debug some output.

	* testsuite/yarrow-test.c (main): Better output of entropy
	estimates at the end.

2001-10-09  Niels Möller  <nisse@ehand.com>

	* testsuite/Makefile.am (TS_PROGS): Added yarrow-test.

	* testsuite/yarrow-test.c: New file.

	* yarrow256.c (yarrow256_init): Initialize the sources.
	(yarrow256_random): Fixed loop condition.

	* yarrow.h (YARROW_KEY_EVENT_BUFFER): New constant.

	* yarrow_key_event.c: New file.

	* Makefile.am (libnettle_a_SOURCES): Added yarrow_key_event.c.

2001-10-08  Niels Möller  <nisse@cuckoo.hack.org>

	* yarrow.h (struct yarrow_key_event_ctx): New struct.

	* yarrow256.c (yarrow_fast_reseed): Generate two block of output
	using the old key and feed into the pool.

	* yarrow.h (struct yarrow256_ctx): Deleted buffer, index and
	block_count.

	* yarrow256.c (yarrow_fast_reseed): New function.
	(yarrow_slow_reseed): New function.
	(yarrow256_update): Check seed/reseed thresholds.
	(yarrow_gate): New function, extracted from
	yarrow_generate_block_with_gate which was deleted.
	(yarrow_generate_block_with_gate): Deleted function.
	(yarrow256_random): Don't buffer any output, instead gate after
	each request.
	(YARROW_GATE_THRESHOLD): Deleted constant.

2001-10-07  Niels Möller  <nisse@cuckoo.hack.org>

	* Makefile.am: Added yarrow files.

	* yarrow256.c: New file, implementing Yarrow. Work in progress.

	* sha256.c: New file, implementing sha256.

	* testsuite/Makefile.am (CFLAGS): Added sha256-test.

	* testsuite/sha256-test.m4: New testcases for sha256.

	* shadata.c: New file, for generating sha256 constants.

	* sha.h: Renamed sha1.h to sha.h, and added declarations for
	sha256.

2001-10-05  Niels Möller  <nisse@ehand.com>

	* testsuite/aes-test.m4: Added a comment with NIST test vectors.

2001-10-04  Niels Möller  <nisse@ehand.com>

	* rsa.h, rsa-compat.h, yarrow.h: New files.

2001-09-25  Niels Möller  <nisse@cuckoo.hack.org>

	* Released version 1.0.

2001-09-25  Niels Möller  <nisse@ehand.com>

	* sha1.c: Include stdlib.h, for abort.

	* md5.c: Include string.h, for memcpy.

	* testsuite/Makefile.am (M4_FILES): New variable. Explicitly list
	those C source files that should be generated by m4.

	* configure.in: Changed package name from "libnettle" to "nettle".

	* Makefile.am (EXTRA_DIST): Added .bootstrap.

	* AUTHORS: Added a reference to the manual.

2001-09-25  Niels Möller  <nisse@lysator.liu.se>

	* des-compat.c (des_cbc_cksum): Bug fix, local variable was
	declared in the middle of a block.

2001-09-19  Niels Möller  <nisse@cuckoo.hack.org>

	* nettle.texinfo (Compatibility functions): New section,
	mentioning md5-compat.h and des-compat.h.

2001-09-18  Niels Möller  <nisse@ehand.com>

	* index.html: New file.

2001-09-16  Niels Möller  <nisse@cuckoo.hack.org>

	* nettle.texinfo: Added description of des3. Minor fixes.

	* testsuite/des-compat-test.c (cbc_data): Shorten to 32 bytes (4
	blocks), the last block of zeroes wasn't used anyway.

	* des-compat.c (des_compat_des3_decrypt): Decrypt in the right
	order.
	(des_ncbc_encrypt): Bug fixed.
	(des_cbc_encrypt): Rewritten as a wrapper around des_ncbc_encrypt.

2001-09-14  Niels Möller  <nisse@ehand.com>

	* testsuite/des-compat-test.c: New file, copied from libdes
	(freeswan). All implemented functions but des_cbc_cksum seems to
	work now.

	* testsuite/Makefile.am (TS_PROGS): Added des-compat-test.

	* des-compat.c: Added libdes typedef:s. Had to remove all use of
	const in the process.
	(des_check_key): New global variable, checked by des_set_key.

	* des.c (des_set_key): Go on and expand the key even if it is
	weak.

	* des-compat.c (des_cbc_cksum): Implemented.
	(des_key_sched): Fixed return values.

2001-09-11  Niels Möller  <nisse@cuckoo.hack.org>

	* Makefile.am: Added des-compat.c and des-compat.h

	* des-compat.c: Bugfixes, more functions implemented.

	* des-compat.h: Define DES_ENCRYPT and DES_DECRYPT. Bugfixes.

2001-09-10  Niels Möller  <nisse@ehand.com>

	* nettle.texinfo (Copyright): Added copyright information for
	serpent.
	(Miscellaneous functions): Started writing documentation on the CBC
	functions.
	(Cipher Block Chaining): This section more or less complete now.

2001-09-09  Niels Möller  <nisse@cuckoo.hack.org>

	* testsuite/cbc-test.m4: Record intermediate values in a comment.
	* testsuite/des3-test.m4: Likewise.

	* testsuite/aes-test.m4: Added test case that appeared broken in
	the cbc test.

	* cbc.c (cbc_encrypt): Bug fix, encrypt block *after* XOR:ing the
	iv.

	* Makefile.am (libnettleinclude_HEADERS): Added cbc.h. Deleted
	des3.h.
	(libnettle_a_SOURCES): Added des3.c.

	* testsuite/Makefile.am (TS_PROGS): Added des3-test and cbc-test.

	* testsuite/cbc-test.m4: New testcase.

	* testsuite/des3-test.m4: New testcase.

	* cbc.h (CBC_CTX): New macro.
	(CBC_ENCRYPT): New macro.
	(CBC_DECRYPT): New macro.

	* des.c (des_fix_parity): New function.

	* des3.c: New file, implementing triple des.

2001-09-06  Niels Möller  <nisse@cuckoo.hack.org>

	* cbc.c, cbc.h: New files, for general CBC encryption.

	* des-compat.h: Added some prototypes.

2001-09-05  Niels Möller  <nisse@ehand.com>

	* testsuite/Makefile.am (TS_PROGS): Added md5-compat-test.

	* README: Copied introduction from the manual.

	* configure.in: Bumped version to 1.0.

	* Makefile.am (libnettleinclude_HEADERS): Added missing includes.
	(libnettle_a_SOURCES): Added md5-compat.c and md5-compat.h.

	* md5-compat.c, md5-compat.h: New files, implementing an RFC
	1321-style interface.

2001-09-02  Niels Möller  <nisse@cuckoo.hack.org>

	* twofish.c (twofish_decrypt): Fixed for();-bug in the block-loop.
	Spotted by Jean-Pierre.
	(twofish_encrypt): Likewise.

2001-07-03  Niels Möller  <nisse@ehand.com>

	* testsuite/testutils.c: Include string.h.

	* twofish.c: Include string.h.

2001-06-17  Niels Möller  <nisse@lysator.liu.se>

	* Makefile.am (des_headers): Dont use $(srcdir)/-prefixes as that
	seems to break with GNU make 3.79.1.

	* testsuite/testutils.c, testsuite/testutils.h: Use <inttypes.h>,
	not <stdint.h>.
	Include <stdlib.h>.

2001-06-17  Niels Möller  <nisse@cuckoo.hack.org>

	* Use <inttypes.h>, not <stdint.h>.

	* blowfish.h (BLOWFISH_MAX_KEY_SIZE): Fixed, should be 56.

	* Fixed copyright notices.

	* Makefile.am (libnettle_a_SOURCES): Added desinfo.h and
	desCode.h.
	(info_TEXINFOS): Added manual.
	(EXTRA_DIST): Added nettle.html.
	(%.html): Added rule for building nettle.html.

	* nettle.texinfo: New manual.

	* configure.in: Bumped version to 0.2.

	* testsuite/Makefile.am (TS_PROGS): Added cast128 test.

	* Added CAST128.

	* testsuite/serpent-test.m4: Added a few rudimentary tests
	extracted from the serpent package.

	* twofish.c: Adapted to nettle. Made constant tables const.
	Deleted bytes_to_word and word_to_bytes; use LE_READ_UINT32 and
	LE_WRITE_UINT32 instead.
	(twofish_selftest): Deleted. Moved the tests to the external
	testsuite.
	(twofish_set_key): Don't silently truncate too large keys.

	* sha1.c (sha1_update): Use unsigned for length.

	* serpent.c (serpent_set_key): Read the key backwards. Fixed
	padding (but there are no test vectors for key_size not a multiple
	of 4).
	(serpent_encrypt): Read and write data in the strange order used
	by the reference implementation.
	(serpent_decrypt): Likewise.

	* macros.h (FOR_BLOCKS): New macro, taken from lsh.

	* blowfish.h (struct blowfish_ctx): Use a two-dimensional array
	for s.

	* blowfish.c (initial_ctx): Arrange constants into a struct, to
	simplify key setup.
	(F): Deleted all but one definitions of the F function/macro.
	Added a context argument, and use that to find the subkeys.
	(R): Added context argument, and use that to find the subkeys.
	(blowfish_set_key): Some simplification.

	(encrypt): Deleted code for non-standard number of rounds. Deleted
	a bunch of local variables. Using the context pointer for
	everything should consume less registers.
	(decrypt): Likewise.

	* Makefile.am (libnettle_a_SOURCES): Added twofish.

2001-06-16  Niels Möller  <nisse@cuckoo.hack.org>

	* testsuite/blowfish-test.m4: Fixed test.

	* Added twofish implementation.

	* blowfish.h (struct blowfish_ctx): Use the correct size for the p
	array.

2001-06-15  Niels Möller  <nisse@ehand.com>

	* testsuite/blowfish-test.m4: Fixed testcase, use correct key
	length.

	* Makefile.am (libnettle_a_SOURCES): Added blowfish files.
	($(des_headers)): Strip directory part when passing file name to
	desdata.

	* testsuite/blowfish-test.m4: Added one test, from GNUPG.

	* Created blowfish.c and blowfish.h (from GNUPG via LSH). Needs
	more work.

	* aes.h: Fixed copyright notice to not mention GNU MP. XXX: Review
	all nettle copyrights.

	* testsuite/Makefile.am (TS_PROGS): Added tests for twofish and
	blowfish.

2001-06-13  Niels Möller  <nisse@ehand.com>

	* Makefile.am (libnettle_a_SOURCES): Added serpent files.

2001-06-12  Niels Möller  <nisse@cuckoo.hack.org>

	* des.c (des_encrypt, des_decrypt): Assert that the key setup was
	successful.

	* testsuite/Makefile.am (TS_PROGS): Added tests for des and sha1.

	* testsuite/sha1-test.m4: New file.

	* testsuite/des-test.m4: New file.

	* Added sha1 files.

	* Added desCore files.

	* Makefile.am: Added desCore and sha1.

2001-04-17  Niels Möller  <nisse@cuckoo.hack.org>

	* install-sh: Copied the standard install script.

	* testsuite/Makefile.am (CFLAGS): Disable optimization. Add
	$(top_srcdir) to the include path.
	(EXTRA_DIST): Added testutils.h, testutils.c and run-tests.
	(run-tests): Fixed path to run-tests.

	* Makefile.am (EXTRA_DIST): Added memxor.h.
	(libnettleinclude_HEADERS): Install headers in
	$(libnettleincludedir).

2001-04-13  Niels Möller  <nisse@cuckoo.hack.org>

	* Initial checkin.<|MERGE_RESOLUTION|>--- conflicted
+++ resolved
@@ -1,4 +1,19 @@
-<<<<<<< HEAD
+2020-11-26  Niels Möller  <nisse@lysator.liu.se>
+
+	Enable powerpc64 gcm code in fat builds. Based on patch
+	contributed by Mamone Tarsha:
+	* powerpc64/fat/gcm-hash.asm: New file.
+	* configure.ac: Add HAVE_NATIVE_fat_gcm_init_key and
+	HAVE_NATIVE_fat_gcm_hash.
+	* gcm.c (gcm_init_key): Renamed, to ...
+	(_nettle_gcm_init_key_c): ... new name. Add fat setup conditionals.
+	(gcm_hash): Renamed, to...
+	(_nettle_gcm_hash_c): ... new name. Add fat setup conditionals.
+	* fat-setup.h (gcm_init_key_func, gcm_hash_func): New typedefs.
+	* fat-ppc.c: Select implementations of _nettle_gcm_init_key and _nettle_gcm_hash.
+	* gcm-internal.h: New file.
+	* Makefile.in (DISTFILES): Add gcm-internal.h.
+
 2020-11-28  Niels Möller  <nisse@lysator.liu.se>
 
 	* powerpc64/p7/chacha-2core.asm: Simplify counter carry handling
@@ -64,23 +79,6 @@
 	* ecc-internal.h (ECC_J_TO_A_ITCH): Generalize, and take invert
 	itch as an argument, similarly to ECC_EH_TO_A_ITCH. Updated all
 	secp and gost curve definitions to use it.
-=======
-2020-11-26  Niels Möller  <nisse@lysator.liu.se>
-
-	Enable powerpc64 gcm code in fat builds. Based on patch
-	contributed by Mamone Tarsha:
-	* powerpc64/fat/gcm-hash.asm: New file.
-	* configure.ac: Add HAVE_NATIVE_fat_gcm_init_key and
-	HAVE_NATIVE_fat_gcm_hash.
-	* gcm.c (gcm_init_key): Renamed, to ...
-	(_nettle_gcm_init_key_c): ... new name. Add fat setup conditionals.
-	(gcm_hash): Renamed, to...
-	(_nettle_gcm_hash_c): ... new name. Add fat setup conditionals.
-	* fat-setup.h (gcm_init_key_func, gcm_hash_func): New typedefs.
-	* fat-ppc.c: Select implementations of _nettle_gcm_init_key and _nettle_gcm_hash.
-	* gcm-internal.h: New file.
-	* Makefile.in (DISTFILES): Add gcm-internal.h.
->>>>>>> 44090d25
 
 2020-10-21  Niels Möller  <nisse@lysator.liu.se>
 
