<<<<<<< HEAD
2015-01-30  Niels Möller  <nisse@lysator.liu.se>

	Update chacha-poly1305 for draft-irtf-cfrg-chacha20-poly1305-08.
	* chacha-poly1305.h (CHACHA_POLY1305_NONCE_SIZE): Increase to 12
	bytes, i.e., CHACHA_NONCE96_SIZE.
	* chacha-poly1305.c (chacha_poly1305_set_nonce): Use
	chacha_set_nonce96.
	(poly1305_pad): New function.
	(chacha_poly1305_encrypt): Use poly1305_pad.
	(chacha_poly1305_digest): Call poly1305_pad, and format length
	fields as a single poly1305 block.

	* chacha-set-nonce.c (chacha_set_nonce96): New function.
	* chacha.h (CHACHA_NONCE96_SIZE): New constant.
	* testsuite/chacha-test.c: Add test for chacha with 96-bit nonce.

2015-01-27  Niels Möller  <nisse@lysator.liu.se>

	* ecc.h: Deleted declarations of unused itch functions. Moved
	declarations of internal functions to...
	* ecc-internal.h: ...new location. Also added a leading under
	score on the symbols.
	(ecc_a_to_j, ecc_j_to_a, ecc_eh_to_a, ecc_dup_jj, ecc_add_jja)
	(ecc_add_jjj, ecc_dup_eh, ecc_add_eh, ecc_add_ehh, ecc_mul_g)
	(ecc_mul_a, ecc_mul_g_eh, ecc_mul_a_eh): Affected functions.

2015-01-26  Niels Möller  <nisse@lysator.liu.se>

	* ecc-add-eh.c (ecc_add_eh_itch): Deleted.
	* ecc-add-ehh.c (ecc_add_ehh_itch): Deleted.
	* ecc-add-jja.c (ecc_add_jja_itch): Deleted.
	* ecc-add-jjj.c (ecc_add_jjj_itch): Deleted.
	* ecc-dup-eh.c (ecc_dup_eh_itch): Deleted.
	* ecc-dup-jj.c (ecc_dup_jj_itch): Deleted.
	* ecc-eh-to-a.c (ecc_eh_to_a_itch): Deleted.
	* ecc-j-to-a.c (ecc_j_to_a_itch): Deleted.
	* ecc-mul-a-eh.c (ecc_mul_a_eh_itch): Deleted.
	* ecc-mul-a.c (ecc_mul_a_itch): Deleted.
	* ecc-mul-g-eh.c (ecc_mul_g_eh_itch): Deleted.
	* ecc-mul-g.c (ecc_mul_g_itch): Deleted.

2015-01-25  Niels Möller  <nisse@lysator.liu.se>

	* arm/fat/sha1-compress-2.asm: New file.
	* arm/fat/sha256-compress-2.asm: Likewise.
	* fat-arm.c (fat_init): Setup for use of additional v6 assembly
	functions.

	* sha1-compress.c: Prepare for fat build with C and assembly
	implementations.
	* sha256-compress.c: Likewise.

	* fat-setup.h (sha1_compress_func, sha256_compress_func): New typedefs.

	* configure.ac (asm_nettle_optional_list): Added
	sha1-compress-2.asm and sha256-compress-2.asm, and corresponding
	HAVE_NATIVE_*.

	From Martin Storsjö:
	* arm: Add .arch directives for armv6. This allows building these
	files as part of a fat build, even if the assembler by default
	targets a lower architecture version.

2015-01-23  Niels Möller  <nisse@lysator.liu.se>

	* fat-setup.h (DEFINE_FAT_FUNC): Check value of function pointer,
	before calling fat_init. Should be correct even without memory
	barrier.
	* fat-x86_64.c (fat_init): Deleted static variable initialized.
	The checks of the relevant pointer in DEFINE_FAT_FUNC is more
	robust.
	* fat-arm.c (fat_init): Likewise.

2015-01-21  Niels Möller  <nisse@lysator.liu.se>

	* fat-arm.c (fat_init): Setup for use of neon assembly functions.

	* arm/fat/salsa20-core-internal-2.asm: New file.
	* arm/fat/sha3-permute-2.asm: New file.
	* arm/fat/sha512-compress-2.asm: New file.
	* arm/fat/umac-nh-2.asm: New file.
	* arm/fat/umac-nh-n-2.asm: New file.

	* salsa20-core-internal.c: Prepare for fat build with C and
	assembly implementations.
	* sha512-compress.c: Likewise.
	* sha3-permute.c: Likewise.
	* umac-nh.c: Likewise.
	* umac-nh-n.c: Likewise.

	* configure.ac (asm_nettle_optional_list): Added more *-2.asm
	files, and corresponding HAVE_NATIVE_* defines. Recognize PROLOGUE
	macro in asm files, also when not at the start of the line.

2015-01-20  Niels Möller  <nisse@lysator.liu.se>

	* fat-arm.c (get_arm_features): Check NETTLE_FAT_OVERRIDE
	environment variable.

	* fat-x86_64.c (get_x86_features): New function. Check
	NETTLE_FAT_OVERRIDE environment variable.
	(fat_init): Use it.

	* fat-setup.h (secure_getenv) [!HAVE_SECURE_GETENV]: Dummy
	definition, returning NULL.
	(ENV_OVERRIDE): New constant.

	* configure.ac: Check for secure_getenv function.

2015-01-19  Niels Möller  <nisse@lysator.liu.se>

	* configure.ac: Fat library setup for arm.
	* fat-arm.c: New file.
	* arm/fat/aes-encrypt-internal.asm: New files.
	* arm/fat/aes-encrypt-internal-2.asm: New file.
	* arm/fat/aes-decrypt-internal.asm: New file.
	* arm/fat/aes-decrypt-internal-2.asm: New file.

	* Makefile.in (DISTFILES): Added fat-setup.h.

	* fat-setup.h: New file, declarations moved from...
	* fat-x86_64.c: ... old location

2015-01-17  Niels Möller  <nisse@lysator.liu.se>

	* fat-x86_64.c (DECLARE_FAT_FUNC, DEFINE_FAT_FUNC)
	(DECLARE_FAT_FUNC_VAR): New macros, to define needed resolver and
	wrapper functions.

	* config.m4.in (SYMBOL_PREFIX): Define from from autoconf
	ASM_SYMBOL_PREFIX.
	(C_NAMS): move definition to...
	* asm.m4 (C_NAME): Define here, also take fat_transform.
	(fat_suffix): Replaced by...
	(fat_transform): New macro, taking symbol nama as argument.
	Updated all uses of fat_suffix.
	* fat-x86_64.c: Updated for internal "_nettle" prefix on
	cpu-specific memxor functions.

	* fat-x86_64.c: Set up for sse2 vs non-sse2 memxor. Patch by Nikos
	Mavrogiannopoulos.
	* configure.ac (asm_nettle_optional_list): Added memxor-2.asm.
	* x86_64/fat/memxor-2.asm: New file.
	* x86_64/fat/memxor.asm: New file.

	* x86_64/memxor.asm: Use ifdef, not ifelse, for testing USE_SSE2.

2015-01-16  Niels Möller  <nisse@lysator.liu.se>

	* configure.ac (OPT_NETTLE_SOURCES): New substituted variable.
	(asm_path): Fixed x86_64 fat setup. Include only x86_64 and
	x86_64/fat in the asm_path. Put fat-x86_64.c in
	OPT_NETTLE_SOURCES, with no symlinking.

	* fat-x86_64.c: Renamed,...
	* x86_64/fat/fat.c: ... from old name.

2015-01-13  Niels Möller  <nisse@lysator.liu.se>

	* x86_64/fat/fat.c: For constructor hack, check
	HAVE_GCC_ATTRIBUTE, not __GNUC__. Also support sun compilers, as
	suggested by Nikos Mavrogiannopoulos, and attch the constructor
	attribute directly to fat_init.
	(fat_constructor): Deleted wrapper function.

	* x86_64/fat/fat.c: New file, initialization for x86_64 fat
	library.

	* x86_64/fat/cpuid.asm (_nettle_cpuid): New file and function.

	* x86_64/fat/aes-encrypt-internal.asm: New file, including
	x86_64/aes-encrypt-internal.asm, after setting fat_suffix to
	_x86_64.
	* x86_64/fat/aes-decrypt-internal.asm: New file, analogous setup.
	* x86_64/fat/aes-encrypt-internal-2.asm: New file, including
	x86_64/aesni/aes-encrypt-internal.asm, after setting fat_suffix to
	_aesni.
	* x86_64/fat/aes-decrypt-internal.asm-2: New file, analogous
	setup.

	* configure.ac: New command line option --enable-fat.
	(asm_nettle_optional_list): Added cpuid.asm, fat.c,
	aes-encrypt-internal-2.asm, and aes-decrypt-internal-2.asm.

	* asm.m4 (fat_suffix): New suffix added to symbol names.

	* x86_64/aesni/aes-encrypt-internal.asm: Use explicit .byte
	sequences for aes instructions, don't rely on assembler support.
	* x86_64/aesni/aes-decrypt-internal.asm: Likewise.

	* aclocal.m4 (NETTLE_CHECK_IFUNC): New macro, checking for ifunc
	and settting HAVE_LINK_IFUNC if working.
	* configure.ac: Use it.

2015-01-12  Niels Möller  <nisse@lysator.liu.se>

	* asm.m4 (DECLARE_FUNC): New macro, extracted from PROLOGUE.
	(PROLOGUE): Use it.

	* configure.ac (OPT_NETTLE_OBJS, OPT_HOGWEED_OBJS): Renamed
	substituted variables, and list the object files rather than
	source files.
	(OPT_ASM_NETTLE_SOURCES, OPT_ASM_HOGWEED_SOURCES): ...Old names.
	* Makefile.in (OPT_NETTLE_OBJS, OPT_HOGWEED_OBJS): Use new
	variables.

2015-01-11  Niels Möller  <nisse@lysator.liu.se>

	* x86_64/aesni/aes-decrypt-internal.asm: New file.
	* x86_64/aesni/aes-encrypt-internal.asm: New file.
	* configure.ac: New configure flag --enable-x86-aesni.

	* aclocal.m4 (LSH_RPATH_INIT): Handle freebsd, in the same way as
	gnu/linux, with -Wl,-rpath,.

	Merged memxor-reorg changes, starting at 2014-10-23.

2015-01-10  Niels Möller  <nisse@lysator.liu.se>

	* arm/memxor.asm (memxor3): Moved to new file.
	* arm/memxor3.asm: New file.

2014-11-24  Niels Möller  <nisse@lysator.liu.se>

	* x86_64/memxor3.asm (memxor3): New file, code moved from old
	memxor.asm.
	* x86_64/memxor.asm (memxor): Rewritten, no longer jumps into
	memxor3.

	* configure.ac (asm_replace_list): Added memxor.asm and
	memxor3.asm.

2014-10-23  Niels Möller  <nisse@lysator.liu.se>

	* configure.ac (IF_ASM): New substituted variable.
	* testsuite/Makefile.in (VALGRIND): Allow partial loads only when
	build includes assembly files.

	* memxor-internal.h (READ_PARTIAL): New macro.
	* memxor.c (memxor_different_alignment): Avoid out-of-bounds
	reads, corresponding to valgrind's --partial-loads-ok. Use
	READ_PARTIAL.
	* memxor3.c: Analogous changes for unaligned operations.

	* configure.ac (asm_replace_list): Deleted memxor.asm, now
	incompatible with the memxor/memxor3 split.

	* memxor3.c: New file, split off from memxor.c.
	* memxor-internal.h: New file, declarations shared by memxor.c and
	memxor3.c.
	* memxor.c: memxor3 fucntions moved out from this file.
	* Makefile.in (nettle_SOURCES): Added memxor3.c.
	(DISTFILES): Added memxor-internal.h.

	* memxor.c (memxor_common_alignment, memxor_different_alignment)
	(memxor): Change loop order, iterate from the end.
	(memxor3_common_alignment): Unroll twice.
	(word_t): On x86_64, unconditionally define as uint64_t, to get 64
	bits also in M$ windows. Replaced all uses of SIZEOF_LONG.

2014-12-12  Niels Möller  <nisse@lysator.liu.se>

	* cbc.h (CBC_ENCRYPT, CBC_DECRYPT): Make type-checking hack
	stricter, warn if type of length argument is smaller than size_t.
	* ctr.h (CTR_CRYPT): Likewise.
	* eax.h (EAX_SET_KEY, EAX_SET_NONCE, EAX_UPDATE, EAX_ENCRYPT)
	(EAX_DECRYPT, EAX_DIGEST): Likewise.
	* gcm.h (GCM_SET_KEY, GCM_ENCRYPT, GCM_DECRYPT, GCM_DIGEST):
	Likewise.
=======
2014-12-08  Niels Möller  <nisse@lysator.liu.se>

	* aclocal.m4 (LD_VERSION_SCRIPT): Linker scripts no longer located
	in the source tree.

	* configure.ac (LIBNETTLE_MAJOR): Bump major number, now 6.
	(LIBHOGWEED_MAJOR): Bump major number, now 5.

	From Nikos Mavrogiannopoulos. Support for versioned symbols.
	* aclocal.m4 (LD_VERSION_SCRIPT): New macro. Substitute
	EXTRA_LINKER_FLAGS and EXTRA_HOGWEED_LINKER_FLAGS.
	* configure.ac: Use LD_VERSION_SCRIPT. Generate libnettle.map
	and libhogweed.map.
	(HOGWEED_EXTRA_SYMBOLS): New substituted variable.
	* libnettle.map.in: New file, libnettle.so linker script
	* libhogweed.map.in: New file, libhogweed.so linker script.
	* Makefile.in ($(LIBNETTLE_FORLINK)): Use EXTRA_LINKER_FLAGS.
	($(LIBHOGWEED_FORLINK)): Use EXTRA_HOGWEED_LINKER_FLAGS.
>>>>>>> af011b1c

2014-11-24  Niels Möller  <nisse@lysator.liu.se>

	* gcm.h (GCM_SET_KEY): Rename macro argument KEY to avoid
	collision with a struct tag. Spotted by Nikos Mavrogiannopoulos.

	* testsuite/eddsa-verify-test.c (test_eddsa): Fixed test case bug,
	showing up as use of uninitialized data with valgrind.

2014-10-23  Niels Möller  <nisse@lysator.liu.se>

	* examples/nettle-benchmark.c (time_memxor): Allocate buffers as
	arrays of unsigned long, for more reliable alignment.

2014-10-22  Niels Möller  <nisse@lysator.liu.se>

	* configure.ac: Check for getline function.
	* testsuite/ed25519-test.c (getline) [!HAVE_GETLINE]: Fallback
	definition.

	* Makefile.in (clean-here): Unconditionally delete .so and .dll
	files.
	(IMPLICIT_TARGETS): Deleted variable.

2014-10-21  Niels Möller  <nisse@lysator.liu.se>

	* testsuite/ed25519-test.c: New test case. Optionally reads the
	file pointed to by $ED25519_SIGN_INPUT.

	* testsuite/testutils.c (tstring_hex): Rewrite, using Nettle's
	base16 functions.
	(decode_hex, decode_hex_length): Deleted functions.

2014-10-20  Niels Möller  <nisse@lysator.liu.se>

	* eddsa.h (ED25519_KEY_SIZE): New constant.
	(ED25519_SIGNATURE_SIZE): New constant.
	(struct ed25519_private_key): New struct.
	(struct ed25519_public_key): New struct.

	* ed25519-sha512-sign.c (ed25519_sha512_set_private_key)
	(ed25519_sha512_sign): New file and functions.
	* ed25519-sha512-verify.c (ed25519_sha512_set_public_key)
	(ed25519_sha512_verify): New file and functions.
	* Makefile.in (hogweed_SOURCES): Added ed25519-sha512-sign.c and
	ed25519-sha512-verify.c.


2014-10-18  Niels Möller  <nisse@lysator.liu.se>

	* eddsa-verify.c (_eddsa_verify): Change argument order, putting A
	before ctx.
	* eddsa.h: Updated prototype.
	* testsuite/eddsa-verify-test.c (test_eddsa): Updated
	_eddsa_verify calls.

2014-10-14  Niels Möller  <nisse@lysator.liu.se>

	* eddsa-verify.c (equal_h): New function.
	(_eddsa_verify): Use it for a proper point compare, replacing an
	ecc_add_ehh.

	* testsuite/eddsa-verify-test.c: New testcase.
	* testsuite/Makefile.in (TS_HOGWEED_SOURCES): Added
	eddsa-verify-test.c.

	* eddsa-verify.c (_eddsa_verify, eddsa_verify_itch): New file, new
	functions.
	* eddsa.h: Declare new functions.
	* Makefile.in (hogweed_SOURCES): Added eddsa-verify.c.

2014-10-08  Niels Möller  <nisse@lysator.liu.se>

	* testsuite/eddsa-sign-test.c (test_eddsa_sign): Use
	_eddsa_expand_key, and check its public key output.

	* eddsa-expand.c (_eddsa_expand_key): New file, new function.
	* eddsa.h (_eddsa_expand_key): Declare it.
	* Makefile.in (hogweed_SOURCES): Added eddsa-expand.c.

	* eddsa-sign.c: Drop unneeded include of nettle-internal.h.

2014-10-04  Niels Möller  <nisse@lysator.liu.se>

	* testsuite/eddsa-sign-test.c: New testcase.
	* testsuite/Makefile.in (TS_HOGWEED_SOURCES): Added
	eddsa-sign-test.c.

	* eddsa-sign.c (_eddsa_sign, _eddsa_sign_itch): New file, new
	functions.
	* eddsa-hash.c (_eddsa_hash): New file and function.
	* eddsa.h: Declare new functions.
	* Makefile.in (hogweed_SOURCES): Added eddsa-hash.c and
	eddsa-sign.c.

2014-10-03  Niels Möller  <nisse@lysator.liu.se>

	* testsuite/ecc-redc-test.c [NETTLE_USE_MINI_GMP]: Enable test.
	(test_main): Replace gmp_fprintf calls.
	* testsuite/ecc-mul-a-test.c: Likewise.
	* testsuite/ecc-mul-g-test.c: Likewise.

	* testsuite/ecc-modinv-test.c [NETTLE_USE_MINI_GMP]: Enable test.
	(ref_modinv): Use mpz_gcdext, instead of mpn_gcdext.
	(test_modulo): Replace gmp_fprintf calls.

	* testsuite/ecc-mod-test.c [NETTLE_USE_MINI_GMP]: Enable test.
	(ref_mod): Use mpz_mod and mpz_limbs_copy, instead of mpn_tdiv_qr.
	(test_modulo): Replace gmp_fprintf calls by plain fprintf and
	mpn_out_str.

	* testsuite/testutils.c (mpn_out_str): New function, needed to
	replace uses of gmp_fprintf.

	* testsuite/ecc-sqrt-test.c (mpz_ui_kronecker)
	[NETTLE_USE_MINI_GMP]: New fallback definition when building with
	mini-gmp.
	* testsuite/testutils.c (gmp_randinit_default)
	[NETTLE_USE_MINI_GMP]: Likewise.
	(mpz_urandomb): Likewise.
	* testsuite/testutils.h (gmp_randstate_t) [NETTLE_USE_MINI_GMP]:
	Fallback typedef, using knuth_lfib_ctx.

2014-10-02  Niels Möller  <nisse@lysator.liu.se>

	* testsuite/eddsa-compress-test.c: New testcase.
	* testsuite/Makefile.in (TS_HOGWEED_SOURCES): Added
	eddsa-compress-test.c.

	* eddsa-decompress.c (_eddsa_decompress): New file, new function.
	* eddsa-compress.c (_eddsa_compress): New file, new function.
	* eddsa.h: New file.
	* Makefile.in (HEADERS): Added eddsa.h.
	(hogweed_SOURCES): Added eddsa-compress.c and eddsa-decompress.c.

	* testsuite/ecc-sqrt-test.c: New test case.
	* testsuite/Makefile.in (TS_HOGWEED_SOURCES): Added
	ecc-sqrt-test.c.

	* ecc-25519.c (PHIGH_BITS): Always define this constant.
	(ecc_25519_zero_p): New function.
	(ecc_25519_sqrt): Take a ratio u/v as input. Added scratch
	argument. Made static.
	* ecc-internal.h (ecc_mod_sqrt_func): New typedef.
	(struct ecc_modulo): Added sqrt_itch and sqrt function pointer.
	Updated all instances.
	(ecc_25519_sqrt): Deleted declaration, function now static.

2014-09-24  Niels Möller  <nisse@lysator.liu.se>

	* curve25519.h [__cplusplus]: Fixed extern "C" block.

2014-09-23  Niels Möller  <nisse@lysator.liu.se>

	* ecc-hash.c (ecc_hash): Changed argument type from struct
	ecc_curve to struct ecc_modulo. Updated callers.
	* testsuite/ecdsa-sign-test.c (test_main): Updated curve25519
	signature s. Changed since the hash value is truncated a few bits
	more, to match the size of q.
	* testsuite/ecdsa-verify-test.c (test_main): Likewise.

	* testsuite/ecc-modinv-test.c (zero_p): New function, checking for
	zero modulo p.
	(test_modulo): Use zero_p. Switch to dynamic allocation. Updated
	for larger modinv result area, and use invert_itch.

	* ecc-25519.c (ecc_mod_pow_2kp1): Renamed, and take a struct
	ecc_modulo * as argument.
	(ecc_modp_powm_2kp1): ... old name.
	(ecc_mod_pow_252m3): New function, extracted from ecc_25519_sqrt.
	(ecc_25519_inv): New modp invert function, about 5.5 times faster
	then ecc_mod_inv.
	(ecc_25519_sqrt): Use ecc_mod_pow_252m3.
	(nettle_curve25519): Point to ecc_25519_inv. Updated p.invert_itch
	and h_to_a_itch.

	* ecc-internal.h (struct ecc_modulo): New field invert_itch.
	Updated all implementations.
	(ECC_EH_TO_A_ITCH): Updated, and take invert itch as an argument.
	* ecc-eh-to-a.c (ecc_eh_to_a_itch): Take invert scratch into account.

	* testsuite/testutils.c (test_ecc_mul_h): Use ecc->h_to_a_itch.

	* ecc-mod-inv.c (ecc_mod_inv): Interface change, make ap input
	const, and require 2n limbs at rp. Preparing for powm-based
	alternative implementations. Drop #if:ed out code and dp
	temporary. Updated all callers, more complicated cases described
	below.
	* ecc-internal.h (typedef ecc_mod_inv_func): Added const to input
	argument.
	(ECC_MOD_INV_ITCH): Renamed, was ECC_MODINV_ITCH, and reduced to
	2*n.
	* ecc-ecdsa-verify.c (ecc_ecdsa_verify): Overhauled allocation,
	putting mod_inv scratch at the end.

2014-09-22  Niels Möller  <nisse@lysator.liu.se>

	* ecc-random.c (ecc_mod_random): Renamed, and take a const struct
	ecc_modulo * as argument. Updated callers.
	(ecc_modq_random): ... old name.

	* ecc-mod-arith.c: New file, replacing ecc-modp.c and ecc-modq.c.
	All functions take a struct ecc_modulo as argument.
	(ecc_mod_add, ecc_mod_sub, ecc_mod_mul_1, ecc_mod_addmul_1)
	(ecc_mod_submul_1, ecc_mod_mul, ecc_mod_sqr): New functions,
	replacing the corresponding ecc_modp_* functions. For convenience,
	old names are defined as macros wrapping the new functions.
	* ecc-modp.c: Deleted file.
	* ecc-modq.c: Deleted file.
	* Makefile.in (hogweed_SOURCES): Updated accordingly.

	* testsuite/ecc-redc-test.c (test_main): Relaxed tests for which
	tests to run.

	* testsuite/ecc-modinv-test.c (test_modulo): New function, same
	organization as in ecc-mod-test.c below.

	* testsuite/ecc-mod-test.c (test_modulo): New function, testing
	one modulo. Replacing...
	(test_curve): ... old function.
	(test_main): Invoke test_modulo for p and q of each curve.

	* ecc-internal.h (ecc_mod_inv_func): New typedef.
	(struct ecc_modulo): Added mp1h constant and invert function
	pointer. Updated all callers.
	* ecc-modp.c (ecc_modp_inv): Deleted wrapper function.
	* ecc-modq.c (ecc_modq_inv): Deleted wrapper function.

	* ecc-mod-inv.c (ecc_mod_inv): Renamed file and function. Also
	take a struct ecc_modulo * as argument.
	* sec-modinv.c (sec_modinv): ... the old names. Deleted.
	* Makefile.in (hogweed_SOURCES): Updated accordingly.

	* examples/ecc-benchmark.c (bench_modinv_powm, bench_curve):
	Updated benchmarking of mpn_sec_powm.

	* ecc-internal.h (struct ecc_curve): Deleted redc function
	pointer. Use only reduce pointer, which is redc or modp as
	applicable. Updated all users.
	(struct ecc_modulo): Moved mod and reduce function pointers to
	this struct.

	* ecc-generic-modp.c (ecc_generic_modp): Deleted file and
	function. We no longer need a wrapper around ecc_mod.
	* ecc-generic-modq.c (ecc_generic_modq): Likewise deleted.
	* Makefile.in (hogweed_SOURCES): Removed ecc-generic-modp.c and
	ecc-generic-modq.c.

	* ecc-internal.h (typedef ecc_mod_func): Take a const struct
	ecc_modulo * argument, not const struct ecc_curve *. Updated all
	implementations and all callers.

	* ecc-mod.c (ecc_mod): Use struct ecc_modulo to specify the
	modulo. Drop input size argument, always reduce from 2*size to
	size.

	* ecc-internal.h (struct ecc_modulo): New struct, collecting
	constants needed for modulo arithmetic.
	(struct ecc_curve): Use struct ecc_modulo for p and q arithmetic.
	Updated all ecc-related files.

2014-09-17  Niels Möller  <nisse@lysator.liu.se>

	* gmp-glue.c (mpn_get_base256_le): Fixed missing update of rn
	counter, making the function clear some bytes beyond the end of
	the output buffer. The bug triggered a make check failure on ARM.

	* testsuite/testutils.c (ecc_curves): Include curve25519 in list.
	(test_ecc_mul_a): Include reference points for curve25519 (with
	Edwards coordinates). Allow n == 0 and n == 1, comparing to zero
	and the generator, respectively.
	* testsuite/ecc-add-test.c (point_zero_p): Deleted function.
	(test_main): Replace calls to point_zero_p by calls to
	test_ecc_mul_h with n == 0.
	* testsuite/ecc-dup-test.c: Likewise.

	* testsuite/ecc-modinv-test.c (mpn_zero_p): Moved function, to...
	* testsuite/testutils.c (mpn_zero_p): New location. Also make
	non-static.

	* testsuite/ecdsa-keygen-test.c (ecc_valid_p): Add special case
	for curve25519.

	* testsuite/ecc-mul-a-test.c (test_main): Fix point negation to
	support curve25519.
	* testsuite/ecc-mul-g-test.c (test_main): Likewise.

	* ecc-a-to-eh.c (ecc_a_to_eh_itch, ecc_a_to_eh): Deleted file and
	functions.
	* ecc.h: Deleted corresponding declarations.
	* ecc-internal.h (ECC_A_TO_EH_ITCH): Deleted macro.
	* Makefile.in (hogweed_SOURCES): Removed ecc-a-to-eh.c.

	* testsuite/ecdh-test.c (test_main): Update curve25519 test to use
	Edwards coordinates.
	* testsuite/ecdsa-sign-test.c (test_main): Likewise.
	* testsuite/ecdsa-verify-test.c (test_main): Likewise.

	* ecc-point.c (ecc_point_set): Use Edwards rather than Montgomery
	curve.

	* ecc-mul-a-eh.c (ecc_mul_a_eh, table_init): Take an Edwards point
	as input, not a Montgomery point. Hence, use ecc_a_to_j, not
	ecc_a_to_eh.

	* ecc-eh-to-a.c (ecc_eh_to_a): Just convert to affine coordinates,
	don't transform from Edwards to Montgomery form. Also reduces
	scratch need slightly.
	* ecc-internal.h (ECC_EH_TO_A_ITCH): Reduced.

	* ecdsa-keygen.c (ecdsa_generate_keypair): Use struct ecc_curve
	function pointers.

	* testsuite/curve25519-dup-test.c: Deleted file. In the way for
	conversion to Edwards coordiante convention, and in the end
	the tests will be done by ecc-dup-test.c.
	* testsuite/curve25519-add-test.c: Similarly deleted.
	* testsuite/Makefile.in (TS_HOGWEED_SOURCES): Removed
	curve25519-dup-test.c and curve25519-add-test.c.

2014-09-16  Niels Möller  <nisse@lysator.liu.se>

	* testsuite/ecc-add-test.c: New generalized testcase, to replace
	curve25519-add-test.c.
	* testsuite/ecc-dup-test.c: New generalized testcase, to replace
	curve25519-dup-test.c.
	* testsuite/Makefile.in (TS_HOGWEED_SOURCES): Added ecc-add-test.c
	and ecc-dup-test.c.

2014-09-14  Niels Möller  <nisse@lysator.liu.se>

	* testsuite/ecc-mul-a-test.c (test_main): Use struct ecc_curve
	function pointers.
	* testsuite/ecc-mul-g-test.c (test_main): Likewise.

2014-09-09  Niels Möller  <nisse@lysator.liu.se>

	* curve25519-mul.c (curve25519_mul): Switch to use Montgomery
	ladder. About 20% faster than current Edwards curve operations.
	Difference is expected to shrink when Edwards operations are
	optimized to take advantage of the twist, but it seems unlikely to
	get significantly faster than the Montgomery ladder.

	* gmp-glue.c (cnd_swap): Moved function here, made non-static.
	Changed cnd type to mp_limb_t, for consistency with GMP
	mpn_cnd_add_n.
	* sec-modinv.c (cnd_swap): ... old location.
	* gmp-glue.h (cnd_swap): Declare function.

2014-09-06  Niels Möller  <nisse@lysator.liu.se>

	* examples/hogweed-benchmark.c (bench_curve25519_mul_g)
	(bench_curve25519_mul, bench_curve25519): New functions.
	(main): Added benchmarking of curve25519 functions.

2014-09-03  Niels Möller  <nisse@lysator.liu.se>

	* Makefile.in: Revert 2013-02-06 Makefile changes: use a single
	rule for transforming .asm to .o, and drop include of asm.d.
	Possible now since we generate a single object file from each asm
	file. This change also helps Solaris' make recognize .asm files.
	* config.make.in (.SUFFIXES): Drop .s from list.
	* configure.ac: Delete code to generate asm.d.

	* Makefile.in: Delete all uses of *.po files, use the same object
	files for both shared and static libraries.
	* configure.ac (dummy-dep-files): Don't create any .po.d files.

	* aclocal.m4 (LSH_CCPIC): Don't substitute CCPIC here, let
	configure.ac do that if needed.

	* configure.ac (CCPIC_MAYBE, SHLIBCFLAGS): Deleted substituted
	variables. Instead, use CCPIC directly when compiling all library
	files.
	(CCPIC): Set to empty, if --disable-pic is used.

	* config.make.in (SHLIBCFLAGS, CCPIC_MAYBE): Deleted.
	(COMPILE, COMPILE_CXX): Drop CCPIC. New variable EXTRA_CFLAGS,
	which can be set by individual Makefiles.

	* Makefile.in (EXTRA_CFLAGS): Set using CCPIC.
	Also delete all uses of CCPIC_MAYBE and SHLIBCFLAGS.

2014-09-02  Niels Möller  <nisse@lysator.liu.se>

	* curve25519-eh-to-x.c (curve25519_eh_to_x): New file, new
	function. The curve25519 transform currently done by ecc_eh_to_a,
	but which should eventually be eliminted from that function.
	* Makefile.in (hogweed_SOURCES): Added curve25519-eh-to-x.c.
	* ecc-internal.h (curve25519_eh_to_x): Declare it.

	* curve25519-mul.c (curve25519_mul): Use it.
	* curve25519-mul-g.c (curve25519_mul_g): Likewise. Also introduce
	local variable ecc, and use ecc->mul_g_itch.

2014-08-29  Niels Möller  <nisse@lysator.liu.se>

	* testsuite/testutils.c (test_ecc_mul_j): Renamed, to ...
	(test_ecc_mul_h): ... new name. Use ecc->h_to_a function pointer.
	Updated callers.

	* examples/ecc-benchmark.c (bench_add_jjj): Renamed, to ...
	(bench_add_hhh): ... new name. Use ecc->add_hhh function pointer.
	(bench_add_ehh): Deleted.
	(bench_curve): Use bench_add_hhh for all curves. Use ecc->mul_itch
	for scratch size.

	Switch the curve25519 implementation to use the isomorphism to the
	twisted Edwards curve which is used for Ed25519 signatures.
	* eccdata.c (ecc_curve_init): Tweaked the transformation constant
	for the isomorphism between curve25519 and the twisted Edwards
	curve.
	* ecc-add-ehh.c (ecc_add_ehh): Updated formulas for the twist curve.
	* ecc-add-eh.c (ecc_add_eh): Likewise.
	* ecc-dup-eh.c (ecc_dup_eh): Likewise.

2014-08-28  Niels Möller  <nisse@lysator.liu.se>

	* ecdsa-verify.c (ecdsa_verify): Drop include of ecc-internal.h,
	use ecc_size function instead.

	* ecc-ecdsa-verify.c (ecc_ecdsa_verify): Use the struct ecc_curve
	function pointers: mul, mul_g, add_hhh, h_to_a.

	* ecc-internal.h (ECC_ECDSA_VERIFY_ITCH): Deleted macro. Needed
	scratch depends on curve type, not just size.
	(ecc_add_func): New typedef.
	(struct ecc_curve): New function pointer add_hhh, and constant
	add_hhh_itch. Updated all instances.

	* ecdsa-verify.c (ecdsa_verify): Use the ecc_ecdsa_verify_itch
	function, not the corresponding macro.
	* ecc-ecdsa-verify.c (ecc_ecdsa_verify_itch): Take ecc->mul_itch
	into account. Also reduce to 5*ecc->size + ecc->mul_itch.

	* testsuite/ecdsa-sign-test.c (test_main): Added test for the
	obscure case of ecdsa using curve25519.
	* testsuite/ecdsa-verify-test.c (test_main): Likewise (depends on
	above changes).

	* ecc-ecdsa-sign.c (ecc_ecdsa_sign): Use mul_g and h_to_a function
	pointers. Implies (obscure) support for curve25519.

	* ecc-25519.c (ecc_25519_modq): Access q via the ecc struct.

	* ecc-eh-to-a.c (ecc_eh_to_a): Analogous change as for ecc_j_to_a.
	The modulo q case (op == 2) is hardcoded for curve25519.

	* ecc-j-to-a.c (ecc_j_to_a): For curves using redc, always convert
	back from redc form. When producing x coordinate only, optionally
	reduce it modulo q. Completely changes the meaning of the "flags"
	argument, and renames it to "op". Update all users of this
	function or ecc->h_to_a.

	* ecc-ecdsa-sign.c (ecc_ecdsa_sign): Use new ecc_j_to_a modulo q
	feature.
	* ecc-ecdsa-verify.c (ecc_ecdsa_verify): Likewise.

	* testsuite/symbols-test: Regexp fixes, to better filter out
	get_pc_thunk functions.

	* ecc-generic-redc.c (ecc_generic_redc): Deleted file and
	function. Split into...
	* ecc-pp1-redc.c (ecc_pp1_redc): New file and function.
	* ecc-pm1-redc.c (ecc_pm1_redc): New file and function.
	* ecc-internal.h: Updated declarations.
	* Makefile.in (hogweed_SOURCES): Replace ecc-generic-redc.c by
	ecc-pp1-redc.c and ecc-pm1-redc.c.
	* ecc-192.c: Use ecc_pp1_redc (benchmarking only).
	* ecc-224.c: Use ecc_pm1_redc when applicable.
	* ecc-256.c: Use ecc_pp1_redc when applicable.
	* ecc-384.c: Use ecc_pp1_redc (benchmarking only).
	* ecc-521.c: Use ecc_pp1_redc (benchmarking only).
	* testsuite/ecc-redc-test.c (test_main): Replace use of
	ecc_generic_redc by ecc_pp1_redc and ecc_pm1_redc.

	* eccdata.c (output_curve): Don't output ecc_redc_g.
	* ecc-internal.h (struct ecc_curve): Deleted unused field redc_g.
	Updated all instances.

2014-08-27  Niels Möller  <nisse@lysator.liu.se>

	* ecc-modq.c (ecc_modq_inv): Use q_bit_size.

	* ecc-internal.h (struct ecc_curve): New field q_bit_size. Updated
	all instances.

	* configure.ac: Bumped package version number to 3.1.
	(LIBHOGWEED_MAJOR): Bumped library version to 4.0.

	Merged camellia-reorg changes (starting at 2014-07-04).
	* Makefile.in (clean-here): Added ecc-25519.h.

2014-08-26  Niels Möller  <nisse@lysator.liu.se>

	* examples/ecc-benchmark.c (bench_mul_g, bench_mul_a): Use struct
	ecc_curve function pointers.
	(bench_mul_g_eh, bench_mul_a_eh): Deleted.
	(bench_curve): Make modq benchmark unconditional. Use bench_mul_g
	and bench_mul_a also for curve25519.

	* testsuite/ecc-mod-test.c (test_curve): Make modq test
	unconditional, partially reverting 2014-07-04 change.

	* ecc-25519.c (ecc_25519_modq): New function.

	* eccdata.c (output_curve): Precomputation for curve25519 mod q.

	* mini-gmp.c (mpz_abs_sub_bit): Do full normalization, needed in
	case the most significant bit is cleared.

2014-08-25  Niels Möller  <nisse@lysator.liu.se>

	* testsuite/ecdh-test.c (set_point): Check return value of
	ecc_point_set.
	(test_main): Enable curve25519 test.

	* ecc-point-mul-g.c (ecc_point_mul_g): Use ecc->mul_g and
	ecc->h_to_a function pointers.
	* ecc-point-mul.c (ecc_point_mul): Use the ecc->mul and
	ecc->h_to_a function pointers.

	* ecc-internal.h (ecc_mul_g_func, ecc_mul_func, ecc_h_to_a_func):
	New typedefs.
	(struct ecc_curve): New function pointers mul, mul_g, h_to_a, and
	constans for their scratch requirements. Updated all instances.

	* ecc-point.c (ecc_point_set): Handle curve25519 as a special
	case, when checking if the point is on the curve.

2014-08-24  Niels Möller  <nisse@lysator.liu.se>

	* testsuite/ecdh-test.c: Test ecc_point_mul and ecc_point_mul_g,
	using test data generated by ecc-ref.gp. Tests for all curves
	except curve25519, which doesn't yet work with the general
	ecc_point interface.

	* testsuite/Makefile.in (TS_HOGWEED_SOURCES): Added ecdh-test.c.

	* misc/ecc-ref.gp: Script to generate ECDH test data.

2014-08-23  Niels Möller  <nisse@lysator.liu.se>

	* ecc-a-to-j.c (ecc_a_to_j): Deleted INITIAL argument.
	* ecc.h (ecc_a_to_j): Updated prototype.
	* ecc-mul-a.c (ecc_mul_a, table_init): Updated calls to ecc_a_to_j.

	* ecc-mul-a.c (ecc_mul_a): Deleted INITIAL argument, all callers,
	except the tests, pass 1. Updated all callers.
	(table_init): Likewise deleted INITIAL.
	* ecc.h (ecc_mul_a): Updated prototype.
	* testsuite/ecc-mul-a-test.c (test_main): Deleted tests for
	ecc_mul_a with INITIAL == 0.

	* ecc-internal.h (struct ecc_curve): Reordered struct, moved
	function pointers before pointers to bignum constants.

	* sec-modinv.c (sec_modinv): Document that for a == 0 (mod m), we
	should produce the "inverse" 0.

	* testsuite/ecc-modinv-test.c (test_main): Check that ecc_modp_inv
	produces 0 if a == 0 or a == p.

2014-08-22  Niels Möller  <nisse@lysator.liu.se>

	* x86_64/ecc-25519-modp.asm: New file. Assembly implementation,
	initial version yields 30% speedup of ecc_25519_modp. Early
	folding eliminates one pass of carry propagation, and yields
	almost 20% additional speedup.

	* ecc-25519.c [HAVE_NATIVE_ecc_25519_modp]: Use assembly version
	if available.

	* configure.ac (asm_hogweed_optional_list): Added ecc-25519-modp.asm.
	Also add HAVE_NATIVE_ecc_25519_modp to config.h.in.

2014-08-19  Niels Möller  <nisse@lysator.liu.se>

	* examples/ecc-benchmark.c (bench_curve): Support benchmarking of
	curve25519, for now handled as a special case.
	(curves): Added nettle_curve25519.
	(bench_dup_eh, bench_add_eh, bench_add_ehh, bench_mul_g_eh): New
	functions.

2014-08-18  Niels Möller  <nisse@lysator.liu.se>

	* testsuite/curve25519-dh-test.c (test_a): Use curve25519_mul.
	(test_main): Use little-endian inputs for test_a.
	(curve25519_sqrt, curve_25519): Deleted static helper functions,
	no longer needed.

	* curve25519-mul.c (curve25519_mul): New file and function.
	* curve25519.h (curve25519_mul): Declare it.
	* Makefile.in (hogweed_SOURCES): Added curve25519-mul.c.

	* curve25519-mul-g.c (curve25519_mul_g): Renamed file and
	function, updated callers.
	* curve25519-base.c (curve25519_base): ... old names.
	* Makefile.in (hogweed_SOURCES): Updated for rename.

	* eccdata.c (output_curve): Compute constants needed for
	Shanks-Tonelli.
	* ecc-25519.c (ecc_modp_powm_2kp1, ecc_25519_sqrt): New functions.
	* ecc-internal.h (ecc_25519_sqrt): Declare it.

2014-08-06  Niels Möller  <nisse@lysator.liu.se>

	* testsuite/curve25519-dh-test.c (test_g): Use curve25519_base.
	(test_main): Use little-endian inputs for test_g.

	* curve25519-base.c (curve25519_base): New file, new function.
	Analogous to NaCl's crypto_scalarmult_base.
	* curve25519.h: New file.
	* Makefile.in (hogweed_SOURCES): Added curve25519-base.c.
	(HEADERS): Added curve25519.h.

	* gmp-glue.c (mpn_set_base256_le, mpn_get_base256_le): New functions.
	* gmp-glue.h: Declare them.

2014-08-02  Niels Möller  <nisse@lysator.liu.se>

	* testsuite/curve25519-dh-test.c (curve25519_sqrt): Fixed memory
	leak, a mpz_clear call was missing.

	* ecc-internal.h (ECC_MUL_A_EH_WBITS): Set to 4, to enable
	window-based scalar multiplication.

	* ecc-mul-a-eh.c (table_init) [ECC_MUL_A_EH_WBITS > 0]: Fixed
	initialization of TABLE(1).

2014-07-29  Niels Möller  <nisse@lysator.liu.se>

	* ecc-internal.h (ECC_MUL_A_EH_WBITS): New constant.
	(ECC_A_TO_EH_ITCH, ECC_MUL_A_EH_ITCH): New macros.
	* ecc-a-to-eh.c (ecc_a_to_eh, ecc_a_to_eh_itch): New file, new
	functions.
	* ecc-mul-a-eh.c: New file.
	(ecc_mul_a_eh): New function. The case [ECC_MUL_A_EH_WBITS > 0]
	not yet working).
	(ecc_mul_a_eh_itch): New function.
	* ecc.h: Declare new functions.
	* Makefile.in (hogweed_SOURCES): Added ecc-a-to-eh.c and
	ecc-mul-a-eh.c.

	* testsuite/curve25519-dh-test.c (curve25519_sqrt): New function.
	(curve_25519): Use ecc_mul_a_eh.
	(test_a): New function.
	(test_main): Test construction of shared secret, using scalar
	multiplication with points other than the fix generator.

2014-07-26  Niels Möller  <nisse@lysator.liu.se>

	* ecc-add-ehh.c (ecc_add_ehh): Reduce scratch need.
	* ecc-internal.h (ECC_ADD_EHH_ITCH): Reduced to 7*size.

2014-07-23  Niels Möller  <nisse@lysator.liu.se>

	* testsuite/curve25519-dh-test.c: New test case, based on
	draft-josefsson-tls-curve25519-05 test vectors.
	* testsuite/Makefile.in (TS_HOGWEED_SOURCES): Added curve25519-dh-test.c.

2014-07-18  Niels Möller  <nisse@lysator.liu.se>

	* ecc-mul-g-eh.c (ecc_mul_g_eh, ecc_mul_g_eh_itch): New file and
	functions. Untested.
	* ecc.h (ecc_mul_g_eh_itch): Declare new functions.
	* ecc-internal.h (ECC_MUL_G_EH_ITCH): New macro.
	* Makefile.in (hogweed_SOURCES): Added ecc-mul-g-eh.c.

2014-07-17  Niels Möller  <nisse@lysator.liu.se>

	* ecc-add-eh.c (ecc_add_eh): Reduce scratch need.
	* ecc-internal.h (ECC_ADD_EH_ITCH): Reduced to 6*size.

	* testsuite/curve25519-dup-test.c (test_main): Free allocated
	storage.

2014-07-15  Niels Möller  <nisse@lysator.liu.se>

	* ecc-add-eh.c (ecc_add_eh, ecc_add_eh_itch): New file, new
	functions.
	* ecc.h: Declare new functions.
	* ecc-internal.h (ECC_ADD_EH_ITCH): New macro.
	* Makefile.in (hogweed_SOURCES): Added ecc-add-eh.c.
	* testsuite/curve25519-add-test.c (test_main): Test ecc_add_eh.
	Additional test for g2+g2. Free allocated storage.

2014-07-14  Niels Möller  <nisse@lysator.liu.se>

	* testsuite/curve25519-add-test.c: New test case.
	* testsuite/Makefile.in (TS_HOGWEED_SOURCES): Added
	curve25519-add-test.c.

	* ecc-add-ehh.c (ecc_add_ehh, ecc_add_ehh_itch): New file, new
	functions.
	* ecc.h (ecc_add_ehh, ecc_add_ehh_itch): Declare them.
	* ecc-internal.h (ECC_ADD_EHH_ITCH): New macro.
	* Makefile.in (hogweed_SOURCES): Added ecc-add-ehh.c.

	* ecc-25519.c (nettle_curve25519): Use ecc_d instead of ecc_b.

	* eccdata.c: For curve25519, output the Edwards curve constant,
	ecc_d = (121665/121666) mod p.

	* testsuite/curve25519-dup-test.c (test_main): Add test for 4g.
	Delete some left-over debug output.

2014-07-11  Niels Möller  <nisse@lysator.liu.se>

	* misc/ecc-formulas.tex: Some ECC notes.

	* testsuite/curve25519-dup-test.c: New testcase.
	* testsuite/Makefile.in (TS_HOGWEED_SOURCES): Added
	curve25519-dup-test.c.

	* testsuite/testutils.c (test_ecc_point): Made non-static.
	* testsuite/testutils.h (struct ecc_ref_point): Moved here, from
	testutils.h.
	(test_ecc_point): Declare it.

	* ecc-dup-eh.c (ecc_dup_eh, ecc_dup_eh_itch): New file, new functions.
	* ecc-eh-to-a.c (ecc_eh_to_a, ecc_eh_to_a_itch): New file, new
	functions.
	* ecc.h: Declare new functions.
	* ecc-internal.h (ECC_EH_TO_A_ITCH, ECC_DUP_EH_ITCH): New macros.
	* Makefile.in (hogweed_SOURCES): Added ecc-dup-eh.c and
	ecc-eh-to-a.c.

	* ecc-internal.h (struct ecc_curve): New constant edwards_root.
	* ecc-192.c (nettle_secp_192r1): Updated accordingly, additional
	NULL pointer.
	* ecc-224.c (nettle_secp_224r1): Likewise.
	* ecc-256.c (nettle_secp_256r1): Likewise.
	* ecc-384.c (nettle_secp_384r1): Likewise.
	* ecc-521.c (nettle_secp_521r1): Likewise.
	* ecc-25519.c (nettle_curve25519): Initialize new constant.

	* eccdata.c (ecc_curve_init): For curve 25519, use correct
	constant for edwards coordinate transform, and output the constant
	as ecc_edwards.

2014-07-06  Niels Möller  <nisse@lysator.liu.se>

	* eccdata.c: Use separate is_zero flag to represent the neutral
	element.
	(output_point, output_point_redc): Unified to a single function,
	with a use_redc flag argument. Also support conversion to Edwards
	form.
	(ecc_curve_init_str): New argument for Edwards curve conversion
	constant.

2014-07-04  Niels Möller  <nisse@lysator.liu.se>

	Started curve25519 branch.
	* ecc-25519.c: New file.
	(ecc_25519_modp): New function.
	(nettle_curve25519): New curve.

	* ecc-curve.h (nettle_curve25519): Declare it.

	* Makefile.in (hogweed_SOURCES): Added ecc-25519.c.
	(ecc-25519.h): New generated file. Add as explicit dependency for
	ecc-25519.o.

	* testsuite/ecc-mod-test.c (test_curve): New function, extracted
	from test_main. Tolerate NULL modq function pointer.
	(test_main): Use test_curve, iterate over supported curves, and
	also test curve_25519 for the new modp function.

2014-08-23  Niels Möller  <nisse@lysator.liu.se>

	* ecc-modp.c (ecc_modp_sub_1): Deleted unused function.
	* ecc-internal.h: Deleted corresponding declaration.

	* examples/nettle-benchmark.c (time_cipher): Fixed memset calls,
	amending the totally broken change from 2014-02-06.

2014-07-02  Niels Möller  <nisse@lysator.liu.se>

	* eccdata.c (ecc_dup): Use mpz_submul_ui, now available in
	mini-gmp.
	(ecc_type): New enum, for Weierstrass and Montgomery curves
	(ecc_curve): New field type.
	(ecc_dup): Support montgomery curves.
	(ecc_add): Likewise.
	(ecc_curve_init_str): New argument, for the curve type.
	(ecc_curve_init): Pass curve type to all ecc_curve_init_str calls.
	Recognize curve25519, for bit_size 255.
	(output_modulo): Deleted assert, which isn't true for curve25519.

2014-06-30  Niels Möller  <nisse@lysator.liu.se>

	* camellia-absorb.c: Include <limits.h>, needed for correct use of
	HAVE_NATIVE_64_BIT. Reported and debugged by Magnus Holmgren.
	Fixes debian build failure on s390x.

2014-06-26  Niels Möller  <nisse@lysator.liu.se>

	From Martin Storsjö:
	* configure.ac (IF_NOT_SHARED): New substituted variable.
	* hogweed.pc.in: Use @LIBS@, instead of hardcoding -lgmp. When
	shared libraries are disabled, move needed libraries from
	Requires.private: to Requires: and from Libs.private: to Libs:.

 	From Nikos Mavrogiannopoulos.
	* examples/hogweed-benchmark.c (bench_alg): Tolerate alg->init
	returning NULL.
	(bench_openssl_ecdsa_init): Return NULL if
	EC_KEY_new_by_curve_name fails, indicating the curve is not
	supported.

2014-06-25  Niels Möller  <nisse@lysator.liu.se>

	Support for building with mini-gmp instead of the real GMP. Loosely
	based on work by Nikos Mavrogiannopoulos.
	* configure.ac: New command line option --enable-mini-gmp. Also
	disable all libgmp-related checks when enabled.
	(NETTLE_USE_MINI_GMP): New substituted variable.
	(LIBHOGWEED_LIBS): Use $(LIBS) instead of -lgmp.
	(IF_MINI_GMP): New Makefile conditional.
	(GMP_NUMB_BITS): Alternative test for the mini-gmp case.
	Substituted also in bignum.h.
	(HAVE_MPZ_POWM_SEC): Drop this unused check.

	* bignum.h: Renamed, to...
	* bignum.h.in: New name.
	(NETTLE_USE_MINI_GMP): Substituted by configure.
	(GMP_NUMB_BITS): Substituted by configure, for the mini-gmp case.

	* Makefile.in (OPT_HOGWEED_SOURCES): New variable, value
	conditional on @IF_MINI_GMP@.
	(hogweed_SOURCES): Add $(OPT_HOGWEED_SOURCES).
	(PRE_CPPFLAGS): Add -I$(srcdir).
	(HEADERS): Delete bignum.h.
	(INSTALL_HEADERS): Add bignum.h. Also add mini-gmp.h, if mini-gmp
	is enabled.
	(DISTFILES): Added bignum.h.in.
	(bignum.h): New target.
	(distclean-here): Delete bignum.h.

	* examples/ecc-benchmark.c (modinv_gcd) [NETTLE_USE_MINI_GMP]:
	Disable this benchmark.
	(mpn_random) [NETTLE_USE_MINI_GMP]: Provide a simple implementation.

	* testsuite/ecc-mod-test.c [NETTLE_USE_MINI_GMP]: Skip test, it
	depends on gmp_randstate_t.
	* testsuite/ecc-modinv-test.c [NETTLE_USE_MINI_GMP]: Likewise.
	* testsuite/ecc-mul-a-test.c [NETTLE_USE_MINI_GMP]: Likewise.
	* testsuite/ecc-mul-g-test.c [NETTLE_USE_MINI_GMP]: Likewise.
	* testsuite/ecc-redc-test.c [NETTLE_USE_MINI_GMP]: Likewise.

	Various preparations for mini-gmp support.
	* testsuite/bignum-test.c: Use WITH_HOGWEED instead of HAVE_LIBGMP
	for preprocessor conditionals.
	* testsuite/testutils.h: Likewise.
	* testsuite/sexp-format-test.c: Likewise.

	* testsuite/ecdsa-keygen-test.c (test_main): Use printf,
	mpz_out_str and write_mpn instead of gmp_fprintf.
	* testsuite/ecdsa-sign-test.c (test_ecdsa): Likewise.
	* testsuite/ecdsa-verify-test.c (test_ecdsa): Likewise.

	* dsa.h: Include bignum.h instead of gmp.h.
	* ecc-internal.h: Likewise.
	* ecc.h: Likewise.
	* gmp-glue.h: Likewise.
	* pkcs1.h: Likewise.
	* rsa.h: Likewise.

	* testsuite/testutils.c (die): Use plain vfprintf, not
	gmp_vfprintf.
	(write_mpn): New function.
	(test_ecc_point): Use it, replacing gmp_fprintf.
	* testsuite/testutils.h (write_mpn): Declare it.

	* der-iterator.c: Deleted HAVE_LIBGMP conditionals.

2014-06-07  Niels Möller  <nisse@lysator.liu.se>

	* Released nettle-3.0

2014-06-04  Niels Möller  <nisse@lysator.liu.se>

	* NEWS: List des-compat.h as a candidate for removal in the next
	release.

	* testsuite/des-compat-test.c (test_main): Fixed out of bounds
	memory read, reported by Nikos Mavrogiannopoulos.

	* nettle-write.h: Include <stddef.h>, fixing compilation on
	freebsd.

	* aclocal.m4 (ac_stdint): Fixed "unsinged" typo, spotted by Andy
	Goth.

2014-06-01  Niels Möller  <nisse@lysator.liu.se>

	* x86_64/gcm-hash8.asm: Pass correct argument count to W64_EXIT.
	* x86_64/camellia-crypt-internal.asm: Pass correct argument count
	to W64_ENTRY and W64_EXIT.

	* x86_64/machine.m4 [W64_ABI]: Fix for the case of 6 function
	arguments. Also push %rdi unconditionally, and use aligned
	accesses for save and restore %xmm registers (movdqa).

2014-05-31  Niels Möller  <nisse@lysator.liu.se>

	* configure.ac: Check for COFF type directives.
	(ASM_COFF_STYLE): New substituted variable.
	* config.m4.in: Set COFF_STYLE from configure.
	* asm.m4 (PROLOGUE): Use COFF type directive, if enabled by
	configure. Fixes problem with windows dll linking.

	* asm.m4: Deleted unused offsets for struct aes_ctx.

2014-05-28  Niels Möller  <nisse@lysator.liu.se>

	* testsuite/nettle-pbkdf2-test: Delete carriage return characters
	from output.

	* configure.ac (LIBHOGWEED_LIBS): Be explicit and link
	libhogweed.so with libnettle.so, not -lnettle.
	(LIBHOGWEED_LINK): Drop -L. flag, no longer needed, and previously
	not at the correct position in the link command line.

2014-05-27  Niels Möller  <nisse@lysator.liu.se>

	* examples/ecc-benchmark.c: If mpn_sec_powm is available,
	benchmark it, for modinv.
	(bench_modinv_powm): New function.
	(bench_curve): Use it.

2014-05-22  Niels Möller  <nisse@lysator.liu.se>

	From Claudio Bley:
	* Makefile.in ($(des_headers)): Use the EXEEXT_FOR_BUILD.

2014-05-15  Niels Möller  <nisse@lysator.liu.se>

	* NEWS: Updated with library version numbers.

	* configure.ac (dummy-dep-files): Use simpler and more portable
	sed expression. Problem reported by Peter Eriksson.
	(LIBHOGWEED_MAJOR): Bumped shared library version to 3.0.
	(LIBHOGWEED_MINOR): Reset to zero. Also increased the package
	version number to 3.0.

	* getopt.c: Don't use gettext.

2014-05-14  Niels Möller  <nisse@lysator.liu.se>

	* testsuite/nettle-pbkdf2-test: Avoid the bash construction
	${#foo}.

	* getopt.c: Copied from glibc tree, tag glibc-2.19.
	* getopt.h: Likewise.
	* getopt1.c: Likewise.
	* getopt_int.h: New file, also copied from glibc.
	* Makefile.in (DISTFILES): Added getopt_int.h.

2014-05-09  Niels Möller  <nisse@lysator.liu.se>

	* mini-gmp.c: Updated, use version from gmp-6.0.0.
	* mini-gmp.h: Likewise.

	* testsuite/Makefile.in (all): Drop dependency on $(TARGETS), to
	delay building of test programs until make check.

2014-05-08  Niels Möller  <nisse@lysator.liu.se>

	* nettle.texinfo (nettle_aead abstraction): Document nettle_aead.

	* Makefile.in (nettle_SOURCES): Added nettle-meta-aeads.c.
	* nettle-meta.h (nettle_aeads): Declare array.
	* nettle-meta-aeads.c (nettle_aeads): New file, new array.
	* testsuite/meta-aead-test.c: New test case.
	* testsuite/Makefile.in (TS_NETTLE_SOURCES): Added
	meta-aead-test.c.

	* aclocal.m4 (GMP_PROG_CC_FOR_BUILD): If CC_FOR_BUILD is gcc, add
	-O option. This makes eccdata twice as fast.

2014-05-06  Niels Möller  <nisse@lysator.liu.se>

	* nettle.texinfo: Document SHA3 and ChaCha-Poly1305 as
	experimental.

2014-05-05  Niels Möller  <nisse@lysator.liu.se>

	* nettle.texinfo (POLY1305): Document poly1305-aes.
	(Authenticated encryption): Move AEAD algorithms to their own
	section.
	(RSA, DSA, ECDSA): Change some subsections to subsubsections.
	(ChaCha-Poly1305): Document ChaCha-Poly1305.

2014-05-04  Niels Möller  <nisse@lysator.liu.se>

	* nettle.texinfo (DSA): Document new DSA interface.
	(Salsa20): Update salsa20 docs.
	(ChaCha): Document ChaCha.

2014-05-03  Niels Möller  <nisse@lysator.liu.se>

	* configure.ac: Check for SIZEOF_SIZE_T.
	* ccm.c (ccm_set_nonce): Skip code for 64-bit encoding when size_t
	is only 32 bits.

	* nettle.texinfo (CCM): Document new ccm macros and constants.
	Describe ccm restrictions.

	* ccm.h (CCM_DIGEST_SIZE): New constant.

2014-04-30  Niels Möller  <nisse@lysator.liu.se>

	* ccm.c (CCM_IV_MAX_SIZE, CCM_IV_MIN_SIZE): Deleted, replaced by
	public constants CCM_MIN_NONCE_SIZE and CCM_MAX_NONCE_SIZE.
	(ccm_build_iv): Updated for above rename.
	(CCM_L_MAX_SIZE): Deleted, no longer used.

	* ccm.h (CCM_MIN_NONCE_SIZE, CCM_MAX_NONCE_SIZE): New constants.
	(CCM_MAX_MSG_SIZE): New macro.

2014-04-27  Niels Möller  <nisse@lysator.liu.se>

	* nettle.texinfo (Cipher modes): Subsection on AEAD constructions.
	(GCM): Update GCM documentation, including functions for
	gcm_aes128, gcm_camellia128, ...

2014-04-26  Niels Möller  <nisse@lysator.liu.se>

	* nettle.texinfo: Update for introduction of nettle_cipher_func.
	(GCM): Document GCM_DIGEST_SIZE.
	(UMAC): Document new UMAC constants.
	(Keyed hash functions): Make HMAC and UMAC their own info nodes.
	(EAX): Document EAX.

	* umac.h (UMAC_MIN_NONCE_SIZE, UMAC_MAX_NONCE_SIZE): New
	constants.

2014-04-25  Niels Möller  <nisse@lysator.liu.se>

	* All hash-related files: Renamed all _DATA_SIZE constants to
	_BLOCK_SIZE, for consistency. Old names kept for backwards
	compatibility.

	* nettle.texinfo (CCM): Documentation for CCM mode, contributed by
	Owen Kirby.

	* testsuite/ccm-test.c (test_cipher_ccm): And tests.

	* ccm.c (ccm_decrypt_message): Change length argument, should now
	be clear text (dst) length.
	* ccm-aes128.c (ccm_aes128_decrypt_message): Likewise.
	* ccm-aes192.c (ccm_aes192_decrypt_message): Likewise.
	* ccm-aes256.c (ccm_aes256_decrypt_message): Likewise.
	* ccm.h: Updated prototypes.

2014-04-22  Niels Möller  <nisse@lysator.liu.se>

	* nettle.texinfo (Recommended hash functions): Document additional
	sha512 variants.

	* sha2.h (sha512_224_ctx, sha512_256_ctx): New aliases for the
	sha512_ctx struct tag.

2014-04-17  Niels Möller  <nisse@lysator.liu.se>

	* examples/Makefile.in (SOURCES): Deleted next-prime.c (forgotten
	in 2014-04-13 change).

2014-04-16  Niels Möller  <nisse@lysator.liu.se>

	* testsuite/ccm-test.c (test_cipher_ccm): Deleted check for NULL
	authdata.

	* sha3-224.c (sha3_224_init): Pass pointer to context struct, not
	pointer to first element, to memset.
	* sha3-256.c (sha3_256_init): Likewise.
	* sha3-384.c (sha3_384_init): Likewise.
	* sha3-512.c (sha3_512_init): Likewise.

	* examples/eratosthenes.c (vector_alloc): Use sizeof(*vector)
	instead of explicit type in malloc call.
	(vector_init): Make constant explicitly unsigned long.

	* tools/input.c (sexp_get_quoted_char): Deleted useless for loop.

2014-04-13  Niels Möller  <nisse@lysator.liu.se>

	* rsa-compat.c: Deleted file.
	* rsa-compat.h: Deleted file.
	* Makefile.in (hogweed_SOURCES): Deleted rsa-compat.c.
	(HEADERS): Deleted rsa-compat.h.

	* examples/next-prime.c: Deleted file.
	* bignum-next-prime.c (nettle_next_prime): Deleted file and
	function.
	* prime-list.h: Deleted file.
	* bignum.h (nettle_next_prime): Deleted prototype.
	* Makefile.in (hogweed_SOURCES): Deleted bignum-next-prime.c.
	(DISTFILES): Deleted prime-list.h.
	* examples/Makefile.in (HOGWEED_TARGETS): Deleted next-prime, and
	corresponding make target.

2014-04-12  Niels Möller  <nisse@lysator.liu.se>

	* nettle.texinfo (Copyright): Updated licensing info.
	* README: Likewise.

	* Makefile.in (DISTFILES): Distribute new COPYING* files.

	* COPYING.LESSERv3: New file.
	* COPYINGv3: New file.
	* COPYING.LIB: Deleted.
	* COPYINGv2: New name for GPL version 2 file.
	* COPYING: Old name, deleted.

	* Update license headers for LGPL3+ and GPL2+ dual licensing.

2014-04-11  Niels Möller  <nisse@lysator.liu.se>

	* testsuite/testutils.c (test_aead): Use aead->digest_size.

	* configure.ac: Skip GMP tests if public key support is disabled.

	* eax.c (block16_xor): Fixed bug effecting 32-bit platforms.

	* Makefile.in (DISTFILES): Deleted memxor.c, already included via
	nettle_SOURCES.
	* tools/Makefile.in (SOURCES): Add nettle-pbkdf2.c.

2014-04-10  Niels Möller  <nisse@lysator.liu.se>

	From Nikos Mavrogiannopoulos:
	* examples/hogweed-benchmark.c (bench_openssl_ecdsa_init): Support
	for secp192r1 and secp256r1.
	(alg_list): Add them.

2014-04-09  Niels Möller  <nisse@lysator.liu.se>

	* examples/nettle-benchmark.c (main): Benchmark sha512_224 and
	sha512_256.

	* testsuite/sha512-224-test.c: New file.
	* testsuite/sha512-256-test.c: New file.
	* testsuite/Makefile.in (TS_NETTLE_SOURCES): Added new files.

	* nettle-meta.h (nettle_sha512_224, nettle_sha512_256): Declare.
	* sha512-224-meta.c (nettle_sha512_224): New file, new nettle_hash.
	* sha512-256-meta.c (nettle_sha512_256): New file, new nettle_hash.

	* sha2.h (SHA512_224_DIGEST_SIZE, SHA512_224_DATA_SIZE)
	(SHA512_256_DIGEST_SIZE, SHA512_256_DATA_SIZE): New constants.

	* sha512.c (sha512_256_digest): Typo fix, call sha512_256_init.

	* testsuite/testutils.c (test_hash): Removed redundant init call.
	Tests that digest implies init.

2014-03-28  Niels Möller  <nisse@lysator.liu.se>

	* testsuite/dsa-keygen-test.c (test_main): Explicitly use
	dsa_compat_generate_keypair.
	(test_main): Test dsa_generate_params and dsa_generate_keypair
	with a large q; p_bits = 1024, q_bits = 768.

	* testsuite/testutils.h: Undo dsa-compat.h name mangling.

	* dsa-keygen.c (dsa_generate_keypair): New interface, generating
	only a keypair, and no new parameters.
	* dsa-compat-keygen.c (dsa_compat_generate_keypair): New file.
	Moved old key generation function here. Use dsa_generate_keypair.

2014-03-27  Niels Möller  <nisse@lysator.liu.se>

	* dsa-compat.c (dsa_public_key_init, dsa_public_key_clear)
	(dsa_private_key_init, dsa_private_key_clear): : Move deprecated
	DSA functions to a separate file...
	* dsa.c: ...from here.
	* dsa-compat.h: New file, declaring deprecated DSA interface.
	Include in corresponding C files.
	* Makefile.in (hogweed_SOURCES): Add dsa-compat.c.
	(HEADERS): Add dsa-compat.h.

	* dsa-gen-params.c (dsa_generate_params): New file and function,
	extracted from DSA key generation.
	* dsa-keygen.c (dsa_generate_keypair): Use dsa_generate_params.

2014-03-26  Niels Möller  <nisse@lysator.liu.se>

	* der2dsa.c (dsa_params_from_der_iterator): Converted to new DSA
	interface. Allow q_size == 0, meaning any q < p is allowed.
	Additional validity checks.
	(dsa_public_key_from_der_iterator): Converted to new DSA
	interface. Also check that the public value is in the correct
	range.
	(dsa_openssl_private_key_from_der_iterator): Converted
	to new DSA interface. Additional validity checks.
	(dsa_openssl_private_key_from_der): Converted to new DSA
	interface.
	* tools/pkcs1-conv.c (convert_dsa_private_key): Update to use
	struct dsa_params, and adapt to the der decoding changes.
	(convert_public_key): Likewise.

	* examples/hogweed-benchmark.c: Update dsa benchmarking to use new
	DSA interface.

	* dsa.c (dsa_params_init, dsa_params_clear): New functions.
	(dsa_public_key_init): Use dsa_params_init.
	(dsa_public_key_clear): Use dsa_params_clear.

	* sexp2dsa.c (dsa_keypair_from_sexp_alist): Converted to new DSA
	interface. Allow q_size == 0, meaning any q < p is allowed.
	Additional validity checks.
	(dsa_sha1_keypair_from_sexp, dsa_sha256_keypair_from_sexp):
	Converted to new DSA interface.

	* dsa2sexp.c (dsa_keypair_to_sexp): Converted to new DSA
	interface.
	* tools/pkcs1-conv.c: Updated uses of dsa_keypair_to_sexp.

	* dsa.h (struct dsa_params): New struct.

	* dsa-sign.c (dsa_sign): Use struct dsa_params, with key as a
	separate mpz_t.
	* dsa-verify.c (dsa_verify): Likewise.
	* dsa-sha1-verify.c (dsa_sha1_verify_digest, dsa_sha1_verify): Use
	dsa_verify, cast the struct dsa_public_key * input to a struct
	dsa_params *
	* dsa-sha256-verify.c (dsa_sha256_verify_digest)
	(dsa_sha256_verify): Likewise.
	* dsa-sha1-sign.c (dsa_sha1_sign_digest, dsa_sha1_sign): Likewise
	use dsa_sign, with a cast from struct dsa_public_key * to struct
	dsa_params *.
	* dsa-sha256-sign.c (dsa_sha256_sign_digest, dsa_sha256_sign):
	Likewise.

	* testsuite/testutils.c (test_dsa_verify): Use struct dsa_params.
	(test_dsa_key): Likewise.
	* testsuite/dsa-test.c (test_main): Adapt to test_dsa_key and
	test_dsa_verify changes.
	* testsuite/dsa-keygen-test.c (test_main): Adapt to
	test_dsa_key change.

	* testsuite/testutils.c (test_dsa_sign): #if out, currently
	unused.

2014-03-23  Niels Möller  <nisse@lysator.liu.se>

	From Owen Kirby:
	* ccm.c: New file.
	* ccm.h: New file.
	* ccm-aes128.c: New file.
	* ccm-aes192.c: New file.
	* ccm-aes256.c: New file.
	* Makefile.in (nettle_SOURCES): Added ccm source files.
	(HEADERS): Added ccm.h.
	* testsuite/ccm-test.c: New file.
	* testsuite/Makefile.in (TS_NETTLE_SOURCES): Added ccm-test.c.

2014-03-20  Niels Möller  <nisse@lysator.liu.se>

	From Joachim Strömbergson:
	* sha512.c (K): Indentation fix.
	(sha512_224_init, sha512_224_digest, sha512_256_init)
	(sha512_256_digest): New functions.
	* sha2.h: Add prototypes.
	(sha512_224_update, sha512_256_update): New aliases for
	sha512_update.

2014-03-18  Niels Möller  <nisse@lysator.liu.se>

	* examples/nettle-benchmark.c (main): Add benchmarking of arcfour,
	salsa20 and chacha, via time_aead.

	* nettle-internal.c (nettle_arcfour128): Define, as a struct
	nettle_aead (with NULL set_nonce, update, and digest methods).
	* examples/nettle-openssl.c (nettle_openssl_arcfour128): Likewise.
	* nettle-internal.h (nettle_arcfour128)
	(nettle_openssl_arcfour128): Declare.

	* nettle-types.h (nettle_cipher_func): New typedef, similar to
	nettle_crypt_func, but with a const context, intended for block
	ciphers.
	* nettle-meta.h (struct nettle_cipher): Use the nettle_cipher_func
	type.
	* Many other files affected: aes*-meta.c, camellia*-meta.c,
	cast128-meta.c, serpent-meta.c, twofish-meta.c, cbc.[ch],
	ctr.[ch], ctr.[ch], des-compat.c, eax.[ch], gcm*.[ch],
	nettle-internal.*, testsuite/aes-test.c,
	examples/nettle-benchmark.c, examples/nettle-openssl.c.

2014-03-16  Niels Möller  <nisse@lysator.liu.se>

	* chacha-set-key.c: Include string.h.

	* arcfour-meta.c: Deleted file.
	* nettle-meta.h (nettle_arcfour128): Deleted declaration.
	* nettle-meta-ciphers.c (nettle_ciphers): Deleted
	nettle_arcfour128 from list.
	* Makefile.in (nettle_SOURCES): Deleted arcfour-meta.c.
	* examples/nettle-openssl.c (nettle_openssl_arcfour128): Deleted.
	* testsuite/meta-cipher-test.c: Adjust test for removal of
	nettle_arcfour128.

2014-03-15  Niels Möller  <nisse@lysator.liu.se>

	* examples/nettle-benchmark.c (struct bench_aead_info): New
	struct.
	(bench_aead_crypt, bench_aead_update, init_nonce, time_aead): New
	functions, for benchmarking aead algorithms.
	(time_gcm, time_eax): Deleted functions.
	(main): Use time_aead to benchmark gcm, eax and chacha-poly1305.

	* salsa20.h (SALSA20_NONCE_SIZE): Renamed constant, old name
	SALSA20_IV_SIZE kept as an alias.
	(salsa20_set_nonce): Update prototype for the 2014-01-20 rename.

	* Makefile.in (.asm.s): Add dependencies.
	(.s.o, .s.po): Empty any dependency .d file.

2014-03-04  Niels Möller  <nisse@lysator.liu.se>

	* testsuite/chacha-test.c (test_main): Additional test cases, for
	256-bit keys.

	* Makefile.in (nettle_SOURCES): Deleted chacha128-set-key.c and
	chacha256-set-key.c.

	* chacha.h (CHACHA256_KEY_SIZE): Deleted.
	(chacha_set_key): Updated prototype.
	* chacha256-set-key.c (chacha256_set_key): Deleted file and
	function, moved to...
	* chacha-set-key.c (chacha_set_key): Do 256-bit keys only. Deleted
	length argument. Updated all callers.

	* chacha128-set-key.c (chacha128_set_key): Deleted file and
	function. Support for 128-bit chacha keys may be reintroduced
	later, if really needed.
	* chacha.h: Deleted chacha128-related declarations.
	* chacha-set-key.c (chacha_set_key): Drop support for 128-bit
	keys.
	* testsuite/chacha-test.c (test_main): #if:ed out all tests with
	128-bit keys.

2014-02-16  Niels Möller  <nisse@lysator.liu.se>

	* gcm.h: Declarations for gcm-camellia256.
	* gcm-camellia256.c: New file.
	* gcm-camellia256-meta.c: New file.
	* nettle-meta.h (nettle_gcm_camellia256): Declare.
	* Makefile.in (nettle_SOURCES): Added gcm-camellia256.c and
	gcm-camellia256-meta.c.
	* testsuite/gcm-test.c (test_main): Test cases for
	nettle_gcm_camellia256.

	* gcm.h: Include camellia.h. Declarations for gcm-camellia128.
	* gcm-camellia128.c: New file.
	* gcm-camellia128-meta.c: New file.
	* nettle-meta.h (nettle_gcm_camellia128): Declare.
	* Makefile.in (nettle_SOURCES): Added gcm-camellia128.c and
	gcm-camellia128-meta.c.
	* testsuite/gcm-test.c (test_main): Test cases for
	nettle_gcm_camellia128. From Nikos Mavrogiannopoulos.

2014-02-13  Niels Möller  <nisse@lysator.liu.se>

	* Makefile.in (nettle_SOURCES): Added eax-aes128.c
	eax-aes128-meta.c.
	* examples/nettle-benchmark.c: Include eax.h.
	* nettle-meta.h (nettle_eax_aes128): Declare, moved from
	nettle-internal.h.
	* eax.h: Declare eax_aes128_ctx and related functions. Moved from
	nettle-internal.h
	(EAX_IV_SIZE): New constant.
	* eax-aes128-meta.c (nettle_eax_aes128): Moved definition to new
	file.
	* eax-aes128.c (eax_aes128_set_key, eax_aes128_set_nonce)
	(eax_aes128_update, eax_aes128_encrypt, eax_aes128_decrypt)
	(eax_aes128_digest): Moved functions to a new file.
	* nettle-internal.c: ... from old location.
	* nettle-internal.h: Moved eax declarations elsewhere.

	* tools/nettle-pbkdf2.c (main): Added missing deallocation.

2014-02-12  Niels Möller  <nisse@lysator.liu.se>

	* chacha-poly1305.h: New file.
	* chacha-poly1305.c: New file.
	* chacha-poly1305-meta.c (nettle_chacha_poly1305): New file, new
	aead algorithm.
	* nettle-meta.h (nettle_chacha_poly1305): Declare.

	* Makefile.in (nettle_SOURCES): Added chacha-poly1305.c and
	chacha-poly1305-meta.c.
	(HEADERS): Added chacha-poly1305.h.

	* testsuite/Makefile.in (TS_NETTLE_SOURCES): Added
	chacha-poly1305-test.c.
	* testsuite/chacha-poly1305-test.c: New file.

	* nettle-meta.h (struct nettle_aead): New generalized version
	if this struct.
	(nettle_gcm_aes128, nettle_gcm_aes192, nettle_gcm_aes256)
	(nettle_eax_aes128): Declare, moved from nettle-internal.h.
	* nettle-internal.h (struct nettle_aead): Deleted struct, moved to
	nettle-meta.h. Deleted declarations of unused instances.
	(_NETTLE_AEAD): Deleted macro.
	* nettle-internal.c (nettle_eax_aes128): Updated for new
	nettle_aead struct.
	(nettle_gcm_aes128, nettle_gcm_aes192, nettle_gcm_aes256):
	Deleted, moved to new files.
	* gcm-aes128-meta.c (nettle_gcm_aes128): Moved to new file,
	updated for new nettle_aead struct.
	* gcm-aes192-meta.c (nettle_gcm_aes192): Likewise.
	* gcm-aes256-meta.c (nettle_gcm_aes256): Likewise.
	* testsuite/testutils.c (test_aead): Take alternative set_nonce
	function as argument, and use it when nonce size differs from
	aead->nonce_length.
	* testsuite/testutils.h (test_aead): Updated prototype.
	* testsuite/gcm-test.c (nettle_gcm_unified_aes128): Updated for
	new nettle_aead struct.
	(test_main): Pass additional argument to test_aead.
	* testsuite/eax-test.c (test_main): Pass additional NULL argument
	to test_aead.

	* eax.h (EAX_DIGEST_SIZE): New constant.
	* gcm.h (GCM_DIGEST_SIZE): Likewise.

2014-02-10  Niels Möller  <nisse@lysator.liu.se>

	* chacha-set-nonce.c (chacha_set_nonce): Renamed file and
	function, updated callers and Makefile.in.
	* chacha-set-iv.c (chacha_set_iv): ... from old names.

2014-02-08  Niels Möller  <nisse@lysator.liu.se>

	* testsuite/chacha-test.c (test_chacha): For 20 rounds, use
	chacha_crypt, and test varying the message length.
	(test_main): Add second key stream block, for all testcases with
	20 rounds.

	* chacha-crypt.c (chacha_crypt): Fixed block counter update.

2014-02-07  Niels Möller  <nisse@lysator.liu.se>

	* nettle.texinfo (ASCII encoding): Document that
	base16_encode_update and base64_encode_update now uses dst_length
	as an output only.

	* testsuite/base64-test.c (test_main): Updated
	base64_decode_update test case.

	* sexp-transport.c (sexp_transport_iterator_first): For
	base64_decode_update, omit initialization of coded_length.
	* examples/base64dec.c (main): Likewise.
	* examples/base16dec.c (main): Likewise, for base16_decode_update.

	* base64-decode.c (base64_decode_update): Use *dst_length for
	output only. Don't require callers to pass a sane value.
	* base16-decode.c (base16_decode_update): Likewise.

2014-02-06  Niels Möller  <nisse@lysator.liu.se>

	* NEWS: List _set_key incompatibilities.

	* nettle-meta.h (_NETTLE_CIPHER_SEP, _NETTLE_CIPHER_SEP_SET_KEY)
	(_NETTLE_CIPHER_FIX, _NETTLE_CIPHER): Deleted unused macros.

	* nettle-internal.c (nettle_blowfish128): Deleted only use of
	_NETTLE_CIPHER.

	* blowfish.c (blowfish128_set_key): New function.
	* blowfish.h (BLOWFISH128_KEY_SIZE): New constant.

	* cast128-meta.c (nettle_cast128): Deleted only use of
	_NETTLE_CIPHER_FIX.

	* examples/nettle-benchmark.c (time_cipher): Fixed memset calls.

2014-01-30  Niels Möller  <nisse@lysator.liu.se>

	* Makefile.in (nettle_SOURCES): Arrange in alphabetic order.

	* nettle.texinfo: Updated, document size_t for length arguments.
	Document new AES and Camellia interfaces.

	* ecc-size.c (ecc_bit_size): New function.
	* ecc.h (ecc_bit_size): Declare it.

2014-01-29  Niels Möller  <nisse@lysator.liu.se>

	* nettle-types.h (typedef nettle_set_key_func): Deleted length
	argument.

	* arctwo.c (arctwo40_set_key, arctwo64_set_key)
	(arctwo128_set_key, arctwo128_set_key_gutmann): New functions.
	* arctwo.h: Declare them.
	* arctwo-meta.c (ARCTWO): New macro.
	(nettle_arctwo40, nettle_arctwo64, nettle_arctwo128)
	(nettle_arctwo_gutmann128): Use new _set_key functions.

	* arcfour.h (ARCFOUR128_KEY_SIZE): New constant.
	* arcfour.c (arcfour128_set_key): New function.
	* arcfour-meta.c (nettle_arcfour128): Use arcfour128_set_key and
	ARCFOUR128_KEY_SIZE.

	* cast128.c (cast5_set_key): Renamed, was cast128_set_key.
	(cast128_set_key): New definition, with fixed key size.
	* cast128.h (CAST128_MIN_KEY_SIZE, CAST128_MAX_KEY_SIZE): Renamed
	constants, to...
	(CAST5_MIN_KEY_SIZE, CAST5_MAX_KEY_SIZE): ... new names.

	* eax.h (EAX_SET_KEY): Deleted length argument.

	* aes128-meta.c: Deleted _set_key wrappers.
	* aes192-meta.c: Likewise.
	* aes256-meta.c: Likewise.
	* camellia128-meta.c: Likewise.
	* camellia192-meta.c: Likewise.
	* camellia256-meta.c: Likewise.

	* gcm-aes128.c (gcm_aes128_set_key): Deleted length argument.
	* gcm-aes192.c (gcm_aes192_set_key): Likewise.
	* gcm-aes256.c (gcm_aes256_set_key): Likewise.
	* gcm.h: Updated prototypes.

	* serpent-set-key.c (serpent128_set_key, serpent192_set_key)
	(serpent256_set_key): New functions.
	* serpent.h: Declare new functions.
	(SERPENT128_KEY_SIZE, SERPENT192_KEY_SIZE)
	(SERPENT256_KEY_SIZE): New constants.
	* serpent-meta.c (SERPENT): New macro.
	(nettle_serpent128, nettle_serpent192, nettle_serpent256): Use new
	_set_key functions.

	* twofish-set-key.c (twofish128_set_key, twofish192_set_key)
	(twofish256_set_key): New functions.
	* twofish.h: Declare new functions.
	(TWOFISH128_KEY_SIZE, TWOFISH192_KEY_SIZE)
	(TWOFISH256_KEY_SIZE): New constants.
	* twofish-meta.c (TWOFISH): New macro.
	(nettle_twofish128, nettle_twofish192, nettle_twofish256): Use new
	_set_key functions.

	* nettle-internal.h (struct nettle_aead): Use
	nettle_hash_update_func for the set_iv function pointer.

	* nettle-internal.c (des_set_key_hack, des3_set_key_hack): Deleted
	wrapper functions.
	(chacha_set_key_hack): Deleted length argument. Use
	chacha256_set_key.
	(salsa20_set_key_hack): Deleted length argument. Use
	salsa20_256_set_key.
	(nettle_unified_aes128, nettle_unified_aes192)
	(nettle_unified_aes256): Deleted, moved to test program.
	(eax_aes128_set_key): Deleted length argument. Use EAX_SET_KEY.

	* examples/nettle-benchmark.c: Updated for _set_key changes.
	* examples/nettle-openssl.c: Likewise.
	* testsuite/testutils.c: Likewise.
	* testsuite/gcm-test.c: Likewise.

	* testsuite/aes-test.c (UNIFIED_AES): New macro. Moved glue for
	testing the old aes interface (struct aes_ctx) here.

	* testsuite/arcfour-test.c (test_arcfour): New function, for key
	sizes != 128 bits.
	(test_main): Use it.

	* testsuite/blowfish-test.c (test_blowfish): New function.
	(test_main): Use it. Also deleted old #if:ed out code.

	* testsuite/cast128-test.c (test_cast5): New function.
	(test_main): Use it, for 40-bit and 80-bit tests.

	* testsuite/serpent-test.c (test_serpent): New function.
	(test_main): Use it.

2014-01-27  Niels Möller  <nisse@lysator.liu.se>

	* eax.h (struct eax_key, struct eax_ctx): Use union
	nettle_block16, for alignment.
	* eax.c: Updated everything to use nettle_block16.
	(block16_xor): New function.

	* examples/nettle-benchmark.c (time_eax): New function.
	(main): Use it.

	* x86_64/chacha-core-internal.asm: Use pshufhw + pshuflw for the
	16-bit rotate.

	* configure.ac (asm_replace_list): Added chacha-core-internal.asm.
	* x86_64/chacha-core-internal.asm: New file.

	* examples/nettle-benchmark.c (main): Add benchmarking of chacha.
	* nettle-internal.c (nettle_chacha): New const struct, for the
	benchmark.

	Chacha implementation, based on contribution by Joachim
	Strömbergson.
	* chacha.h: New file.
	* chacha256-set-key.c (chacha256_set_key): New file and function.
	* chacha128-set-key.c (chacha128_set_key): New file and function.
	* chacha-set-key.c (chacha_set_key): New file and function.
	* chacha-set-iv.c (chacha_set_iv): New file and function.
	* chacha-core-internal.c (_chacha_core): New file and function.
	* chacha-crypt.c (chacha_crypt): New file and function.
	* Makefile.in (nettle_SOURCES): Added chacha files.
	(HEADERS): Added chacha.h.
	* testsuite/chacha-test.c: New file.
	* testsuite/Makefile.in (TS_NETTLE_SOURCES): Added chacha-test.c.

2014-01-26  Niels Möller  <nisse@lysator.liu.se>

	* nettle-internal.h (_NETTLE_AEAD_FIX): Renamed to...
	(_NETTLE_AEAD): ... new name, and deleted old definition. Also use
	_set_nonce instead of _set_iv.
	* nettle-internal.c (nettle_gcm_aes128, nettle_gcm_aes192)
	(nettle_gcm_aes256): Define in terms of new interface.
	(nettle_eax_aes128): Updated for _NETTLE_AEAD changes.

	* testsuite/gcm-test.c (test_gcm_hash): Likewise use struct
	gcm_aes128_ctx.
	(test_main): Added a testcase using the old interface based on
	struct gcm_aes_ctx.

	* examples/nettle-benchmark.c (time_gcm): Update to use new struct
	gcm_aes128_ctx. Also use name "gcm-aes128" in output.

	* gcm.h: New interface for gcm_aes128, gcm_aes192, gcm_aes256,
	using the new AES interface.
	(GCM_CTX): Reorder fields, putting the cipher context
	last.

	* Makefile.in (nettle_SOURCES): Added gcm-aes128.c, gcm-aes192.c,
	and gcm-aes256.c.

	* gcm-aes128.c: New file.
	* gcm-aes192.c: New file
	* gcm-aes256.c: New file.

2014-01-25  Niels Möller  <nisse@lysator.liu.se>

	* gcm.h (GCM_SET_KEY): Deleted length argument.
	* gcm-aes.c (gcm_aes_set_key): Use aes_set_encrypt_key and
	gcm_set_key, can no longer use GCM_SET_KEY macro.

2014-01-23  Niels Möller  <nisse@lysator.liu.se>

	* testsuite/gcm-test.c (test_main): Use the correct
	nettle_gcm_aes128/192/256 object.

2014-01-21  Niels Möller  <nisse@lysator.liu.se>

	Merged camellia-reorg changes (starting at 2013-10-07).

2013-10-10  Niels Möller  <nisse@lysator.liu.se>

	* Makefile.in (nettle_SOURCES): Updated list of camellia files.

	* testsuite/camellia-test.c (test_invert): Updated for new
	camellia interface.

	* camellia.h: Reorganized camellia interface, with distinct
	context structs and functions for camellia128 and camellia256.

	* camellia-meta.c: Deleted file.
	* camellia256-meta.c: New file.
	* camellia192-meta.c: New file.
	* camellia128-meta.c: New file.

	* camellia-set-decrypt-key.c: Deleted file, code moved to:
	* camellia128-set-decrypt-key.c: New file.
	(camellia128_invert_key, camellia128_set_decrypt_key): New
	functions.
	* camellia256-set-decrypt-key.c: New file.
	(camellia256_invert_key, camellia256_set_decrypt_key)
	(camellia192_set_decrypt_key): New functions.
	* camellia-invert-key.c (_camellia_invert_key): New file and
	function.

	* camellia-set-encrypt-key.c: Deleted file, code moved to:
	* camellia128-set-encrypt-key.c: New file.
	(camellia128_set_encrypt_key): New function.
	* camellia256-set-encrypt-key.c: New file.
	(_camellia256_set_encrypt_key, camellia256_set_encrypt_key)
	(camellia192_set_encrypt_key): New functions.
	* camellia-absorb.c (_camellia_absorb): New file and function.
	* camellia-internal.h: Moved key schedule macros here.

	* camellia-crypt.c: Deleted file, code moved to:
	* camellia128-crypt.c (camellia128_crypt): New file and function.
	* camellia256-crypt.c (camellia256_crypt): New file and function.

2013-10-07  Niels Möller  <nisse@lysator.liu.se>

	* configure.ac: Delete check for ALIGNOF_UINT64_T, no longer
	needed.
	* config.m4.in: Likewise delete ALIGNOF_UINT64_T.

	* camellia-crypt.c (camellia_crypt): Updated call to
	_camellia_crypt.
	* camellia-internal.h (_camellia_crypt): Updated prototype.
	* camellia-crypt-internal.c (_camellia_crypt): Take separate
	arguments for rounds and subkey array.
	* x86_64/camellia-crypt-internal.asm: Likewise.	Also corrected
	.file pseudo-ops.
	* x86/camellia-crypt-internal.asm: Likewise.

2014-01-20  Niels Möller  <nisse@lysator.liu.se>

	* poly1305-internal.c (poly1305_digest): Use union nettle_block16
	for s argument.
	* poly1305-aes.c (poly1305_aes_digest): Update for poly1305_digest
	change.

	Merged poly1305 changes (starting at 2013-11-08).
	* x86_64/poly1305-internal.asm: Update to new interface.
	poly1305_digest much simplified.

	* poly1305.h (struct poly1305_ctx): Moved block and index
	fields...
	(struct poly1305_aes_ctx): ... to here.
	* asm.m4: Delete also from the assembly definition of struct
	poly1305_ctx.

	* poly1305-internal.c (poly1305_digest): Don't do final padding
	here, leave that to caller. Add digest to the provided nonce s,
	and deleted length and dst arguments. Also reset h0-h4 to zero
	when done.
	(_poly1305_block): Renamed, from...
	(poly1305_block): ...old name.

	* poly1305-aes.c (poly1305_aes_update): New function.
	(poly1305_aes_digest): Update for poly1305_digest changes, do
	final padding here.

	* poly1305.c (poly1305_update): Deleted file and function. Moved
	to poly1305-aes.c.
	* Makefile.in (nettle_SOURCES): Deleted poly1305.c.

2014-01-17  Niels Möller  <nisse@lysator.liu.se>

	* poly1305-internal.c (poly1305_block): Additional argument with
	the high bit.
	(poly1305_block_internal): Deleted function, code moved into the
	poly1305_block.
	(poly1305_digest): Simplified padding code, call poly1305_block
	with high bit 0.
	* poly1305.h (poly1305_block): Update prototype.
	* poly1305.c (poly1305_update): Call poly1305_block with high bit 1.
	* x86_64/poly1305-internal.asm (poly1305_block): Handle new
	argument.

	* poly1305.h (struct poly1305_ctx): Moved nonce field from here...
	(struct poly1305_aes_ctx): ... to here.
	* poly1305-aes.c (poly1305_aes_set_nonce, poly1305_aes_digest):
	Updated for above.
	* poly1305.c (poly1305_set_nonce): Deleted function.
	* asm.m4: Delete nonce also from the assembly definition of struct
	poly1305_ctx.

2014-01-16  Niels Möller  <nisse@lysator.liu.se>

	* poly1305-aes.c: Include poly1305.h. Rewrite functions without
	using the POLY1305_* macros.

	* Makefile.in (HEADERS): Deleted poly1305-aes.h.

	* poly1305.h (POLY1305_CTX, POLY1305_SET_KEY, POLY1305_SET_NONCE)
	(POLY1305_DIGEST): Deleted macros. Only implemented variant is
	poly1305-aes.
	(POLY1305_DIGEST_SIZE, POLY1305_BLOCK_SIZE, POLY1305_KEY_SIZE):
	New constants.
	(POLY1305_AES_KEY_SIZE, POLY1305_AES_DIGEST_SIZE): Moved here,
	from poly1305-aes.h.
	(struct poly1305_aes_ctx): Likewise.
	(poly1305_aes_set_key, poly1305_aes_set_nonce)
	(poly1305_aes_update, poly1305_aes_digest): Likewise.
	* poly1305-aes.h: Deleted file, declarations moved to poly1305.h.
	Update all users.

	* poly1305-internal.c (s2, s3, s4): Fixed macros.

	* poly1305-aes.h (struct poly1305_aes_ctx): Replace struct aes_ctx
	by struct aes128_ctx.
	* poly1305-aes.c (poly1305_aes_set_key, poly1305_aes_digest):
	Update to use aes128_* functions.
	* poly1305.h (POLY1305_SET_KEY): Drop key size argument when
	calling set_key.

2013-12-19  Niels Möller  <nisse@lysator.liu.se>

	* poly1305-aes.h (poly1305_aes_update): Define as an alias for
	poly1305_update, using preprocessor and a type cast.

	* poly1305-aes.c (poly1305_aes_update): Deleted function.

	* poly1305.h (poly1305_update): Declare.
	(_POLY1305_BLOCK, POLY1305_UPDATE): Deleted macros.

	* poly1305.c (poly1305_update): New function.

2013-11-21  Niels Möller  <nisse@lysator.liu.se>

	* x86_64/poly1305-internal.asm: New file. Almost a factor of two
	speedup.

	* configure.ac (asm_replace_list): Added poly1305-internal.asm.

	* asm.m4: Define struct offsets for 64-bit poly1305_ctx.

	* poly1305.h (POLY1305_DIGEST): Pass the encrypted nonce as an
	additional argument to poly1305_digest.
	(struct poly1305_ctx): Introduce unions, to support either 26-bit
	or 64-bit implementation.

	* poly1305-internal.c (poly1305_digest): Added s argument.

	* poly1305.c (poly1305_set_s): Deleted function.

2013-11-12  Niels Möller  <nisse@lysator.liu.se>

	* poly1305-internal.c: New file, for poly1305 functions depending
	on the internal mod (2^130 - 5) representation.
	(poly1305_block_internal): New helper function.
	(poly1305_block, poly1305_digest): Use it.

2013-11-08  Nikos Mavrogiannopoulos  <nmav@gnutls.org>

	* poly1305.h: New file.
	* poly1305.c: New file.
	* poly1305-aes.h: New file.
	* poly1305-aes.c: New file.
	* Makefile.in (nettle_SOURCES): Added poly1305-aes.c and poly1305.c.
	(HEADERS): Added poly1305-aes.h and poly1305.h.

	* testsuite/poly1305-test.c: New file.
	* testsuite/Makefile.in (TS_NETTLE_SOURCES): Added poly1305-test.c.

	* examples/nettle-benchmark.c (time_poly1305_aes): New function.
	(main): Benchmark poly1305.

2014-01-20  Niels Möller  <nisse@lysator.liu.se>

	* Makefile.in (nettle_SOURCES): Added salsa20-set-nonce.c,
	salsa20-128-set-key.c, and salsa20-256-set-key.c.

	* salsa20.h: Declare new functions.
	(SALSA20_128_KEY_SIZE, SALSA20_256_KEY_SIZE): New constants.
	(salsa20_set_iv): Define as an alias for salsa20_set_nonce.

	* salsa20-set-key.c (salsa20_set_key): Use salsa20_128_set_key and
	salsa20_256_set_key.
	(salsa20_set_iv): Renamed and moved...
	* salsa20-set-nonce.c (salsa20_set_nonce): ... new file, new name.

	* salsa20-256-set-key.c (salsa20_256_set_key): New file and
	function.
	* salsa20-128-set-key.c (salsa20_128_set_key): New file and
	function.

2014-01-13  Niels Möller  <nisse@lysator.liu.se>

	* nettle-types.h (union nettle_block16): New type, replacing union
	gcm_block.
	* gcm.h (union gcm_block): Deleted. Replaced by nettle_block16.
	* gcm.c: Replaced all use of gcm_block by nettle_block16.

2014-01-04  Niels Möller  <nisse@lysator.liu.se>

	* config.guess: Updated to 2014-01-01 version, from
	git://git.sv.gnu.org/config.git.
	* config.sub: Likewise.

	* testsuite/memxor-test.c [HAVE_VALGRIND_MEMCHECK_H] (test_mark):
	New function.
	(test_memxor, test_memxor3): Use test_mark to tell valgrind the
	start and end of src and destination areas.

	* configure.ac: Check for valgrind/memcheck.h.

	* testsuite/Makefile.in (VALGRIND): Added --partial-loads-ok=yes,
	needed for the way unaligned data is handled in, e.g., memxor.

2014-01-03  Niels Möller  <nisse@lysator.liu.se>

	* shadata.c (main): Zero-pad output values to 8 hex digits.
	* sha256.c (K): Updated table.

2013-12-17  Niels Möller  <nisse@lysator.liu.se>

	* configure.ac (ASM_RODATA): New substituted variable. Needed for
	portability to darwin.
	* config.m4.in: Define RODATA, using configure variable ASM_RODATA
	* x86_64/gcm-hash8.asm: Use RODATA macro.

	* bignum-random-prime.c (_nettle_generate_pocklington_prime): Use
	stronger variants of Pocklington's theorem, to allow p0 of size
	down to bits/3.

2013-12-15  Niels Möller  <nisse@lysator.liu.se>

	* nettle-internal.h (NETTLE_MAX_BIGNUM_BITS)
	(NETTLE_MAX_BIGNUM_SIZE): Deleted arbitrary limits.

2013-12-15  Nikos Mavrogiannopoulos <nmav@redhat.com>

	Introduced TMP_GMP_ALLOC macro for temporary allocations of
	potentially large data, e.g, sized as an RSA key.
	* gmp-glue.h (TMP_GMP_DECL, TMP_GMP_ALLOC, TMP_GMP_FREE): New
	macros.
	* gmp-glue.c (gmp_alloc, gmp_free): New functions.
	* bignum-next-prime.c (nettle_next_prime): Use TMP_GMP_ALLOC.
	* bignum-random.c (nettle_mpz_random_size): Likewise.
	* pkcs1-decrypt.c (pkcs1_decrypt): Likewise.
	* pkcs1-encrypt.c (pkcs1_encrypt): Likewise.
	* pkcs1-rsa-digest.c (pkcs1_rsa_digest_encode): Likewise.
	* pkcs1-rsa-sha512.c (pkcs1_rsa_sha512_encode)
	(pkcs1_rsa_sha512_encode_digest): Likewise.
	* pkcs1-rsa-sha256.c (pkcs1_rsa_sha256_encode)
	(pkcs1_rsa_sha256_encode_digest): Likewise.
	* pkcs1-rsa-sha1.c (pkcs1_rsa_sha1_encode)
	(pkcs1_rsa_sha1_encode_digest): Likewise.
	* pkcs1-rsa-md5.c (pkcs1_rsa_md5_encode)
	(pkcs1_rsa_md5_encode_digest): Likewise.

2013-12-14  Niels Möller  <nisse@lysator.liu.se>

	* x86_64/gcm-hash8.asm: Use .short rather than .hword, for
	compatibility with apple's assembler.

2013-12-03  Niels Möller  <nisse@lysator.liu.se>

	* x86_64/sha1-compress.asm: Reorganized, to get closer to the x86
	version. No difference in running time.

	* configure.ac (dummy-dep-files): Don't overwrite any existing
	dependency files.

	* x86_64/md5-compress.asm: New file, similar to the x86 version.
	35% speedup on AMD, 15% speedup on Intel.

2013-11-25  Niels Möller  <nisse@lysator.liu.se>

	* testsuite/dsa-test.c (test_main): Additional tests from NIST
	test vectors.

	* testsuite/testutils.c (test_dsa_sign, test_dsa_verify): New
	functions, supporting arbitrary digest size.

	* testsuite/testutils.h (ASSERT): Improved failure message.

	* dsa-verify.c (dsa_verify): Renamed, from _dsa_verify.
	* dsa-sign.c (dsa_sign): Renamed, from _dsa_sign.

2013-11-24  Niels Möller  <nisse@lysator.liu.se>

	* testsuite/dsa-keygen-test.c (test_main): Test generating a
	key with 224-bit q.

	* dsa-verify.c (_dsa_verify): Use _dsa_hash.

	* dsa-sign.c (_dsa_sign): Use _dsa_hash. Fix memory leak in
	error case, spotted by Nikos.

	* dsa-keygen.c (dsa_generate_keypair): Allow q_bits == 224.

	* dsa-hash.c (_dsa_hash): New file and function. Allows digest
	sizes not matching the bitsize of q.
	* dsa.h (_dsa_hash): Declare it.
	* Makefile.in (hogweed_SOURCES): Added dsa-hash.c.

2013-11-23  Niels Möller  <nisse@lysator.liu.se>

	* configure.ac: Check also for openssl/ecdsa.h.

2013-10-05  Niels Möller  <nisse@lysator.liu.se>

	* Makefile.in (nettle_SOURCES): Added eax.c.
	(HEADERS): Added eax.h.

	* testsuite/Makefile.in (TS_NETTLE_SOURCES): Added eax-test.c.

	* testsuite/eax-test.c: New file.

	* nettle-internal.c (nettle_eax_aes128): New aead algorithm.
	(eax_aes128_set_key, eax_aes128_set_nonce, eax_aes128_update)
	(eax_aes128_encrypt, eax_aes128_decrypt, eax_aes128_digest): New
	functions.

	* eax.c: New file.
	* eax.h: New file.

	* aes.h: Fixed typo in name mangling for new aes functions.

2013-09-28  Niels Möller  <nisse@lysator.liu.se>

	* Merge aes-reorg branch. Changes below,
	dated 2013-05-17 - 2013-08-13.

2013-08-13  Niels Möller  <nisse@lysator.liu.se>

	* yarrow.h (struct yarrow256_ctx): Use aes256_ctx, not aes_ctx.
	* yarrow256.c: Adapted to use new aes256 interface.

2013-08-07  Niels Möller  <nisse@lysator.liu.se>

	* umac.h (_UMAC_STATE): Use struct aes128_ctx, not aes_ctx.
	* umac-set-key.c (umac_kdf, _umac_set_key): Use aes128 interface.
	* umac32.c (umac32_digest): Likewise.
	* umac64.c (umac64_digest): Likewise.
	* umac96.c (umac96_digest): Likewise.
	* umac128.c (umac128_digest): Likewise.

2013-06-25  Niels Möller  <nisse@lysator.liu.se>

	* aes-meta.c: Deleted file.

	Analogous changes for new aes192 and aes256 interface.

	* aes.h (struct aes128_ctx): New aes128 declarations.
	* aes-decrypt.c (aes128_decrypt): New function.
	* aes-encrypt.c (aes128_encrypt): New function.
	* aes128-meta.c: New file.
	* aes128-set-encrypt-key.c (aes128_set_encrypt_key): New file and
	function.
	* aes128-set-decrypt-key.c (aes128_set_decrypt_key)
	(aes128_invert_key): New file and functions.
	* Makefile.in (nettle_SOURCES): Added aes128-set-encrypt-key.c,
	aes128-set-decrypt-key.c and aes128-meta.c.

	* nettle-internal.c (nettle_unified_aes128): For testing the old
	AES interface.
	* testsuite/aes-test.c (test_cipher2): New function.
	(test_main): Test both nettle_aes128 and nettle_unified_aes128.

2013-05-22  Niels Möller  <nisse@lysator.liu.se>

	* Makefile.in (nettle_SOURCES): Added aes-invert-internal.c and
	aes-set-key-internal.c.

	* aes.h (AES128_KEY_SIZE, _AES128_ROUNDS): New constants.
	Similarly also for aes192 and aes256.

	* aes-internal.h: Declare new functions.

	* aes-set-key-internal.c (_aes_set_key): New file and funxtion
	extracted from aes_set_encrypt_key.
	* aes-set-encrypt-key.c (aes_set_encrypt_key): Use _aes_set_key.

	* aes-invert-internal.c (_aes_invert): New file and function,
	extracted from aes_invert_key.
	* aes-set-decrypt-key.c (aes_invert_key): Use _aes_invert.

	* arm/v6/aes-encrypt-internal.asm: Adapted to new interface.
	Unfortunately, 4% slowdown on Cortex-A9, for unknown reason.
	* arm/v6/aes-decrypt-internal.asm: Likewise.
	* arm/aes-encrypt-internal.asm: Adapted to new interface.
	* arm/aes-decrypt-internal.asm: Likewise.

2013-05-21  Niels Möller  <nisse@lysator.liu.se>

	* sparc32/aes-encrypt-internal.asm: Adapted to new interface.
	* sparc32/aes-decrypt-internal.asm: Likewise.
	* sparc64/aes-encrypt-internal.asm: Likewise.
	* sparc64/aes-decrypt-internal.asm: Likewise.

	* x86/aes-encrypt-internal.asm: Adapted to new interface.
	* x86/aes-decrypt-internal.asm: Likewise.

2013-05-20  Niels Möller  <nisse@lysator.liu.se>

	* x86_64/aes-encrypt-internal.asm: Adapted to new interface.
	* x86_64/aes-decrypt-internal.asm: Likewise.

2013-05-17  Niels Möller  <nisse@lysator.liu.se>

	* aes.h (struct aes_ctx): Renamed nrounds to rounds, and moved
	first in the structure.
	* aes-set-encrypt-key.c (aes_set_encrypt_key): Updated for renaming.
	* aes-set-decrypt-key.c (aes_invert_key): Likewise.

	* aes-encrypt-internal.c (_nettle_aes_encrypt): Take rounds and
	subkeys as separate arguments, not a struct aes_ctx *. Updated
	callers.
	* aes-decrypt-internal.c (_nettle_aes_decrypt): Likewise.
	* aes-internal.h: Updated prototypes.

	* Start of aes-reorg changes.

2013-09-28  Niels Möller  <nisse@lysator.liu.se>

	* md4.h (struct md4_ctx): Use single uint64_t variable for block
	count.
	* md4.c: Use new block count variable.
	* md5.c, md5.h (struct md5_ctx): Likewise.
	* ripemd160.c, ripemd160.h (struct ripemd160_ctx): Likewise.
	* sha1.c, sha1.h (struct sha1_ctx): Likewise.
	* sha256.c, sha2.h (struct sha256_ctx): Likewise.

	* testsuite/testutils.c (test_hash_large): Added simple progress
	indicator.

	* macros.h (MD_PAD): Use size argument, don't depend on
	sizeof of the count field(s).

2013-09-22  Niels Möller  <nisse@lysator.liu.se>

	* x86_64/gcm-hash8.asm: New file.
	* x86_64/gcm-gf-mul-8.asm: Deleted.

	* configure.ac (asm_nettle_optional_list): Look for gcm-hash8.asm,
	not gcm-gf-mul-8.asm.
	* gcm.c [HAVE_NATIVE_gcm_hash8]: Make use of (optional) assembly
	implementation.

2013-09-21  Niels Möller  <nisse@lysator.liu.se>

	* Makefile.in (des.po): Add same dependencies as for des.o.
	Reported by Vincent Torri.

2013-09-20  Niels Möller  <nisse@lysator.liu.se>

	* testsuite/gcm-test.c: Added tests with associated data of
	varying size.

	* testsuite/testutils.c (tstring_alloc): Add NUL-termination.

2013-09-18  Niels Möller  <nisse@lysator.liu.se>

	* Makefile.in: New stampfiles, libnettle.stamp and
	libhogweed.stamp, updated when both static and shared libraries
	are rebuilt. Used as link dependencies in subdirectories.
	* examples/Makefile.in: Make executable targets depend on
	../libnettle.stamp and libhogweed.stamp, not directly on the
	static library files.
	* testsuite/Makefile.in: Likewise.
	* tools/Makefile.in: Likewise.

2013-09-09  Niels Möller  <nisse@lysator.liu.se>

	* gcm.c [HAVE_NATIVE_gcm_gf_mul_8]: Make use of (optional)
	assembly implementation.

	* configure.ac: Support optional assembly files for both nettle
	and hogweed. Replaced OPT_ASM_SOURCES with OPT_ASM_NETTLE_SOURCES,
	OPT_ASM_HOGWEED_SOURCES, and asm_optional_list with
	asm_nettle_optional_list and asm_hogweed_optional_list.
	(asm_nettle_optional_list): Added gcm-gf-mul-8.asm.

2013-06-25  Niels Möller  <nisse@lysator.liu.se>

	* testsuite/gcm-test.c: Deleted redundant include of aes.h.

	* testsuite/testutils.c (test_aead): Allow digest size smaller
	than the block size.

	* tools/nettle-pbkdf2.c: New command line tool.
	* tools/Makefile.in (TARGETS): Added nettle-pbkdf2.
	(nettle-pbkdf2$(EXEEXT)): New target.
	* testsuite/nettle-pbkdf2-test: New test case.
	* testsuite/Makefile.in (TS_SH): Added nettle-pbkdf2-test.

	* tools/nettle-hash.c (digest_file): Use stack allocation for the
	small hex output buffer.

	* examples/io.c (MIN): Deleted unused macro.

2013-05-21  Niels Möller  <nisse@lysator.liu.se>

	From nettle-2.7-fixes branch:
	* Makefile.in (distdir): Distribute files in arm/v6 subdirectory.

2013-05-20  Niels Möller  <nisse@lysator.liu.se>

	* arm/v6/sha1-compress.asm: Moved into v6 directory, since it uses
	the v6 instruction uadd8, sel and rev.
	* arm/v6/sha256-compress.asm: Likewise.

	* nettle-types.h: Include <stddef.h>, for size_t.

2013-05-17  Niels Möller  <nisse@lysator.liu.se>

	* macros.h (ROTL32, ROTL64): Avoid undefined behaviour for zero
	rotation count. Unfortunately makes CAST128 a bit slower with
	gcc-4.6.3.

	* ecc-j-to-a.c (ecc_j_to_a): Fixed ecc_modp_mul call, to avoid
	invalid overlap of arguments to mpn_mul_n. Problem tracked down by
	Magnus Holmgren.

2013-05-16  Niels Möller  <nisse@lysator.liu.se>

	* arm/aes-encrypt-internal.asm: New file, for pre-v6 processors.
	* arm/aes-decrypt-internal.asm: New file, likewise.

	* arm/aes.m4 (AES_FINAL_ROUND_V5): Variant without using uxtb.
	(AES_FINAL_ROUND_V6): New name, updated callers.
	(AES_FINAL_ROUND): ... old name. Also eliminated one uxtb
	instruction.
	(AES_ENCRYPT_ROUND, AES_DECRYPT): Moved macros to the
	files using them.

	* arm/v6/aes-encrypt-internal.asm: Use ALIGN macro. Use 16-byte
	alignment for loops.
	* arm/v6/aes-decrypt-internal.asm: Likewise. Also added a nop
	which mysteriously improves benchmark performance on Cortex-A9.

2013-05-15  Niels Möller  <nisse@lysator.liu.se>

	* configure.ac (asm_path): Handle armv6 and armv7 differently from
	older ARMs. Add the arm/v6 directory to asm_path when appropriate.

	* arm/v6/aes-encrypt-internal.asm: Moved into v6 directory. Uses
	the uxtb instruction which is not available for older ARMs.
	* arm/v6/aes-decrypt-internal.asm: Likewise.

2013-05-03  Niels Möller  <nisse@lysator.liu.se>

	* cast128.c: Adapt to new struct cast128_ctx.
	(cast128_set_key): Rewrite, eliminating lots of conditions and
	some false warnings.

	* cast128.h (struct cast128_ctx): Separate the small 5-bit
	rotation subkeys and the larger 32-bit masking subkeys.

2013-05-02  Niels Möller  <nisse@lysator.liu.se>

	* testsuite/testutils.c (mpz_combit): Renamed. Define only if not
	provided GMP. Updated all uses.
	(mpz_togglebit): ... old name.

	* sexp-format.c (sexp_vformat): Use type mpz_srcptr rather
	than the old MP_INT *.

2013-04-26  Niels Möller  <nisse@lysator.liu.se>

	* Many files: Use size_t rather than unsigned for data sizes.
	* x86_64/aes-encrypt-internal.asm: Accept 64-bit length.
	* x86_64/aes-decrypt-internal.asm: Likewise.

2013-04-25  Niels Möller  <nisse@lysator.liu.se>

	* configure.ac: Changed version number, to 2.8.
	(LIBNETTLE_MAJOR): Bumped major number, following
	nettle_memxor ABI break.
	(LIBNETTLE_MINOR): Reset to zero.

	* examples/hogweed-benchmark.c: Add benchmarking of OpenSSL's RSA
	functions.
	(all functions): Deleted unneeded casts.

2013-04-24  Niels Möller  <nisse@lysator.liu.se>

	* nettle.texinfo (Miscellaneous functions): Updated memxor
	prototype. Document memxor3.

	* salsa20-crypt.c (salsa20_crypt): Deleted cast of memxor
	argument, no longer needed.
	* salsa20r12-crypt.c (salsa20r12_crypt): Likewise.
	* sha3.c (sha3_absorb): Likewise.

	* memxor.h: Updated prototypes. Drop include of nettle-types.h.

	* memxor.c: Include nettle-types.h, for uintptr_t. Replace all
	internal uses of uint8_t by plain char.
	(memxor): Use void * rather than uint8_t * for
	arguments.
	(memxor3): Likewise.

	* x86_64/memxor.asm: Added nettle_ prefix to symbols.
	* arm/memxor.asm: Likewise.

	* testsuite/symbols-test: Don't allow memxor functions without
	nettle prefix,

	* memxor.h (memxor3): Added name mangling to add "nettle_" prefix
	to memxor and memxor3 symbols.

	* Makefile.in (nettle_OBJS): Deleted $(LIBOBJS), and also deleted
	LIBOBJS substitution.
	(nettle_SOURCES): Added memxor.c, to include it in the library
	unconditionally.

	* configure.ac: Deleted AC_REPLACE_FUNCS for memxor.

	* Released nettle-2.7.

2013-04-23  Niels Möller  <nisse@lysator.liu.se>

	From Martin Storsjö:
	* x86_64/sha256-compress.asm: Add forgotten W64_EXIT.
	* x86_64/sha512-compress.asm: Likewise.
	* x86_64/salsa20-crypt.asm (Lpartial): Don't return via W64_EXIT
	within this subfunction.
	* x86_64/machine.m4 (W64_ENTRY): Use movdqu instead of movdqa for
	saving xmm registers, since the stack is not guaranteed to be
	16-byte aligned on win64. Take pushed xmm registers into account
	when reading the fifth parameter from the stack.

	* Makefile.in: Consistently use EXEEXT_FOR_BUILD.

2013-04-21  Niels Möller  <nisse@lysator.liu.se>

	* Makefile.in (DISTFILES): Added mini-gmp.c and mini-gmp.h.
	(distdir): Use find, for identifying assembly files to copy.

2013-04-18  Niels Möller  <nisse@lysator.liu.se>

	* configure.ac: Recognize cpu type "arm*", not just "armv7*'.

	* arm/aes-encrypt-internal.asm: Updated include of aes.m4.
	* arm/aes-decrypt-internal.asm: Likewise.

	* Makefile.in (distdir): Updated for ARM reorganization.

	* configure.ac (asm_path): Generalized, can now be a list of
	directories. On ARM, check for neon instructions, and add arm/neon
	if appropriate. New command line options
	--enable-arm-neon/--disable-arm-neon, for overriding the default.

	arm/neon: New subdirectory, for assembly files making use of neon
	instructions.

	arm: Renamed directory, from...
	armv7: ...old name.

	* aclocal.m4 (NETTLE_CHECK_ARM_NEON): New macro.

	* nettle.texinfo (Keyed hash functions): Document UMAC.

	* umac.h (UMAC32_DIGEST_SIZE, UMAC64_DIGEST_SIZE)
	(UMAC96_DIGEST_SIZE, UMAC128_DIGEST_SIZE): New constants.
	(UMAC_DATA_SIZE): New name, for consistency with hash functions.
	Updated all uses.
	(UMAC_BLOCK_SIZE): ... old name.

2013-04-17  Niels Möller  <nisse@lysator.liu.se>

	* examples/nettle-benchmark.c (main): Benchmark salsa20r12.

	* nettle-internal.c (nettle_salsa20r12): Cipher struct for
	benchmarking only.
	* nettle-internal.h (nettle_salsa20): Declare it.

	* Makefile.in (eccdata): Depend on mini-gmp files. Drop -lgmp.

	* eccdata.c: Use mini-gmp, to avoid gmp dependency and associated
	configure tests for the *build* system. Replaced mpz_submul_ui by
	mpz_mul_ui + mpz_sub, and gmp_printf and gmp_fprintf by calls to
	mpz_out_str.

	* mini-gmp.h, mini-gmp.c: New files, copied from gmp-5.1.1.

2013-04-16  Niels Möller  <nisse@lysator.liu.se>

	* umac-set-key.c (BE_SWAP32_N): Fixed dummy definition used for
	big-endian systems.

	* Makefile.in (TARGETS): Deleted eccdata, it should be build only
	when public key support is enabled.
	(clean-here): Exlicitly list it here.

	* asm.m4 (m4_log2): New macro, similar to the one in gmp.
	(ALIGN): Changed to take alignment in bytes. Updated all callers,
	currently used only in x86 and x86_64 files.

	* umac.h (umac32_ctx, umac64_ctx, umac96_ctx, umac128_ctx): Make
	block count an uint64_t. Reorder some elements to put short values
	together.
	* umac-l2.c (_umac_l2, _umac_l2_final): Make count argument an uint64_t.
	(_umac_l2): Deleted redundant memcpy.
	(_umac_l2, _umac_l2_final): Store input buffer at end of the
	poly64/poly128 state. Deleted l1_out from corresponding context
	structs, and updated all callers.

	* configure.ac: Changed version number to 2.7.
	(LIBNETTLE_MINOR): Bumped library version, to 4.6.
	(LIBHOGWEED_MINOR): And to 2.4.

	* Makefile.in (distdir): Include files from armv7 subdirectory.

	* x86_64/umac-nh-n.asm: New file, 3.5 time speedup.

	* umac32.c (umac32_digest): Fix nonce caching.
	* umac64.c (umac64_digest): Likewise.

	* testsuite/umac-test.c (test_incr): New function.
	(test_main): Test nonce increment.

	* misc/umac/umac.py: UMAC reference implementation.
	* misc/umac/rijndael.py: AES implementation used by umac.py.
	* misc/umac/mkvectors: Script to generate UMAC test vectors.
	* misc/umac/vectors.out: Generated test vectors.

	* umac32.c (umac32_digest): Fix nonce increment, use INCREMENT
	macro.
	* umac64.c (umac64_digest): Likewise.
	* umac96.c (umac96_digest): Likewise.
	* umac128.c (umac128_digest): Likewise.

	* macros.h (INCREMENT): Allow size == 1.

2013-04-15  Niels Möller  <nisse@lysator.liu.se>

	* x86_64/umac-nh.asm: New file. 4.4 time speedup.

	* armv7/umac-nh-n.asm: New file. 2.0-2.3 time speedup.

	* testsuite/umac-test.c (test_align): Fixed memory leak.

2013-04-12  Niels Möller  <nisse@lysator.liu.se>

	* armv7/umac-nh.asm: New file. 2.4 time speedup.

	* armv7/machine.m4 (D0REG, D1REG): New macros.

	* configure.ac (asm_replace_list): Added umac-nh.asm and
	umac-nh-n.asm.

	* testsuite/umac-test.c: Test different alignments for the
	message.

2013-04-11  Niels Möller  <nisse@lysator.liu.se>

	* umac-nh-n.c (_umac_nh_n): Rewrote as a single pass over the
	message data.

	* examples/nettle-benchmark.c (time_umac): New function.
	(main): Call it.

	* umac-set-key.c (_umac_set_key): Drop byteswapping of l3_key2, it
	can be xored directly to the pad in native byteorder.
	* umac-l3.c (_umac_l3): Drop key_2 argument, let caller do that
	xor. Updated all callers.
	* umac32.c (umac32_digest): Adapt to l3 changes.
	* umac64.c (umac64_digest): Likewise.
	* umac96.c (umac96_digest): Likewise.
	* umac128.c (umac128_digest): Likewise.

	Initial implementation of umac.
	* umac.h: New file.
	* umac-nh.c: New file.
	* umac-nh-n.c: New file.
	* umac-poly64.c: New file.
	* umac-poly128.c: New file.
	* umac-l2.c: New file.
	* umac-l3.c: New file.
	* Makefile.in (nettle_SOURCES): Added umac source files.
	(HEADERS): Added umac.h.
	* testsuite/umac-test.c: New file.
	* testsuite/Makefile.in (TS_NETTLE_SOURCES): Added umac-test.c.

	* ecc-mul-a.c (ecc_mul_a): Avoid using mp_bitcnt_t, for
	compatibility with older GMP versions.
	* ecc-mul-g.c (ecc_mul_g): Likewise.
	* eccdata.c (ecc_mul_binary): Likewise.
	* sec-modinv.c (sec_modinv): Likewise.

	* x86_64/sha3-permute.asm: Go via memory for moves between general
	registers and xmm registers.

2013-04-06  Niels Möller  <nisse@lysator.liu.se>

	From Edgar E. Iglesias:
	* sha3.c (_sha3_update): Fix condition for when the block buffer
	is full.

2013-04-04  Niels Möller  <nisse@lysator.liu.se>

	* ecc-point.c (ecc_point_get): Allow NULL x or y, ignore
	corresponding coordinate.

	* nettle.texinfo (Elliptic curves): Document high-level ECDSA
	support.

	From Martin Storsjö. Fallback functions for older GMP releases.
	* gmp-glue.c (mpn_copyd, mpn_copyi, mpn_zero): New functions.
	* gmp-glue.h: Declare them.
	(mpn_sqr): Fallback macro.

	* gmp-glue.h (cnd_add_n, cnd_sub_n): Moved here, define in terms
	of mpn_cnd_add_n and mpn_sub_n if available, otherwise in terms of
	mpn_addmul_1 and mpn_submul_1. This seems to be an improvement for
	subtraction, but more questionable for addition.

	* ecc-internal.h: Include gmp-glue.h. Deleted corresponding
	include in all files using ecc-internal.h.
	(cnd_add_n, cnd_sub_n): Moved from here.

2013-04-03  Niels Möller  <nisse@lysator.liu.se>

	* ecc-point-mul-g.c (ecc_point_mul_g): New file and function.
	* ecc-point-mul.c (ecc_point_mul): New file and function.
	* ecc.h: Updated declarations and name mangling.
	* Makefile.in (hogweed_SOURCES): Added ecc-point-mul.c and
	ecc-point-mul-g.c.

	* testsuite/salsa20-test.c (test_main): Tests for salsa20r12,
	contributed by Nikos Mavrogiannopoulos.

2013-03-26  Niels Möller  <nisse@lysator.liu.se>

	* armv7/salsa20-core-internal.asm: New file. 45% speedup.

2013-03-25  Niels Möller  <nisse@lysator.liu.se>

	From Martin Storsjö:
	* examples/timing.c: New file, extracted from nettle-benchmark.c.
	* examples/timing.h: New file.
	* examples/Makefile.in (SOURCES): Added timing.c.
	(DISTFILES): Added timing.h.
	(BENCH_OBJS, ECC_BENCH_OBJS, HOGWEED_BENCH_OBJS): Added timing.o.
	* examples/nettle-benchmark.c: Use timing.h.
	* examples/hogweed-benchmark.c: Likewise.
	* examples/ecc-benchmark.c: Likewise.

	From Nikos Mavrogiannopoulos:
	* salsa20r12-crypt.c (salsa20r12_crypt): New file and function.
	* salsa20.h (salsa20r12_crypt): Declare.
	* Makefile.in (nettle_SOURCES): Added salsa20r12-crypt.c.

	From Martin Storsjö:
	* examples/hogweed-benchmark.c: Include local headers.
	* testsuite/ecdsa-keygen-test.c: Likewise.
	* x86_64/sha3-permute.asm: Workaround for Apple's assembler; write
	movq instructions as movd.

	* Makefile.in (hogweed_PURE_OBJS): Don't include OPT_ASM_SOURCES
	twice.

2013-03-15  Niels Möller  <nisse@lysator.liu.se>

	* armv7/sha3-permute.asm: New file. 4.5 time speedup.

	* armv7/machine.m4 (QREG): New macro.

2013-03-14  Niels Möller  <nisse@lysator.liu.se>

	* configure.ac (asm_replace_list): Added sha3-permute.asm,
	revering 2012-12-30 change. 34% speedup on intel i5, from 2190
	cycles for the C implementation down to 1630.

	* armv7/sha512-compress.asm: Optimized. Keep expanded data in
	registers, exploit parallelism. Another 70% speedup.

	* testsuite/sha512-test.c (test_main): Additional test vectors,
	including some longer than 128 bytes.

2013-03-13  Niels Möller  <nisse@lysator.liu.se>

	* armv7/sha512-compress.asm: New file, using neon instructions.
	2.3 time speedup.

	* configure.ac (asm_replace_list): Added sha512-compress.asm.
	* x86_64/machine.m4 (OFFSET64): New macro.
	* x86_64/sha512-compress.asm: New file, 20% speedup.

	* sha512-compress.c (ROUND): Eliminated a temporary, analogous to
	sha256 change below.

	* x86_64/sha256-compress.asm: New file, 16% speedup (benchmarked
	on intel i5).

2013-03-11  Niels Möller  <nisse@lysator.liu.se>

	* armv7/sha256-compress.asm: New file, 25% speedup.

	* configure.ac (asm_replace_list): Added sha256-compress.asm.

	* sha256-compress.c (ROUND): Eliminated a temporary.

	* armv7/sha1-compress.asm: New file, 9% speedup.

	* testsuite/testutils.c (test_hash): Test different alignments for
	the hash input.

2013-03-08  Niels Möller  <nisse@lysator.liu.se>

	* armv7/aes-decrypt-internal.asm: New file, 15% speedup.
	* armv7/aes-encrypt-internal.asm: New file, 25% speedup.
	* armv7/aes.m4: New file.

2013-03-07  Niels Möller  <nisse@lysator.liu.se>

	* gmp-glue.c (mpz_limbs_cmp): Don't use PTR and SIZ macros.

	* Makefile.in (aesdata, desdata, twofishdata, shadata, gcmdata)
	(eccdata): Arrange for compiling these programs for running on the
	build system, also when cross compiling everything else.

	* config.make.in (CC_FOR_BUILD, EXEEXT_FOR_BUILD): New variables.

	* configure.ac: Use GMP_PROG_CC_FOR_BUILD and
	GMP_PROG_EXEEXT_FOR_BUILD.

	* aclocal.m4 (GMP_PROG_CC_FOR_BUILD, GMP_PROG_CC_FOR_BUILD_WORKS)
	(GMP_PROG_EXEEXT_FOR_BUILD): New macros, based on GMP's.

	* aesdata.c: Deleted includes of config.h and nettle-types.h. Use
	unsigned char and unsigned long instead of stdint.h types.

	* desdata.c: Deleted includes of config.h and desCode.h.
	(main): Return 1 on invalid argument. Don't use ROR macro. Use
	unsigned long instead of uint32_t, and make it work if unsigned
	long is larger than 32 bits.

	* gcmdata.c: Deleted include of config.h and use UNUSED macro.
	* shadata.c: Likewise.

	* twofishdata.c: Deleted include of nettle-types.h. Use unsigned
	char instead of stdint.h types.

	* x86_64/ecc-521-modp.asm: New file. 2.4 time speedup.

2013-03-06  Niels Möller  <nisse@lysator.liu.se>

	* x86_64/ecc-384-modp.asm: New file, 3 time speedup.
	* x86_64/ecc-256-redc.asm: New file, 2.5 time speedup.
	* x86_64/ecc-224-modp.asm: New file, 5 time speedup over C
	version.

2013-03-05  Niels Möller  <nisse@lysator.liu.se>

	* configure.ac (asm_optional_list): Added ecc-521-modp.asm.
	* ecc-521.c: Check HAVE_NATIVE_ecc_521_modp, and use native
	version if available.
	* armv7/ecc-521-modp.asm: New file, 2 time speedup over C version.

2013-03-04  Niels Möller  <nisse@lysator.liu.se>

	* configure.ac (asm_optional_list): Added ecc-384-modp.asm. Deleted
	bogus reference to $asm_search_list.
	* ecc-384.c: Check HAVE_NATIVE_ecc_384_modp, and use native
	version if available.
	* armv7/ecc-384-modp.asm: New file, 3 time speedup over C version.

2013-03-03  Niels Möller  <nisse@lysator.liu.se>

	* ecc-256.c: Fixed definition of USE_REDC.

2013-03-01  Niels Möller  <nisse@lysator.liu.se>

	* ecc-256.c: Check HAVE_NATIVE_ecc_256_redc, and use native
	version if available.
	* armv7/ecc-256-redc.asm: New file, 4 time speedup over C version.

	* testsuite/ecc-redc-test.c: Increased test count.

	* ecc-224.c: Check HAVE_NATIVE_ecc_224_modp, and use native
	version if available.
	* armv7/ecc-224-modp.asm: New file, 4.5 time speedup over C
	version.

	* configure.ac (asm_optional_list): Added ecc-224-modp.asm.
	(OPT_ASM_SOURCES): Fixed assignment.

2013-02-28  Niels Möller  <nisse@lysator.liu.se>

	* x86_64/ecc-192-modp.asm: Reorganized to reduce number of
	additions. Use setc instruction.

	* examples/Makefile.in: Let $(HOGWEED_TARGETS) depend on
	../libhogweed.a.

	* armv7/ecc-192-modp.asm: New file. 2.5 time speedup over C
	version.

2013-02-27  Niels Möller  <nisse@lysator.liu.se>

	* ecc-192.c: Check HAVE_NATIVE_ecc_192_modp, and use native
	version if available.
	(ecc_192_modp): Fixed carry handling bug in 32-bit version.

	* x86_64/ecc-192-modp.asm: New file. 3.8 times speedup over C
	version.

	* configure.ac (OPT_ASM_SOURCES): New substituted variable.
	(asm_replace_list, asm_optional_list): New variables. For files in
	asm_optional_list, also add them to OPT_ASM_SOURCES and define
	appropriate HAVE_NATIVE_* symbols found.

	* Makefile.in (OPT_ASM_SOURCES): New variable. Used for setting
	hogweed_OBJS and hogweed_PURE_OBJS.

	* testsuite/ecc-mod-test.c: Increased test count.

	* ecc-384.c (ecc_384_modp): Fixed typo which broke carry handling
	in the 64-bit version.

	* examples/ecc-benchmark.c (bench_add_jjj): Typo fix, benchmark
	the right function.

	* gmp-glue.h: Check if GMP provides mpz_limbs_read (expected in
	next release).
	* gmp-glue.c: Use GMP's mpz_limbs_read and friends if available.
	Renamed all functions for consistency with GMP. Updated all
	callers.

2013-02-20  Niels Möller  <nisse@lysator.liu.se>

	* examples/Makefile.in (HOGWEED_TARGETS): Added
	hogweed-benchmark$(EXEEXT).
	(SOURCES): Added hogweed-benchmark.c.
	(hogweed-benchmark$(EXEEXT)): New target.

	* examples/hogweed-benchmark.c: New file.

	* ecdsa-keygen.c (ecdsa_generate_keypair): New file and function.
	* Makefile.in (hogweed_SOURCES): Added ecdsa-keygen.c.
	* testsuite/ecdsa-keygen-test.c: New testcase.
	* testsuite/Makefile.in (TS_HOGWEED_SOURCES): Added
	ecdsa-keygen-test.c.

	* nettle-internal.h (TMP_ALLOC): Added missing parentheses.

2013-02-18  Niels Möller  <nisse@lysator.liu.se>

	* testsuite/ecdsa-verify-test.c: New testcase.
	* testsuite/ecdsa-sign-test.c: New testcase.
	* testsuite/Makefile.in (TS_HOGWEED_SOURCES): Added
	ecdsa-sign-test.c and ecdsa-verify-test.c.
	* testsuite/testutils.h: Include ecdsa.h.
	(SHEX): Deleted const cast.

	* ecc-point.c: New file, struct ecc_point abstraction.
	* ecc-scalar.c: New file, struct ecc_scalar abstraction.
	* ecc-random.c (ecc_modq_random, ecc_scalar_random): New file, new
	functions.
	* ecc-hash.c (ecc_hash): New file and function.
	* ecc-ecdsa-sign.c: New file, low-level signing interface.
	* ecc-ecdsa-verify.c: New file, low-level ecdsa verify.
	* ecdsa-sign.c: (ecdsa_sign): New file and function.
	* ecdsa-verify.c (ecdsa_verify): New file and function.
	* ecdsa.h: New header file.
	* ecc.h: Declare ecc_point and ecc_scalar functions.
	* ecc-internal.h: Added declarations.
	* Makefile.in (hogweed_SOURCES): Added new source files.
	(HEADERS): Added ecdsa.h.

	* gmp-glue.c (_mpz_set_mpn): New convenience function.
	(_mpn_set_base256): New function.
	(_gmp_alloc_limbs): New function.
	(_gmp_free_limbs): New function.
	* gmp-glue.h: Corresponding declarations. Include nettle-stdinh.h.

	* examples/Makefile.in (HOGWEED_TARGETS): Renamed, was
	RSA_TARGETS. Added ecc-benchmark$(EXEEXT).
	(SOURCES): Added ecc-benchmark.c.
	(ecc-benchmark$(EXEEXT)): New target.

	* examples/ecc-benchmark.c: New file, benchmarking ecc primitives.

2013-02-15  Niels Möller  <nisse@lysator.liu.se>

	Integrate ecc_mul_a.
	* ecc-a-to-j.c: New file.
	* ecc-add-jjj.c: New file.
	* ecc-mul-a.c: New file.
	* Makefile.in (hogweed_SOURCES): Added new files.
	* testsuite/ecc-mul-a-test.c: New file.
	* testsuite/Makefile.in (TS_HOGWEED_SOURCES): Added
	ecc-mul-a-test.c.

	* testsuite/testutils.c: Removed redundant includes.
	(die): New function.

	Integrate ecc_mul_g.
	* ecc.h: New file.
	* ecc-j-to-a.c: New file.
	* ecc-size.c: New file.
	* ecc-add-jja.c: New file.
	* ecc-dup-jj.c: New file.
	* ecc-mul-g.c: New file.
	* sec-tabselect.c: New file.
	* Makefile.in (hogweed_SOURCES): Added new files.
	(HEADERS): Added ecc.h
	* testsuite/ecc-mul-g-test.c: New file.
	* testsuite/Makefile.in (TS_HOGWEED_SOURCES): Added
	ecc-mul-g-test.c.
	* testsuite/testutils.c (xalloc_limbs): New function.
	(test_mpn): New function.
	(test_ecc_point): New function.
	(test_ecc_mul_a): New function.
	(test_ecc_mul_j): New function.
	* testsuite/testutils.h: Corresponding declarations.

	Integrate ECC internals.
	* ecc-curve.h: New file.
	* ecc-internal.h: New file.
	* cnd-copy.c: New file.
	* ecc-192.c: New file.
	* ecc-224.c: New file.
	* ecc-256.c: New file.
	* ecc-384.c: New file.
	* ecc-521.c: New file.
	* ecc-generic-modp.c: New file.
	* ecc-generic-modq.c: New file.
	* ecc-generic-redc.c: New file.
	* ecc-mod.c: New file.
	* ecc-modp.c: New file.
	* ecc-modq.c: New file.
	* sec-add-1.c: New file.
	* sec-modinv.c: New file.
	* sec-sub-1.c: New file.
	* Makefile.in (hogweed_SOURCES): Added new files.
	(HEADERS): Added ecc-curve.h.
	(DISTFILES): Added ecc-internal.h.
	* testsuite/ecc-mod-test.c: New file.
	* testsuite/ecc-modinv-test.c: New file.
	* testsuite/ecc-redc-test.c: New file.
	* testsuite/testutils.c (ecc_curves): New constant array.
	* testsuite/testutils.h: Include ecc-related headers. Declare
	ecc_curves array.
	* testsuite/Makefile.in (TS_HOGWEED_SOURCES): Added ecc-mod-test.c
	ecc-modinv-test.c ecc-redc-test.c.

	* gmp-glue.c: New file, mpn <-> mpz conversions.
	* gmp-glue.h: New file.
	* Makefile.in: Added to hogweed_SOURCES and DISTFILES, respectively.

	* eccdata.c: New program, for generating ECC-related tables.
	* Makefile.in (ecc-192.h, ecc-224.h, ecc-256.h, ecc-384.h)
	(ecc-512.h): New generated files.

2013-02-19  Niels Möller  <nisse@lysator.liu.se>

	* armv7/memxor.asm (memxor): Software pipelining for the aligned
	case. Runs at 6 cycles (0.5 cycles per byte). Delayed push of
	registers until we know how many registers we need.
	(memxor3): Use 3-way unrolling also for aligned memxor3.
	Runs at 8 cycles (0.67 cycles per byte)

2013-02-14  Niels Möller  <nisse@lysator.liu.se>

	* configure.ac: Find GMP's GMP_NUMB_BITS. Substitute in Makefile.
	* config.make.in (GMP_NUMB_BITS): New variable.

	* examples/rsa-keygen.c (uint_arg): New function.
	(main): New options -s and -e, to specify key size and public
	exponent. Increased default key size to 2048.

2013-02-12  Niels Möller  <nisse@lysator.liu.se>

	* armv7/memxor.asm (memxor): Optimized aligned case, using 3-way
	unrolling.

2013-02-06  Niels Möller  <nisse@lysator.liu.se>

	* armv7/memxor.asm (memxor, memxor3): Optimized aligned case, now
	runs at 0.75 cycles/byte.

	* armv7/README: New file.
	* armv7/machine.m4: New (empty) file.
	* armv7/memxor.asm: Initial assembly implementation.

	* config.m4.in: Substitute ASM_TYPE_PROGBITS as TYPE_PROGBITS.

	* config.make.in: Added .s to the suffix list.

	* Makefile.in (.asm.s): Use a separate make target for .asm
	preprocessing. Include asm.d, which the corresponding
	dependencies.

	* configure.ac (asm_file_list): Collect assembly files into this
	variable.
	(asm.d): Make config.status write dependencies for .s files into
	asm.d.
	(ASM_ALIGN_LOG): Set to "no" when appropriate.
	(ASM_TYPE_FUNCTION): Default to "@function".
	(ASM_TYPE_PROGBITS): New substituted variable, set in the same way
	as ASM_TYPE_FUNCTION.
	(ASM_MARK_NOEXEC_STACK): Use TYPE_PROGBITS.
	(asm_path): Set up asm_path for armv7.

	* asm.m4: Use changecom to disable m4 quoting. Use divert to
	suppress output.

2013-02-05  Niels Möller  <nisse@lysator.liu.se>

	* testsuite/rsa-keygen-test.c (test_main): Updated expected
	signatures, after the nettle_mpz_random change below.
	* testsuite/dsa-test.c (test_main): Likewise. Also fixed the
	dsa256 test to actually use the expected signature.

2013-01-31  Niels Möller  <nisse@lysator.liu.se>

	* bignum-random.c (nettle_mpz_random): Increased number of extra
	bits to 64, following FIPS 186-3.

2013-01-16  Niels Möller  <nisse@lysator.liu.se>

	* Released nettle-2.6.

2013-01-12  Niels Möller  <nisse@lysator.liu.se>

	* configure.ac: Use AC_LANG_SOURCE.

2013-01-02  Niels Möller  <nisse@lysator.liu.se>

	* configure.ac (LIBNETTLE_MINOR): Bumped library version, to 4.5.
	(LIBHOGWEED_MINOR): And to 2.3.

	* examples/Makefile.in: Explicit rules for building objects in
	parent directory.
	* tools/Makefile.in: Likewise.
	* testsuite/Makefile.in: Likewise.

2013-01-01  Niels Möller  <nisse@lysator.liu.se>

	* nettle.texinfo (Recommended hash functions): Document additional
	sha3 functions.

	* examples/nettle-benchmark.c (main): Benchmark additional sha3
	functions.

2012-12-30  Niels Möller  <nisse@lysator.liu.se>

	* sha3-224.c, sha3-224-meta.c: New files.
	* sha3-384.c, sha3-384-meta.c: New files.
	* sha3-512.c, sha3-512-meta.c: New files.
	* sha3.h: Prototypes for sha3 with sizes 224, 384 and 512.
	* nettle-meta.h: Declare nettle_sha3_224, nettle_sha3_384 and
	nettle_sha3_512.
	* Makefile.in (nettle_SOURCES): Added new sha3 files.

	* testsuite/sha3-224-test.c: New file.
	* testsuite/sha3-384-test.c: New file.
	* testsuite/sha3-512-test.c: New file.
	* testsuite/Makefile.in (TS_NETTLE_SOURCES): Added new sha3 test files.

	* configure.ac: Disabled use of sha3-permute.asm.

2012-12-20  Niels Möller  <nisse@lysator.liu.se>

	From Tim Rühsen:
	* testsuite/des-compat-test.c (pt): Use proper prototype, use
	const.
	* testsuite/testutils.c (test_dsa_key): Deleted spurious
	semicolon.

2012-12-15  Niels Möller  <nisse@lysator.liu.se>

	Based on a patch from Alon Bar-Lev:
	* Makefile.in (LIBTARGETS, SHLIBTARGET): Define as empty if static
	or shared libraries, respectively, are disabled.
	(TARGETS): Deleted @IF_SHARED@ conditional, now in the definition
	of SHLIBTARGET.

	From Alon Bar-Lev:
	* configure.ac: Check for ar program. New option --disable-static.
	* config.make.in (AR): Use configured value.

2012-12-13  Niels Möller  <nisse@lysator.liu.se>

	* x86_64/sha3-permute.asm: Rewrote, to keep all state in
	registers. 2400 cycles on x86_64, only slightly faster than the
	current C code.

2012-12-09  Niels Möller  <nisse@lysator.liu.se>

	* sha3-permute.c (sha3_permute): Rewrote to do permutation in
	place. 80% speedup on x86_64, 2500 cycles.

2012-12-04  Niels Möller  <nisse@lysator.liu.se>

	* ctr.c (ctr_crypt): Fix bug reported by Tim Kosse. Don't
	increment the counter when length is zero (was broken for the
	in-place case).

	* testsuite/ctr-test.c (test_main): Added test with zero-length
	data.
	* testsuite/testutils.c (test_cipher_ctr): Check the ctr value
	after encrypt and decrypt.

2012-12-03  Niels Möller  <nisse@lysator.liu.se>

	* sha3-permute.c (sha3_permute): Optimized, to reduce number of
	passes over the data. 20% speedup on x86_64, 4700 cycles.

	* configure.ac: Added sha3-permute.asm.

	* x86_64/sha3-permute.asm: New file. 30% speedup over current C
	code, 4300 cycles.

	* nettle.texinfo (Hash functions): Split into several sections,
	separating recommended hash functions and legacy hash functions.
	Document sha3-256.

2012-12-02  Niels Möller  <nisse@lysator.liu.se>

	Split sha.h into new files sha1.h and sha2.h. Replaced all
	internal usage of sha.h in all files.
	* sha.h: Kept for compatibility, just includes both new files.
	* sha1.h: New file.
	* sha2.h: New file.
	* Makefile.in (HEADERS): Added sha1.h and sha2.h.

2012-11-28  Niels Möller  <nisse@lysator.liu.se>

	From Fredrik Thulin:
	* testsuite/pbkdf2-test.c (test_main): Add PBKDF2-HMAC-SHA512 test
	cases.

2012-11-15  Niels Möller  <nisse@lysator.liu.se>

	* sha3-permute.c (sha3_permute): Use ULL suffix on round
	constants. Avoid passing shift count 0 to ROTL64.

	* sha3.c (sha3_absorb): Fixed big-endian code. Need macros.h.

	* macros.h (LE_READ_UINT64): New macro.

2012-11-13  Niels Möller  <nisse@lysator.liu.se>

	* sha3-permute.c (sha3_permute): Micro optimizations. Partial
	unrolling. Use lookup table for the permutation. On an x86_64,
	execution time reduced from appr. 13000 cycles to appr. 6000.

	* examples/nettle-benchmark.c (TIME_CYCLES): New macro.
	(bench_sha1_compress, bench_salsa20_core): Use it.
	(bench_sha3_permute): New function.
	(main): Call bench_sha3_permute.

2012-11-12  Niels Möller  <nisse@lysator.liu.se>

	* examples/nettle-benchmark.c (main): Benchmark sha3_256.

	* sha3-permute.c: New file. Permutation function for sha3, aka
	Keccak.
	* sha3.h: New header file.
	* sha3.c: New file, absorption and padding for sha3.
	* sha3-256.c: New file.
	* sha3-256-meta.c: New file.
	* nettle-meta.h (nettle_sha3_256): Declare.
	* Makefile.in (nettle_SOURCES): Added sha3 files.
	(HEADERS): Added sha3.h.
	* testsuite/sha3.awk: New file. Script to extract test vectors.
	* testsuite/sha3-256-test.c: New file.
	* testsuite/sha3-permute-test.c: New file.
	* testsuite/Makefile.in (TS_NETTLE_SOURCES): Added
	sha3-permute-test.c and sha3-256-test.c.
	(DISTFILES): Added sha3.awk.
	* testsuite/.test-rules.make: Added sha3 targets.

	* macros.h (LE_WRITE_UINT64): New macro.
	* write-le64.c (_nettle_write_le64): New file and function.
	* nettle-write.h (_nettle_write_le64): Declare. Also deleted
	declaration of non-existent _nettle_write_be64.
	* Makefile.in (nettle_SOURCES): Added write-le64.c.

	* macros.h (ROTL64): New macro, moved from...
	* sha512-compress.c (ROTL64): ... old location, deleted.

	* serpent-internal.h [HAVE_NATIVE_64_BIT] (DROTL32): Renamed from...
	(ROTL64): ... old name.
	(DRSHIFT32): Renamed from ...
	(RSHIFT64): ... old name.
	* serpent-encrypt.c (LINEAR_TRANSFORMATION64): Updated for above
	renames.
	* serpent-decrypt.c (LINEAR_TRANSFORMATION64_INVERSE): Likewise.

2012-11-11  Niels Möller  <nisse@lysator.liu.se>

	From Nikos Mavrogiannopoulos:
	* nettle.texinfo (Hash functions): Added documentation for
	gosthash94.
	* examples/nettle-benchmark.c (main): Benchmark gosthash94.

2012-11-10  Niels Möller  <nisse@lysator.liu.se>

	* nettle.texinfo (nettle_hashes, nettle_ciphers): Use deftypevr,
	not deftypevrx. Spotted by Nikos Mavrogiannopoulos.

2012-11-08  Niels Möller  <nisse@lysator.liu.se>

	Gost hash function, ported from Aleksey Kravchenko's rhash library
	by Nikos Mavrogiannopoulos.
	* gosthash94.c: New file.
	* gosthash94.h: New file.
	* gosthash94-meta.c: New file.
	* nettle-meta.h (nettle_gosthash94): Declare.
	* Makefile.in (nettle_SOURCES): Added gosthash94.c and
	gosthash94-meta.c.
	(HEADERS): Added gosthash94.h.
	* testsuite/gosthash94-test.c: New file.
	* testsuite/Makefile.in (TS_NETTLE_SOURCES): Added
	gosthash94-test.c.

2012-10-29  Niels Möller  <nisse@lysator.liu.se>

	From Martin Storsjö:
	* configure.ac (dummy-dep-files): Avoid non-posix \|-operator in
	sed regexp.

2012-10-29  Niels Möller  <nisse@lysator.liu.se>

	* x86_64/salsa20-core-internal.asm: New file.
	* configure.ac: Added salsa20-core-internal.asm.
	* examples/nettle-benchmark.c (bench_salsa20_core): New function.

2012-10-27  Niels Möller  <nisse@lysator.liu.se>

	* testsuite/Makefile.in (TS_SOURCES, CXX_SOURCES): Include sources
	unconditionally.
	(TS_CXX): Moved @IF_CXX@ conditional here.
	(DISTFILES): Use $(SOURCES), which now includes all C source
	files. testutils.c was lost in a the 2012-09-20 change.

	* x86_64/salsa20-crypt.asm: Include x86_64/salsa20.m4.
	Make all exits go via .Lend and W64_EXIT.

	* x86_64/salsa20.m4: New file, extracted from
	x86_64/salsa20-crypt.asm.

2012-10-26  Niels Möller  <nisse@lysator.liu.se>

	* configure.ac (LIBNETTLE_LINK, LIBHOGWEED_LIBS): Add $(CFLAGS) on
	the link command line. Reported by Dennis Clarke.

2012-10-03  Niels Möller  <nisse@lysator.liu.se>

	From: Nikos Mavrogiannopoulos:
	* testsuite/testutils.c (test_hash): On failure, print the
	expected and returned hash values.

2012-09-23  Niels Möller  <nisse@lysator.liu.se>

	* Makefile.in (nettle_SOURCES): Added salsa20-core-internal.c.

	* salsa20-core-internal.c (_salsa20_core): New file and function,
	extracted from salsa20_crypt.
	* salsa20.h (_salsa20_core): Declare it.
	* salsa20-crypt.c (salsa20_crypt): Use _salsa20_core.

2012-09-21  Niels Möller  <nisse@lysator.liu.se>

	* pbkdf2.c (pbkdf2): assert that iterations > 0. Reorganized
	loops.

	* nettle.texinfo (Cipher functions): Stress that the salsa20 hash
	function is not suitable as a general hash function.

2012-09-20  Simon Josefsson  <simon@josefsson.org>

	* pbkdf2-hmac-sha1.c, pbkdf2-hmac-sha256.c: New files.
	* pbkdf2.h (pbkdf2_hmac_sha1, pbkdf2_hmac_sha256): New prototypes.
	* Makefile.in (nettle_SOURCES): Add pbkdf2-hmac-sha1.c and
	pbkdf2-hmac-sha256.c.
	* nettle.texinfo (Key derivation functions): Improve.
	* testsuite/pbkdf2-test.c (test_main): Test new functions.

2012-09-20  Niels Möller  <nisse@lysator.liu.se>

	* pbkdf2.c (pbkdf2): Reordered arguments, for consistency.
	* pbkdf2.h (PBKDF2): Analogous reordering.
	* testsuite/pbkdf2-test.c: Adapted to new argument order. Also use
	LDATA for the salt.
	* nettle.texinfo (Key derivation functions): Updated documented
	pbkdf2 prototype.

	* testsuite/Makefile.in (VALGRIND): New variable, to make valgrind
	checking easier.

	* configure.ac: New substitution IF_CXX, replacing CXX_TESTS.
	(dummy-dep-files): Handle .cxx files.

	* testsuite/Makefile.in: Use IF_CXX. Include dependency file for
	cxx-test.o.

2012-09-19  Niels Möller  <nisse@lysator.liu.se>

	From Tim Rühsen:
	* examples/rsa-encrypt.c (main): Added missing mpz_clear.
	* examples/rsa-keygen.c (main): Added missing deallocation.

	* testsuite/meta-hash-test.c (test_main): Validate
	NETTLE_MAX_HASH_DIGEST_SIZE.

	* pbkdf2.h (PBKDF2): New macro.
	* testsuite/pbkdf2-test.c: Use it.

2012-09-12  Simon Josefsson  <simon@josefsson.org>

	* NEWS: Mention addition of PBKDF2.
	* pbkdf2.c (pbkdf2): New file and function.
	* pbkdf2.h: Declare it.
	* Makefile.in (nettle_SOURCES): Add pbkdf2.c.
	(HEADERS): Add pbkdf2.h.
	* nettle.texinfo (Key derivation functions): New section.
	* testsuite/pbkdf2-test.c: New test case.
	* testsuite/Makefile.in (TS_NETTLE_SOURCES): Add pbkdf2-test.c.
	* testsuite/.test-rules.make (pbkdf2-test): New target.

2012-09-16  Niels Möller  <nisse@lysator.liu.se>

	* testsuite/: Overhaul of testsuite, affecting almost all files.
	+ Use struct tstring for allocated strings, and deallocate before
	exit.
	+ Changed most test functions to take struct tstring as arguments.
	+ Made all test_main return on success.

	* testsuite/testutils.h (struct tstring): New struct type.
	(H2, HL, MEMEQH, SUCCESS): Deleted macros.
	(SHEX, SDATA): New macros.
	(H): Redefined to track storage.

	* testsuite/testutils.c (tstring_alloc): New function.
	(tstring_clear): New function.
	(tstring_data): New function.
	(tstring_hex): New function.
	(tstring_print_hex): New function.
	(decode_hex_length): Made static.
	(decode_hex): Made static. No return value, abort on error.
	(main): Expect test_main to return, and call tstring_clear before
	exit.
	(test_dsa_key): Added missing mpz_clear.
	(test_mac): Deleted unused function.

	* testsuite/rsa2sexp-test.c (test_main): Added missing
	nettle_buffer_clear.

	* testsuite/yarrow-test.c (open_file): Don't leak filename.
	(test_main): fclose input file properly.

	* testsuite/sexp-format-test.c (test_main): Added missing calls to
	nettle_buffer_clear and mpz_clear.

	* testsuite/serpent-test.c (tstring_hex_reverse): New function,
	replacing...
	(decode_hex_reverse): ... deleted function.
	(RHEX): New macro, replacing...
	(RH, RHL): ... deleted macros.

	* testsuite/rsa2sexp-test.c (test_main): Added missing
	nettle_buffer_clear.

	* testsuite/random-prime-test.c (test_main): Added missing
	mpz_clear.

	* realloc.c (nettle_realloc): Only call libc realloc if length >
	0, otherwise call free. Fixes a small memory leak.
	(nettle_xrealloc): Likewise.

	* run-tests (test_program): Don't quote $EMULATOR; allow it to
	expand to program and arguments (e.g., valgrind).

	* tools/pkcs1-conv.c (convert_public_key): Added missing calls to
	dsa_public_key_clear and rsa_public_key_clear.
	(main): Added missing nettle_buffer_clear.

2012-09-10  Niels Möller  <nisse@lysator.liu.se>

	* examples/eratosthenes.c (main): Explicitly deallocate storage
	before exit.

	* examples/io.c (read_file): Explicitly treat an empty file as an
	error. Rearrange loop, check for short fread return value.

	* desdata.c: Don't declare printf, include <stdio.h> instead. Also
	deleted casts of printf return value.

	From Tim Rühsen:
	* examples/nettle-benchmark.c (die): Use PRINTF_STYLE attribute.
	* pgp-encode.c (pgp_put_rsa_sha1_signature): Deleted unused variable.
	* rsa2openpgp.c (rsa_keypair_to_openpgp): Likewise.
	* examples/base16enc.c (main): Deleted useless allocations.

2012-09-07  Niels Möller  <nisse@lysator.liu.se>

	* examples/nettle-benchmark.c (die): Add NORETURN attribute. Patch
	from Tim Rühsen.
	* tools/misc.h (die, werror): Use PRINTF_STYLE and NORETURN macros
	for attributes. Patch from Tim Rühsen.

	* examples/io.h (werror): Use PRINTF_STYLE macro.

2012-08-22  Niels Möller  <nisse@lysator.liu.se>

	From Sam Thursfield <sam.thursfield@codethink.co.uk>:
	* configure.ac: Make documentation optional, to avoid requiring
	TeX. New option --disable-documentation, and Makefile substitution
	IF_DOCUMENTATION.
	* Makefile.in: Use IF_DOCUMENTATION.

2012-07-12  Niels Möller  <nisse@lysator.liu.se>

	* asm.m4 (ALIGN): Use << operator rather than **, with m4 eval.
	The latter is not supported by BSD m4.

2012-07-07  Niels Möller  <nisse@lysator.liu.se>

	Copyright headers: Updated FSF address. Patch from David Woodhouse.

	* examples/Makefile.in (BENCH_LIBS): Added -lm, needed for the
	ldexp function. Reported by Anthony G. Basile.

	* configure.ac: Changed version number to 2.6.

	* Released nettle-2.5.

2012-07-05  Niels Möller  <nisse@lysator.liu.se>

	* x86_64/salsa20-crypt.asm (salsa20_crypt): Write the 64-bit movq
	instructions as "movd", since that makes the osx assembler
	happier. Assembles to the same machine code on gnu/linux.

2012-07-03  Niels Möller  <nisse@lysator.liu.se>

	* aclocal.m4 (LSH_FUNC_ALLOCA): In the config.h boilerplate,
	include malloc.h if it exists, also when compiling with gcc.
	Needed for cross-compiling with --host=i586-mingw32msvc.

	* examples/base16dec.c: Don't #include files using <nettle/...>,
	we don't want to pick up installed versions. On windows, include
	<fcntl.h>, needed for _setmode.
	* examples/base16enc.c: Likewise.
	* examples/base64dec.c: Likewise.
	* examples/base64enc.c: Likewise

	* nettle.texinfo (Cipher functions): Document Salsa20.

2012-06-25  Niels Möller  <nisse@lysator.liu.se>

	* pkcs1.c (_pkcs1_signature_prefix): Renamed function, adding a
	leading underscore. Updated all callers.

	* bignum-next-prime.c (nettle_next_prime): Consistently use the
	type nettle_random_func * (rather then just nettle_random_func)
	when passing the function pointer as argument. Similar change for
	nettle_progress_func. Should have been done for the 2.0 release,
	but a few arguments were overlooked.
	* bignum-random-prime.c (_nettle_generate_pocklington_prime)
	(nettle_random_prime): Likewise.
	* bignum-random.c (nettle_mpz_random_size, nettle_mpz_random):
	Likewise.
	* dsa-keygen.c (dsa_generate_keypair): Likewise.
	* dsa-sha1-sign.c (dsa_sha1_sign_digest, dsa_sha1_sign): Likewise.
	* dsa-sha256-sign.c (dsa_sha256_sign_digest, dsa_sha256_sign):
	Likewise.
	* dsa-sign.c (_dsa_sign): Likewise.
	* pkcs1-encrypt.c (pkcs1_encrypt): Likewise.
	* rsa-blind.c (_rsa_blind): Likewise.
	* rsa-decrypt-tr.c (rsa_decrypt_tr): Likewise.
	* rsa-encrypt.c (rsa_encrypt): Likewise.
	* rsa-keygen.c (rsa_generate_keypair): Likewise.
	* rsa-pkcs1-sign-tr.c (rsa_pkcs1_sign_tr): Likewise.

	* cbc.c (cbc_encrypt, cbc_decrypt): Similarly, use the type
	nettle_crypt_func * rather than just nettle_crypt_func.
	* ctr.c (ctr_crypt): Likewise.
	* gcm.c (gcm_set_key): Likewise.

	* testsuite/des-compat-test.c (test_main): Disable declarations of
	disabled functions and variables, to avoid warnings. No verbose
	output unless verbose flag is set.

2012-06-09  Niels Möller  <nisse@lysator.liu.se>

	* examples/Makefile.in (SOURCES): Added base16dec.c, forgotten
	earlier.

	General pkcs1 signatures, with a "DigestInfo" input. Suggested by
	Nikos Mavrogiannopoulos.
	* Makefile.in (hogweed_SOURCES): Added pkcs1-rsa-digest.c,
	rsa-pkcs1-sign.c, rsa-pkcs1-sign-tr.c, and rsa-pkcs1-verify.c.

	* pkcs1-rsa-digest.c (pkcs1_rsa_digest_encode): New file and
	function.
	* pkcs1.h: Declare it.

	* rsa-pkcs1-verify.c (rsa_pkcs1_verify): New file and function.
	* rsa-pkcs1-sign.c (rsa_pkcs1_sign): New file and function.
	* rsa-pkcs1-sign-tr.c (rsa_pkcs1_sign_tr): New file and function,
	contributed by Nikos Mavrogiannopoulos.
	* rsa.h: Declare new functions.

	* rsa.h (_rsa_blind, _rsa_unblind): Declare functions.
	* rsa-blind.c (_rsa_blind, _rsa_unblind): Functions moved to a
	separate file, renamed and made non-static. Moved from...
	* rsa-decrypt-tr.c: ... here.

2012-06-03  Niels Möller  <nisse@lysator.liu.se>

	* testsuite/pkcs1-test.c (test_main): Include leading zero in
	expected result.

	* pkcs1.c (pkcs1_signature_prefix): Return pointer to where the
	digest should be written. Let the size input be the key size in
	octets, rather then key size - 1.
	* pkcs1-rsa-*.c: Updated for above.
	* rsa-*-sign.c, rsa-*-verify.c: Pass key->size, not key->size - 1.

2012-05-18  Niels Möller  <nisse@lysator.liu.se>

	* pkcs1-encrypt.c (pkcs1_encrypt): New file and function.
	* rsa-encrypt.c (rsa_encrypt): Use pkcs1_encrypt.

2012-05-09  Niels Möller  <nisse@lysator.liu.se>

	* rsa-decrypt-tr.c (rsa_decrypt_tr): Added missing mpz_clear,
	spotted by Nikos Mavrogiannopoulos.

2012-05-07  Niels Möller  <nisse@lysator.liu.se>

	* nettle-types.h (_STDINT_HAVE_INT_FAST32_T): Define here, to
	force nettle-stdint.h to not try to define the int_fast*_t types.
	Avoids compilation problems with gnutls on SunOS-5.8, where the
	definitions here collide with gnulib's.

2012-04-23  Niels Möller  <nisse@lysator.liu.se>

	* nettle-internal.h (NETTLE_MAX_BIGNUM_SIZE): New constant. Based
	on NETTLE_MAX_BIGNUM_BITS, rounded upwards. Replaced all uses of
	NETTLE_MAX_BIGNUM_BITS.

2012-04-19  Niels Möller  <nisse@lysator.liu.se>

	* list-obj-sizes.awk: Use decimal rather than hexadecimal output.
	(hex2int): Use local variables.

2012-04-18  Niels Möller  <nisse@lysator.liu.se>

	* x86_64/salsa20-crypt.asm: New file.

2012-04-17  Niels Möller  <nisse@lysator.liu.se>

	* testsuite/salsa20-test.c (test_salsa20_stream): Check that
	salsa20_crypt doesn't write beyond the given destination area.
	(test_salsa20): Likewise.

	* salsa20-crypt.c: Renamed file, from...
	* salsa20.c: ... old name.

	* x86_64/machine.m4 (WREG): New macro.

	* salsa20.c (salsa20_hash): Deleted function, inlined into
	salsa20_crypt.
	(salsa20_set_key, salsa20_set_iv): Moved, to...
	* salsa20-set-key.c: ...new file.

2012-04-15  Niels Möller  <nisse@lysator.liu.se>

	* testsuite/salsa20-test.c (test_salsa20_stream): New function.
	(test_main): Tests for encrypting more than one block at a time.

2012-04-14  Niels Möller  <nisse@lysator.liu.se>

	* examples/io.c (write_file): Use write_string.

	* examples/Makefile.in (base64enc): New targets. Also
	added missing io.o dependency to several other targets.
	(base64dec, base16enc, base16dec): Likewise.

	* examples/base64enc.c: New file, based on example code
	contributed by Jeronimo Pellegrini.
	* examples/base64dec.c: Likewise.
	* examples/base16enc.c: Likewise.
	* examples/base16dec.c: Likewise.

	* examples/rsa-encrypt.c (process_file): Reorganized fread loop.
	(usage): New function.
	(main): Implemented --help option.

	* examples/rsa-decrypt.c (process_file): Improved error message
	for too short input file.

	* aes-set-decrypt-key.c (gf2_log, gf2_exp): Deleted tables.
	(mult, inv_mix_column): Deleted functions.
	(mtable): New table.
	(MIX_COLUMN): New macro.
	(aes_invert_key): Use MIX_COLUMN and mtable.

	* aesdata.c (compute_mtable): New table, for the inv mix column
	operation in aes_invert_key.

2012-04-13  Niels Möller  <nisse@lysator.liu.se>

	* aes-set-encrypt-key.c (aes_set_encrypt_key): Use LE_READ_UINT32.
	Tabulate the needed "round constants".
	(xtime): Deleted function.

	* aes-internal.h (SUBBYTE): Cast to uint32_t. Use B0, ..., B3
	macros.

2012-04-09  Niels Möller  <nisse@lysator.liu.se>

	Timing resistant RSA decryption, based on RSA blinding code
	contributed by Nikos Mavrogiannopoulos.
	* rsa-decrypt-tr.c (rsa_decrypt_tr): New function.
	(rsa_blind): Helper function.
	(rsa_unblind): Helper function.
	* rsa.h: Declare rsa_decrypt_tr. Some cleanups, no longer include
	nettle-meta.h, more consistent declarations of function pointer
	arguments.
	* testsuite/rsa-encrypt-test.c (test_main): Test rsa_decrypt_tr.
	Check for writes past the end of the message area.

	* Makefile.in (hogweed_SOURCES): Added pkcs1-decrypt.c.
	* rsa-decrypt.c (rsa_decrypt): Use pkcs1_decrypt.
	* pkcs1-decrypt.c (pkcs1_decrypt): New file and function,
	extracted from rsa_decrypt.

2012-04-01  Niels Möller  <nisse@lysator.liu.se>

	* salsa20.c (LE_SWAP32): Typo fix for big-endian case.
	(QROUND): New macro.
	(salsa20_hash): Use it.

2012-03-31  Niels Möller  <nisse@lysator.liu.se>

	* salsa20.c: (salsa20_set_iv): Deleted size argument, only one
	size allowed.
	(U8TO32_LITTLE): Deleted macro. Use LE_READ_UINT32 instead, which
	avoids unaligned reads.
	(salsa20_set_key): Rearranged slightly, to avoid unnecessary
	byte-to-word conversions.

	(LE_SWAP32): Renamed macro from...
	(U32TO32_LITTLE): ... old name.
	(U32TO8_LITTLE): Deleted macro.
	(salsa20_wordtobyte): Renamed function to...
	(salsa20_hash): ... new name. Changed output argument from byte
	array to word array. Use memxor3, which brings a considerable
	performance gain.

	* nettle-internal.c (salsa20_set_key_hack): Updated salsa20_set_iv
	call.
	* testsuite/salsa20-test.c (test_salsa20): Deleted iv_length
	argument, updated all calls.

	* salsa20.h (SALSA20_BLOCK_SIZE): New constant.
	(_SALSA20_INPUT_LENGTH): New constant.
	* salsa20.c: Use these constants.

	* salsa20.c (ROTL32): Deleted macro, use the one from macros.h
	instead, with reversed order of arguments.
	(ROTATE, XOR, PLUS, PLUSONE): Deleted macros, use ROTL32 and
	builtin operators directly.

	Unification of rotation macros.
	* macros.h (ROTL32): New macro, to replace (almost) all other
	rotation macros.

	* aes-set-encrypt-key.c: Include macros.h.
	(aes_set_encrypt_key): Use ROTL32.
	* aes-internal.h (ROTBYTE, ROTRBYTE): Deleted macros.

	* camellia-internal.h (ROL32): Deleted macro.
	(ROTL128): Renamed for consistency, from...
	(ROL128): ... old name.
	* camellia-crypt-internal.c: Updated for renamed rotation macros.
	* camellia-set-encrypt-key.c: Likewise.
	* cast128.c (ROL): Deleted macro.
	(F1, F2, F3): Updated to use ROTL32 (reversed order of arguments).
	Also added proper do { ... } while (0) wrappers.

	* ripemd160-compress.c (ROL32): Deleted macro.
	(R): Updated to use ROTL32 (reversed order of arguments).

	* serpent-internal.h (ROL32): Deleted macro.
	(ROTL64): Renamed (from ROL64) and reorderd arguments, for
	consistency.
	(RSHIFT64): Reordered arguments, for consistency.
	* serpent-decrypt.c: Updated for renamed rotation macros, with
	reversed argument order.
	* serpent-encrypt.c: Likewise.
	* serpent-set-key.c: Likewise.

	* sha1-compress.c (ROTL): Deleted macro, use ROTL32 instead.

	* sha256-compress.c (ROTR): Deleted macro. Replaced by ROTL32,
	with complemented shift count.
	(SHR): Deleted macro, use plain shift operator instead.

	* sha512-compress.c (ROTR): Deleted macro, replaced by...
	(ROTL64): ...new macro, with complemented shift count
	(SHR): Deleted macro, use plain shift operator instead.
	(S0, S1, s0, s1): Updated accordingly.

2012-03-30  Niels Möller  <nisse@lysator.liu.se>

	* nettle-internal.c (nettle_salsa20): Cipher struct for
	benchmarking only. Sets a fix zero IV, and ignores block size.
	* nettle-internal.h (nettle_salsa20): Declare it.

	* examples/nettle-benchmark.c (block_cipher_p): New function.
	(time_cipher): Use block_cipher_p.
	(main): Include salsa20 in benchmark.

	* Makefile.in (soname link): Fixed logic.
	(nettle_SOURCES): Removed nettle-internal.c, so that it's not
	part of the library...
	(internal_SOURCES): ...and put it here.
	* testsuite/Makefile.in (TEST_OBJS): Added ../nettle-internal.o.
	* examples/Makefile.in (BENCH_OBJS): New variable, to simplify the
	nettle-benchmark rule. Also link with ../nettle-internal.o.

2012-03-29  Niels Möller  <nisse@lysator.liu.se>

	Implementation of Salsa20, contributed by Simon Josefsson.
	* salsa20.h: New file.
	* salsa20.c: New file.
	* Makefile.in (nettle_SOURCES): Added salsa20.c
	(HEADERS): Added salsa20.h.
	* testsuite/Makefile.in (TS_NETTLE_SOURCES): Added salsa20-test.c.
	* testsuite/salsa20-test.c: New test case.

	* Makefile.in (soname links): Adding missing space before ].

2012-03-23  Niels Möller  <nisse@lysator.liu.se>

	* arcfour.h (arcfour_stream): Deleted obsolete prototype.

2012-03-05  Niels Möller  <nisse@lysator.liu.se>

	* configure.ac (enable_shared): Build shared libraries by default.

2012-03-04  Niels Möller  <nisse@lysator.liu.se>

	* configure.ac (LIBNETTLE_MINOR): Bumped library version, to 4.4.
	(LIBHOGWEED_MINOR): And to 2.2.

2012-02-27  Niels Möller  <nisse@lysator.liu.se>

	* list-obj-sizes.awk: Recognize elf64 objects.

	* Makefile.in (.texinfo.dvi): Pass -b option to texi2dvi.

	* Makefile.in (TARGETS): Added twofishdata.
	(SOURCES): Added twofishdata.c.
	(twofishdata): New rule.

	* twofish.c (q0, q1): Made const, and reformatted to match the
	twofishdata program.

	* twofishdata.c: Resurrected old file. Used to be called
	generate_q.c, when the twofish code was contributed back in 1999.

	* nettle.texinfo: Documentation for base16 and base64 encoding.
	Text contributed by Jeronimo Pellegrini
	<pellegrini@mpcnet.com.br>, back in April 2006.

2012-02-18  Niels Möller  <nisse@lysator.liu.se>

	* run-tests, getopt.c, getopt1.c, getopt.h: These files were moved
	to the top-level in the conversion to an independent git
	repository. They used to be symlinks to lsh files, from the
	subdirectories which use them.

	* Makefile.in: Build and distribute getopt files. Distribute
	run-tests script.
	* examples/Makefile.in: Adapt to getopt files and the run-tests
	script now located in the parent directory.
	* testsuite/Makefile.in: Likewise.
	* tools/Makefile.in: Likewise.

	* index.html: Converted to xhtml (from lsh repository, change
	dated 2012-02-03). Updated git instructions.

	* nettle.texinfo: Updated charset declaration.
	* misc/plan.html: Likewise.

2012-01-17  Niels Möller  <nisse@lysator.liu.se>

	* testsuite/Makefile.in (DISTFILES): Added setup-env.

	* examples/rsa-decrypt.c (main): Use _setmode rather than setmode,
	suggested by Eli Zaretskii. Affects windows builds only.
	* examples/rsa-encrypt.c: Likewise.

	* Makefile.in ($(LIBNETTLE_FORLINK)): Always create a .lib symlink
	to the library file. Use LN_S.
	($(LIBHOGWEED_FORLINK)): Likewise.

	(install-shared-nettle): Use LN_S.
	(install-shared-hogweed): Likewise.

	* configure.ac: Use AC_PROG_LN_S.
	* config.make.in (LN_S): New substitution.

	* testsuite/setup-env: New file. Wine workaround. Can't get
	../.lib into wine's dll search path, so create additional
	symlinks.
	* testsuite/teardown-env: ...and delete them here. Also delete
	file testtmp.
	* examples/setup-env: Similar links setup here.
	* examples/teardown-env: ... and deleted.

2012-01-07  Niels Möller  <nisse@lysator.liu.se>

	* examples/Makefile.in (check): Add ../.lib to PATH, like in
	testsuite/Makefile. Needed for w*ndows. Reported by Eli Zaretskii.

2011-11-25  Niels Möller  <nisse@lysator.liu.se>

	From Martin Storsjö:
	* x86_64/machine.m4 (W64_ENTRY, W64_EXIT): New macros for
	supporting W64 ABI.
	* x86_64: Updated all assembly files to use them.

	* configure.ac (W64_ABI): New variable, set when compiling for
	W64 ABI (64-bit M$ windows).
	* config.m4.in (W64_ABI): Define, from configure substitution.

2011-11-24  Niels Möller  <nisse@lysator.liu.se>

	From Martin Storsjö:
	* examples/Makefile.in (check): Pass $(EMULATOR) and $(EXEEXT) in
	the environment of run-tests.
	* examples/rsa-encrypt-test: Use $EXEEXT and $EMULATOR.
	* examples/rsa-sign-test: Likewise.
	* examples/rsa-verify-test: Likewise.
	* examples/setup-env: Likewise.

	* testsuite/Makefile.in (check): Pass $(EXEEXT) in the environment of
	run-tests.
	* testsuite/pkcs1-conv-test: Use $EXEEXT and $EMULATOR. Ignore \r
	in rsa-sign output.

	* examples/rsa-decrypt.c (main) [WIN32]: Set stdout/stdin to
	binary mode.
	* examples/rsa-encrypt.c (main): Likewise.

2011-11-24  Niels Möller  <nisse@lysator.liu.se>

	* configure.ac (HAVE_NATIVE_64_BIT): Workaround to get it set to 1
	on w64.

	* serpent-internal.h (ROL64): Use (uint64_t) 1 rather than 1L, for
	M$ w64.
	(RSHIFT64): Likewise. Also added a missing parenthesis.

2011-11-24  Niels Möller  <nisse@lysator.liu.se>

	From Martin Storsjö:
	* testsuite/symbols-test: Use $NM, falling back to nm if undefined.
	* testsuite/Makefile.in (check): Pass $(NM) in the environment of
	run-tests.
	* config.make.in (NM): Set NM.

	* testsuite/sexp-conv-test: Use $EMULATOR when running test
	programs. Also ignore \r for output in the non-canonical output
	formats.
	* testsuite/Makefile.in (check): Pass $(EMULATOR) in the
	environment of run-tests.
	* configure.ac (EMULATOR): New substituted variable. Set to wine
	or wine64 when cross compiling for windows, otherwise empty.
	* config.make.in (EMULATOR): Set from autoconf value.

2011-11-20  Niels Möller  <nisse@lysator.liu.se>

	* x86/camellia-crypt-internal.asm: Take ALIGNOF_UINT64_T into
	account when getting the offset for the subkeys. Differs between
	w32 and other systems. w32 problem identified by Martin Storsjö.

	* config.m4.in: Define ALIGNOF_UINT64_T (from configure).

	* configure.ac: Check alignment of uint64_t, and also use AC_SUBST
	for use in config.m4.in.

2011-11-19  Niels Möller  <nisse@lysator.liu.se>

	Cygwin/mingw32 improvements contributed by Martin Storsjö:
	* Makefile.in (IMPLICIT_TARGETS): New variable for DLL link
	libraries.
	(clean-here): Delete the DLL import libraries.

	* configure.ac: Setup installation of DLL files in $bindir.
	(IF_DLL, LIBNETTLE_FILE_SRC, LIBHOGWEED_FILE_SRC): New
	substitutions.

	* config.make.in (LIBNETTLE_FILE_SRC): Substitute new autoconf
	variable.
	(LIBHOGWEED_FILE_SRC): Likewise.

	* Makefile.in (install-dll-nettle, uninstall-dll-nettle): New
	target for installing the DLL file in $bindir.
	(install-shared-nettle): Conditionally
	depend on install-dll-nettle. Use LIBNETTLE_FILE_SRC.
	(uninstall-shared-nettle): Conditionally depend on
	install-dll-nettle.
	(various hogweed targets): Analogous changes.

	* configure.ac: Unify shared lib setup for cygwin and mingw.

2011-10-31  Niels Möller  <nisse@lysator.liu.se>

	* configure.ac (LIBHOGWEED_LIBS): Typo fix for the darwin case.
	Spotted by Martin Storsjö.

2011-10-25  Niels Möller  <nisse@lysator.liu.se>

	* configure.ac (LIBHOGWEED_LIBS): cygwin fix, added
	libnettle.dll.a. Reported by Volker Zell.

2011-10-18  Niels Möller  <nisse@lysator.liu.se>

	* configure.ac: Improved setup för darwin shared libraries.
	Patch contributed by Ryan Schmidt.

2011-10-03  Niels Möller  <nisse@lysator.liu.se>

	* x86_64/memxor.asm: Implemented sse2-loop. Configured at compile
	time, and currently disabled.

	* testsuite/testutils.h (ASSERT): Write message to stderr.

	* testsuite/memxor-test.c: Use 16-byte alignment for "fully
	aligned" operands.

2011-09-03  Niels Möller  <nisse@lysator.liu.se>

	* x86/camellia-crypt-internal.asm: Use "l"-suffix on instructions
	more consistently. Reportedly, freebsd and netbsd systems with
	clang are more picky about this.

	* configure.ac: Changed version number to 2.5.

	* Released nettle-2.4.

	* configure.ac (LIBNETTLE_MINOR): Bumped library version, to 4.3.

	* gcm-aes.c: Include config.h.
	* tools/nettle-lfib-stream.c: Likewise.

	* ripemd160-compress.c: Added missing include of config.h. Needed
	for correct operation on big-endian systems.

2011-09-02  Niels Möller  <nisse@amfibolit.hack.org>

	* configure.ac: Changed version number to 2.4.

	* Released nettle-2.3.

2011-08-30  Niels Möller  <nisse@lysator.liu.se>

	* testsuite/hmac-test.c: Added tests for hmac-ripemd160.

	* hmac.h: Declare hmac-ripemd160 related functions.

	* Makefile.in (nettle_SOURCES): Added hmac-ripemd160.c.

2011-08-30  Niels Möller  <nisse@amfibolit.hack.org>

	* nettle.texinfo (Hash functions): Document ripemd-160.

	* hmac-ripemd160.c: New file.

	* hmac.h: Declare hmac-ripemd160 functions.

2011-08-29  Niels Möller  <nisse@lysator.liu.se>

	* sha256.c (sha256_update): Updated MD_UPDATE call for new
	conventions.
	(sha256_write_digest): Use MD_PAD rather than MD_FINAL, and insert
	the length manually.
	* sha512.c: Analogous changes.

	* sha1.c (COMPRESS): New macro.
	(sha1_update): Updated MD_UPDATE call for new conventions.
	(sha1_digest): Use MD_PAD rather than MD_FINAL, and insert the
	length manually.

	* ripemd160.c (ripemd160_init): Use memcpy for initializing the
	state vector.
	(COMPRESS): New macro.
	(ripemd160_update): Use MD_UPDATE.
	(ripemd160_digest): Inline ripemd160_final processing. Use MD_PAD
	and _nettle_write_le32.
	(ripemd160_final): Deleted function.

	* ripemd160.h (struct ripemd160_ctx): Use a 64-bit block count.
	Renamed digest to state.

	* md5.c (md5_init): Use memcpy for initializing the state vector.
	(COMPRESS): New macro, wrapping _nettle_md5_compress.
	(md5_update): Use MD_UPDATE.
	(md5_digest): Inline md5_final processing. Use MD_PAD and
	_nettle_write_le32.
	(md5_final): Deleted.

	* md5.h (struct md5_ctx): Renamed some fields, for consistency.

	* md4.h (struct md4_ctx): Renamed some fields, for consistency.

	* md4.c (md4_init): Use memcpy for initializing the state vector.
	(md4_update): Use MD_UPDATE.
	(md4_digest): Inline md4_final processing, using MD_PAD. Use
	_nettle_write_le32.
	(md4_block): Renamed, to...
	(md4_compress): ... new name. Take ctx pinter as argument.
	(md4_final): Deleted function.

	* md2.c (md2_update): Use MD_UPDATE.

	* macros.h (MD_UPDATE): Added incr argument. Invoke compression
	function with ctx pointer as argument, rather than ctx->state.
	(MD_FINAL): Just pad, don't store length field. Renamed to MD_PAD.
	(MD_PAD): Analogous change of compression invocations.

	* sha512.c: (COMPRESS): New macro wrapping _nettle_sha512_compress.
	(sha512_update): Use MD_UPDATE.
	(sha512_final): Deleted function.
	(sha512_write_digest): Use MD_FINAL.

	* sha256.c (COMPRESS): New macro wrapping _nettle_sha256_compress.
	(SHA256_INCR): Deleted macro.
	(sha256_update): Use MD_UPDATE.
	(sha256_final): Deleted function.
	(sha256_write_digest): New function, replacing sha256_final, and
	using MD_FINAL.
	(sha256_digest): Use sha256_write_digest.
	(sha224_digest): Likewise.

	* tools/nettle-hash.c (list_algorithms): Fixed typo in header.

	* sha1.c (SHA1_DATA_LENGTH): Deleted unused macro.
	(sha1_init): Use memcpy to initialize the state vector.
	(SHA1_INCR): Deleted macro.
	(sha1_update): Use MD_UPDATE macro, to reduce code duplication.
	(sha1_digest): Use MD_FINAL macro.
	(sha1_final): Deleted function.

	* sha.h (struct sha1_ctx): Renamed attribute digest to state.

	* macros.h (MD_UPDATE): New macro.
	(MD_FINAL): New macro.

2011-08-28  Niels Möller  <nisse@lysator.liu.se>

	* ripemd160.c (ripemd160_final): Use LE_WRITE_UINT32. Deleted byte
	swapping at the end, leaving it to ripemd160_digest.
	(ripemd160_digest): Use _nettle_write_le32.

	* Makefile.in (nettle_SOURCES): Added write-le32.c.

	* md5.c (md5_digest): Use _nettle_write_le32.

	* write-le32.c (_nettle_write_le32): New file and function.

	* ripemd160-compress.c (ROL32): Renamed macro (was "rol"). Deleted
	x86 version using inline assembly; at least gcc-4.4.5 recognizes
	shift-and-or expressions which are in fact rotations.
	(_nettle_ripemd160_compress): Use LE_READ_UINT32.

	* configure.ac (LIBNETTLE_MINOR): Bumped library version, to 4.2.

	* testsuite/meta-hash-test.c: Updated for the addition of
	ripemd-160.

	* testsuite/.test-rules.make: Added rule for ripemd160-test.

	* examples/nettle-benchmark.c (main): Benchmark ripemd-160.

2011-08-28  Niels Möller  <nisse@lysator.liu.se>

	RIPEMD-160 hash function. Ported from libgcrypt by Andres Mejia.
	* testsuite/ripemd160-test.c: New file.
	* ripemd160.h: New file.
	* nettle-meta.h: Declare nettle_ripemd160.
	* ripemd160.c: New file, ported from libgcrypt.
	* ripemd160-compress.c: Likewise.
	* ripemd160-meta.c: New file.
	* testsuite/Makefile.in (TS_NETTLE_SOURCES): Added
	ripemd160-test.c.
	* nettle-meta-hashes.c (nettle_hashes): Added nettle_ripemd160.
	* Makefile.in (nettle_SOURCES): Added ripemd160.c,
	ripemd160-compress.c, and ripemd160-meta.c.
	(HEADERS): Added ripemd160.h.

2011-08-10  Niels Möller  <nisse@amfibolit.hack.org>

	* nettle.texinfo: Fixed mis-placed const in various prototypes.
	Spotted by Tatsuhiro Tsujikawa.

2011-07-24  Niels Möller  <nisse@lysator.liu.se>

	* Makefile.in (PKGCONFIG_FILES, pkgconfigdir): New variables.
	(DISTFILES): Added nettle.pc.in and hogweed.pc.in.
	(nettle.pc, hogweed.pc): New targets (invoking config.status).
	(install-pkgconfig, uninstall-pkgconfig): New targets.
	(install-here): Depend on install-pkgconfig.
	(uninstall-here): Depend on uninstall-pkgconfig.
	(distclean-here): Delete nettle.pc and hogweed.pc.

2011-07-20  Niels Möller  <nisse@lysator.liu.se>

	* configure.ac: Generate nettle.pc and hogweed.pc.

	* nettle.pc.in, hogweed.pc.in: New files.

2011-07-17  Niels Möller  <nisse@lysator.liu.se>

	* nettle-internal.h: Added missing extern declarations.

2011-07-11  Niels Möller  <nisse@lysator.liu.se>

	* configure.ac: Changed version number to 2.3.

	* Released nettle-2.2.

	* Makefile.in (DISTFILES): Distribute COPYING.LIB, not COPYING,

2011-07-07  Niels Möller  <nisse@lysator.liu.se>

	* tools/misc.h (werror): Removed incorrect noreturn attribute from
	declaration.

	* examples/io.c (read_file): Bug fix, in dependence of initial
	size on max_size.

2011-07-01  Niels Möller  <nisse@lysator.liu.se>

	* cbc.c	(CBC_BUFFER_LIMIT): Reduced to 512 bytes.
	(cbc_decrypt): For in-place operation, use overlapping memxor3 and
	eliminate a memcpy.

	* ctr.c (ctr_crypt): Reorganized to call the encryption function
	with several blocks at a time. Handle the case of a single block
	specially.

	* x86_64/memxor.asm: Added ALIGN for shifting loop. Deleted
	obsolete ifelse.

2011-06-30  Niels Möller  <nisse@lysator.liu.se>

	* configure.ac: Link in serpent-decrypt.asm, if found.

	* x86_64/serpent-decrypt.asm: Added an SSE2 loop, doing four
	blocks at a time in parallel.

	* x86_64/serpent-encrypt.asm: Include serpent.m4. Deleted a
	redundant label.

	* x86_64/serpent.m4: New file, with serpent-related macros.

2011-06-29  Niels Möller  <nisse@lysator.liu.se>

	* x86_64/serpent-decrypt.asm: Wrote main (32-bit) loop.
	(SBOX0I, SBOX1I, SBOX7I): Fixed bugs.

	* nettle.texinfo (Copyright): Updated for license change to
	LGPLv2+. Updated copyright info on serpent.

	* NEWS: Updated information for nettle-2.2.

	* x86_64/serpent-decrypt.asm: New file.

	* x86_64/serpent-encrypt.asm: Fixed .file pseudo op.

	* testsuite/testutils.c (test_cipher_ctr): Display more info on
	failure.

	* examples/nettle-benchmark.c (bench_ctr): New function.
	(time_cipher): Also benchmark CTR mode.

	* configure.ac (LIBNETTLE_MINOR): Updated library version number
	to 4.1.
	(LIBHOGWEED_MINOR): And to 2.1.

2011-06-22  Niels Möller  <nisse@lysator.liu.se>

	* configure.ac: Use pwd -P when examining lib directories.
	Link in serpent-encrypt.asm, if found.

2011-06-21  Niels Möller  <nisse@lysator.liu.se>

	* serpent-decrypt.c (SBOX3_INVERSE): Eliminated temporaries.
	(SBOX4_INVERSE): Likewise.
	(SBOX5_INVERSE): Likewise.
	(SBOX6_INVERSE): Likewise.
	(SBOX7_INVERSE): Likewise.
	(All SBOX_INVERSE-macros): Deleted type argument, and updated users.

2011-06-20  Niels Möller  <nisse@lysator.liu.se>

	* serpent-decrypt.c: Renamed arguments in sbox macros.
	(SBOX0_INVERSE): Eliminated temporaries.
	(SBOX1_INVERSE): Likewise.
	(SBOX2_INVERSE): Likewise.

	* x86_64/serpent-encrypt.asm: Added an SSE2 loop, doing four
	blocks at a time in parallel.

	* testsuite/serpent-test.c (test_main): Added some more multiple
	block tests.

2011-06-15  Niels Möller  <nisse@lysator.liu.se>

	* configure.ac (libdir): On 64-bit Linux, we used to assume that
	libraries are installed according to the FHS. Since at least
	Fedora and Gentoo follow the FHS convention, while at least Debian
	doesn't, we have to try to figure out which convention is used.

2011-06-14  Niels Möller  <nisse@lysator.liu.se>

	* x86_64/serpent-encrypt.asm: Slight simplification of loop logic.

	* x86_64/serpent-encrypt.asm: New file.

2011-06-12  Niels Möller  <nisse@lysator.liu.se>

	* testsuite/serpent-test.c (test_main): Added tests with multiple
	blocks at a time.

	* serpent-encrypt.c (SBOX6): Renamed arguments. Eliminated
	temporaries.
	(SBOX7): Likewise.
	(All SBOX-macros): Deleted type argument, and updated users.

	* configure.ac: Display summary at the end of configure..
	(asm_path): Set only if enable_assember is yes.

2011-06-10  Niels Möller  <nisse@lysator.liu.se>

	* serpent-encrypt.c (SBOX5): Renamed arguments. Eliminated
	temporaries.

2011-06-09  Niels Möller  <nisse@lysator.liu.se>

	* serpent-encrypt.c (SBOX4): Renamed arguments. Eliminated
	temporaries.

	* configure.ac (LIBNETTLE_LINK, LIBHOGWEED_LINK): Cygwin fix, from
	Vincent Torri.

2011-06-08  Niels Möller  <nisse@lysator.liu.se>

	* examples/eratosthenes.c (find_first_one): Fixed c99-style
	declaration. Reported by Sebastian Reitenbach.
	(find_first_one): Declare the lookup table as static const, and
	use unsigned char rather than unsigned..

2011-06-07  Niels Möller  <nisse@lysator.liu.se>

	* serpent-encrypt.c (SBOX0): Renamed arguments. Eliminated
	temporaries.
	(SBOX1): Likewise.
	(SBOX2): Likewise.
	(SBOX3): Likewise.

2011-06-06  Niels Möller  <nisse@lysator.liu.se>

	* Makefile.in (DISTFILES): Added serpent-internal.h.
	(nettle_SOURCES): Replaced serpent.c by serpent-set-key.c,
	serpent-encrypt.c, and serpent-decrypt.c.

	* serpent.c: Replaced by several new files.
	* serpent-set-key.c: New file.
	* serpent-encrypt.c: New file.
	* serpent-decrypt.c: New file.
	* serpent-internal.h: New file.

	* serpent.c [HAVE_NATIVE_64_BIT]: Process two blocks at a time in
	parallel. Measured speedup of 10%--25% (higher for encryption) on
	x86_64.

2011-06-01  Niels Möller  <nisse@lysator.liu.se>

	* serpent.c (ROUNDS): Deleted macro.
	(serpent_block_t): Deleted array typedef.
	(KEYXOR): New macro, replacing BLOCK_XOR.
	(BLOCK_COPY, SBOX, SBOX_INVERSE): Deleted macros.
	(LINEAR_TRANSFORMATION): Use four separate arguments.
	(LINEAR_TRANSFORMATION_INVERSE): Likewise.
	(ROUND): Take separate arguments for all input and output words.
	(ROUND_INVERSE): Likewise.
	(ROUND_LAST, ROUND_FIRST_INVERSE): Deleted macros.
	(serpent_set_key): Moved loop termination test.
	(serpent_encrypt): Rewrote with unrolling of just eight rounds,
	and without serpent_block_t.
	(serpent_decrypt): Likewise.

	* serpent.c: Added do { ... } while (0) around block macros.
	(serpent_key_t): Deleted array typedef.
	(ROL32, ROR32): Renamed macros, were rol and ror.
	(KS_RECURRENCE, KS): New macros.
	(serpent_key_pad): Renamed, from...
	(serpent_key_prepare): ...old name.
	(serpent_subkeys_generate): Deleted function.
	(serpent_set_key): Rewrote the generation of subkeys. Reduced both
	temporary storage and code size (less unrolling)

2011-05-31  Niels Möller  <nisse@lysator.liu.se>

	* testsuite/serpent-test.c (test_main): Enabled test with short,
	40-bit, key.

	* serpent.c (byte_swap_32): Deleted macro.
	(serpent_key_prepare): Use LE_READ_UINT32. Don't require aligned
	input, and support arbitrary key sizes.

2011-05-30  Simon Josefsson  <simon@josefsson.org>

	* serpent.c: Rewrite, based on libgcrypt code.  License changed
	from GPL to LGPL.
	* serpent_sboxes.h: Removed.
	* Makefile.in: Drop serpent_sboxes.h.

2011-05-31  Niels Möller  <nisse@lysator.liu.se>

	* testsuite/serpent-test.c (test_main): Added some tests for
	padding of keys of length which is not a multiple of four bytes.

2011-05-30  Simon Josefsson  <simon@josefsson.org>

	* testsuite/serpent-test.c (test_main): Add test vectors from
	libgcrypt.

2011-05-21  Niels Möller  <nisse@lysator.liu.se>

	* dsa-keygen.c (dsa_generate_keypair): Avoid double init of mpz
	variable. Spotted by Nikos Mavrogiannopoulos.

2011-05-06  Niels Möller  <nisse@lysator.liu.se>

	* configure.ac: Fix link flags for shared libraries on Solaris,
	which needs -h to set the soname. Patch contributed by Dagobert
	Michelsen.

2011-05-06  Niels Möller  <nisse@lysator.liu.se>

	* configure.ac: New configure option --enable-gcov.

	* arcfour.h (arcfour_stream): Deleted obsolete define.

2011-04-27  Niels Möller  <nisse@lysator.liu.se>

	* tools/nettle-hash.c (find_algorithm): Require exact match.

2011-04-15  Niels Möller  <nisse@lysator.liu.se>

	Reverted broken byte-order change from 2001-06-17:
	* serpent.c (serpent_set_key): Use correct byteorder.
	(serpent_encrypt): Likewise.
	(serpent_decrypt): Likewise.

	* testsuite/serpent-test.c (decode_hex_reverse): New function.
	(RH, RHL): New macros.
	(test_main): Byte reverse inputs and outputs for the testvectors
	taken from the serpent submission package. Enable test vectors
	from http://www.cs.technion.ac.il/~biham/Reports/Serpent/.

2011-03-23  Niels Möller  <nisse@lysator.liu.se>

	* tools/sexp-conv.c (xalloc): Deleted function, now it's in misc.c
	instead.

	* configure.ac: Use LSH_FUNC_STRERROR.

	* tools/Makefile.in (TARGETS): Added nettle-hash, and related
	build rules.
	(SOURCES): Added nettle-hash.c.

	* tools/misc.c (xalloc): New function.

	* tools/pkcs1-conv.c (main): Made the OPT_* constants local, and
	fixed numerical values to start with non-ASCII 0x300.

	* tools/nettle-hash.c: New file.

2011-03-23  Niels Möller  <nisse@lysator.liu.se>

	Contributed by Daniel Kahn Gillmor:
	* testsuite/Makefile.in (TS_NETTLE_SOURCES): Added
	meta-hash-test.c, meta-cipher-test.c, and meta-armor-test.c.

	* testsuite/meta-hash-test.c: New file.
	* testsuite/meta-cipher-test.c: New file.
	* testsuite/meta-armor-test.c: New file.

	* nettle.texinfo: Document nettle_hashes and nettle_ciphers.

	* nettle-meta.h: Declare algorithm lists nettle_ciphers,
	nettle_hashes, nettle_armors.

	* Makefile.in (nettle_SOURCES): Added nettle-meta-hashes.c,
	nettle-meta-ciphers.c, and nettle-meta-armors.c.

	* nettle-meta-armors.c: New file.
	* nettle-meta-ciphers.c: New file.
	* nettle-meta-hashes.c: New file.

2011-02-18  Niels Möller  <nisse@lysator.liu.se>

	* arcfour.c (arcfour_stream): Deleted function. It's not very
	useful, and neither documented nor tested.

2011-02-16  Niels Möller  <nisse@lysator.liu.se>

	* cbc.h (CBC_ENCRYPT): Avoid using NULL; we don't ensure that it
	is defined.
	(CBC_DECRYPT): Likewise.

	* gcm-aes.c (gcm_aes_set_iv): Use GCM_SET_IV.
	(gcm_aes_set_key): Deleted cast.
	(gcm_aes_encrypt): Likewise.
	(gcm_aes_decrypt): Likewise.
	(gcm_aes_digest): Likewise.
	(gcm_aes_update): One less argument to GCM_UPDATE.

	* gcm.h (GCM_SET_KEY): Added cast to nettle_crypt_func *. Help
	compiler type checking despite this cast.
	(GCM_ENCRYPT): Likewise.
	(GCM_DECRYPT): Likewise.
	(GCM_DIGEST): Likewise.
	(GCM_SET_IV): New macro, for completeness.
	(GCM_UPDATE): Deleted unused argument encrypt.

2011-02-14  Niels Möller  <nisse@lysator.liu.se>

	* nettle.texinfo: Split node on cipher modes, and started on
	the GCM documentation.

	* testsuite/gcm-test.c (test_gcm_aes): Deleted function, replaced
	by test_aead.
	(test_main): Use test_aead.

	* testsuite/testutils.c (test_aead): New function, replacing
	test_gcm_aes and before that test_cipher_gcm.

	* nettle-internal.c (nettle_gcm_aes128): New const struct.
	(nettle_gcm_aes192): Likewise.
	(nettle_gcm_aes256): Likewise.

	* nettle-internal.h (struct nettle_aead): Tentative interface for
	authenticated encryption with associated data.

	* examples/nettle-benchmark.c (time_gcm): Renamed. Updated for
	gcm_aes_auth to gcm_aes_update renaming. Benchmark both encryption
	and hashing.
	(time_gmac): ...old name.

	* nettle-internal.c (des_set_key_hack): Don't touch the bits
	parity, since thay are now ignored.
	(des3_set_key_hack): Likewise.

	* cast128-meta.c (nettle_cast128): Don't pass keysize.
	* nettle-meta.h (_NETTLE_CIPHER_FIX): Deleted keysize parameter
	derived from the appropriate constant instead.

	* testsuite/gcm-test.c (test_gcm_aes): Updated for gcm_aes_auth to
	gcm_aes_update renaming.

2011-02-13  Niels Möller  <nisse@lysator.liu.se>

	* gcm.h (GCM_UPDATE): Renamed, from...
	(GCM_AUTH): ...old name.

	* gcm-aes.c (gcm_aes_update): Renamed, from...
	(gcm_aes_auth): ...old name.

	* gcm.c (gcm_update): Renamed, and fixed an assert. From...
	(gcm_auth): ...old name.

	* gcm.h (GCM_TABLE_BITS): Increase table size to 8 bits,
	corresponding to 4 KByte of key-dependent tables.

2011-02-10  Niels Möller  <nisse@lysator.liu.se>

	* x86_64/memxor.asm: New file. Improves performance by 22% for the
	unaligned01 case and 35% for the unaligned12 case, benchmarked on
	Intel SU1400.

	* examples/nettle-benchmark.c (cgt_works_p): New function.
	(cgt_time_start): Likewise.
	(cgt_time_end): Likewise.
	(clock_time_start): Likewise.
	(clock_time_end): Likewise.
	(time_function): Read clock via function pointers time_start and
	time_end, so we can select method at runtime.
	(xalloc): Use die function.
	(main): Choose timing function. If available, try clock_gettime,
	and fall back to clock if it doesn't exist.

	* examples/nettle-benchmark.c (die): New function.
	(TIME_END, TIME_START): Check return value from clock_gettime.

	* gcm.h (union gcm_block): Use correct length for w array.

	* testsuite/gcm-test.c (test_main): Added the rest of the
	testcases from the spec.

2011-02-09  Niels Möller  <nisse@lysator.liu.se>

	* testsuite/gcm-test.c (test_main): Enabled testcases 5 and 6,
	with different IV lengths.

	* gcm-aes.c (gcm_aes_set_iv): Updated for gcm_set_iv change.

	* gcm.c (gcm_hash_sizes): New function.
	(gcm_set_iv): Added support for IVs of arbitrary size. Needed
	another argument, for the hash subkey.
	(gcm_digest): Use gcm_hash_sizes.

	* examples/nettle-benchmark.c (time_gmac): Use gcm_aes interface.

	* testsuite/gcm-test.c (test_gcm_aes): New function, replacing
	test_cipher_gcm and using the new gcm_aes interface.
	(test_main): Updated to use test_gcm_aes.
	* testsuite/testutils.c (test_cipher_gcm): Deleted function.

	* Makefile.in (nettle_SOURCES): Added gcm-aes.c.

	* gcm.c (gcm_set_key): Replaced context argument by a struct
	gcm_key *.
	(gcm_hash): Replaced context argument by a struct gcm_key * and a
	pointer to the hashing state block.
	(gcm_auth): Added struct gcm_key * argument.
	(gcm_encrypt): Likewise.
	(gcm_decrypt): Likewise.
	(gcm_digest): Likewise.

	* gcm-aes.c: New file.
	(gcm_aes_set_key): New function.
	(gcm_aes_set_iv): Likewise.
	(gcm_aes_auth): Likewise.
	(gcm_aes_encrypt): Likewise.
	(gcm_aes_decrypt): Likewise.
	(gcm_aes_digest): Likewise.

	* gcm.h (struct gcm_key): Moved the key-dependent and
	message-independent state to its own struct.
	(struct gcm_ctx): ... and removed it here.
	(GCM_CTX): New macro.
	(GCM_SET_KEY): Likewise.
	(GCM_AUTH): Likewise.
	(GCM_ENCRYPT): Likewise.
	(GCM_DECRYPT): Likewise.
	(GCM_DIGEST): Likewise.
	(struct gcm_aes_ctx): New struct.

2011-02-08  Niels Möller  <nisse@lysator.liu.se>

	* gcm.h (struct gcm_ctx): The hash key is now always an array,
	named h, with array size depending on GCM_TABLE_BITS.
	* gcm.c (gcm_gf_shift): Added a separate result argument.
	(gcm_gf_mul): Compile bitwise version only when GCM_TABLE_BITS ==
	0. Simplified interface with just two arguments pointing to
	complete blocks.
	(gcm_gf_shift_4, gcm_gf_shift_8): Renamed table-based functions, from...
	(gcm_gf_shift_chunk): ... old name.
	(gcm_gf_mul): Renamed both table-based versions and made the
	argument types compatible with the bitwise gcm_gf_mul.
	(gcm_gf_mul_chunk): ... the old name.
	(gcm_set_key): Initialize the table using adds and shifts only.
	When GCM_TABLE_BITS > 0, this eliminates the only use of the
	bitwise multiplication.
	(gcm_hash): Simplified, now that we have the same interface for
	gcm_gf_mul, regardless of table size.

	* gcm.c	(GHASH_POLYNOMIAL): Use unsigned long for this constant.
	(gcm_gf_shift_chunk): Fixed bugs for the big endian 64-bit case,
	e.g., sparc64. For both 4-bit and 8-bit tables.

	* gcm.c: Use the new union gcm_block for all gf operations.

	* gcm.h (union gcm_block): New union, used to enforce alignment.

2011-02-07  Niels Möller  <nisse@lysator.liu.se>

	* gcm.c (gcm_gf_shift_chunk) : Bug fix for little-endian 8-bit
	tables.

	* gcm.c (gcm_gf_mul_chunk): Special case first and last iteration.
	(gcm_gf_add): New function, a special case of memxor. Use it for
	all memxor calls with word-aligned 16 byte blocks. Improves
	performance to 152 cycles/byte with no tables, 28 cycles per byte
	with 4-bit tables and 10.5 cycles per byte with 8-bit tables.

	Introduced 8-bit tables. If enabled, gives gmac performance of 19
	cycles per byte (still on intel x86_64).
	* gcm.c (gcm_gf_shift_chunk): New implementation for 8-bit tables.
	(gcm_gf_mul_chunk): Likewise.
	(gcm_set_key): Generate 8-bit tables.

	* Makefile.in (SOURCES): Added gcmdata.c.

	* gcm.h (GCM_TABLE_BITS): Set to 4.

2011-02-06  Niels Möller  <nisse@lysator.liu.se>

	* Makefile.in (TARGETS): Added gcmdata.
	(gcmdata): New rule.

	Introduced 4-bit tables. Gives gmac performance of 45 cycles per
	byte (still on intel x86_64).
	* gcm.c (gcm_gf_shift): Renamed. Tweaked little-endian masks.
	(gcm_rightshift): ... old name.
	(gcm_gf_mul): New argument for the output. Added length argument
	for one of the inputs (implicitly padding with zeros).
	(shift_table): New table (in 4-bit and 8-bit versions), generated
	by gcmdata.
	(gcm_gf_shift_chunk): New function shifting 4 bits at
	a time.
	(gcm_gf_mul_chunk): New function processing 4 bits at a time.
	(gcm_set_key): Generation of 4-bit key table.
	(gcm_hash): Use tables, when available.

	* gcmdata.c (main): New file.

	* gcm.c (gcm_rightshift): Moved the reduction of the shifted out
	bit here.
	(gcm_gf_mul): Updated for gcm_rightshift change. Improves gmac
	performance to 181 cycles/byte.

	* gcm.c (gcm_gf_mul): Rewrote. Still uses the bitwise algorithm from the
	specification, but with separate byte and bit loops. Improves gmac
	performance a bit further, to 227 cycles/byte.

	* gcm.c (gcm_rightshift): Complete rewrite, to use word rather
	than byte operations. Improves gmac performance from 830 cycles /
	byte to (still poor) 268 cycles per byte on intel x86_64.

2011-02-05  Niels Möller  <nisse@lysator.liu.se>

	* examples/nettle-benchmark.c (time_gmac): New function.
	(main): Call time_gmac.

	* testsuite/Makefile.in (TS_NETTLE_SOURCES): Added gcm-test.c.

	* testsuite/testutils.c (test_cipher_gcm): New function,
	contributed by Nikos Mavrogiannopoulos.

	* testsuite/gcm-test.c: New file, contributed by Nikos
	Mavrogiannopoulos.

	* Makefile.in (nettle_SOURCES): Added gcm.c.
	(HEADERS): Added gcm.h.

	* gcm.c: New file, contributed by Nikos Mavrogiannopoulos.
	* gcm.h: New file, contributed by Nikos Mavrogiannopoulos.

	* macros.h (INCREMENT): New macro, moved from ctr.c. Deleted third
	argument.
	* ctr.c: Use INCREMENT macro from macros.h, deleted local version.

2011-01-07  Niels Möller  <nisse@lysator.liu.se>

	* testsuite/Makefile.in (check): Add ../.lib to PATH, since that's
	where w*ndows looks for dlls.

	* testsuite/testutils.c (test_cipher_stream): More debug output on
	failure.

2010-12-14  Niels Möller  <nisse@lysator.liu.se>

	* nettle-types.h: Deleted some unnecessary parenthesis from
	function typedefs.
	(nettle_realloc_func): Moved typedef here...
	* realloc.h: ...from here.

	* buffer.c (nettle_buffer_init_realloc): Use an explicit pointer
	for realloc argument.

2010-12-07  Niels Möller  <nisse@lysator.liu.se>

	* nettle.texinfo (Copyright): Updated info on blowfish.

2010-11-26  Niels Möller  <nisse@lysator.liu.se>

	Reapplied optimizations (150% speedup on x86_32) and other fixes,
	relicensing them as LGPL.
	* blowfish.c (do_encrypt): Renamed, to...
	(encrypt): ...new name.
	(F): Added context argument. Shift input explicitly, instead of
	reading individual bytes via memory.
	(R): Added context argument.
	(encrypt): Deleted a bunch of local variables. Using the context
	pointer for everything should consume less registers.
	(decrypt): Likewise.
	(initial_ctx): Arrange constants into a struct, to simplify key
	setup.
	(blowfish_set_key): Some simplification.

2010-11-26  Simon Josefsson  <simon@josefsson.org>

	* blowfish.c: New version ported from libgcrypt. License changed
	from GPL to LGPL.

2010-11-25  Niels Möller  <nisse@lysator.liu.se>

	* Makefile.in (install-shared-nettle): Use INSTALL_DATA, which
	clears the execute permission bits.
	(install-shared-hogweed): Likewise.

2010-11-16  Niels Möller  <nisse@lysator.liu.se>

	* configure.ac: Updated gmp url.

2010-11-01  Niels Möller  <nisse@lysator.liu.se>

	* tools/misc.c (werror): Don't call exit (copy&paste-error).

2010-10-26  Niels Möller  <nisse@lysator.liu.se>

	* examples/rsa-encrypt.c (main): No extra message for bad options.

	* examples/rsa-keygen.c (main): Added long options. Deleted -?,
	and fixed handling of bad options.

	* examples/next-prime.c (main): Deleted -?, and fixed handling of
	bad options.
	* examples/random-prime.c (main): Likewise.

2010-10-22  Niels Möller  <nisse@lysator.liu.se>

	* examples/nettle-benchmark.c (main): Added long options. Deleted -?,
	and fixed handling of bad options.

	* examples/eratosthenes.c (main): Added long options. Deleted -?,
	and fixed handling of bad options. Renamed -s to -q (long option
	--quiet).

	* tools/pkcs1-conv.c (main): Deleted short alias -? for --help,
	and fixed handling of bad options.
	* tools/sexp-conv.c (parse_options): Likewise.

2010-10-06  Niels Möller  <nisse@lysator.liu.se>

	* memxor.c (memxor3): Optimized.
	(memxor3_common_alignment): New function.
	(memxor3_different_alignment_b): New function.
	(memxor3_different_alignment_ab): New function.
	(memxor3_different_alignment_all): New function.

	* examples/nettle-benchmark.c (time_function): Reorganized, to
	reduce overhead.
	(time_memxor): Also benchmark memxor3.

	* x86_64/memxor.asm: New file.

	* examples/nettle-benchmark.c (overhead): New global variable.
	(time_function): Compensate for call overhead.
	(bench_nothing, time_overhead): New functions.
	(time_memxor): Tweaked src size, making it an integral number of
	words.
	(main): Call time_overhead.

2010-10-01  Niels Möller  <nisse@lysator.liu.se>

	* x86_64/camellia-crypt-internal.asm (ROUND): Reordered sbox
	lookups.

	* testsuite/memxor-test.c: Also test memxor3.

2010-09-30  Niels Möller  <nisse@lysator.liu.se>

	* configure.ac: Link in memxor.asm, if found.

	* testsuite/testutils.c (test_cipher_cbc): Print more info when
	failing.

	* testsuite/memxor-test.c (test_xor): Added verbose printout.

	* examples/nettle-benchmark.c (time_memxor): Count size of
	unsigned long as "block size" for memxor.

2010-09-24  Niels Möller  <nisse@lysator.liu.se>

	* testsuite/.test-rules.make: Added rule for memxor-test.
	* testsuite/Makefile.in (TS_NETTLE_SOURCES): Added memxor-test.c
	* testsuite/memxor-test.c: New file.

	* memxor.c (memxor_common_alignment): New function.
	(memxor_different_alignment): New function.
	(memxor): Optimized to do word-operations rather than byte
	operations.

	* configure.ac (HAVE_NATIVE_64_BIT): New config.h define.

	Partial revert of 2010-09-20 changes.
	* camellia-set-encrypt-key.c (camellia_set_encrypt_key):
	Reintroduce CAMELLIA_F_HALF_INV, for 32-bit machines.
	* camellia-crypt-internal.c (CAMELLIA_ROUNDSM): Two variants,
	differing in where addition of the key is done.
	* x86/camellia-crypt-internal.asm: Moved addition of key.

2010-09-22  Niels Möller  <nisse@lysator.liu.se>

	* examples/nettle-benchmark.c (BENCH_INTERVAL): Changed unit to
	seconds.
	(time_function): Use clock_gettime with CLOCK_PROCESS_CPUTIME_ID,
	if available. This gives better accuracy, at least on recent
	linux.
	(BENCH_INTERVAL): Reduced to 0.1 s.
	(struct bench_memxor_info): New struct.
	(bench_memxor): New function.
	(time_memxor): New function.
	(main): Use time_memxor. Added optional argument used to limit the
	algorithms being benchmarked.
	(GET_CYCLE_COUNTER): Define also for x86_64.
	(time_memxor): Improved display.

	* examples/Makefile.in (nettle-benchmark): Link using
	$(BENCH_LIBS) rather than $(LIBS).

	* configure.ac: Check for clock_gettime, and add -lrt to
	BENCH_LIBS if needed.

2010-09-20  Niels Möller  <nisse@lysator.liu.se>

	* configure.ac: Less quoting when invoking $CC, to allow CC="gcc
	-m32".

	* x86/camellia-crypt-internal.asm (ROUND): Adapted to new key
	convention, moving key xor to the end.

	* camellia-set-encrypt-key.c (CAMELLIA_F_HALF_INV): Deleted macro.
	(camellia_set_encrypt_key): Deleted the CAMELLIA_F_HALF_INV
	operations intended for moving the key xor into the middle of the
	round.

	* camellia-crypt-internal.c (CAMELLIA_ROUNDSM): Moved addition of
	key to the end, to use a 64-bit xor operation.

	* x86_64/camellia-crypt-internal.asm: New file.

	* x86_64/machine.m4 (LREG, HREG, XREG): New macros.

2010-09-17  Niels Möller  <nisse@lysator.liu.se>

	* configure.ac: Support shared libraries (dlls) with mingw32.
	Contributed by David Hoyt.

2010-07-25  Niels Möller  <nisse@lysator.liu.se>

	* configure.ac: Changed version number to nettle-2.2.

	* Released nettle-2.1.

	* configure.ac: Use camellia-crypt-internal.asm, if available.
	Bumped soname to libnettle.so.4, and reset LIBNETTLE_MINOR to
	zero.

	* x86/machine.m4 (LREG, HREG): Moved macros here, from...
	* x86/aes.m4: ...here.

	* x86/camellia-crypt-internal.asm: New file.

	* nettle.texinfo: Updated and expanded section on DSA.
	Document aes_invert_key, and camellia. Added missing functions
	rsa_sha512_verify and rsa_sha512_verify_digest.

	* camellia.h (struct camellia_ctx): Eliminate the two unused
	subkeys, and renumber the remaining ones.
	* camellia-crypt-internal.c (_camellia_crypt): Updated for
	renumbered subkeys.
	* camellia-set-encrypt-key.c (camellia_set_encrypt_key): Likewise.
	* camellia-set-decrypt-key.c (camellia_invert_key): Likewise.

	* camellia-set-encrypt-key.c (camellia_set_encrypt_key): Inline
	the expansion of camellia_setup128 and camellia_setup256, keeping
	the unexpanded key in scalar variables.
	(camellia_setup128): Deleted.
	(camellia_setup256): Deleted.

2010-07-24  Niels Möller  <nisse@lysator.liu.se>

	* camellia-set-encrypt-key.c (camellia_set_encrypt_key): Reduced
	code size, no complete loop unroll. Use one loop for each phase of
	the post-processing.

	* testsuite/camellia-test.c: New tests for camellia_invert_key.
	* testsuite/aes-test.c: New tests for aes_invert_key.

	* aes.h (aes_invert_key): Declare it.

	* aes-set-decrypt-key.c (aes_invert_key): New function, key
	inversion code extracted from aes_set_decrypt_key.
	(aes_set_decrypt_key): Use aes_invert_key.

	* camellia-set-encrypt-key.c (camellia_setup128): Generate
	unmodified subkeys according to the spec. Moved clever combination
	of subkeys to camellia_set_encrypt_key.
	(camellia_setup256): Likewise.
	(camellia_set_encrypt_key): Moved subkey post-processing code
	here, and reduce code duplication between 128-bit keys and larger
	keys.

	* camellia.c: Deleted file, split into several new files...
	* camellia-table.c (_camellia_table): New file with the constant
	sbox tables.
	* camellia-set-encrypt-key.c: New file.
	(camellia_setup128): Generate unmodified subkeys according to the
	spec. Moved clever combination of subkeys to camellia_set_encrypt_key.
	(camellia_setup256): Likewise.

	* camellia-set-decrypt-key.c: New file.
	(camellia_invert_key): Key inversion function.
	(camellia_set_decrypt_key): New key setup function.
	* camellia-internal.h: New file.
	* camellia-crypt.c (camellia_crypt): New file, new wrapper
	function passing the sbox table to _camellia_crypt.
	* camellia-crypt-internal.c (_camellia_crypt): New file, with main
	encrypt/decrypt function.
	* Makefile.in (nettle_SOURCES): Updated list of camellia source files.
	(DISTFILES): Added camellia-internal.h.

2010-07-20  Niels Möller  <nisse@lysator.liu.se>

	* camellia-meta.c: Use _NETTLE_CIPHER_SEP_SET_KEY.

	* camellia.h (struct camellia_ctx): Replaced flag camellia128 by
	expanded key length nkeys.

	* camellia.c (camellia_set_encrypt_key): Renamed, from...
	(camellia_set_key): ... old name.
	(camellia_invert_key): New function.
	(camellia_set_decrypt_key): New function, using
	camellia_invert_key.
	(camellia_crypt): Renamed, from...
	(camellia_encrypt): ... old name.
	(camellia_decrypt): Deleted, no longer needed. camellia_crypt used
	for both encryption and decryption.

	* nettle-meta.h (_NETTLE_CIPHER_SEP_SET_KEY): New macro.

	* dsa-keygen.c: Removed unnecessary include of memxor.h.

	* camellia.c: Rewrote to use 64-bit type for subkeys and use
	64-bit operations throughout. Performance on x86_32, when compiled
	with gcc-4.4.4, is reduced by roughly 15%, this should be fixed
	later.

	* camellia.h (struct camellia_ctx): Use type uint64_t for subkeys.

2010-07-07  Niels Möller  <nisse@lysator.liu.se>

	* aes.h (aes_encrypt, aes_decrypt): Declare ctx argument as const.
	Also updated implementation.
	* blowfish.h (blowfish_encrypt, blowfish_decrypt): Likewise.
	* cast128.h (cast128_encrypt, cast128_decrypt): Likewise.
	* serpent.h (serpent_encrypt, serpent_decrypt): Likewise.
	* twofish.h (twofish_encrypt, twofish_decrypt): Likewise.

	* testsuite/Makefile.in (TS_NETTLE_SOURCES): Added
	camellia-test.c.

	* examples/nettle-benchmark.c: Added camellia ciphers.

	* Makefile.in (nettle_SOURCES): Added camellia.c and
	camellia-meta.c.
	(HEADERS): Added camellia.h.

	* nettle-meta.h (nettle_camellia128): Declare.
	(nettle_camellia192): Likewise.
	(nettle_camellia256): Likewise.

	* camellia-meta.c: New file.

	* camellia.h: Rewrote interface to match nettle conventions.

	* camellia.c: Converted to nettle conventions.
	(camellia_encrypt128, camellia_encrypt256): Unified to new
	function...
	(camellia_encrypt): ...New function, with a loop doing 6
	regular rounds, one FL round and one FLINV round per iteration,
	with iteration count depending on the key size.

	(camellia_decrypt128, camellia_decrypt256): Similarly unified
	as...
	(camellia_decrypt): ...New function, analogous to
	camellia_encrypt.

2010-07-06  Niels Möller  <nisse@lysator.liu.se>

	* camellia.c, camellia.h: New files, copied from
	http://info.isl.ntt.co.jp/crypt/eng/camellia/dl/camellia-LGPL-1.2.0.tar.gz.

	* testsuite/camellia-test.c: New file.

2010-07-05  Niels Möller  <nisse@lysator.liu.se>

	* nettle.texinfo: Document new conventions for weak key and des
	parity checks. Document des_check_parity.

	* testsuite/des-test.c (test_weak): Don't check the deleted status
	attribute.

	* des-compat.c (des_key_sched): Rewrote error checking logic for
	the case of non-zero des_check_key.

	* des3.c (des3_set_key): Changed weak key detection logic.
	Complete key setup also for weak keys, and don't set the status
	attribute.

	* des.c (des_set_key): New iteration logic, to keep key pointer
	unchanged. Moved weak key check to the end, and don't set the
	status attribute.
	(des_encrypt): Ignore status attribute.
	(des_decrypt): Likewise.

	* des.h (enum des_error): Deleted.
	(struct des_ctx): Deleted status attribute.
	(struct des3_ctx): Likewise.

	* blowfish.c (initial_ctx): Deleted status value.
	(blowfish_encrypt): Ignore status attribute.
	(blowfish_decrypt): Likewise.
	(blowfish_set_key): Return result from weak key check, without
	setting the status attribute.

	* blowfish.h (enum blowfish_error): Deleted.
	(struct blowfish_ctx): Deleted status attribute.

	* Makefile.in (des_headers): Deleted parity.h.

2010-06-30  Niels Möller  <nisse@lysator.liu.se>

	* testsuite/des-test.c (test_des): New function.
	(test_weak): New function.
	(test_main): Use test_des and test_weak. Added tests for all the
	weak keys. Added some tests with invalid (to be ignored) parity
	bits.

	* des.c (parity_16): New smaller parity table.
	(des_check_parity): New function.
	(des_fix_parity): Use parity_16.
	(des_weak_p): New weak-key detection. Ignores parity bits, and
	uses a hash table.
	(des_set_key): Deleted parity checking code. Replaced old weak-key
	detection code by a call to des_weak_p.

2010-06-04  Niels Möller  <nisse@lysator.liu.se>

	* testsuite/testutils.c (test_dsa_key): Updated for new name
	DSA_SHA1_MIN_P_BITS.

	* dsa-keygen.c (dsa_generate_keypair): Use DSA_SHA1_MIN_P_BITS and
	DSA_SHA256_MIN_P_BITS.

	* dsa.h (DSA_MIN_P_BITS, DSA_Q_OCTETS, DSA_Q_BITS): Renamed to...
	(DSA_SHA1_MIN_P_BITS, DSA_SHA1_Q_OCTETS, DSA_SHA1_Q_BITS): New
	names.

	* sexp2dsa.c (dsa_keypair_from_sexp_alist): New argument q_bits.
	Renamed parameter limit to p_max_bits.
	(dsa_sha1_keypair_from_sexp): Renamed, was dsa_keypair_from_sexp.
	Updated to call dsa_keypair_from_sexp_alist with the new argument.
	(dsa_sha256_keypair_from_sexp): New function.
	(dsa_signature_from_sexp): New argument q_bits.

	* der2dsa.c (dsa_params_from_der_iterator): Enforce 160-bit limit
	on q. Renamed parameter limit to p_max_bits.
	(dsa_openssl_private_key_from_der_iterator): Enforce 160-bit limit
	on q and x. Renamed parameter limit to p_max_bits.

2010-06-03  Niels Möller  <nisse@lysator.liu.se>

	* testsuite/dsa-test.c (test_main): Added test for dsa-sha256.

2010-06-02  Niels Möller  <nisse@lysator.liu.se>

	* testsuite/dsa-test.c (test_main): Provide expected value of the
	signature.

	* testsuite/testutils.c (test_dsa160): Added argument for expected
	signature.
	(test_dsa256): Likewise.

2010-06-01  Niels Möller  <nisse@lysator.liu.se>

	* testsuite/rsa-keygen-test.c (test_main): Updated expected
	signatures.

	* examples/random-prime.c (main): Updated for nettle_random_prime
	change.
	* testsuite/random-prime-test.c (test_main): Likewise.

	* rsa-keygen.c (bignum_random_prime): Deleted function.
	(rsa_generate_keypair): Use new nettle_random_prime. Generate
	secret factors p and q with the two most significant bits set.

	* dsa-keygen.c (dsa_generate_keypair): Updated for changes in
	nettle_random_prime and _nettle_generate_pocklington_prime. Invoke
	progress callback.

	* bignum-random-prime.c (_nettle_generate_pocklington_prime): New
	argument top_bits_set, to optionally generate primes with the two
	most significant bits set. Reordered argument list.
	(nettle_random_prime): Likewise, added top_bits_set argument.
	Invoke progress callback when a prime is generated.

2010-05-26  Niels Möller  <nisse@lysator.liu.se>

	* dsa-keygen.c (dsa_generate_keypair): Use
	_nettle_generate_pocklington_prime. Deleted old key generation
	code.

	* bignum-random-prime.c (_nettle_generate_pocklington_prime): Also
	return the used r. Updated caller.

	* examples/random-prime.c (main): Allow sizes down to 3 bits.

	* bignum-random-prime.c (_nettle_generate_pocklington_prime): New
	function. Rely on mpz_probab_prime_p (for lack of a trial division
	function) for trial division.
	(nettle_random_prime): Rewritten. Uses the prime table for the
	smallest sizes, then trial division using a new set of tables, and
	then Maurer's algorithm, calling the new
	_nettle_generate_pocklington_prime for the final search.

2010-05-25  Niels Möller  <nisse@lysator.liu.se>

	* testsuite/dsa-test.c (test_main): Updated for dsa testing
	changes.

	* testsuite/dsa-keygen-test.c (test_main): Test dsa256.

	* testsuite/testutils.h (struct nettle_mac): New struct, currently
	unused.

	* testsuite/testutils.c (test_mac): New function (currently not
	used).
	(test_dsa): Replaced by two new functions...
	(test_dsa160): New function.
	(test_dsa256): New function.
	(test_dsa_key): New argument q_size.
	(DSA_VERIFY): Generalized.

	* dsa-keygen.c (dsa_generate_keypair): Rewritten, now generating
	primes using Pocklington's theorem. Takes both p_size and q_size
	as arguments.

2010-05-20  Niels Möller  <nisse@lysator.liu.se>

	* bignum-random-prime.c (miller_rabin_pocklington): Fixed broken
	logic when Miller-rabin succeeds early.

2010-04-09  Niels Möller  <nisse@lysator.liu.se>

	* bignum-next-prime.c: Include stdlib.h, needed for alloca on
	freebsd.
	* hmac.c: Likewise.

	* examples/Makefile.in (SOURCES): Added random-prime.c.

	* examples/random-prime.c: New program.

	* testsuite/Makefile.in (TS_NETTLE_SOURCES): Moved
	knuth-lfib-test.c, cbc-test.c, ctr-test.c, hmac-test.c here, from
	TS_HOGWEED_SOURCES.
	(TS_HOGWEED_SOURCES): Added random-prime-test.c.

	* testsuite/random-prime-test.c: New test case.

	* examples/next-prime.c (main): With no command line arguments.
	exit after dislaying usage message.

	* examples/io.c (simple_random): Free buffer when done.

	* configure.ac: Changed message, say CC is the recommended
	way to configure the ABI.

	* bignum-random.c: Deleted test of HAVE_LIBGMP.
	* bignum.c: Likewise.
	* sexp2bignum.c: Likewise.

	* Makefile.in (hogweed_SOURCES): Added bignum-random-prime.c.

	* bignum-random-prime.c (nettle_random_prime): New file, new
	function.

2010-03-31  Niels Möller  <nisse@lysator.liu.se>

	* examples/nettle-benchmark.c (main): Benchmark sha224.

2010-03-30  Niels Möller  <nisse@lysator.liu.se>

	* testsuite/testutils.c (DSA_VERIFY): Updated for dsa_sha1_verify
	rename.
	(test_dsa): Check return value from dsa_sha1_sign.

	* Makefile.in (hogweed_SOURCES): Added dsa-sha1-sign.c,
	dsa-sha1-verify.c, dsa-sha256-sign.c, and dsa-sha256-verify.c.

	* dsa.h: Updated and added dsa declarations.

	* dsa-sha256-verify.c (dsa_sha256_verify_digest): New file, new
	function.
	(dsa_sha256_verify): New function.
	* dsa-sha256-sign.c (dsa_sha256_sign_digest): New file, new
	function.
	(dsa_sha256_sign): New function.

	* dsa-sha1-verify.c (dsa_sha1_verify_digest): New file. Moved and
	renamed function, from dsa_verify_digest, rewrote to use
	_dsa_verify.
	(dsa_sha1_verify): Analogous change, renamed from dsa_verify.
	* dsa-sha1-sign.c (dsa_sha1_sign_digest): New file. Moved and
	renamed function, from dsa_sign_digest, rewrote to use _dsa_sign,
	and added return value.
	(dsa_sha1_sign): Analogous change, renamed from dsa_sign.

	* dsa-verify.c (_dsa_verify): New general verification function,
	for any hash.
	* dsa-sign.c (_dsa_sign): New general signing function, for any
	hash. Returns success code, like the rsa signture functions.

2010-03-29  Niels Möller  <nisse@lysator.liu.se>

	* configure.ac (ABI): Attempt to use a better, ABI-dependant,
	default value for libdir.

	* x86/md5-compress.asm: Fixed function name in epilogue.

	* asm.m4 (EPILOGUE): Use . to refer to current address.

	* configure.ac (ABI): Detect which ABI the compiler is using.
	On x86_64, also check for __arch64__.

2010-03-28  Niels Möller  <nisse@lysator.liu.se>

	* configure.ac (asm_path): For x86_64, check if compiler is
	generating 32-bit code.

2010-03-27  Niels Möller  <nisse@lysator.liu.se>

	* testsuite/hmac-test.c (test_main): Rewrote rest of tests to use
	HMAC_TEST, and added more tests from Daniel Kahn Gillmor and from
	RFC 4231.

	* Makefile.in (nettle_SOURCES): Added hmac-sha224.c and
	hmac-sha384.c.

	* hmac.h: Added declarations of hmac-sha224 and hmac-sha384.

	* hmac-sha224.c: New file.

2010-03-26  Niels Möller  <nisse@lysator.liu.se>

	* testsuite/hmac-test.c (HMAC_TEST): New macro.
	(test_main): Use HMAC_TEST for the md5 and sha1 tests, and add
	test vectors from Daniel Kahn Gillmor.

	* testsuite/Makefile.in (TS_NETTLE_SOURCES): Added sha224-test.c.

	* Makefile.in (nettle_SOURCES): Added sha224-meta.c and
	write-be32.c.
	(DISTFILES): Added nettle-write.h.

	* sha.h: Added declarations for sha224. Some are aliases for the
	corresponding sha256 definition.

	* sha256.c (sha256_digest): Use _nettle_write_be32.
	(sha224_init): New function.
	(sha224_digest): New function.

	* sha1.c (sha1_digest): Use _nettle_write_be32.

	* nettle-internal.h (NETTLE_MAX_HASH_BLOCK_SIZE)
	(NETTLE_MAX_HASH_DIGEST_SIZE): Increased, to take sha512 into
	account.

	* nettle-write.h: New file.

	* write-be32.c (_nettle_write_be32): New file, new function.

	* sha224-meta.c: New file.

2010-03-25  Niels Möller  <nisse@lysator.liu.se>

	* hmac-sha384.c: New file.

	* testsuite/sha224-test.c: New file.

	* testsuite/md4-test.c (test_main): More test vectors, provided by
	Daniel Kahn Gillmor.
	* testsuite/md5-test.c (test_main): Likewise.
	* testsuite/sha1-test.c (test_main): Likewise.
	* testsuite/sha256-test.c (test_main): Likewise.
	* testsuite/sha384-test.c (test_main): Likewise.
	* testsuite/sha512-test.c (test_main): Likewise.

	* configure.ac: Bumped version numbers. Package version
	nettle-2.1, library versions libnettle.so.3.1, libhogweed.so.2.0.

	* examples/nettle-benchmark.c (main): Benchmark sha384.

	* testsuite/Makefile.in (TS_NETTLE_SOURCES): Added sha384-test.c.

	* testsuite/sha384-test.c: New file.

	* Makefile.in (nettle_SOURCES): Added sha384-meta.c.

	* sha384-meta.c: New file.

	* sha.h: Added declarations for sha384. Some are aliases for the
	corresponding sha512 definition.

	* sha512.c (sha512_write_digest): New function.
	(sha512_digest): Use it.
	(sha384_init): New function.
	(sha384_digest): New function.

2010-03-24  Niels Möller  <nisse@lysator.liu.se>

	* sha512.c: (sha512_digest): Simplified handling of any final
	partial word of the digest.

	* sha512.c: Reorganized to use _nettle_sha512_compress.

	* sha512-compress.c (_nettle_sha512_compress): Compression
	function extracted from sha512.c to a new file.

	* Makefile.in (nettle_SOURCES): Added sha256-compress.c and
	sha512-compress.c.

	* sha256.c: Reorganized to use _nettle_sha256_compress.

	* sha256-compress.c (_nettle_sha256_compress): Compression
	function extracted from sha256.c to a new file.

	* examples/nettle-benchmark.c (main): Benchmark sha512.

	* rsa-keygen.c (rsa_generate_keypair): Ensure that bit size of e
	is less than bit size of n, and check for the unlikely case p = q.

	* rsa.h (RSA_MINIMUM_N_OCTETS, RSA_MINIMUM_N_BITS): Reduced, to
	correspond to pkcs#1 encryption of single byte messagees.

	* pgp-encode.c (pgp_put_rsa_sha1_signature): Check return value
	from rsa_sha1_sign.
	* rsa-compat.c (R_SignFinal): Likewise.

	* rsa-md5-sign.c (rsa_md5_sign): Check and propagate return value
	from pkcs1_rsa_md5_encode.
	(rsa_md5_sign_digest): Check and propagate return value from
	pkcs1_rsa_md5_encode_digest.
	* rsa-md5-verify.c (rsa_md5_verify): Check return value from
	pkcs1_rsa_md5_encode.
	(rsa_md5_verify_digest): Check return value from
	pkcs1_rsa_md5_encode_digest.
	* rsa-sha1-sign.c: Analogous changes.
	* rsa-sha1-verify.c: Analogous changes.
	* rsa-sha256-sign.c: Analogous changes.
	* rsa-sha256-verify.c: Analogous changes.
	* rsa-sha512-sign.c: Analogous changes.
	* rsa-sha512-verify.c: Analogous changes.

	* pkcs1-rsa-md5.c (pkcs1_rsa_md5_encode)
	(pkcs1_rsa_md5_encode_digest): Added return value. Check and
	propagate return value from pkcs1_signature_prefix.
	* pkcs1-rsa-sha256.c (pkcs1_rsa_sha256_encode)
	(pkcs1_rsa_sha256_encode_digest): Likewise.
	* pkcs1-rsa-sha1.c (pkcs1_rsa_sha1_encode)
	(pkcs1_rsa_sha1_encode_digest): Likewise.
	* pkcs1-rsa-sha512.c (pkcs1_rsa_sha512_encode)
	(pkcs1_rsa_sha512_encode_digest): Likewise.

	* pkcs1.c (pkcs1_signature_prefix): Interface change, take both
	the total size and digest size as arguments, and return a status
	code to say if the size was large enough.

	* testsuite/Makefile.in: Added hogweed dependency for the test
	programs.

2010-03-23  Niels Möller  <nisse@lysator.liu.se>

	* testsuite/rsa-test.c (test_main): Test signing with sha512.

	* testsuite/testutils.c (test_rsa_sha512): New function.

	* Makefile.in (hogweed_SOURCES): Added pkcs1-rsa-sha512.c,
	rsa-sha512-sign.c and rsa-sha512-verify.c.

	* rsa.h: Added prototypes for sha512-related functions.
	(RSA_MINIMUM_N_OCTETS, RSA_MINIMUM_N_BITS): Increased.
	* pkcs1.h: Added prototypes for sha512-related functions.

	* rsa-sha512-verify.c: New file.
	* rsa-sha512-sign.c: New file.
	* pkcs1-rsa-sha512.c: New file.

2010-03-22  Niels Möller  <nisse@lysator.liu.se>

	* Makefile.in (nettle_SOURCES): Added hmac-sha512.c.

	* testsuite/hmac-test.c (test_main): Added test cases for
	hmac-sha512.

	* hmac.h: Declare functions sha512-related functions.
	* hmac-sha512.c (hmac_sha512_set_key): New file.

	Basic sha512 support.
	* testsuite/Makefile.in (TS_NETTLE_SOURCES): Added sha512-test.c.
	* testsuite/sha512-test.c: New file.

	* macros.h (READ_UINT64, WRITE_UINT64): New macros.

	* Makefile.in (nettle_SOURCES): Added sha512.c and sha512-meta.c.
	* sha.h: Added sha512-related declarations.
	* nettle-meta.h: Likewise.
	* sha512-meta.c: New file.
	* sha512.c: New file.

2010-03-06  Niels Möller  <nisse@lysator.liu.se>

	* Makefile.in (distdir): Include x86_64 assembler files.

2010-01-20  Niels Möller  <nisse@lysator.liu.se>

	* configure.ac: Check for mpz_powm_sec.

2010-01-13  Niels Möller  <nisse@lysator.liu.se>

	* Makefile.in ($(LIBHOGWEED_FORLINK)): Depend on
	$(LIBNETTLE_FORLINK).

	* configure.ac (LIBHOGWEED_LIBS): Added -lnettle -lgmp for the
	default case. Follows debian, and also makes dlopen of
	libhogweed.so work, without having to use RTLD_GLOBAL.
	(LIBHOGWEED_LINK): Added -L., to find our libnettle.so.

2009-10-21  Niels Möller  <nisse@lysator.liu.se>

	* tools/Makefile.in (pkcs1-conv$(EXEEXT)): Added dependency on
	../libhogweed.a.

2009-10-19  Niels Möller  <nisse@lysator.liu.se>

	* tools/pkcs1-conv.c: Updated for dsa/der interface change.

	* der2dsa.c (dsa_public_key_from_der_iterators): Split into two
	new functions...
	(dsa_params_from_der_iterator): New function.
	(dsa_public_key_from_der_iterator): New function.
	(dsa_openssl_private_key_from_der_iterator): Renamed, was
	dsa_private_key_from_der_iterator.
	(dsa_openssl_private_key_from_der): Likewise.
	* dsa.h: Corresponding changees to prototypes and #defines.

2009-10-12  Niels Möller  <nisse@lysator.liu.se>

	* sexp-format.c: Removed conditioning on HAVE_LIBGMP.

	* tools/pkcs1-conv.c: Support for DSA keys, contributed by Magnus
	Holmgren.

	* Makefile.in (hogweed_SOURCES): Added dsa2sexp.c and der2dsa.c.

	* der2dsa.c: New file, contributed by Magnus Holmgren.
	* dsa2sexp.c: Likewise.
	* dsa.h: Added prototypes.

	* configure.ac (LIBHOGWEED_MINOR): Bumped libhogweed minor
	version, now it's 1.1.

	* testsuite/rsa2sexp-test.c (test_main): Updated testcase for
	"rsa-pkcs1".

2009-10-11  Niels Möller  <nisse@lysator.liu.se>

	* rsa2sexp.c (rsa_keypair_to_sexp): Changed default algorithm name
	to "rsa-pkcs1".

2009-09-20  Niels Möller  <nisse@lysator.liu.se>

	* x86/sha1-compress.asm: Improved performance by 17% on AMD K7,
	by letting loopmix scramble the instruction order.

2009-09-15  Niels Möller  <nisse@lysator.liu.se>

	* x86/sha1-compress.asm: Cleanup, removing old cruft. Slight
	improvement to ROUND_F1_NOEXP. Slight reduction of
	dependency-chains.

2009-08-25  Niels Möller  <nisse@lysator.liu.se>

	* x86/sha1-compress.asm: Eliminated tmp variable for f3 rounds.

	* examples/nettle-benchmark.c (bench_sha1_compress): New function,
	for precise benchmarking of the compression function.

2009-06-08  Niels Möller  <nisse@lysator.liu.se>

	* Released nettle-2.0.

2009-06-04  Niels Möller  <nisse@lysator.liu.se>

	* configure.ac: Set version to 2.0

2009-05-30  Niels Möller  <nisse@lysator.liu.se>

	* Makefile.in (.texinfo.info): Don't use a temporary output file
	$@T, trust makeinfo to remove output file on errors.

2009-05-19  Niels Möller  <nisse@lysator.liu.se>

	* nettle.texinfo: Changed license to public domain.

2009-05-11  Niels Möller  <nisse@lysator.liu.se>

	* nettle.texinfo: Fixes from Karl Berry. Added some more index
	terms.

2009-03-06  Niels Möller  <nisse@lysator.liu.se>

	* x86_64/aes-encrypt-internal.asm: Reduced unrolling. Keep state
	in %eax--%edx only.
	* x86_64/aes-decrypt-internal.asm: Likewise.

	* x86_64/aes.m4 (MOVE_HREG): Deleted, no longer needed.
	(AES_STORE): Reduced offsets.
	(AES_ROUND): Use HREG directly, not MOVE_HREG.

	* x86_64/aes-decrypt-internal.asm: Rearrange register allocation.
	Put SA--SD in %eax--%edx, so the second byte can be accessed as
	%ah-%dh. TD is not needed, SD can be reused. Use the register that
	is saved for the outer loop counter, getting it off the stack.
	* x86_64/aes-encrypt-internal.asm: Likewise.

	* x86_64/aes.m4 (HREG, MOVE_HREG): New macros.
	(XREG): Fixed bug in handling of %r8 and %r9.
	(AES_ROUND): Use MOVE_HREG.

2009-02-10  Niels Möller  <nisse@lysator.liu.se>

	* base16-meta.c (base16_encode_update_wrapper): Mark ctx argument
	as UNUSED.

	* testsuite/sexp-conv-test: Updated testcases for improved
	handling of comments.

	* tools/sexp-conv.c (sexp_convert_item): Use sexp_put_soft_newline
	to terminate comments, and modify indentation for the case that a
	list starts with a comment.

	* tools/output.c (sexp_output_init): Initialize soft_newline.
	(sexp_put_raw_char): Clear soft_newline.
	(sexp_put_newline): Check and reset soft_newline.
	(sexp_put_soft_newline): New function.

	* tools/output.h (struct sexp_output): Removed union with single
	element, and updated all users. New attribute soft_newline.

2008-12-22  Niels Möller  <nisse@lysator.liu.se>

	* Makefile.in ($(des_headers)): Create files in $(srcdir).

2008-11-28  Niels Möller  <nisse@lysator.liu.se>

	* testsuite/cxx-test.cxx: Include <cstdio>.

2008-11-22  Niels Möller  <nisse@lysator.liu.se>

	* yarrow256.c (yarrow256_fast_reseed): Set ctx->seeded = 1, so
	that it is set if and only if the aes context has been initialized
	with aes_set_encrypt_key.
	(yarrow256_seed): No need to set ctx->seeded here.
	(yarrow256_update): Likewise.

2008-11-04  Niels Möller  <nisse@lysator.liu.se>

	* examples/next-prime.c (main): Avoid using gmp_fprintf, to stay
	compatible with gmp-3.1.

2008-11-01  Niels Möller  <nisse@lysator.liu.se>

	* nettle.texinfo: Updated for 2.0. New section on linking.

	* nettle-types.h, nettle-meta.h: Moved all typedefs for function
	types to nettle-types.h. Use non-pointer types, so that the types
	can be used to declare functions. Updated all users.

2008-10-31  Niels Möller  <nisse@lysator.liu.se>

	* testsuite/yarrow-test.c (test_main): Updated for seed file
	changes.

	* sha-example.c (display_hex): Use %02x, not %2x.

2008-10-30  Niels Möller  <nisse@lysator.liu.se>

	* tools/sexp-conv.c (main): Fixed file locking.

2008-10-25  Niels Möller  <nisse@lysator.liu.se>

	* configure.ac: Set version to 2.0rc1.

	* examples/Makefile.in (next-prime$(EXEEXT)): Added -lnettle to
	linker.

2008-10-24  Niels Möller  <nisse@lysator.liu.se>

	* sha256.c (ROUND): Simplified macro.

	* yarrow256.c (yarrow256_fast_reseed): Renamed (was
	yarrow_fast_reseed) and made non-static. Don't generate seed file
	here, let the application use yarrow256_random instead.
	(yarrow256_slow_reseed): Renamed (was yarrow_slow_reseed) and made
	non-static.
	(yarrow256_force_reseed): Deleted function, use
	yarrow256_slow_reseed instead. For backwards compatibility,
	yarrow.h defines yarrow256_force_reseed as an alias for that
	function.

	* yarrow.h (struct yarrow256_ctx): Deleted seed_file buffer.

2008-09-17  Niels Möller  <nisse@lysator.liu.se>

	* x86/arcfour-crypt.asm: Improved loop logic, and unrolled
	loop twice. Gave a modest speedup.

2008-09-15  Niels Möller  <nisse@lysator.liu.se>

	* yarrow256.c (yarrow256_seed): Disallow length == 0.

	* base64-decode.c (decode_table): Added vertical tab (VT) and form
	feed (FF) as white space characters.

	* x86_64/aes-decrypt-internal.asm: New file.

2008-09-13  Niels Möller  <nisse@lysator.liu.se>

	* x86/aes-encrypt-internal.asm: Replaced pushl and popl in the
	loop with movl.	Eliminated redundant movl.
	* x86/aes-decrypt-internal.asm: Likewise.

	* x86_64/aes.m4: New file.

	* x86/aes-encrypt-internal.asm: Updated for AES_FINAL_ROUND. Only
	three times through the substitution loop.
	* x86/aes-decrypt-internal.asm: Likewise.
	* x86_64/aes-encrypt-internal.asm: Likewise.

	* x86/aes.m4 (AES_FINAL_ROUND): Do the substitution on the least
	significant byte here.

	* x86/aes-encrypt-internal.asm: Updated use of AES_SUBST_BYTE. USe
	decl for outer loop.
	* x86/aes-decrypt-internal.asm: Likewise.

	* x86/aes.m4 (LREG, HREG): New macros.
	(AES_SUBST_BYTE): Take state registers as argument. Use LREG to
	get the corresponding byte register.
	(AES_ROUND): Use movzbl together with LREG and HREG.
	(AES_SUBST_BYTE): Likewise.

2008-09-10  Niels Möller  <nisse@lysator.liu.se>

	* x86_64/sha1-compress.asm: Avoid using registers %rbx and %rbp,
	which must be preserved.

2008-09-08  Niels Möller  <nisse@lysator.liu.se>

	* Makefile.in (stamp-h.in): Use $(AUTOHEADER).

	* x86_64/sha1-compress.asm: New x86_64 assembler, based on the x86
	version.

	* configure.ac (asm_path): Set up asm_path for x86_64.

	* x86_64/machine.m4: New file, new directory.

2008-08-28  Niels Möller  <nisse@lysator.liu.se>

	* examples/eratosthenes.c (main): Rewrote block-wise sieving to
	use less memory. New options -s and -v.

2008-08-27  Niels Möller  <nisse@lysator.liu.se>

	* testsuite/sexp-conv-test (print_raw, print_nl): Use printf.
	Updated testcases with comments; comments are now preserved.

	* tools/sexp-conv.c (sexp_convert_item): Keep comments in advanced
	output.
	(parse_options): New --lock option.
	(main): Optionally lock output file.

	* tools/parse.c (sexp_check_token): Removed check for "any" token.
	All callers specify the token they expect.
	(sexp_parse): Pass on comment tokens.

	* tools/output.c (sexp_put_data): Made non-static.

	* tools/input.c (sexp_get_comment): New function.
	(sexp_get_token): Use sexp_get_comment.

	* tools/misc.h (enum sexp_token): Start enumeration with zero, zero
	is no longer used to mean any type. New type SEXP_COMMENT.

	* configure.ac: Check for fcntl file locking.

2008-08-26  Niels Möller  <nisse@lysator.liu.se>

	* Makefile.in (tags-here): Put TAGS file in the source directory.
	* examples/Makefile.in (tags): Likewise.
	* testsuite/Makefile.in (tags): Likewise.
	* tools/Makefile.in (tags): Likewise.

2008-02-29  Niels Möller  <nisse@lysator.liu.se>

	* examples/Makefile.in (SOURCES): Added next-prime.c.

2008-01-05  Niels Möller  <nisse@lysator.liu.se>

	* examples/Makefile.in (TARGETS): Added eratosthenes and next-prime.
	(next-prime, eratosthenes): New rules.
	(nettle-benchmark): Don't rely on $@.

	* examples/eratosthenes.c (find_first_one): Optimized, using
	slightly larger table.
	(main): Use atol, rather than atoi.

	* testsuite/symbols-test: Check symbols also in libhogweed.

	* examples/next-prime.c: New file.
	Deleted code for detailed timing.

	* Makefile.in (hogweed_SOURCES): Added bignum-next-prime.c.
	(DISTFILES): Added prime-list.h.
	(hogweed_OBJS): Removed $(LIBOBJS).

	* bignum-next-prime.c (nettle_next_prime): Renamed function, for
	name space reasons. Was bignum_next_prime. Updated call in
	rsa-keygen.c.
	(primes): Use prime-list.h.
	(nettle_next_prime): Skip Fermat test. Use mpz_millerrabin
	directly, rather than mpz_probab_prime_p, when the former is
	available.

	* bignum.h (nettle_next_prime): New prototype.

	* rsa-keygen.c (bignum_next_prime): Deleted, moved to
	bignum-next-prime.c. Call with a larger prime limit, this improves
	the running time of lsh-keygen by roughly 25%.

	* prime-list.h: List of odd primes < 2^16.

	* configure.ac: Check for sizeof(long).

2008-01-03  Niels Möller  <nisse@lysator.liu.se>

	* examples/nettle-benchmark.c (main): Removed incorrect UNUSED
	from declaration.

	* bignum-next-prime.c: Moved the bignum_next_prime function to a
	separate file.

2007-09-08  Niels Möller  <nisse@lysator.liu.se>

	* sparc64/aes-encrypt-internal.asm: The directory with the aes.m4
	include file was renamed from "sparc" to "sparc32". Updated include.
	* sparc64/aes-decrypt-internal.asm: Likewise.
	* sparc32/aes-encrypt-internal.asm: Likewise.
	* sparc32/aes-decrypt-internal.asm: Likewise.

2007-09-07  Niels Möller  <nisse@lysator.liu.se>

	* examples/read_rsa_key.c: Include stdlib.h.

2007-06-02  Niels Möller  <nisse@lysator.liu.se>

	* Makefile.in: Typo fixes to install targets, spotted by Magnus
	Holmgren.

2007-05-14  Niels Möller  <niels@s3.kth.se>

	* configure.ac: Fixed copy-and-paste errors in shared library
	name setup.

	* config.make.in (LIBNETTLE_SONAME, LIBHOGWEED_SONAME): Define.

	* Makefile.in (libnettle.so, libhogweed.so): Fixed rules.

	* Makefile.in: Split nettle library into two files, libnettle.a
	and libhogweed.a, and similarly for the shared libraries.

	* configure.ac: Bumped nettle so-versions to 3.0. Set hogweed
	so-versions to 1.0. New makefile conditionals IF_SHARED and
	IF_HOGWEED. Renamed WITH_PUBLIC_KEY to WITH_HOGWEED. Deleted
	SHLIBTARGET, SHLIBINSTALL, RSA_EXAMPLES and RSA_TOOLS.

	* config.make.in: Updated for hogweed split.

	* C source files: Don't use WITH_PUBLIC_KEY / WITH_HOGWEED, the
	Makefile sorts out which files should be compiled.

	* pgp.h: Include bignum.h, don't pretend to work without bignums.

	* pgp-encode.c (pgp_put_mpi, pgp_put_public_rsa_key)
	(pgp_put_rsa_sha1_signature): Define unconditionally. Removed the
	checking of HAVE_LIBGMP and WITH_PUBLIC_KEY.

	* examples/io.h: Use WITH_HOGWEED, not WITH_PUBLIC_KEY.
	* examples/io.c (read_rsa_key): Deleted, moved to...
	* examples/read_rsa_key.c: New file, extracted from io.c.

	* examples/Makefile.in: Use IF_HOGWEED instead of RSA_EXAMPLES.
	Link appropriate programs with -lhogweed.
	(SOURCES): Added read_rsa_key.c.

	* tools/Makefile.in (pkcs1-conv): Use IF_HOGWEED, not @RSA_TOOLS@,
	for configuration. Link with -lhogweed.

	* testsuite/testutils.h: Use WITH_HOGWEED, not WITH_PUBLIC_KEY.
	* testsuite/testutils.c: Likewise.

	* testsuite/Makefile.in (TS_NETTLE_SOURCES, TS_HOGWEED_SOURCES):
	Separate test cases using nettle and those also using hogweed.

2007-04-05  Niels Möller  <nisse@lysator.liu.se>

	* Moved in CVS tree. Also renamed directory sparc to sparc32.

2007-02-24  Niels Möller  <nisse@lysator.liu.se>

	* Makefile.in (clean-here): Remove .lib directory.
	(distclean-here): Remove machine.m4.

2006-12-05  Niels Möller  <nisse@lysator.liu.se>

	* configure.ac: AC_PREREQ 2.61, for AC_PROG_MKDIR_P.

	* config.make.in (datarootdir): New directory variable (for
	autoconf-2.61).

2006-11-28  Niels Möller  <nisse@lysator.liu.se>

	* configure.ac: Bumped version to 1.16.

	* Released nettle-1.15.

2006-11-27  Niels Möller  <nisse@lysator.liu.se>

	* NEWS: New entry for nettle-1.15.

	* configure.ac (SHLIBMINOR): Bumped version. Library name is now
	libnettle.so.2.6.

	* sha256.c: Changed copyright notice to use the LGPL.

	* Makefile.in (DISTFILES): Added COPYING.LIB.

	* COPYING.LIB: New file (previously only the plain GPL was
	included in the distribution).

	* nettle.texinfo: Updated vor nettle-1.15.

	* testsuite/rsa-test.c (test_main): Use test_rsa_sha256.
	* testsuite/testutils.c (test_rsa_sha256): New function.

	* testsuite/Makefile.in (DISTFILES): Replaces rfc1750.txt by
	gold-bug.txt.

	* rsa.h (rsa_sha256_sign, rsa_sha256_verify)
	(rsa_sha256_sign_digest, rsa_sha256_verify_digest): New declarations.
	(RSA_MINIMUM_N_OCTETS, RSA_MINIMUM_N_BITS): Increased to
	62 octets and  489 bits, respectively, for supporting sha256.

	* pkcs1.h (pkcs1_rsa_sha256_encode)
	(pkcs1_rsa_sha256_encode_digest): New declarations and name
	mangling symbols.

	* Makefile.in (nettle_SOURCES): Added pkcs1-rsa-sha256.c,
	rsa-sha256-sign.c, rsa-sha256-verify.c.

	* pkcs1-rsa-sha256.c, rsa-sha256-sign.c, rsa-sha256-verify.c: New
	files.

	* COPYING, INSTALL, install-sh, texinfo.tex: Updated files, from
	automake-1.10.

2006-11-27  Niels Möller  <niels@s3.kth.se>

	* tools/Makefile.in (install): Use MKDIR_P to create installation
	directory. Install only one file at a time.

	* Makefile.in (MKDIR_P): Use MKDIR_P for creating installation
	directories.

	* configure.ac: Use AC_PROG_MKDIR_P.

2006-11-24  Niels Möller  <nisse@lysator.liu.se>

	* testsuite/yarrow-test.c (test_main): Use gold-bug.txt as input
	file, instead of rfc1750.txt.

	* testsuite/gold-bug.txt: New test input file for yarrow-test.
	The copyright on this short story by Edgar Allan Poe has expired.

	* testsuite/rfc1750.txt: Deleted file. Debian considers RFC:s
	non-free, and it was expired anyway. Replaced by gold-bug.txt.

2006-11-24  Niels Möller  <niels@s3.kth.se>

	* Almost all header files: Added C++ guards.

	* configure.ac: Test if the system has any C++ compiler.

	* config.make.in (CXX, CXXFLAGS, COMPILE_CXX, LINK_CXX): New variables.

	* testsuite/Makefile.in: New variables TS_C and TS_CXX. Setup for
	compiling the C++ file cxx-test.cxx.

	* testsuite/cxx-test.cxx: New testcase, trying to use nettle from
	a C++ program.

2006-08-28  Niels Möller  <niels@s3.kth.se>

	* index.html: Added section on language bindings.

2006-06-10  Niels Möller  <niels@s3.kth.se>

	* configure.ac: Darwin shared library support, from Grant
	Robinsson.

2006-05-18  Niels Möller  <nisse@lysator.liu.se>

	* src/nettle/x86/aes.asm: Deleted unused file.

	* aes-decrypt.c (_aes_decrypt_table): Deleted the indexing array,
	previously commented out.
	* aes-encrypt-table.c (_aes_encrypt_table): Likewise.

	* Makefile.in (.texinfo.info, .dvi.ps): Use more quotes with
	basename.
	(install-here, install-shared, install-info, install-headers): Use
	plain mkdir, not $(INSTALL) -d.

2006-05-16  Niels Möller  <niels@s3.kth.se>
	Merged from the lsh experimental branch.

2006-04-26  Niels Möller  <nisse@lysator.liu.se>

	* examples/rsa-decrypt.c: Don't include "getopt.h", since it's not used.
	* examples/nettle-benchmark.c: Include "getopt.h".

	* examples/Makefile.in (GETOPT_OBJS): New variable.
	(rsa-keygen, rsa-encrypt, nettle-benchmark): Depend on and link
	with $(GETOPT_OBJS).

	* x86/aes-decrypt-internal.asm: Use ALIGN.
	* x86/aes-encrypt-internal.asm: Likewise.
	* x86/arcfour-crypt.asm: Likewise.
	* x86/md5-compress.asm: Likewise.
	* x86/sha1-compress.asm: Likewise.

	* config.m4.in (ASM_ALIGN_LOG): Substitute.
	* configure.ac (ASM_ALIGN_LOG): Check if .align directive is
	logarithmic.
	* asm.m4 (ALIGN): New macro. Takes a logarithmic argument, and
	expands to a .align directive.

2006-04-21  Niels Möller  <nisse@lysator.liu.se>

	* nettle.texinfo (Public-key algorithms): Say that the public key
	operations are undocumented, not unsupported. Reported by Jeronimo
	Pellegrini.

2006-04-08  Niels Möller  <nisse@lysator.liu.se>

	* tools/pkcs1-conv.c (read_pem): Fixed c99-style declaration.
	Reported by Henrik Grubbström.

2006-01-31  Niels Möller  <niels@s3.kth.se>

	* examples/rsa-verify.c: Fixed typo in usage message.

2005-12-05  Niels Möller  <nisse@lysator.liu.se>

	* configure.ac: Bumped version to 1.15,

	* Released nettle-1.14.

	* NEWS: Updated for 1.14.

	* configure.ac (SHLIBMINOR): Increased minor number. Library
	version is now libnettle.so.2.5, soname still libnettle.so.2.

2005-11-28  Niels Möller  <nisse@lysator.liu.se>

	* config.make.in (INSTALL): Don't substitute INSTALL, INSTALL_DATA
	and friends here, to get a correct a relative filename for
	install-sh when used in tools/Makefile.

	* tools/Makefile.in (INSTALL): Substitute INSTALL, INSTALL_DATA
	and friends here.
	* Makefile.in (INSTALL): Likewise.

2005-11-27  Niels Möller  <nisse@lysator.liu.se>

	* Makefile.in (.texinfo.pdf): New rule. Avoid dependency on
	intermediate .dvi and .ps files.

	* testsuite/Makefile.in (clean): Delete sha1-huge-test.

	* Makefile.in (install-info, install-headers): Don't use $< and
	$?; Solaris make doesn't support them in explicit rules.

2005-11-26  Niels Möller  <nisse@lysator.liu.se>

	* testsuite/Makefile.in: Include .test-rules.make, which contains
	the rules for all the test executables.
	(test-rules): New rule, to update this file.
	(DISTFILES): Added $(EXTRA_SOURCES).

	* testsuite/.test-rules.make: Automatically generated file for
	building the test programs.

2005-11-25  Niels Möller  <nisse@lysator.liu.se>

	* configure.ac: Disable assembler when compiling with rntcl.

	* tools/Makefile.in (pkcs1_conv_SOURCES): New variable.
	(pkcs1-conv): Link with getopt.o and getopt1.o.

	* Makefile.in (aesdata, desdata, shadata): Use explicit rules for
	executables.

	* testsuite/Makefile.in: Use %-rules for building the -test
	executables, in addition to the suffix rules. Hopefully, this
	should make all of GNU make, BSD make and Solaris make happy.
	Use $(EXEEXT) and $(OBJEXT) more consistently.

	* examples/Makefile.in: Use explicit rules for all executable
	targets. Use $(EXEEXT) and $(OBJEXT) more consistently.

2005-11-25  Niels Möller  <niels@s3.kth.se>

	* testsuite/Makefile.in: Avoid using single-suffix rule to build
	executables.

2005-11-24  Niels Möller  <niels@s3.kth.se>

	* Makefile.in (distdir): Use [ -f, not [ -e, since the latter
	is less portable, and not supported by Solaris /bin/sh.

2005-11-23  Niels Möller  <niels@s3.kth.se>

	* testsuite/Makefile.in (DISTFILES): Added teardown-env.
	* testsuite/teardown-env: New file. Delete files created by the
	testsuite.

2005-11-21  Niels Möller  <nisse@lysator.liu.se>

	* testsuite/testutils.c (main): Fixed check for -v option. Spotted
	by Goran K.

2005-11-21  Niels Möller  <niels@s3.kth.se>

	* ctr.h (CTR_CTX, CTR_CRYPT): Fixed bugs, spotted by Goran K.

2005-11-20  Niels Möller  <nisse@lysator.liu.se>

	* Makefile.in (nettle_SOURCES): Added der2rsa.c.

	* testsuite/Makefile.in (TS_SH): Added pkcs1-conv-test.

	* tools/Makefile.in (TARGETS): Added @RSA_TOOLS@.
	(SOURCES): Added pkcs1-conv.c.
	(pkcs1-conv): New rule.

	* tools/pkcs1-conv.c: New program.

	* testsuite/pkcs1-conv-test: New file.

	* examples/rsa-verify-test: Use rsa-sign to create signature.

	* examples/io.c (read_file): Fixed spelling in error message.

	* rsa.h (rsa_public_key_from_der_iterator)
	(rsa_private_key_from_der_iterator, rsa_keypair_from_der): Declare
	functions.

	* der2rsa.c: New file.

	* der-iterator.c (asn1_der_iterator_init): Initialize length and
	data.
	(asn1_der_iterator_next): Support for lengths >= 0x80.
	(asn1_der_decode_constructed_last, asn1_der_decode_bitstring)
	(asn1_der_decode_bitstring_last): New functions.
	(asn1_der_get_bignum): Check for non-mininal encodings.

	* configure.ac (RSA_TOOLS): New substituted variable. Includes
	pkcs1-conv, when public-key support is enabled.

	* bignum.h (nettle_asn1_der_get_bignum): Include nettle_-prefix in
	declaration.

	* asn1.h: Added name mangling defines, and a few new declarations.

2005-11-13  Niels Möller  <nisse@lysator.liu.se>

	* Makefile.in (nettle_SOURCES): Added der-iterator.c.
	(HEADERS): Added asn1.h.

	* bignum.h (asn1_der_get_bignum): Declare function.

	* der-iterator.c: New file.
	* asn1.h: New file.

2005-11-07  Niels Möller  <nisse@lysator.liu.se>

	* examples/nettle-benchmark.c: Check HAVE_UNISTD_H.

	* examples/Makefile.in (TARGETS): Use $(EXEEXT).
	* tools/Makefile.in (TARGETS, sexp-conv, nettle-lfib-stream): Likewise.

	* configure.ac: Use $host_cpu, not $host, when setting up the
	assembler path. Use $host_os, not uname, when setting up shared
	library flags.

	* Makefile.in (des.$(OBJEXT)): Use OBJEXT.

	* config.guess, config.sub: In the CVS tree, moved files to the
	lsh top-level directory.

2005-10-23  Niels Möller  <nisse@lysator.liu.se>

	* sparc64/arcfour-crypt.asm: New file, almost the same as
	sparc/arcfour-crypt.asm.

	* examples/nettle-benchmark.c (display): Use two decimal places.

	* sparc/arcfour-crypt.asm: Reorganized. Main loop unrolled four
	times. Uses aligned 32-bit write accesses at DST. Still uses 8-bit
	read accesses at SRC; could be improved int he case that SRC and
	DST have compatible alignment.

2005-10-19  Niels Möller  <niels@s3.kth.se>

	* testsuite/arcfour-test.c (test_main): New testcase with 512
	bytes of data.

2005-10-19  Niels Möller  <nisse@lysator.liu.se>

	* sparc/arcfour-crypt.asm: Fixed bug, spotted by Mikael Kalms. We
	must order the store at [CTX+I] before the load of [CTX+SI+SJ].

2005-10-18  Niels Möller  <nisse@lysator.liu.se>

	* sparc/arcfour-crypt.asm: Special unrolled code if SRC and DST
	have compatible alignment. Improves performance by 20%, but I'm
	not sure it's worth the extra complexity.

	* bignum.c (nettle_mpz_from_octets): Removed sign argument. If
	mpz_import is available, define nettle_mpz_from_octets as a macro
	calling mpz_import.
	(nettle_mpz_from_octets): Start by setting x to zero; callers no
	longer need to do that.
	(nettle_mpz_set_str_256_s): New logic for the handling of negative
	numbers. Convert in the same way as for positive numbers, and then
	subtract the appropriate power of two.

2005-10-17  Niels Möller  <nisse@lysator.liu.se>

	* bignum.c (nettle_mpz_from_octets): Improved loop. Removed the
	digit temporary (suggested by Torbjörn Granlund).

	* sparc/arcfour-crypt.asm: Improved instruction scheduling.

	* sparc/arcfour-crypt.asm: Bugfix, use lduh and stuh.

	* sparc/arcfour-crypt.asm: New file.

	* sparc64/aes.asm: Deleted unused file.

	* x86/arcfour-crypt.asm: Use ARCFOUR_I and ARCFOUR_J
	* asm.m4 (ARCFOUR): New struct.

2005-10-17  Niels Möller  <niels@s3.kth.se>

	* aes-internal.h (struct aes_table): Deleted idx and sparc_idx
	arrays.
	* aes-encrypt-table.c (_aes_encrypt_table): Likewise.
	* aes-decrypt.c (_aes_decrypt_table): Likewise.
	* asm.m4 (AES): Likewise

2005-10-16  Niels Möller  <nisse@lysator.liu.se>

	* tools/input.c (sexp_get_char): Use unsigned for the done flag.

	* sparc64/aes-encrypt-internal.asm: Include sparc/aes.m4.
	* sparc64/aes-decrypt-internal.asm: Likewise.

	* sparc64/machine.m4: Use .register pseudo op to say that we use
	%g2 and %g3 as scratch registers.

	* sparc/aes-encrypt-internal.asm: Explicitly include sparc/aes.m4.
	* sparc/aes-decrypt-internal.asm: Likewise.

	* sparc/aes.m4: New file. Moved aes-related macros here...
	* sparc/machine.m4: ... removed aes macros.

	* x86/aes-encrypt-internal.asm: Explicitly include x86/aes.m4.
	* x86/aes-decrypt-internal.asm: Likewise.

	* x86/aes.m4: New file. Moved aes-related macros here, from...
	* x86/machine.m4: ... removed aes macros.

	* sparc64/aes-encrypt-internal.asm: New file.
	* sparc64/aes-decrypt-internal.asm: New file.

	* sparc64/machine.m4: Include the same aes macros used for
	sparc32.
	(BIAS): Define magic stack bias constant.

	* sparc/aes-encrypt-internal.asm, sparc/aes-decrypt-internal.asm:
	Reduced frame size to 104 bytes, since we no longer need wtxt and
	tmp on the stack.

	* sparc/aes.asm: Deleted old aes implementation.

	* sparc/aes-decrypt-internal.asm: New file.

	* sparc/machine.m4: Don't use m4 eval, instead rely on the
	assembler's arithmetic.

	* sparc/machine.m4 (AES_FINAL_ROUND): Better scheduling, by
	interleaving independent operations.

	* sparc/machine.m4 (TMP3): A third temporary register.
	(AES_FINAL_ROUND): Prepared for scheduling.

	* sparc/machine.m4 (AES_ROUND): Deleted unused argument T. Updated
	all calls in aes-encrypt-internal.asm.

	* sparc/machine.m4 (AES_ROUND): New loop invariants T0-T3, to
	avoid the additions of the AES_TABLEx constants in the inner loop.

	* sparc/machine.m4 (AES_ROUND): Better scheduling, by
	interleaving independent operations.

	* sparc/machine.m4 (AES_ROUND): Alternate between using TMP1 and
	TMP2, to prepare for scheduling.

	* sparc/aes-encrypt-internal.asm: Renamed Ti -> Xi.

	* sparc/aes-encrypt-internal.asm: Fixed bugs. Now passes the
	testsuite.

	* sparc/machine.m4 (AES_ROUND, AES_FINAL_ROUND): Bugfixes. Put
	NOPs in the load dely slots.

	* sparc/aes-encrypt-internal.asm: Implemented. Not yet working,
	and not optimized.

	* sparc/machine.m4: Use TMP1 and TMP2, so we don't need to pass
	them as arguments.
	(AES_FINAL_ROUND): New macro.

2005-10-15  Niels Möller  <nisse@lysator.liu.se>

	* configure.ac (OBJDUMP): Substitute the program false if objdump
	is not found.

	* asm.m4 (PROLOGUE): Use TYPE_FUNCTION.

	* config.m4.in: Substitute ASM_TYPE_FUNCTION as TYPE_FUNCTION.

	* configure.ac (ASM_ELF_STYLE): Check for %function and #function,
	but not for @function.
	(ASM_TYPE_FUNCTION): New substituted variable.

	* configure.ac (ASM_ELF_STYLE): Fixed .type foo,@function statement
	used when checking for pseudo operations.

	* sparc/machine.m4 (AES_LOAD, AES_ROUND): Started writing new AES
	macros.

	* sparc/aes-encrypt-internal.asm: New file.

2005-10-14  Niels Möller  <nisse@lysator.liu.se>

	* x86/aes-decrypt.asm, x86/aes-encrypt.asm: Deleted files.

	* x86/aes-decrypt-internal.asm: New file.

	* x86/machine.m4: Changed AES macros, to handle a table register.
	Also take more of the used registers as argument.

	* x86/aes-encrypt-internal.asm: Rewritten to match new interface,
	with the table pointer as an argument. Unlike the old code, this
	should really be position independent.

	* configure.ac: When looking for assembler files, link in
	aes-encrypt-internal.asm and aes-decrypt-internal.asm. Don't look
	for aes.asm, aes-encrypt.asm and aes-decrypt.asm.

	* configure.ac (OBJDUMP): Use AC_CHECK_TOOL to check for objdump.
	(ASM_MARK_NOEXEC_STACK): Use $OBJDUMP when examining the object file.

	* Makefile.in (nettle_SOURCES): Removed aes.c,
	aes-decrypt-table.c. Added aes-decrypt-internal.c and aes-encrypt-internal.c.

	* aes.c, aes-decrypt-table.c: Deleted files.

	* aes-decrypt.c (_aes_decrypt_table): Moved table here, and made
	static.

	* aes-internal.h (_aes_decrypt_table): Don't declare, it's no
	longer globally visible.

	* aes-decrypt-internal.c (_nettle_aes_decrypt): New AES decryption
	function, analogous to _nettle_aes_encrypt.

2005-10-14  Niels Möller  <niels@s3.kth.se>

	* aes-internal.h (AES_ROUND, AES_FINAL_ROUND): New macros.

	* aes-encrypt-internal.c (_nettle_aes_encrypt): New AES encryption
	function, avoiding the table-based indexing.

	* sha1-compress.c: Added debugging code.
	* md5-compress.c: Likewise.

2005-10-13  Niels Möller  <niels@s3.kth.se>

	* config.m4.in (ASM_MARK_NOEXEC_STACK): Use a diversion, to
	substitute the value of ASM_MARK_NOEXEC_STACK at the end of each
	assembler file.

	* configure.ac (ASM_MARK_NOEXEC_STACK): Check if the C compiler
	generates a .note.GNU-stack section. If so, we should do the same
	in our assembler files.

	* sparc64/aes.asm: New file. Copy of sparc/aes.asm, with minor
	changes to the stack frame layout. Patch contributed by Henrik
	Grubbström. Not yet tested.

	* x86/md5-compress.asm: Skip copying of input to the stack, and
	don't allocate space for it.
	(F1): Fixed bug.

	* testsuite/md5-test.c: Document intermediate values for first
	test case.

	* configure.ac (asm_path): Check for sparc64, and use sparc64
	subdirectory. Link in md5-compress.asm, if it exists.

2005-10-13  Niels Möller  <nisse@lysator.liu.se>

	* x86/md5-compress.asm (REF): Fixed calculation of offset.

2005-10-12  Niels Möller  <nisse@lysator.liu.se>

	* x86/machine.m4 (OFFSET): Moved macro, used to be in...
	* x86/sha1-compress.asm (OFFSET): ... removed macro.

	* x86/md5-compress.asm: New file, with first attempt at md5
	assembler. Not yet working.

2005-10-11  Niels Möller  <nisse@lysator.liu.se>

	* Makefile.in (nettle_SOURCES): Added md5-compress.c.

	* md5.c: Reorganized to use _nettle_md5_compress, in analogy with
	sha1.c.

	* md5-compress.c (_nettle_md5_compress): New file and new function.

2005-10-10  Niels Möller  <niels@s3.kth.se>

	* testsuite/Makefile.in (EXTRA_SOURCES, EXTRA_TARGETS): New
	variables, for test cases that are not run by default.

	* testsuite/sha1-huge-test.c (test_main): New test case, with a
	very large sha1 input.

	* testsuite/testutils.c (test_hash_large): New function.

	* sha1.c (sha1_block): Deleted function; inlined where used.
	(SHA1_INCR): New macro for incrementing the block count.

2005-10-06  Niels Möller  <nisse@lysator.liu.se>

	* configure.ac: Bumped version to 1.14.

	* Released nettle-1.13.

	* configure.ac: Check for openssl/aes.h.

	* Makefile.in (distdir): Use a loop to pick up the contents of
	$(DISTFILES) from source and build directories. For some reason,
	$? failed to find stamp-h.in in the source directory.

2005-10-05  Niels Möller  <nisse@lysator.liu.se>

	* x86/aes-decrypt.asm: Use C_NAME(_nettle_aes_decrypt_table) when
	using the AES_SUBST_BYTE macro. Use PROLOGUE and EPILOGUE.
	* x86/sha1-compress.asm: Use PROLOGUE and EPILOGUE.
	* x86/arcfour-crypt.asm: Likewise.
	* x86/aes-encrypt.asm: Likewise.

	* config.m4.in (ELF_STYLE): Substitute configure's ASM_ELF_STYLE.

	* asm.m4 (PROLOGUE, EPILOGUE): New macros, checking the value of
	ELF_STYLE. So far, used and tested only for the x86 assembler
	files, and needed to make the assembler happy both with ELF
	(linux, solaris) and COFF (windows).

	* configure.ac (NM): Use AC_CHECK_TOOL to check for nm.
	(ASM_SYMBOL_PREFIX): Use $NM when examining the object file.
	(ASM_ELF_STYLE): New variable. Set to 'yes' if assembling a file
	with ELF-style .type and .size pseudo ops works.

	* Makefile.in (TARGETS, DISTFILES): Added nettle.pdf.
	(.texinfo.dvi, .dvi.ps, .ps.pdf): New targets, to build nettle.pdf.
	(DOCTARGETS): New variable with targets that shouldn't be deleted
	by make clean.
	(maintainer-clean-here): New target. Deletes generated
	documentation files.

	* nettle.texinfo: Define AUTHOR with accents, when running in TeX
	mode, which doesn't handle latin-1 properly. Set UPDATED-FOR to
	1.13. Updated copyright years, and introduced a COPYRIGHT-YEARS
	symbol. Updated copyright section, to mention assembler
	implementations.
	(Cipher modes): Transformed the Cipher Block Chaining to a section
	Cipher modes, describing both CBC and the new CTR mode.

	* src/nettle/x86/aes_tables.asm: Deleted unused file.

	* x86/aes.asm: Deleted contents. This file is needed just to
	override aes.c, which isn't needed for the x86 implementation.

	* configure.ac (SHLIBMINOR): Increased minor number. Library
	version is now libnettle.so.2.4, soname still libnettle.so.2.

	* examples/nettle-benchmark.c (main): Reordered hash benchmarks.

	* x86/sha1-compress.asm (EXPAND): Use % 16 instead of & 15 to
	compute offsets mod 16, since m4 on FreeBSD 49.RELEASE and NetBSD
	doesn't implement & correctly in eval.

2005-10-03  Niels Möller  <nisse@lysator.liu.se>

	* x86/sha1-compress.asm (OFFSET): New macro.
	(F3): Eliminated a movl.
	(ROUND): New argument, for k. When using F3, it's TMP3, on the
	stack, otherwise, it is kept in TMP2, a register.

2005-10-03  Niels Möller  <niels@s3.kth.se>

	* examples/nettle-openssl.c: Use correct block sizes for openssl
	ciphers.

	* examples/nettle-benchmark.c: Also display cycles per block.

2005-10-02  Niels Möller  <nisse@lysator.liu.se>

	* sha1-compress.c (_nettle_sha1_compress): Updated to new
	interface. Now responsible for byte conversion.

	* x86/sha1-compress.asm (_nettle_sha1_compress): Do byte order
	conversion, and store the input data on the stack. This leaves one
	more register free for other uses.

	* examples/nettle-benchmark.c: Now display cycles/byte, if the -f
	option is used to say what the clock frequency is.

	* sha1.c (sha1_block): Don't convert data from uint8_t to
	uint32_t, that's now the responsibility of _nettle_sha1_compress.

	* sha.h (_nettle_sha1_compress): Changed interface. Second
	argument is now a pointer to the input data in unaligned,
	big-endian form.

2005-09-28  Niels Möller  <niels@s3.kth.se>

	* sha1.c (sha1_final): Call sha1_block, don't call the compression
	function _nettle_sha1_compress directly.

	* nettle-internal.h (nettle_openssl_md5)
	(nettle_openssl_sha1): Declare.

	* examples/nettle-benchmark.c (main): Benchmark openssl md5 and
	sha1.

	* examples/nettle-openssl.c (nettle_openssl_md5)
	(nettle_openssl_sha1): Added glue for openssl hash functions.

	* nettle-internal.h (nettle_openssl_aes128, nettle_openssl_aes192)
	(nettle_openssl_aes256, nettle_openssl_arcfour128): Declare.

	* examples/nettle-benchmark.c: Check WITH_OPENSSL, not
	HAVE_LIBCRYPTO. Benchmark openssl's aes and arcfour code.

	* examples/nettle-openssl.c: Updated openssl des glue to use the
	new openssl des interface. Added glue for arcfour and aes.

2005-09-27  Niels Möller  <nisse@lysator.liu.se>

	* nettle.texinfo (RSA): Improved text about the RSA patent.
	Use @documentencoding ISO-8859-1.

2005-09-07  Niels Möller  <niels@s3.kth.se>

	* tools/sexp-conv.c (parse_options): New option --raw-hash, for
	compatibility with lsh-1.x. Equivalent to --hash.

2005-09-06  Niels Möller  <niels@s3.kth.se>

	* tools/sexp-conv.c (main): With --hash, output a newline after
	each hash.

2005-07-02  Niels Möller  <nisse@lysator.liu.se>

	* testsuite/Makefile.in (TS_SOURCES): Added ctr-test.c.

	* testsuite/testutils.c (test_cipher_ctr): New function.

	* testsuite/ctr-test.c: New file.

	* testsuite/cbc-test.c (test_main): Use static const for msg.

	* Makefile.in (nettle_SOURCES): Added ctr.c.
	(HEADERS): Added ctr.h.
	(HEADERS): Added nettle-types.h.
	(INSTALL_HEADERS): Install nettle-stdint.h.
	(distclean-here): Delete nettle-stdint.h, not nettle-types.h.

	* ctr.c (ctr_crypt): New file, new function.

	* memxor.c (memxor3): New function, suggested by Adam Langley.

	* nettle-internal.h (NETTLE_MAX_CIPHER_BLOCK_SIZE): New constant.

	* nettle.texinfo (Cipher functions): Fixed typo in prototype for
	arctwo_encrypt (noticed by Adam Langley).

	* nettle-meta.h: No longer needs to include cbc.h.

	* cbc.h (nettle_crypt_func): Moved typedef to nettle-types.h.
	(CBC_ENCRYPT, CBC_DECRYPT): Deleted older #if:ed out versions.

	* configure.ac (AX_CREATE_STDINT_H): Use the file name
	nettle-stdint.h, not nettle-types.h.

	* nettle-types.h: New file. Automatically generated declarations
	are now in nettle-stdint.h.

2005-03-17  Niels Möller  <niels@s3.kth.se>

	* config.guess: Support Solaris on x86_64. Fix by Henrik
	Grubbström.

2005-01-03  Niels Möller  <niels@s3.kth.se>

	* examples/io.h: Include RSA declarations only when public key
	algorithms are enabled. Problem reported by Meilof Veeningen
	<meilof@gmail.com>.

2004-12-07  Niels Möller  <nisse@lysator.liu.se>

	* Makefile.in: Install directories, using $(INSTALL) -d, only if
	they don't exist already.

2004-12-05  Niels Möller  <nisse@lysator.liu.se>

	* config.make.in (.PRECIOUS): Reverted earlier change. We need
	.PRECIOUS to stop GNU make from deleting object files for the test
	programs.

2004-12-02  Niels Möller  <nisse@lysator.liu.se>

	* Makefile.in (.SUFFIXES): Moved from Makefile.in to...
	* config.make.in (.SUFFIXES): ... here.	This helps compilation
	with BSD make.
	* testsuite/Makefile.in (.SUFFIXES): Deleted target.

	* config.make.in (.c): Disable default rule for BSD-make.

	* Makefile.in (all check install uninstall)
	(clean distclean mostlyclean maintainer-clean): Don't use the -C
	flag when invoking make, for compatibility with Solaris make.

2004-12-02  Niels Möller  <niels@s3.kth.se>

	* Makefile.in (aesdata, desdata): Commented out the explicit
	targets.
	(shadata): Avoid using $< in non-pattern rule.

2004-12-01  Niels Möller  <nisse@lysator.liu.se>

	* config.make.in: Added a default target.

2004-11-29  Niels Möller  <nisse@lysator.liu.se>

	* testsuite/Makefile.in: Use .$(OBJEXT). Explicitly set .SUFFIXES.

	* Makefile.in: Use .$(OBJEXT).

2004-11-28  Niels Möller  <nisse@lysator.liu.se>

	* tools/Makefile.in (nettle-lfib-stream): Avoid using $< in
	non-suffix rule.

	* Makefile.in (distdir): Handle absolute $distdir.
	Avoid using the GNU extension $^.

	* examples/Makefile.in: Avoid using the GNU extension $^.
	* tools/Makefile.in: Likewise.
	* testsuite/Makefile.in: Likewise.

2004-11-24  Niels Möller  <niels@s3.kth.se>

	* configure.ac: Fixed typo, preventing the creation of dependency
	files.

2004-11-23  Niels Möller  <nisse@lysator.liu.se>

	* Makefile.in: Use DEP_INCLUDE.
	* tools/Makefile.in: Likewise.
	* testsuite/Makefile.in: Likewise.
	* examples/Makefile.in: Likewise.

	* configure.ac (dummy-dep-files): Generate only of dependency
	tracking is enabled.

2004-11-18  Niels Möller  <nisse@lysator.liu.se>

	* Makefile.in (clean-here): The clean target should not delete the
	dependency files. Moved to the distclean target.
	* examples/Makefile.in: Likewise.
	* testsuite/Makefile.in: Likewise.
	* tools/Makefile.in: Likewise.

	* configure.ac (ASM_SYMBOL_PREFIX): Fixed test.
	(dummy-dep-files): Added quotes to sed command.

2004-11-17  Niels Möller  <nisse@lysator.liu.se>

	* testsuite/symbols-test: Try plain nm if nm -g doesn't work.

	* x86/sha1-compress.asm: Use C_NAME for global symbols.
	* x86/aes-encrypt.asm: Likewise.
	* x86/aes-decrypt.asm: Likewise.
	* x86/arcfour-crypt.asm: Likewise.

	* Makefile.in (config.m4): New rule.

	* config.m4.in (C_NAME): New macro.

	* configure.ac (ASM_SYMBOL_PREFIX): Check if global symbols have a
	leading underscore.

2004-11-16  Niels Möller  <nisse@lysator.liu.se>

	* Deleted getopt.c, getopt.h and getopt1.c from the CVS tree. Link
	them from shared copies in lsh/misc instead.

2004-11-14  Niels Möller  <nisse@lysator.liu.se>

	* Makefile.in (DEP_FILES): Try include with only one macro
	argument to be expanted.

	* configure.ac (dummy-dep-files): Create dummy dependency files,
	so that they can be included by the makefiles.

2004-11-13  Niels Möller  <nisse@lysator.liu.se>

	* Makefile.in: Don't use -include, as it's GNU make specific.
	* examples/Makefile.in, tools/Makefile.in, testsuite/Makefile.in:
	Likewise.

	* examples/nettle-openssl.c: Check WITH_OPENSSL, not HAVE_LIBCRYPTO.

	* configure.ac: Check for individual openssl headers blowfish.h,
	cast.h, des.h. Renamed symbol HAVE_LIBCRYPTO to WITH_OPENSSL. New
	configure option --disable-openssl.

2004-11-04  Niels Möller  <nisse@lysator.liu.se>

	* configure.ac: Bumped version to 1.13.

	* Released nettle-1.12.

2004-11-04  Niels Möller  <niels@s3.kth.se>

	* nettle.texinfo (UPDATED-FOR): Bumped to 1.12.

2004-11-02  Niels Möller  <nisse@lysator.liu.se>

	* nettle.texinfo (Cipher functions): Updated AES documentation,
	for aes_set_encrypt_key and aes_set_decrypt_key.
	(UPDATED-FOR): Set to 1.11. I think the manual should be updated
	with all user-visible changes.

	* aclocal.m4 (LSH_DEPENDENCY_TRACKING): Need extra quoting in case
	pattern. (This file really lives in the lsh tree, as
	lsh/acinclude.m4. For a complete ChangeLog, see lsh/Changelog).

2004-10-26  Niels Möller  <nisse@lysator.liu.se>

	* configure.ac: Bumped version to 1.12.

	* Released nettle-1.11.

	* Makefile.in (clean-here): Delete *.s files.
	(PRE_CPPFLAGS): Use this variable, not INCLUDES. Removed
	-I$(srcdir).

	* x86/arcfour-crypt.asm: Use movzbl when extending %cl to 32 bits.

2004-10-24  Niels Möller  <nisse@lysator.liu.se>

	* x86/arcfour-crypt.asm: Reverted the latest two changes; update
	bost src and dst pointers in the loop, and use plain addb when
	updating j. These two previous changes slowed the code down on AMD
	Duron.

2004-10-21  Niels Möller  <nisse@lysator.liu.se>

	* Makefile.in (install-shared): Use $(INSTALL_PROGRAM).

	* configure.ac (SHLIBMINOR): Updated, shared library version is
	now libnettle.so.2.3, soname still libnettle.so.2.

	* Makefile.in (DISTFILES): Added asm.m4.

2004-10-21  Niels Möller  <niels@s3.kth.se>

	* examples/Makefile.in: Deleted all configure-related rules,
	except the one rebuilding this Makefile. One should run make at
	top level if other configure related files change.
	* tools/Makefile.in: Likewise.
	* testsuite/Makefile.in: Likewise.

	* configure.ac: Replaced AC_OUTPUT(list...) with an AC_OUTPUT
	without arguments, and AC_CONFIG_FILES listing the files.

	* Makefile.in: Changed the assembler rules as suffix rules.
	Rewrote the configure-related rules, mostly based on the example
	in the autoconf manual.

2004-10-20  Niels Möller  <nisse@lysator.liu.se>

	* examples/nettle-openssl.c (NCOMPAT): Disable openssl backwards
	compatibility.

	* config.make.in: Insert $(PRE_CPPFLAGS) and $(PRE_LDFLAGS) before
	$(CPPFLAGS) and $(LDFLAGS). This mechanism replaces $(INCLUDES).

	* examples/Makefile.in (PRE_CPPFLAGS, PRE_LDFLAGS): Use these
	flags to get -I.. and -L.. early on the command line.
	* testsuite/Makefile.in: Likewise
	* tools/Makefile.in: Likewise.

2004-10-20  Niels Möller  <niels@s3.kth.se>

	* Makefile.in: In the assembler rules, there's no need to look in
	$(srcdir) for the input file.

	* x86/arcfour-crypt.asm: Reduced inner loop by one instruction, by
	precomputing the offset between src and dst.

	* tools/Makefile.in (.c.$(OBJEXT)): Removed redundant -I.. flag.

	* x86/arcfour-crypt.asm (nettle_arcfour_crypt): Replaced addb ->
	addl + andl $0xff, improving speed on PPro by another 15%.

2004-10-20  Niels Möller  <nisse@lysator.liu.se>

	* tools/Makefile.in (install): Support DESTDIR.
	(uninstall): New target.

	* testsuite/Makefile.in (uninstall): New dummy target.

	* config.sub: Copied from automake-1.8.5.

	* examples/Makefile.in (SOURCES): Added rsa-sign.c and rsa-verify.c.
	(DISTFILES): Added getopt.h.
	(install uninstall): New dummy targets.

	* config.make.in (.PHONY): Added more targets.

	* Makefile.in (.texinfo.info, .texinfo.html): New targets. Added
	support for uninstall and DESTDIR. Various fixes to install and
	distcheck.

	* examples/Makefile.in (INCLUDES): Added -I flags.
	(distdir): Use $^ to refer to the files.
	(distclean): New target.
	* testsuite/Makefile.in: Likewise.
	* tools/Makefile.in: Likewise.

	* Makefile.in (INCLUDES): Need -I flags for VPATH build.
	(clean distclean mostlyclean maintainer-clean): Clean
	subdirectories first.
	(DISTFILES): Added a bunch of files.
	(des_headers): Added desCore rules.
	(install-here): Split off target install-headers, which uses $^ to
	refer to the files.
	(distdir): Use $^ to refer to the files.
	distcheck): Fixes.

	* config.make.in (COMPILE): Add $(INCLUDE) to the line.

2004-10-19  Niels Möller  <nisse@lysator.liu.se>

	Stop using automake. Replaced each Makefile.am with a hand-written
	Makefile.in.
	* configure.ac: New output variable CCPIC_MAYBE. New output file
	config.make. Replaced automake constructions.
	* .bootstrap: Don't run aclocal and automake.
	* config.make.in: New file, with shared Makefile variables and rules.

2004-10-18  Niels Möller  <nisse@lysator.liu.se>

	* x86/arcfour-crypt.asm (nettle_arcfour_crypt): Replace incb ->
	incl + andl, to improve speed on PPro and PII. Suggested by
	Fredrik Olsson.

2004-10-08  Niels Möller  <niels@s3.kth.se>

	* examples/rsa-encrypt-test: Avoid reading and executing a file at
	the same time.
	* examples/setup-env: Likewise.

2004-10-06  Niels Möller  <niels@s3.kth.se>

	* testsuite/symbols-test: Ignore __i686.get_pc_thunk.bx and
	similar symbols.

2004-10-05  Niels Möller  <nisse@lysator.liu.se>

	* twofish.c (q_table): Use a const pointer array.

	* sexp2dsa.c (dsa_keypair_from_sexp_alist): Use a const pointer
	array for the keywords.
	(dsa_signature_from_sexp): Likewise.
	* sexp2rsa.c (rsa_keypair_from_sexp_alist): Likewise.
	(rsa_keypair_from_sexp): Likewise.

	* sexp.c (sexp_iterator_check_types): Use an argument of type
	"const uint8_t * const *" for the types list.
	(sexp_iterator_assoc): Likewise, for the keys list.

	* list-obj-sizes.awk: Fixes to handle multiple .data and .rodata
	sections. Also fixed to handle the last file correctly.

2004-09-23  Niels Möller  <nisse@lysator.liu.se>

	* configure.ac (SHLIBLINK, SHLIBLIBS): On cygwin, linking needs
	-Wl,--whole-archive $(OBJECTS) -Wl,--no-whole-archive $(LIBS).

2004-09-22  Niels Möller  <niels@s3.kth.se>

	* configure.ac: Setup SHLIBFORLINK and friends for cygwin.

	* list-obj-sizes.awk: Strip *_a-prefix from all file names.

	* Makefile.am (libnettle_a_SOURCES): List only .c files. Headers
	moved to noinst_HEADERS.
	(SHLIBOBJECTS): Substitute from libnettle_a_SOURCES, not
	am_libnettle_a_OBJECTS, since the latter includes
	libnettle_a-prefixes with some automake versions.
	(SHLIBSONAME): Check if this name is empty, which is the case on
	cygwin, before using it.

2004-08-31  Niels Möller  <nisse@lysator.liu.se>

	* configure.ac: New command line option --disable-pic. Use
	LSH_CCPIC.

	* Makefile.am (libnettle_a_CFLAGS): Added $(CCPIC), to attempt to
	build also the static library as position independent code.

2004-08-24  Niels Möller  <nisse@lysator.liu.se>

	* des-compat.c (des_cbc_cksum): Pad input with NUL's, if it's not
	an integral number of blocks.

2004-08-24  Niels Möller  <niels@s3.kth.se>

	* testsuite/arctwo-test.c, arctwo.h, arctwo.c
	(arctwo_set_key_ekb): Fixed typo; it should be "ekb", not "ebk".

	Integrated arctwo patch from Simon Josefsson.
	* testsuite/Makefile.am (noinst_PROGRAMS): Added arctwo-test.

	* Makefile.am (libnettleinclude_HEADERS): Added arctwo.h.
	(libnettle_a_SOURCES): Added arctwo.c, arctwo.h and arctwo-meta.c.

	* nettle-meta.h (nettle_arctwo40, nettle_arctwo64)
	(nettle_arctwo64, nettle_arctwo_gutmann128): Declare ciphers.

	* arctwo-meta.c, arctwo.c, arctwo.h, testsuite/arctwo-test.c: New
	files.

	* macros.h (LE_READ_UINT16, LE_WRITE_UINT16): New macros.

2004-08-23  Niels Möller  <nisse@lysator.liu.se>

	* testsuite/md5-test.c (test_main): Added collision, found in 2004.
	(test_main): Added second collision.

2004-08-23  Niels Möller  <niels@s3.kth.se>

	* testsuite/md5-test.c (test_main): Added first half of a
	collision test case.

	* des-compat.c (des_cbc_cksum): Changed input argument to be of
	type const uint8_t * (was const des_cblock *).

	* des-compat.h (const_des_cblock): New bogus type. Disabled use of
	const, for compatibility with openssl.

2004-06-08  Niels Möller  <niels@s3.kth.se>

	* aesdata.c: Renamed log and ilog to gf2_log and gf2_exp.

2004-04-07  Niels Möller  <nisse@lysator.liu.se>

	* aes-set-encrypt-key.c (log, ilog): Deleted unused tables.

	* aes-set-decrypt-key.c (gf2_log, gf2_exp, mult): Renamed tables,
	were log and ilog.

2004-03-20  Niels Möller  <nisse@lysator.liu.se>

	* configure.ac: Use AC_CONFIG_AUX_DIR([.]).

2004-03-18  Niels Möller  <niels@s3.kth.se>

	* examples/io.c (read_file): Display a message if fopen fails.

2004-03-05  Niels Möller  <nisse@lysator.liu.se>

	* Released nettle-1.10.

	* configure.ac (SHLIBMINOR): Shared library version is now 2.2.

2004-03-04  Niels Möller  <nisse@lysator.liu.se>

	* testsuite/symbols-test: Pass -g flag to nm.

2004-03-02  Niels Möller  <nisse@lysator.liu.se>

	* configure.ac: Fixed EXEEXT workaround.

2004-03-02  Niels Möller  <niels@s3.kth.se>

	* configure.ac: Added workaround to get the correct $(EXEEXT)=''
	when compiling with rntcl.

2004-03-02  Niels Möller  <nisse@lysator.liu.se>

	* testsuite/Makefile.am (noinst_PROGRAMS): Put test program list
	here, to let automake add $(EXEEXT).

	* configure.ac (RSA_EXAMPLES): Append $(EXEEXT) to the filenames.

2004-03-01  Niels Möller  <nisse@lysator.liu.se>

	* examples/rsa-keygen.c, examples/rsa-encrypt.c,
	examples/rsa-decrypt.c: Include "getopt.h" instead of <unistd.h>.

	* examples/Makefile.am (rsa_encrypt_SOURCES, rsa_decrypt_SOURCES)
	(rsa_keygen_SOURCES): Added getopt.h, getopt.c and getopt1.c.

	* examples/getopt.h, examples/getopt.c, examples/getopt1.c: New
	files.

	* testsuite/des-compat-test.c: Don't include <unistd.h>.

	* testsuite/testutils.c (main): Don't use getopt. Then we don't
	need to include <unistd.h>.

2004-03-01  Niels Möller  <niels@s3.kth.se>

	* config.guess: Copied from automake-1.8.2. Hacked to recognize
	Windows_NT (and Windows_95 and Windows_98) running on "x86" and
	"686".

	* install-sh: Removed from CVS repository. Let automake supply it.

2004-02-26  Niels Möller  <nisse@lysator.liu.se>

	* nettle-meta.h (nettle_crypt_func): Typedef moved to cbc.h.
	Include cbc.h instead.

	* des-compat.c: Reverted const change, now all the des_key_sched
	arguments are not const. This is also what openssl's interface
	looks like.
	(cbc_crypt_func): Deleted typedef, use nettle_crypt_func instead.

	* cbc.h (nettle_crypt_func): Moved typedef here.
	* cbc.c (cbc_encrypt, cbc_decrypt_internal, cbc_decrypt): Use it
	for typing the f argument. Reverted the const change, for
	compatibility with nettle_crypt_func.

2004-02-25  Niels Möller  <nisse@lysator.liu.se>

	* testsuite/des-compat-test.c: Use des_cblock for typing more of
	the variables. Use const. Got rid of most of the explicit casts.
	Disabled the input/output alignment tests.

	* des.c (des_encrypt, des_decrypt): Use a const context pointer.
	* des3.c (des3_encrypt, des3_decrypt): Likewise.

	* cbc.c (cbc_encrypt, cbc_decrypt): Use a _const_ void *ctx argument.

	* des-compat.c: Use const for all unchanged arguments.
	(des_key_sched): Use a copy of the key if we need to fix the
	parity.

	* testsuite/des-compat-test.c (C_Block, Key_schedule): Deleted
	defines. Deleted some of the explicit casts.

	* des-compat.c (des_cbc_cksum): Dereference DST pointer.

2004-02-25  Niels Möller  <niels@s3.kth.se>

	* pgp.h: Include nettle-types.h.

2004-02-24  Niels Möller  <nisse@lysator.liu.se>

	* testsuite/symbols-test: Allow symbols starting with double
	underscores, like on darwin.

2004-02-17  Niels Möller  <niels@s3.kth.se>

	* Makefile.am: Protected %-rules used for building pure objects,
	and for assembler files, by automake conditionals. Needed for
	makes such as tru64's, which tries to understand %-patterns, but
	doesn't get it right.
	(SUFFIXES): Added .html.
	(.texinfo.html): Rewrote rule to use a traditional suffix target.

	* configure.ac (enable_assembler): Explicitly set
	enable_assembler=no, on architectures where we have no assembler
	files.
	(ENABLE_ASSEMBLER, ENABLE_SHARED): New automake conditionals.

	* testsuite/testutils.c (xalloc): xalloc(0) should work also on
	systems where malloc(0) returns NULL.

2004-02-16  Niels Möller  <niels@s3.kth.se>

	* Makefile.am (%.o: %.asm): Added comment about OSF1 make problem.

2004-02-15  Niels Möller  <nisse@lysator.liu.se>

	* testsuite/testutils.h: #include nettle-types.h instead of
	inttypes.h.

2004-02-12  Niels Möller  <nisse@lysator.liu.se>

	* examples/rsa-encrypt-test: Use -r option when invoking
	rsa-encrypt. Needed for the test to work on systems with no
	/dev/urandom.

2004-02-12  Niels Möller  <niels@s3.kth.se>

	* configure.ac (CPPFLAGS, LDFLAGS): No spaces after -I and -L, as
	some C compilers, in particular True64 cc, don't like that.

2004-02-08  Niels Möller  <nisse@lysator.liu.se>

	* configure.ac: Bumped version number to 1.10.

2004-02-07  Niels Möller  <nisse@lysator.liu.se>

	* Released nettle-1.9.

	* configure.ac (SHLIBMINOR): Bumped, library version is now 2.1.

	* testsuite/sexp-format-test.c: Include bignum.h only if HAVE_LIBGMP.
	* testsuite/rsa-encrypt-test.c: Include rsa.h only if WITH_PUBLIC_KEY.
	* testsuite/pkcs1-test.c: Include pkcs1.h only if WITH_PUBLIC_KEY.

	* pgp-encode.c [!HAVE_LIBGMP]: Kludge around the pgp.h's
	dependency on gmp.h.
	(pgp_put_mpi): Condition on HAVE_LIBGMP.

	* pgp.h: Don't include bignum.h, to make it possible to compile
	the non-bignum parts of pgp-encode.c without bignum support. Needs
	to be fixed properly before the pgp interface is advertised.

	* tools/sexp-conv.c (xalloc): New function.
	(main): Use xalloc.

	* tools/output.c (sexp_put_digest): Use TMP_DECL instead of alloca.

	* testsuite/testutils.c (xalloc): New function. Made all other
	functions use xalloc instead of alloca.

	* examples/rsa-keygen.c (main): Use xalloc for allocation.
	* examples/rsa-encrypt.c (write_bignum): Likewise.
	* examples/rsa-decrypt.c (read_bignum): Likewise.
	* testsuite/yarrow-test.c (open_file): Likewise.
	* testsuite/rsa-encrypt-test.c (test_main): Likewise.
	* testsuite/bignum-test.c (test_bignum): Likewise.

	* examples/nettle-openssl.c: When calling des_key_sched and
	des_ecb_encrypt, cst arguments to (void *). Openssl's typedefs
	des_cblock and const_des_cblock are too broken.

	* examples/nettle-benchmark.c (xalloc): New function. Use instead
	of alloca, for better portability.

	* examples/io.c (xalloc): New function.

	* Makefile.am (nodist_libnettleinclude_HEADERS): nettle-types.h
	should not be distributed.

2004-02-06  Niels Möller  <niels@s3.kth.se>

	* x86/sha1-compress.asm: Rename round -> ROUND.

	* x86/sha1-compress.asm: Store the magic constants on stack.
	Accessing them via %esp should be a little faster than using large
	immediate operands.

	* Makefile.am (EXTRA_DIST, DISTCLEANFILES): Handle
	sha1-compress.asm.

	* configure.ac: Use assembler file sha1-compress.asm if available.

	* x86/sha1-compress.asm (EXPAND): Fixed the rotation part of the
	data expansion.

2004-02-06  Niels Möller  <nisse@lysator.liu.se>

	* x86/sha1-compress.asm: Assembler implementation of
	sha1_compress. (Not yet working).

	* Makefile.am (libnettle_a_SOURCES): Added sha1-compress.c.

	* sha1.c (sha1_transform): Function renamed to sha1_compress, and
	moved to...
	* sha1-compress.c: ... New file.

2004-02-05  Niels Möller  <nisse@lysator.liu.se>

	* examples/rsa-encrypt.c (process_file): Copy the leftover to the
	start of the buffer, when preparing for the final processing.

	* examples/nettle-benchmark.c (bench_hash, time_hash): New functions.
	(main): Benchmark hash functions too.
	(BENCH_BLOCK): Increased 10K.
	(BENCH_INTERVAL): Decreased to 0.25s.

	* examples/nettle-benchmark.c (time_function): Loop around calling
	f, until 1s has elapsed. Returns seconds per call. Updated bench
	functions to not loop themselves.
	(display): Updated MB/s calculation.

	* testsuite/arcfour-test.c (test_main): Use test_cipher_stream.

	* testsuite/testutils.c (test_cipher_stream): New function, that
	tries dividing the input into varying size blocks before
	processing.

	* x86/arcfour-crypt.asm (nettle_arcfour_crypt): Bug fix, half of
	the S array swap was forgotten.
	* arcfour.c (arcfour_stream): Likewise.
	* arcfour-crypt.c (arcfour_crypt): Likewise.

2004-02-05  Niels Möller  <niels@s3.kth.se>

	* x86/arcfour-crypt.asm (nettle_arcfour_crypt): Must store the new
	i, j at the end of the loop.

	* Makefile.am (EXTRA_DIST): Make sure x86 assembler files are
	distributed.
	(DISTCLEANFILES): And that the symlinks and .s files are deleted.

	* x86/aes-encrypt.asm, x86/aes-decrypt.asm, x86/arcfour-crypt.asm:
	Fixed debug information.

	* x86/arcfour-crypt.asm: New file. About three times faster than
	the optimized C code.

	* configure.ac: Use assembler file arcfour-crypt.asm if available.

	* arcfour.c (arcfour_crypt): Moved function too...
	* arcfour-crypt.c (arcfour_crypt): New file.

	* arcfour.c (arcfour_crypt): Optimization suggested by Jonas
	Walldén. Makes arcfour up to 50% faster on x86 and ppc, and
	probably on other architectures as well.

2004-01-31  Niels Möller  <nisse@lysator.liu.se>

	* configure.ac (AX_CREATE_STDINT_H): Also look for uint32_t and
	friends in sys/types.h.

2004-01-11  Niels Möller  <nisse@harpo.hack.org>

	* Makefile.am (libnettleinclude_HEADERS): Added bignum.h,
	memxor.h, pkcs1.h and rsa-compat.h.

	* configure.ac: Bumped version to 1.9.

2004-01-10  Niels Möller  <nisse@harpo.hack.org>

	* Released nettle-1.8.

	* examples/teardown-env: Delete more test files.

	* nettle.texinfo (Hash functions): Documented md2 and md4.

	* configure.ac (SHLIBMAJOR): Bumped to 2.

2004-01-09  Niels Möller  <nisse@harpo.hack.org>

	* examples/rsa-encrypt-test: New testcase.

	* examples/rsa-encrypt.c, examples/rsa-session.h: Expanded the
	comment describing the file format, and moved to rsa-session.h.

	* examples/rsa-decrypt.c (process_file): Finished this function.
	(main): Initialize x. Check the size of the session key after rsa
	decryption.

	* examples/io.c (write_string): Treat short item count as an error.

2004-01-08  Niels Möller  <niels@s3.kth.se>

	* index.html: Added instructions for CVS access.

	* dsa-keygen.c (dsa_nist_gen): Fixed declaration/statement order.

	* rsa-keygen.c (bignum_next_prime): Fixed off-by-one error when
	comparing input to the largest listed prime. General cleanup, as
	prime_limit > 0 always. Use TMP_DECL and TMP_ALLOC.

	* nettle-internal.h (TMP_DECL, TMP_ALLOC): New macros. When alloca
	is unavailable, they work by allocating a fix amount of stack and
	imposing a hard limit on what can be allocated. Updated all users
	of alloca.

2004-01-07  Niels Möller  <nisse@harpo.hack.org>

	* nettle-types.h: New (generated) file, to be used instead of
	including <inttypes.h> directly. Updated all users of inttypes.h.

	* Makefile.am (DISTCLEANFILES, libnettleinclude_HEADERS): Added
	nettle-types.h.

	* configure.ac (AX_CREATE_STDINT_H): Create nettle-types.h.

2003-11-16  Niels Möller  <nisse@harpo.hack.org>

	* yarrow256.c (yarrow256_seed): Use const for the seed_file input.

2003-11-12  Niels Möller  <niels@s3.kth.se>

	* list-obj-sizes.awk: New function for decoding hex values, with a
	new function hex2int. Also implemented calculation of total
	storage, removed the dependence on the .comment section, and use
	the $FILTER environment variable as a regexp for restricting the
	object files that are considered.

2003-09-21  Niels Möller  <nisse@cuckoo.hack.org>

	* testsuite/rsa-encrypt-test.c (test_main): Don't use gmp_printf,
	as it seems it's only available with the newer gmp. Use
	mpz_out_str instead.

2003-09-19  Niels Möller  <niels@s3.kth.se>

	* examples/Makefile.am (EXTRA_DIST): Added rsa-session.h.

	* tools/nettle-lfib-stream.c: New tool, which outputs a sequence
	of pseudorandom (non-cryptographic) bytes, using Knuth's lagged
	fibonacci generator.

	* examples/rsa-decrypt.c: Fixes to get the file to compile. It
	won't work yet.

	* examples/Makefile.am (EXTRA_PROGRAMS): Added rsa-encrypt and
	rsa-decrypt.

	* examples/io.c (write_file): New function.
	(write_string): Simplified error check, it's no real point in
	calling ferror unless we also call fflush.

	* examples/rsa-keygen.c (main): Check return value from
	simple_random.

	* examples/rsa-decrypt.c, examples/rsa-encrypt.c,
	examples/rsa-session.h: New files, demonstrating rsa encryption
	and decryption.

	* configure.ac (RSA_EXAMPLES): Added rsa-encrypt and rsa-decrypt.

2003-09-01  Niels Möller  <nisse@cuckoo.hack.org>

	* testsuite/testutils.c (print_hex): Use const.

2003-08-30  Niels Möller  <niels@s3.kth.se>

	* md2.c, md2.h: Added reference to RFC 1319.
	* md4.c, md4.h: Added reference to RFC 1320

2003-08-26  Niels Möller  <niels@s3.kth.se>

	* Makefile.am: Added md2 and md5 files. Deleted the print-path
	hack.

	* configure.ac: Bumped version to 1.8.

	* testsuite/testutils.c (test_rsa_set_key_1): New function.
	* testsuite/rsa-test.c (test_main): Use it.

	* testsuite/dsa-keygen-test.c: Deleted definition of UNUSED, it's
	now in config.h.
	* testsuite/rsa-keygen-test.c: Likewise.

	* testsuite/Makefile.am (TS_PROGS): Added rsa-encrypt-test,
	md4-test, and md2-test.

	* testsuite/rsa-encrypt-test.c, testsuite/md4-test.c,
	testsuite/md2-test.c: New test cases.

	* nettle-meta.h: Declare nettle_md2 and nettle_md4.

	* md5.c: Reorderd functions, putting md5_final at the end.

	* md2.c, md2.h, md2-meta.c: New files, implemented md2.
	* md4.c, md4.h, md4-meta.c: New files, implemented md4.

2003-08-17  Niels Möller  <nisse@cuckoo.hack.org>

	* desCode.h (des_keymap, des_bigmap): Deleted extern declarations,
	they conficted with the static definition in des.c. Reported by
	Simon Josefsson.

	* des.c (DesSmallFipsEncrypt, DesSmallFipsDecrypt): Moved
	definitions after the definition of the des_kemap array.

2003-08-11  Niels Möller  <nisse@cuckoo.hack.org>

	* rsa-encrypt.c (rsa_encrypt): Bugfix contributed by
	leg@terra.com.br.

2003-06-10  Niels Möller  <niels@s3.kth.se>

	* Makefile.am (EXTRA_DIST): Distribute sha-example.c.

2003-06-05  Niels Möller  <nisse@lysator.liu.se>

	* Makefile.am (DISTCLEANFILES): Delete .s files.

2003-05-27  Niels Möller  <nisse@cuckoo.hack.org>

	* testsuite/symbols-test: And allow symbols that start at the
	beginning of the line, as output by AIX nm.

2003-05-26  Niels Möller  <nisse@cuckoo.hack.org>

	* testsuite/symbols-test: Allow symbols to start with a dot.

2003-05-14  Niels Möller  <niels@s3.kth.se>

	* pgp.h (enum pgp_subpacket_tag): Copied values from RFC 2440.
	Renamed PGP_SUBPACKET_ISSUER to PGP_SUBPACKET_ISSUER_KEY_ID.

2003-05-13  Niels Möller  <nisse@cuckoo.hack.org>

	* pgp.h: Do proper namemangling for pgp_put_public_rsa_key and
	pgp_put_rsa_sha1_signature.

	* pgp-encode.c (pgp_put_mpi): Fixed nettle_mpz_get_str_256 call.

2003-05-12  Niels Möller  <nisse@cuckoo.hack.org>

	* rsa2openpgp.c (rsa_keypair_to_openpgp): Some bugfixes.

	* pgp.h (enum pgp_subpacket_tag): New enum. Definition is bogus
	and needs to be fixed.
	Added forward declarations of structs, and prototypes for
	pgp_put_public_rsa_key and pgp_put_rsa_sha1_signature.

	* pgp-encode.c (pgp_put_mpi): Take a const mpz_t argument. Gugfix,
	use nettle_mpz_get_str_256.
	(pgp_put_public_rsa_key, pgp_put_rsa_sha1_signature):
	Constification. Some bugfixes.

	* Use "config.h", not <config.h>.

	* Reordered includes in most or all .c-files. All should now
	include config.h.

2003-05-12  Niels Möller  <niels@s3.kth.se>

	* configure.ac: Use LSH_FUNC_ALLOCA.

2003-04-25  Niels Möller  <niels@s3.kth.se>

	* Makefile.am (libnettle_a_SOURCES): Added hmac-sha256.c.

	* testsuite/hmac-test.c (test_main): Added tests for hmac-sha256,
	from draft-ietf-ipsec-ciph-sha-256-01.txt.

	* hmac-sha256.c (hmac_sha256_digest): New file.

2003-04-22  Niels Möller  <nisse@cuckoo.hack.org>

	* sha-example.c (display_hex): Simplified by using printf better.

	* nettle.texinfo (Example): Use @verbatiminclude to include the
	example program.

	* sha-example.c: Example program, for inclusion in the manual.
	Fixed bugs reported by Mark Arking.

2003-04-14  Niels Möller  <niels@s3.kth.se>

	* x86/aes-encrypt.asm (nettle_aes_encrypt): Fixed references to
	_nettle_aes_encrypt_table.
	* x86/aes-decrypt.asm (nettle_aes_decrypt): Fixed references to
	_nettle_aes_decrypt_table.

2003-04-12  Niels Möller  <nisse@cuckoo.hack.org>

	* testsuite/Makefile.am (TS_SH): New test case symbols-test.
	(EXTRA_PROGRAMS): Added testutils, as a kludge to
	get automake to track dependencies for testutils.o.

	* x86/aes-encrypt.asm (nettle_aes_encrypt): Renamed function to
	use the nettle_ prefix.
	* x86/aes-decrypt.asm (nettle_aes_decrypt): Likewise.
	* sparc/aes.asm (_nettle_aes_crypt): Likewise.

	* examples/Makefile.am (EXTRA_PROGRAMS): Add "io", as a kludge to
	get automake to track dependencies for io.o.
	(LDADD): Added ../libnettle.a, for the dependency.

	* des-compat.c: Use names with the nettle_ prefix when using
	Nettle's des functions.

	* base16-meta.c (base16_encode_update): Need to undef before
	redefining.

	* New name mangling, to reduce the risk of link collisions. All
	functions (except memxor) now use a nettle_ or _nettle prefix when
	seen by the linker. For most functions, the header file that
	declares a function also use #define to provide a shorter more
	readable name without the prefix.

2003-03-11  Niels Möller  <nisse@cuckoo.hack.org>

	* Released nettle-1.7.

	* configure.ac: Bumped version to 1.7.

	* nettle.texinfo (DSA): New section.
	(RSA): Updated documentation.

2003-03-02  Niels Möller  <nisse@cuckoo.hack.org>

	* examples/nettle-benchmark.c (time_cipher): Don't use GNU C
	non-constant initializers.

2003-02-23  Niels Moller  <nisse@carduelis>

	* configure.ac: Use LSH_GCC_ATTRIBUTES.

2003-02-19  Niels Möller  <nisse@cuckoo.hack.org>

	* acinclude.m4: Deleted file from cvs, use a link to lsh's
	acinclude.m4 instead.

2003-02-16  Niels Möller  <nisse@cuckoo.hack.org>

	* Makefile.am (libnettleinclude_HEADERS): Added macros.h.

	* tools/Makefile.am (EXTRA_DIST): Added getopt.h.

2003-02-14  Niels Möller  <niels@s3.kth.se>

	* Makefile.am (print_path): Added target to print the used PATH,
	for debugging.
	(print-path): Moved dependency to all-local.

2003-02-11  Niels Möller  <niels@s3.kth.se>

	* buffer.c (nettle_buffer_copy): Bug fix, it didn't return any
	value.

2003-02-11  Niels Möller  <nisse@cuckoo.hack.org>

	* testsuite/sexp-format-test.c (test_main): Added test for %( and
	%).

	* sexp-format.c (sexp_vformat): Handle %( and %).

	* realloc.c (nettle_xrealloc): Fixed out-of-memory check.

	* configure.ac (SHLIBMAJOR): Bumped version number to 1.

	* buffer.c (nettle_buffer_init_realloc): New function.
	* buffer-init.c (nettle_buffer_init): Use nettle_buffer_init_realloc.

2003-02-10  Niels Möller  <nisse@cuckoo.hack.org>

	* testsuite/sexp-format-test.c (test_main): New test with tokens
	in the format string.
	(test_main): Test space-searated literals too.

	* rsa2sexp.c (rsa_keypair_to_sexp): New argument ALGORITHM_NAME.
	* examples/rsa-keygen.c (main): Updated call to rsa_keypair_to_sexp.
	* testsuite/rsa2sexp-test.c (test_main): Likewise.

	* sexp-format.c (sexp_vformat): Allow whitespace in format string.

	* rsa2sexp.c (rsa_keypair_to_sexp): Use literals with sexp_format.

	* sexp-format.c (format_string): New function.
	(sexp_vformat): Implemented support for literals in the format
	string.

2003-02-06  Niels Möller  <nisse@lysator.liu.se>

	* testsuite/sexp-conv-test (print_raw, print_nl): New functions.
	The testfunctions use these instead of using echo directly.
	Use the test input '3:"\x' instead of '2:"\', to be friendlier to
	sysv echo.

2003-02-05  Niels Möller  <nisse@lysator.liu.se>

	* des-compat.h (des_set_key): Different name mangling, if this
	file is included, des_set_key should refer to a function that
	behaves like openssl's.

	* des-compat.c (des_key_sched, des_is_weak_key): Use the name
	nettle_des_set_key for referring to Nettle's function.

	* des.h (des_set_key): Name mangling, linker symbols should use a
	"nettle_" prefix, and this one collided with openssl. Perhaps all
	symbols should be mangled in a similar way, but that's for later.

	* configure.ac (LDFLAGS): --with-lib-path should add to LDFLAGS,
	not replace it.

2003-01-30  Niels Möller  <nisse@cuckoo.hack.org>

	* tools/output.c (sexp_put_string): Fixed handling of escapable
	characters. The code generated random escape sequences for
	characters in the 0x10-0x1f range.

	* testsuite/sexp-conv-test: More tests for hex and base64 input
	and output.

2003-01-30  Niels Möller  <niels@s3.kth.se>

	* sexp2bignum.c (nettle_mpz_set_sexp): Call sexp_iterator_next on
	success. That means the iterator argument can't be const.

2003-01-29  Niels Möller  <niels@s3.kth.se>

	* tools/Makefile.am (LDADD): Add libnettle.a, for the dependency.

2003-01-27  Niels Möller  <nisse@cuckoo.hack.org>

	* sexp2dsa.c (dsa_signature_from_sexp): New function.

	RSA renaming. Updated all callers.
	* rsa-sign.c (rsa_private_key_init, rsa_private_key_clear)
	(rsa_private_key_prepare): Renamed functions.
	* rsa.c (rsa_public_key_init, rsa_public_key_clear)
	(rsa_public_key_prepare): Renamed functions.

2003-01-23  Niels Möller  <nisse@cuckoo.hack.org>

	* Makefile.am (libnettle_a_SOURCES): Added new rsa and pkcs1
	files. Removed old rsa_md5.c and rsa_sha1.c.

	* testsuite/Makefile.am (TS_PROGS): Added pkcs1-test.

	* dsa-verify.c (dsa_verify_digest): New function.
	(dsa_verify): Most of the code moved to dsa_verify_digest, which
	is used here.
	* dsa-sign.c (dsa_sign_digest): New function.
	(dsa_sign): Most of the code moved to dsa_sign_digest, which is
	used here.
	* dsa.c (_dsa_hash): Deleted function.

	* rsa_md5.c, rsa_sha1.c: Deleted files, contents spread over
	several files for signing and verification.
	* rsa-sign.c, rsa-sha1-verify.c, rsa-sha1-sign.c,
	rsa-md5-verify.c, rsa-md5-sign.c:  New files.

	* rsa-sha1-verify.c (rsa_sha1_verify_digest): New function.
	* rsa-sha1-sign.c (rsa_sha1_sign_digest):  New function.
	* rsa-md5-verify.c (rsa_md5_verify_digest):  New function.
	* rsa-md5-sign.c (rsa_md5_sign_digest):  New function.
	* rsa-verify.c (_rsa_verify): New file, new function.

	* rsa.c (_rsa_check_size): Renamed from rsa_check_size, and made
	non-static. Private key functions moved to rsa-sign.c.

	* pkcs1.c, pkcs1.h, pkcs1-rsa-md5.c, pkcs1-rsa-sha1.c: New files.
	(pkcs1_signature_prefix): New function.

	* testsuite/pkcs1-test.c: New test.

2003-01-22  Niels Möller  <niels@s3.kth.se>

	* examples/Makefile.am (nettle_benchmark_LDADD): Use
	OPENSSL_LIBFLAGS.

	* configure.ac (OPENSSL_LIBFLAGS): If libcrypto is found, add
	-lcrypto to OPENSSL_LIBFLAGS, not the plain LDFLAGS.

2003-01-20  Niels Möller  <nisse@cuckoo.hack.org>

	* testsuite/Makefile.am (CLEANFILES): Delete test.in, test1.out
	and test2.out.

2003-01-17  Niels Möller  <niels@s3.kth.se>

	* examples/Makefile.am (AM_CPPFLAGS): Use AM_CPPFLAGS instead of
	AM_CFLAGS.
	* testsuite/Makefile.am (AM_CPPFLAGS): Likewise.

2003-01-16  Niels Möller  <niels@s3.kth.se>

	* testsuite/Makefile.am (check): Can't use quotes around
	$(srcdir).

2003-01-14  Niels Möller  <nisse@lysator.liu.se>

	* testsuite/Makefile.am (check): Don't use "run-tests" as a
	target, as it's confused with the file with the same name.

	* .bootstrap: Added missing #! /bin/sh.

2003-01-12  Niels Möller  <nisse@cuckoo.hack.org>

	* buffer.c (nettle_buffer_reset): New function.
	(nettle_buffer_copy): New function.

	* tools/input.c, tools/input.h, tools/output.c, tools/output.h,
	tools/parse.c, tools/parse.h, tools/misc.c, tools/misc.h: Moved
	parts ov sexp-conv.c to separate files

	* tools/sexp-conv.c (sexp_convert_list): Inlined into
	sexp_convert_item.

	* tools/sexp-conv.c (struct sexp_input): Deleted string attribute.
	Changed all related functions to take a struct nettle_buffer *
	argument instead.
	(struct sexp_compound_token): New struct.
	(sexp_compound_token_init, sexp_compound_token_clear): New
	functions.
	(struct sexp_parser): Added a struct sexp_compound_token
	attribute, as a temporary measure.
	(sexp_parse): Take a struct sexp_compound_token * as argument.
	Updated all callers. Simplified handling of display types and
	transport encoding.

	* tools/sexp-conv.c (struct sexp_parser): Renamed struct (was
	struct sexp_parse_state). Added input pointer. Updated users to
	not pass around both parser and input.
	(sexp_check_token): handle token == 0.
	(sexp_parse): Simplified a little by calling sexp_check_token
	unconditionally.

	* tools/sexp-conv.c (sexp_convert_string): Deleted function.
	(sexp_skip_token): Likewise.

	* tools/sexp-conv.c (enum sexp_token): New constant SEXP_DISPLAY.
	Start constants from 1, to keep 0 free for special uses.
	(struct sexp_parse_state): New struct for keeping track of parser
	state.
	(sexp_parse_init): New function.
	(sexp_check_token): New function, replacing sexp_skip_token.
	(sexp_parse): New function.
	(sexp_convert_item): Simplified by using sexp_parse.
	(sexp_convert_list): Use sexp_parse.
	(main): Likewise.

2003-01-08  Niels Möller  <niels@s3.kth.se>

	* tools/sexp-conv.c (parse_options): Initialize prefer_hex.

2003-01-07  Niels Möller  <nisse@cuckoo.hack.org>

	* Makefile.am (des_headers): Refer to the desdata binary using
	$(EXEEXT).

2003-01-01  Niels Möller  <nisse@cuckoo.hack.org>

	* testsuite/sexp-conv-test: New tests for hex and base64 literal
	output.

	* tools/sexp-conv.c (sexp_put_string): Print binary strings using
	either hex or base 64 (in advanced mode).
	(parse_options): Implemented -s hex, for output using hex rather
	than base64.

2002-12-30  Niels Möller  <nisse@cuckoo.hack.org>

	* testsuite/rsa2sexp-test.c: Don't include rsa.h (done by
	testutils.h, if enabled).
	* testsuite/sexp2rsa-test.c: Likewise.

	* rsa-decrypt.c: Make compilation conditional on WITH_PUBLIC_KEY.
	* rsa-encrypt.c: Likewise.
	* rsa-compat.c: Likewise.

2002-12-04  Niels Möller  <niels@s3.kth.se>

	* testsuite/Makefile.am (LDADD): Added path to ../libnettle.a,
	which is redundant except for the dependency.

2002-12-04  Niels Möller  <nisse@cuckoo.hack.org>

	* testsuite/sexp-format-test.c (test_main): Use %0s instead of %z.
	New test for %t.

	* sexp-format.c (format_length_string): Deleted function.
	(format_string): Deleted function.
	(sexp_vformat): New %t specifier, formatting an optional display
	type. Deleted %z specifier. Instead, introduced a new modifier "0"
	that can be used with %s, %l and %t, which says that the data is
	NUL-terminated.

	* rsa2sexp.c (rsa_keypair_to_sexp): Use %0s rather than %z, when
	formatting s-expressions.

	* buffer.c (nettle_buffer_grow): Fixed assertion.

2002-11-22  Niels Möller  <niels@s3.kth.se>

	* buffer.c: Include assert.h.

2002-11-21  Niels Möller  <nisse@cuckoo.hack.org>

	* testsuite/testutils.c (print_hex): Add line breaks.

	* Makefile.am (libnettleinclude_HEADERS): Added realloc.h.
	(libnettle_a_SOURCES): Added buffer-init.c and realloc.c.

	* sexp.c (sexp_iterator_exit_lists): New function, #if:ed out for
	now.

	* desdata.c: Include config.h, to get definition of UNUSED.
	* shadata.c: Likewise.

	* buffer.c (nettle_buffer_grow): New function, replacing
	grow_realloc.
	(nettle_buffer_clear): Rewritten to use buffer->realloc.

	* buffer.h (struct nettle_buffer): Replaced the GROW function
	pointer with a nettle_realloc_func pointer and a
	void *realloc_ctx.
	(NETTLE_BUFFER_GROW): Deleted macro, use function instead.

	* buffer-init.c (nettle_buffer_init): Moved to a separate file.

	* realloc.c (nettle_realloc): New function.
	(nettle_xrealloc): New function.

	* realloc.h (nettle_realloc_func): New typedef.

	* configure.ac: Check for gcc:s __attribute__.

2002-11-16  Niels Möller  <nisse@cuckoo.hack.org>

	* sexp2dsa.c, sexp2rsa.c: (macro GET): Check sign of parsed
	numbers.

	* sexp2bignum.c (nettle_mpz_set_sexp): In the first check against
	limit, added some margin to allow for sign octets.

2002-11-15  Niels Möller  <nisse@cuckoo.hack.org>

	* testsuite/testutils.h (LDATA): Use sizeof instead of strlen. Now
	handles strings including NUL-characters. But works only with
	literals and character arrays, no char pointers.
	(LLENGTH): New macro, computing length the same way as LDATA.

	* testsuite/sexp-test.c (test_main): Test sexp_iterator_get_uint32.

	* testsuite/sexp-format-test.c (test_main): Check that %i and %b
	generate leading zeroes when needed. Check that %b handles
	negative numbers.

	* testsuite/rsa2sexp-test.c (test_main): Updated test, one leading
	zero is needed in the private key expression. In verbose mode,
	print the generated keys.

	* testsuite/sexp2rsa-test.c (test_main): Added a leading zero in
	the private key expression.

	* testsuite/bignum-test.c (test_bignum): Use
	nettle_mpz_init_set_str_256_s.
	(test_size): New function.
	(test_main): Test size computation and formatting of negative
	numbers.

	* sexp2bignum.c (nettle_mpz_set_sexp): Use
	nettle_mpz_set_str_256_s, to handle negative numbers correctly.

	* sexp-format.c (sexp_vformat): For %i, output a leading zero when
	needed to get a correct, positive, sign. For %b, use
	nettle_mpz_sizeinbase_256_s, to handle negative numbers properly.

	* bignum.c (nettle_mpz_sizeinbase_256_s): New function.
	(nettle_mpz_sizeinbase_256_u): New name, was
	nettle_mpz_sizeinbase_256. Updated all callers.
	(nettle_mpz_to_octets): New function.
	(nettle_mpz_get_str_256): Handle negative numbers.
	(nettle_mpz_from_octets): New function.
	(nettle_mpz_set_str_256_u): New name, was nettle_mpz_set_str_256.
	(nettle_mpz_init_set_str_256_u): New name, was
	nettle_mpz_init_set_str_256.
	(nettle_mpz_set_str_256_s): New function, handling negative two's
	complement numbers.
	(nettle_mpz_init_set_str_256_s): And an init variant.

	* sexp.c (sexp_iterator_get_uint32): New function.

2002-11-10  Niels Möller  <nisse@cuckoo.hack.org>

	* testsuite/sexp-conv-test: Use input files without any trailing
	newline character, in order to stress the end of file handling.

	* tools/sexp-conv.c (sexp_get_token_string): Fixed end of file
	handling.
	(sexp_get_string): Fixed end of encoding/end of file handling.
	(parse_options): Check for negative width and complain.

	* tools/sexp-conv.c: Use supplied getopt.
	(werror): New function.
	(sexp_output_hash_init): New function.
	(sexp_put_char): Made base64 linebreaking configurable.
	Implemented hashing.
	(sexp_put_code_start, sexp_put_code_end): Don't output any
	delimiters here.
	(sexp_put_string): Output base64 delimiters.
	(sexp_put_digest): New function.
	(sexp_convert_item): Output transport delimiters.
	(sexp_convert_file): Deleted function, folded with main.
	(parse_options): New function.
	(main): Implemented --hash and --once, needed by lsh-authorize.

	* sexp.h (struct sexp_iterator): New field start.

	* sexp.c (sexp_iterator_subexpr): New function.
	(sexp_iterator_parse): Initialize ITERATOR->start.

	* sexp-format.c (sexp_vformat): Abort if format string contains
	unhandled characters.

2002-11-08  Niels Möller  <niels@s3.kth.se>

	* des-compat.c (des_ecb3_encrypt): Don't use struct initialization
	(c89 doesn't allow non-constant initializers). Reported by James
	Ralston.
	(des_ede3_cbc_encrypt): Likewise.

	* examples/nettle-openssl.c: Moved from the top-level directory.
	Should *not* be included in the nettle library.

2002-11-08  Niels Möller  <nisse@cuckoo.hack.org>

	* testsuite/testutils.c (test_dsa_key): Bugfix for renamed DSA
	constant (noted by James Ralston).

2002-11-07  Niels Möller  <niels@s3.kth.se>

	* testsuite/run-tests: Copied new version rom lsh/src/testsuite.
	This version handles test scripts located in $srcdir.

	* examples/Makefile.am (AM_CFLAGS): We need -I$(top_srcdir).
	* tools/Makefile.am (AM_CFLAGS): Likewise.
	* testsuite/Makefile.am (AM_CFLAGS): Likewise.

2002-11-07  Niels Möller  <nisse@cuckoo.hack.org>

	* Makefile.am (SUBDIRS): Added tools.
	(libnettle_a_SOURCES): Added sexp-transport-format.c,
	sexp2bignum.c, sexp2dsa.c.

	* sexp2dsa.c (dsa_keypair_from_sexp_alist, dsa_keypair_from_sexp):
	New file, new functions.

	* rsa2sexp.c (rsa_keypair_to_sexp): %s -> %z renaming.

	* sexp-transport.c (sexp_transport_iterator_first): Fixed bug,
	length was mishandled.

	* sexp-transport-format.c (sexp_transport_format,
	sexp_transport_vformat): New file, new functions.

	* sexp-format.c (sexp_format): Return length of output. Allow
	buffer == NULL, and only compute the needed length in this case.
	Renamed %s to %z. New format specifiers %s, %i, and %l.
	(sexp_vformat): New function.
	(format_prefix): Rewrote to not use snprintf.

	* sexp2rsa.c (rsa_keypair_from_sexp): New limit argument. Use
	nettle_mpz_set_sexp.

	* dsa-keygen.c (dsa_generate_keypair): Added some newlines to
	progress display. Use DSA_P_MIN_BITS.

	* dsa.h (DSA_MIN_P_BITS): New constant (was DSA_MINIMUM_BITS).
	(DSA_Q_OCTETS, DSA_Q_BITS): New constants.
	(dsa_keypair_from_sexp_alist, dsa_keypair_from_sexp): New
	prototypes.

	* configure.ac: Output tools/Makefile.

	* sexp2bignum.c (nettle_mpz_set_sexp): New file, and new function.
	Moved from sexp2rsa.c:get_value.

	* examples/io.c (read_rsa_key): New limit argument in
	call of rsa_keypair_from_sexp_alist.

	* examples/Makefile.am (noinst_PROGRAMS): Removed sexp-conv.

	* tools/sexp-conv.c: Moved file from examples directory.

	* testsuite/Makefile.am (TS_SH): New variable. Added
	sexp-conv-test.

	* testsuite/testutils.h (LDUP): New macro.

	* testsuite/sexp2rsa-test.c (test_main): New limit argument in
	call of rsa_keypair_from_sexp_alist.

	* testsuite/sexp-test.c (test_main): Added test for lengths with
	more than one digit. Added tests for transport mode decoding.

	* testsuite/sexp-format-test.c (test_main): Added tests for %i and
	%l.

	* testsuite/sexp-conv-test: Moved test from examples directory.
	Updated path to sexp-conv, now in ../tools/sexp-conv.

2002-11-03  Niels Möller  <nisse@cuckoo.hack.org>

	* sexp-format.c, sexp_format.c: Renamed sexp_format.c to
	sexp-format.c.
	* Makefile.am (libnettle_a_SOURCES): Renamed sexp_format.c to
	sexp-format.c.

	* examples/Makefile.am: Don't set CFLAGS or CPPFLAGS explicitly,
	let automake handle that.
	* testsuite/Makefile.am: Likewise.

	* sexp2rsa.c (rsa_keypair_from_sexp_alist): New function.
	(rsa_keypair_from_sexp): Use it.

2002-11-01  Niels Möller  <niels@s3.kth.se>

	* examples/Makefile.am (LDADD): Use -lnettle, instead of an
	explicit filename libnettle.a, so that we will use the shared
	library, if it exists.
	(AM_LDFLAGS): Added -L.., so we can find -lnettle.
	(run-tests): Set LD_LIBRARY_PATH to ../.lib, when running the
	testsuite.
	* testsuite/Makefile.am: Similar changes.

	* Makefile.am (LIBOBJS): Put @LIBOBJS@ into the make variable
	LIBOBJS.
	(CLEANFILES): Delete libnettle.so.
	(clean-local): Delete the .lib linkfarm.
	($(SHLIBFORLINK)): When building libnettle.so, create a link from
	.lib/$SHLIBSONAME. Needed at runtime, for the testsuite.

2002-11-01  Niels Möller  <nisse@lysator.liu.se>

	* configure.ac: Fixed definitions using SHLIBMAJOR and SHLIBMINOR.
	Also AC_SUBST SHLIBMAJOR and SHLIBMINOR. Reported by James
	Ralston.

2002-10-31  Niels Möller  <niels@s3.kth.se>

	* examples/sexp-conv.c(sexp_put_list_start): Deleted function.
	(sexp_put_list_end): Likewise.
	(sexp_put_display_start): Likewise.
	(sexp_put_display_end): Likewise.
	(sexp_puts): Likewise.

	* examples/sexp-conv.c (sexp_get_quoted_string): Deleted function.
	Merged with sexp_get_String.
	(sexp_get_hex_string): Likewise.
	(sexp_get_base64_string): Likewise.
	(sexp_get_string): Do hex and base64 decoding.

	* examples/sexp-conv.c (enum sexp_char_type): New enum, for end
	markers in the input strem.
	(struct sexp_input): Deleted LEVEL attribute. Deleted all usage of
	it.
	(sexp_get_raw_char): Use INPUT->c and INPUT->ctype to store
	results. Deleted OUT argument.
	(sexp_get_char): Likewise. Also removed the
	INPUT->coding->decode_final call, for symmetry.
	(sexp_input_end_coding): Call INPUT->coding->decode_final.
	(sexp_next_char): New function.
	(sexp_push_char): New function.
	(sexp_get_token_char): Deleted function.
	(sexp_get_quoted_char): Simplified. Deleted output argument.
	(sexp_get_quoted_string): Simplified.
	(sexp_get_base64_string): Likewise.
	(sexp_get_token_string): Likewise.
	(sexp_get_string_length): Skip the character that terminates the
	string.
	(sexp_get_token): Cleared upp calling conventions. Always consume
	the final character of the token.
	(sexp_convert_list): Take responsibility for converting the start
	and end of the list.
	(sexp_convert_file): Call sexp_get_char first, to get the token
	reading started.
	(sexp_convert_item): Cleared up calling conventions. Should be
	called with INPUT->token being the first token of the expression,
	and returns with INPUT->token being the final token of the
	expression. Return value changed to void..

	* examples/sexp-conv-test: Added test for transport mode input.

	* examples/sexp-conv.c (sexp_get_char): Use the nettle_armor
	interface for decoding.
	(sexp_input_start_coding): New function.
	(sexp_input_end_coding): New function.
	(sexp_get_base64_string): Rewrote to use sexp_input_start_coding
	and sexp_input_end_coding.
	(sexp_get_token): Generate SEXP_TRANSPORT_START tokens.
	(sexp_convert_list): Lists are ended only by SEXP_LIST_END.
	(sexp_convert_item): Implemented transport mode, using
	sexp_input_start_coding and sexp_input_end_coding.

2002-10-30  Niels Möller  <nisse@cuckoo.hack.org>

	* Makefile.am: Added base16 files.

	* examples/sexp-conv-test: New tests for transport output.

	* examples/sexp-conv.c: Deleted hex functions, moved to Nettle's
	base16 files.
	(struct sexp_output): Represent the current encoding as a
	nettle_armor pointer and a state struct.
	(sexp_output_init): Deleted MODE argument. Now passed to functions
	that need it.
	(sexp_get_char): Updated to new base64 conventions.
	(sexp_get_base64_string): Likewise.
	(sexp_put_raw_char): New function.
	(sexp_put_newline): Use sexp_put_raw_char.
	(sexp_put_char): Use nettle_armor interface for encoding data.
	Use OUTPUT->coding_indent for line breaking, so the INDENT
	argument was deleted.
	(sexp_put_code_start): New function, replacing sexp_put_base64_start.
	(sexp_put_code_end): New function, replacing sexp_put_base64_end.
	(sexp_put_data): Deleted argument INDENT.
	(sexp_puts): Likewise.
	(sexp_put_length): Likewise.
	(sexp_put_list_start): Likewise.
	(sexp_put_list_end): Likewise.
	(sexp_put_display_start): Likewise.
	(sexp_put_display_end): Likewise.
	(sexp_put_string): Likewise. Also changed base64 handling.
	(sexp_convert_string): Deleted argument INDENT. New argument
	MODE_OUT.
	(sexp_convert_list): New argument MODE_OUT.
	(sexp_convert_file): Likewise.
	(sexp_convert_item): Likewise. Also handle output in transport
	mode.
	(match_argument): Simple string comparison.
	(main): Adapted to above changes.

	* testsuite/testutils.c (test_armor): Allocate a larger buffer
	CHECK, to make decode_update happy. Updated to new base64
	conventions.

	* testsuite/base64-test.c (test_main): Fixed overlap test to not
	change the base64 before decoding. Updated to new base64
	conventions.

	* testsuite/Makefile.am (TS_PROGS): Added base16-test.

	* testsuite/base16-test.c: New test.

	* sexp-transport.c (sexp_transport_iterator_first): Updated to new
	conventions for base64_decode_update and base64_decode_final.

	* nettle-meta.h: Updated ascii armor declarations. New declaration
	for nettle_base16.

	* base64-decode.c (base64_decode_single): Return -1 on error.
	Also keep track of the number of padding characters ('=') seen.
	(base64_decode_update): New argument dst_length. Return -1 on error.
	(base64_decode_status):  Renamed function...
	(base64_decode_final): ... to this.

	* base64.h (struct base64_decode_ctx): Deleted STATUS attribute.
	Added PADDING attribute.

	* base16.h, base16-encode.c, base16-decode.c, base16-meta.c: New
	files.

2002-10-28  Niels Möller  <nisse@cuckoo.hack.org>

	* examples/sexp-conv.c (struct hex_decode_ctx): New hex decoding
	functions.
	(sexp_get_raw_char): New function.
	(sexp_get_char): Use sexp_get_raw_char.

2002-10-26  Niels Möller  <nisse@cuckoo.hack.org>

	* examples/sexp-conv.c (sexp_put_length): Bugfix, don't output any
	leading zero.
	(main): Implemented -s option.

	* examples/sexp-conv-test: Test for echo -n vs echo '\c'. Added a
	few tests for canonical output.

2002-10-25  Niels Möller  <niels@s3.kth.se>

	* examples/sexp-conv.c (struct sexp_input): Deleted the mode from
	the state, that should be passed as argument to relevant
	functions. Instead, introduces enum sexp_coding, to say if base64
	coding is in effect.
	(struct sexp_output): Added coding attribute.
	(sexp_put_char): Use output->coding.
	(sexp_put_base64_start): Likewise.
	(sexp_put_base64_end): Likewise.

	* base64-decode.c (base64_decode_single): Simplified, got rid of
	the done variable.

2002-10-25  Niels Möller  <nisse@cuckoo.hack.org>

	* examples/sexp-conv.c (sexp_put_newline): Return void, die on
	error.
	(sexp_put_char, sexp_put_data, sexp_puts, sexp_put_length,
	sexp_put_base64_start, sexp_put_base64_end, sexp_put_string,
	sexp_put_list_start, sexp_put_list_end, sexp_put_display_start,
	sexp_put_display_end, sexp_convert_string, sexp_convert_list,
	sexp_skip_token): Likewise.
	(sexp_convert_item): Die on error.

2002-10-24  Niels Möller  <nisse@cuckoo.hack.org>

	* examples/sexp-conv-test: Doesn't need echo -n anymore.

	* examples/sexp-conv.c (die): New function.
	(struct sexp_input): Deleted field ITEM.
	(sexp_get_char): Die on failure, never return -1.
	(sexp_get_quoted_char): Likewise.
	(sexp_get_quoted_string): Die on failure, no returned value.
	(sexp_get_base64_string): Likewise.
	(sexp_get_token_string): Likewise.
	(sexp_get_string): Likewise.
	(sexp_get_string_length): Likewise.
	(sexp_get_token): Likewise.
	(sexp_convert_string): Adapted to sexp_get_token.
	(sexp_convert_list): Likewise.
	(sexp_convert_file): New function.
	(main): Use sexp_convert_file.

2002-10-23  Niels Möller  <nisse@cuckoo.hack.org>

	* examples/Makefile.am (TS_PROGS): Added sexp-conv-test.

	* examples/sexp-conv.c (sexp_input_init): Initialize input->string
	properly.
	(sexp_get_char): Fixed non-transport case.
	(sexp_get_quoted_char): Fixed default case.
	(sexp_get_token): Loop over sexp_get_char (needed for handling of
	white space). Don't modify input->level. Fixed the code that skips
	comments.
	(sexp_put_char): Fixed off-by-one bug in assertion.
	(sexp_put_string): Fixed escape handling for output of quoted
	strings.
	(sexp_convert_list): Prettier output, hanging indent after the
	first list element.
	(sexp_skip_token): New function.
	(sexp_convert_item): Use sexp_skip_token to skip the end of a
	"[display-type]".

2002-10-22  Niels Möller  <nisse@cuckoo.hack.org>

	* examples/sexp-conv-test: New test program.

	* examples/Makefile.am (noinst_PROGRAMS): Added sexp-conv.

	* examples/sexp-conv.c (sexp_convert_list): New function.
	(sexp_convert_item): New function.
	(main): New function. Compiles and runs now, but doesn't work.

	* base64-decode.c (base64_decode_single): New function.
	(base64_decode_update): Use base64_decode_single.

	* examples/sexp-conv.c: Added output functions.

2002-10-21  Pontus Sköld  <pont@soua.net>

	* base64-encode.c (base64_encode_raw): Fixed null statement
	amongst variable declarations, broke compilation for non C99
	compilers.

2002-10-21  Niels Möller  <nisse@lysator.liu.se>

	* examples/sexp-conv.c: New sexp conversion program.

2002-10-21  Niels Möller  <niels@s3.kth.se>

	* Makefile.am (libnettle_a_SOURCES): Added
	sexp-format-transport.c.

	* sexp-transport.c (sexp_transport_iterator_first): New file and
	function.
	* sexp.h (sexp_transport_iterator_first): Added protoype.

	* sexp.c (sexp_iterator_next): Abort if iterator type is boogus.

2002-10-19  Niels Möller  <nisse@cuckoo.hack.org>

	* testsuite/testutils.c (test_armor): Updated to new armor
	conventions.

	* testsuite/base64-test.c (test_main): Test BASE64_ENCODE_LENGTH
	and BASE64_DECODE_LENGTH. Updated test of base64_encode_raw (used
	to be base64_encode).

	* base64.h (BASE64_ENCODE_LENGTH, BASE64_DECODE_LENGTH): Fixed and
	documented macros.

	* base64-meta.c (base64_encode_length, base64_decode_length): New
	functions, corresponding to the macros with the same name.

	* Makefile.am (libnettle_a_SOURCES): base64.c replaced by
	base64-encode.c and base64-decode.c.

	* pgp-encode.c (pgp_armor): Use new base64 conventions.

	* nettle-meta.h: Updated nettle_armor definitions.

	* base64.h: Major reorganization.

	* base64.c: Deleted file, contents moved to base64-encode.c or
	base64-decode.c.

	* base64-encode.c: New file. New supporting both encode-at-once
	and streamed operation.

	* base64-decode.c: New file.

2002-10-09  Niels Möller  <nisse@cuckoo.hack.org>

	* testsuite/Makefile.am (TS_PROGS): Added dsa-keygen-test.

	* dsa-keygen.c: Call the progress callback only if it's non-NULL.

	* Makefile.am (libnettle_a_SOURCES): Added bignum-random.c and
	dsa-keygen.c.

	* testsuite/testutils.c (test_dsa_key): New function to sanity
	check a dsa keypair.

	* testsuite/dsa-test.c (test_main): Call dsa_test_key.

	* testsuite/dsa-keygen-test.c: New test case.

	* dsa.h (DSA_MINIMUM_BITS): New constant.

	* bignum.h (nettle_mpz_random, nettle_mpz_random_size): Added
	prototypes.

	* dsa-keygen.c: New file.

	* bignum-random.c: New file.
	(nettle_mpz_random): New function, moved from...
	* dsa-sign.c (nettle_mpz_random): ... here. Also changed argument
	ordering and updated callers.

	* bignum-random.c: (nettle_mpz_random_size): New function, renamed
	and moved here from...
	* rsa-keygen.c (bignum_random_size): ... here. Updated all
	callers.

	* testsuite/testutils.c (test_dsa): Needs both public and private
	key as arguments.

	* testsuite/dsa-test.c (test_main): Updated to changes of the
	private key struct.

	* testsuite/Makefile.am (TS_PROGS): Added dsa-test.

	* rsa-decrypt.c (rsa_decrypt): Constification.
	* rsa-encrypt.c (rsa_encrypt): Likewise.
	* rsa.c (rsa_compute_root): Likewise.
	* rsa_md5.c (rsa_md5_sign): Likewise.
	(rsa_md5_verify): Likewise.
	* rsa_sha1.c (rsa_sha1_sign): Likewise.
	(rsa_sha1_verify): Likewise.

	* dsa-verify.c (dsa_verify): Use const for the public key
	argument.

	* dsa-sign.c (dsa_sign): Needs the public key as argument, in
	addition to the private key. Use const.

	* dsa.h (struct dsa_private_key): Don't include the public
	information here.
	* dsa.c (dsa_private_key_init, dsa_private_key_clear): Updated to
	new struct dsa_private_key.

	* dsa-sign.c (dsa_sign): Bugfix, added missing mpz_init call.

	* Makefile.am (libnettle_a_SOURCES): Added dsa files.
	(libnettleinclude_HEADERS): Added dsa.h.

	* testsuite/testutils.c (test_dsa): New function.

	* testsuite/dsa-test.c: New test.

	* dsa.h, dsa.c, dsa-sign.c, dsa-verify.c: New files.

	* nettle-meta.h: Moved the nettle_random_func and
	nettle_progress_func typedefs here...
	* rsa.h: ... from here.

2002-10-07  Niels Möller  <nisse@cuckoo.hack.org>

	* sexp.h (enum sexp_type): Deleted SEXP_START.

	* sexp.c (sexp_iterator_parse): New function, similar to the old
	sexp_iterator_next, but independent of the previous value of the
	iterator->type.
	(sexp_iterator_first): Use sexp_iterator_parse.
	(sexp_iterator_next): Likewise.
	(sexp_iterator_enter_list): Use sexp_iterator_parse. SEXP_START
	not needed anymore.
	(sexp_iterator_exit_list): Likewise.

2002-10-06  Niels Möller  <nisse@cuckoo.hack.org>

	* sexp2rsa.c (get_value): No need to call sexp_iterator_next
	anymore.

	* sexp.c (sexp_iterator_assoc): Advance the iterator to the
	element after a matching tag, before recording it.
	* testsuite/sexp-test.c (test_main): Updated test.

	* testsuite/sexp-test.c (test_main): No need to call
	sexp_iterator_next after sexp_iterator_exit_list.

	* sexp2rsa.c (rsa_keypair_from_sexp): No need to call
	sexp_iterator_next anymore.

	* sexp.c (sexp_iterator_next): Updated to new sexp_iterator_exit_list.
	(sexp_iterator_exit_list): Return with iterator pointing to the
	element after the list.
	(sexp_iterator_check_type): Call sexp_iterator_next before
	returning.
	(sexp_iterator_check_types): Likewise.
	(sexp_iterator_assoc): Rearranged calls of sexp_iterator_next.

	* sexp.c (sexp_iterator_enter_list): Call sexp_iterator_next to
	get to the first element of the list. Updated callers.

	* base64.c (base64_encode_group): New function, used by openpgp
	armoring code.

	* Makefile.am: Added openpgp files.

	* sexp2rsa.c (rsa_keypair_from_sexp): Use sexp_iterator_first.
	* testsuite/sexp-test.c (test_main): Likewise.

	* sexp.c (sexp_iterator_init): Made this function static.
	(sexp_iterator_first): New, friendlier, initialization function.

	* pgp-encode.c: New file. Functions for writing openpgp data
	packets.

	* pgp.h: New file, with pgp related declarations.

	* rsa2openpgp.c (rsa_keypair_to_openpgp): New file, new function.

2002-10-04  Niels Möller  <niels@s3.kth.se>

	* examples/rsa-keygen.c: Use malloc, instead of asprintf.

2002-10-03  Niels Möller  <nisse@cuckoo.hack.org>

	* Released nettle-1.6.

	* NEWS: Note the aes api change.

	* examples/Makefile.am (EXTRA_DIST): Distribute setup-env and
	teardown-env.

2002-10-02  Niels Möller  <nisse@cuckoo.hack.org>

	* examples/rsa-keygen.c (main): Comment on the lax security of the
	private key file.

	* index.html: Added link to mailing list.

2002-10-02  Niels Möller  <niels@s3.kth.se>

	* Makefile.am: Fixed assembler rules, and shared libraries.

	* configure.ac: Fixed the enable-shared option.

2002-10-01  Niels Möller  <nisse@cuckoo.hack.org>

	* configure.ac: New option --enable-shared, and a first attempt at
	building a shared library (*without* using libtool).

	* Makefile.am: A first attempt at rules for building a shared
	libnettle.so.

2002-10-01  Niels Möller  <niels@s3.kth.se>

	* examples/run-tests (test_program): Use basename.

	* examples/teardown-env: Delete some more files.

	* examples/run-tests (test_program): Strip directory part of
	displayed name.

	* examples/Makefile.am (TS_PROGS): New variable. Run tests.

	* examples/io.c (read_file): Bug fix, used to overwrite pointer.

	* examples/rsa-keygen.c (main): Bug fix, private key wasn't
	written properly.

	* testsuite/Makefile.am: Some cleanup of make check.

	* examples/setup-env, examples/teardown-env: Test environment scripts.
	* examples/rsa-verify-test, examples/rsa-sign-test: New test cases.

	* examples/run-tests: New file (copied from lsh testsuite).

	* examples/Makefile.am: Use EXTRA_PROGRAMS and @RSA_EXAMPLES@.

	* examples/rsa-sign.c: No need to include config.h. Use werror
	instead of fprintf.
	* examples/rsa-verify.c: Likewise.
	* examples/rsa-keygen.c: Likewise.

	* examples/io.h: Forward declare struct rsa_public_key and struct
	rsa_private_key, to avoid dependences on config.h.

	* configure.ac (RSA_EXAMPLES): New substituted variable,
	controlling which example programs to build.

	* examples/rsa-verify.c: New example program.

	* examples/rsa-keygen.c: Use functions from io.c.
	* examples/rsa-sign.c: Likewise.

	* examples/Makefile.am (noinst_PROGRAMS): Added rsa-verify.
	(LDADD): Added io.o.

	* configure.ac: New define WITH_PUBLIC_KEY, and new configure flag
	--disable-public-key. Updated rsa-files to check for that, rather
	than for HAVE_LIBGMP.

	* examples/io.c, examples/io.c: New files. Miscellaneous functions
	used by the example programs.

	* base64.h (BASE64_DECODE_LENGTH): Comment fix.

2002-09-30  Niels Möller  <nisse@cuckoo.hack.org>

	* sexp2rsa.c (rsa_keypair_from_sexp): Bugfix: Call
	rsa_prepare_public_key and rsa_prepare_private_key.

	* examples/Makefile.am (noinst_PROGRAMS): Added rsa-sign.

	* examples/rsa-sign.c: New example program.

	* testsuite/base64-test.c (test_main): Test encoding and decoding
	in place.

	* base64.c (base64_encode): Encode from the end of the data
	towards the start, in order to support overlapping areas.
	(base64_encode): Broke out some common code from the switch..

2002-09-30  Niels Möller  <niels@s3.kth.se>

	* sexp_format.c (sexp_format): Don't mix code and declarations.

2002-09-29  Niels Möller  <nisse@cuckoo.hack.org>

	* testsuite/Makefile.am (TS_PROGS): Added buffer-test
	sexp-format-test rsa2sexp-test sexp2rsa-test.


	* testsuite/sexp-test.c (test_main): Updated calls to
	sexp_iterator_assoc.

	* testsuite/testutils.h (MEMEQH): New macro.

	* testsuite/sexp2rsa-test.c: New test.
	* testsuite/sexp-format-test.c: New test.
	* testsuite/rsa2sexp-test.c: New test.
	* testsuite/buffer-test.c: New test.

	* testsuite/testutils.c (test_rsa_key): Copied this function
	from...
	testsuite/rsa-keygen-test.c: ... here.

	* examples/rsa-keygen.c: New file.

	* Makefile.am: Added new source files and headers buffer.h,
	buffer.c, sexp_format.c, sexp2rsa.c, rsa2sexp.c.

	* rsa.h (rsa_keypair_to_sexp, rsa_keypair_from_sexp): New
	prototypes.

	* rsa2sexp.c, sexp2rsa.c: New files.

	* sexp.c (sexp_iterator_assoc): Don't enter the list, associate
	keys within the current list. Still exit the list when done.
	(sexp_iterator_assoc): Represent keys as plain NUL-terminated
	strings.
	(sexp_iterator_check_type, sexp_iterator_check_types): New
	functions.

	* sexp_format.c: New file, implementing an sexp canonical syntax
	formatter.

	* buffer.c, buffer.h: New files, implementing a bare-bones string
	stream.

	* bignum.c (nettle_mpz_sizeinbase_256): New function.

2002-09-28  Niels Möller  <nisse@cuckoo.hack.org>

	* sexp.c (sexp_iterator_assoc): Return 0 for missing or duplicate
	keys. Now passes all the tests.

	* sexp.c (sexp_iterator_simple): Bugfixes. Check earlier that
	length doesn't grow too large.
	(sexp_iterator_next): Skip the current list only if type is
	SEXP_LIST. Handle ')'.
	(sexp_iterator_enter_list): Set type to SEXP_START.
	(sexp_iterator_exit_list): Likewise. Don't skip the ')' here.
	(sexp_iterator_assoc): Bug fix.

	* testsuite/sexp-test.c (test_main): Reordered sexp_iterator_assoc
	tests.

	* nettle.texinfo (Randomness): Documented that yarrow256_init can
	be called with a zero number of sources.

	* testsuite/testutils.h (ASSERT): New macro.

	* testsuite/sexp-test.c: Test sexp parser.

	* Makefile.am (SUBDIRS): Added sexp files.

	* sexp.c, sexp.h: New files, implementing an sexp-parser.

2002-08-27  Niels Möller  <niels@s3.kth.se>

	* Makefile.am (DISTCLEANFILES): make distclean should delete the
	assembler-related symlinks.

2002-08-26  Niels Möller  <nisse@cuckoo.hack.org>

	* Makefile.am (%.o: %.asm): Create an empty (and unused)
	dependency file, to make the make/automake dependency tracking
	happier.

2002-07-18  Niels Möller  <niels@s3.kth.se>

	* examples/nettle-benchmark.c (main): Try openssl's ciphers as
	well, if available.

	* Makefile.am (libnettle_a_SOURCES): Added nettle-openssl.c.

	* nettle-openssl.c: New file.

	* nettle-internal.h: Declare openssl glue ciphers.

	* des-compat.h: Extra name-mangling, to avoid collisions in case a
	program links with both nettle and libcrypto (the nettle-benchmark
	program does).

	* configure.ac: Don't use -ggdb3 with gcc-2.96.
	Check for openssl's libcrypto (for benchmarking).

2002-05-16  Niels Möller  <nisse@cuckoo.hack.org>

	* sparc/aes.asm: Deleted registers i and t3.
	(_aes_crypt): Moved some registers around. We now use input
	registers only for arguments, local registers for loop invariants,
	output registers for temporaries and loop variables, and no global
	registers at all.

	* sparc/aes.asm (AES_FINAL_ROUND): New macro.
	(_aes_crypt): Use AES_FINAL_ROUND for the first word of the final
	round.
	(_aes_crypt): And for the rest of the final round.
	(AES_FINAL_ROUND): Don't update dst, just access it offseted by i.
	(_aes_crypt): Add 16 to dst at the end of the final round.
	(AES_ROUND): Use ldub, not ld + and, to get the third byte
	of wtxt.
	(AES_ROUND): Use ldub, not lduh + and, to get the second
	byte of a word.
	(AES_ROUND): Reordered instructions, so that we can save one
	register.
	(AES_ROUND): Eliminated use of t3.
	(AES_FINAL_ROUND): Eliminated ands.
	(AES_FINAL_ROUND): Reordered, so that we can save one register.
	(AES_FINAL_ROUND): Eliminated t3.
	(AES_LOAD): New macro.
	(_aes_crypt): Unrolled source loop.
	(_aes_crypt): Use AES_LOAD macro.
	(_aes_crypt): Deleted cruft from the old source loop.
	(AES_LOAD): Eliminated t3.

2002-05-15  Niels Möller  <nisse@cuckoo.hack.org>

	* sparc/aes.asm (AES_ROUND): New macro.
	(_aes_crypt): Use AES_ROUND for first word of the
	round function.
	(_aes_crypt): And for the rest of the round function.

	* sparc/aes.asm (_aes_crypt): Deleted a bunch of additions,
	after accessing IDX1.

	* aes-internal.h (struct aes_table): sparc_idx[0] should now
	contain index values shifted by the size of a word, and with 2
	added. This saves some additions in the sparc assembler code.
	Updates aes-encrypt-table.c and aes-decrypt-table.c.

	* sparc/aes.asm (_aes_crypt): Unrolled final loop, preparing for
	optimizations.
	(_aes_crypt): Eliminated i from forst copy of the loop. Some
	cleanup.
	(_aes_crypt): And from second copy.
	(_aes_crypt): And from third.
	(_aes_crypt): And fourth.
	(_aes_crypt): Eliminated updates of i from the loop.
	(_aes_crypt): Access IDX1 and IDX3 through the T pointer, saving
	two registers.

	* aes-internal.h (struct aes_table): Renamed the shift_idx field
	to sparc_idx, as it will be tweaked to improve the sparc code.
	Also reduced its size to [2][4].
	(IDX_FACTOR): Deleted constant.
	* aes-encrypt-table.c (_aes_encrypt_table): Adapted initializer of
	sparc_idx.
	* aes-decrypt-table.c (_aes_decrypt_table): Likewise.
	* asm.m4: Deleted AES_SIDX2, to match struct aes_table.

	* sparc/aes.asm (_aes_crypt): Unrolled the inner loop, preparing
	for optimizations suggested by Marcus Comstedt.
	(_aes_crypt): Eliminated i from the first copy of the inner loop.
	(_aes_crypt): And from the second copy.
	(_aes_crypt): And from the third copy.
	(_aes_crypt): And from the fourth copy.
	(_aes_crypt): Renamed .Linner_loop to .Lround_loop.
	(_aes_crypt): Eliminated the loop variable i from the unrolled
	loop.
	(_aes_crypt): Deleted moves of constants into t2.

2002-05-15  Niels Möller  <niels@s3.kth.se>

	* x86/aes-encrypt.asm (aes_encrypt): Use AES_SUBST_BYTE.
	* x86/aes-decrypt.asm (aes_decrypt): Likewise.
	(aes_decrypt): Use AES_STORE.
	(aes_decrypt): Deleted first xchgl instruction into, permuting the
	AES_ROUND calls instead.
	(aes_decrypt): Likewise for the final round.
	(aes_decrypt): Got rid if the xchgl instruction after the final
	round, folding it into the final round.

	* x86/machine.m4: Renamed AES_LAST_ROUND to AES_FINAL_ROUND.
	Updated users.

	* x86/aes-decrypt.asm (aes_decrypt): Use the AES_LOAD macro.
	(aes_decrypt): Start using AES_ROUND.
	(aes_decrypt): Use AES_LAST_ROUND.

	* x86/aes-decrypt.asm (aes_decrypt): Moved function to a separate
	file...
	* x86/aes.asm: ... from here.

	* x86/aes.asm (aes_decrypt): Use _aes_decrypt_table instead of
	itbl1-4. Commented out the inclusion of aes_tables.asm.
	(aes_decrypt): Use _aes_decrypt_table instead of isbox.


	* x86/aes-decrypt.asm: New file, empty at the start.

	* Makefile.am (libnettle_a_SOURCES): Added aes-decrypt-table.c.

	* aes-decrypt.c (_aes_decrypt_table): Moved from this file...
	* aes-decrypt-table.c (_aes_decrypt_table): ... to a new file.

	* testsuite/aes-test.out: New file, with the output of
	testsuite/aes-test, when aes.c has been compiled with debugging
	printouts of intermediate state.

2002-05-15  Niels Möller  <nisse@cuckoo.hack.org>

	* sparc/aes.asm: (_aes_crypt): Restore %fp at end of function, to
	make %fp available for other uses.

	* sparc/aes.asm: The frame setup was broken. Tried to fix it.
	Reverted to revision 1.70 + minor changes from the head revision.

	* x86/aes-encrypt.asm (aes_encrypt): Use test instead of cmpl $0,.

	* x86/machine.m4 (AES_SUBST_BYTE): New macro.

	* sparc/aes.asm: wtxt needs no register of it's own, as its
	pointed to by %sp. %g5 moved to %l0, the register previously
	allocated for wtxt, so that we stay clean of the reserved %g
	registers.

2002-05-14  Niels Möller  <nisse@cuckoo.hack.org>

	* sparc/aes.asm: Avoid using %g6 and %g7, as they are reserved for
	operating sytem use. Use %i5 and %o7 instead. Also moved %g4 to %g1.
	(_aes_crypt): Allocate only 32 bytes local storage on the stack.
	Calculate wtxt and tmp using offsets from %sp, not %fp.

2002-05-14  Niels Möller  <niels@s3.kth.se>

	* x86/aes-encrypt.asm (aes_encrypt): Replaced first quarter of the
	round function with an invocation of AES_ROUND.
	(aes_encrypt): Similarly for the second column.
	(aes_encrypt): Similarly for the rest of the round function.

	* x86/machine.m4 (AES_ROUND): New macro.

	* x86/aes-encrypt.asm (aes_encrypt): Use AES_LOAD macro.

	* x86/machine.m4 (AES_LOAD): New macro.

	* x86/aes-encrypt.asm (aes_encrypt): Use AES_STORE.

	* x86/machine.m4 (AES_STORE): New macro.

	* x86/aes-encrypt.asm (aes_encrypt): Use the AES_LAST_ROUND macro
	for the first column of the final round.
	(aes_encrypt): Similarly for the second column.
	(aes_encrypt): Similarly for the third and fourth column.

	(aes_encrypt): Deleted xchgl instruction in final round, by
	reordering the second and fourth round.

	* x86/machine.m4 (AES_LAST_ROUND): New macro.

	* x86/aes-encrypt.asm (aes_encrypt): Move code here...
	* x86/aes.asm: ...from here.

	* x86/aes.asm: Use addl and subl, not add and sub. Replaced
	references to dtbl1-4 with references to _aes_encrypt_table.

	* configure.ac (asm_path): Enable x86 assembler.

	* x86/aes.asm (aes_decrypt): Adapted to the current interface.
	Notably, the order of the subkeys was reversed. Single block
	encrypt/decrypt works now.
	(aes_encrypt, aes_decrypt): Added an outer loop, so that we can
	encrypt more than one block at a time.

2002-05-07  Niels Möller  <niels@s3.kth.se>

	* configure.ac: Generate config.m4.

	* x86/aes.asm: Use C for comments, include the tables using
	include_src, and commented out the key setup functions.
	Fixed the processing of the first handling of the round function.
	Now, encryption of a single block works! Multiple blocks, and
	decryption, is still broken.

	* x86/machine.m4: New file (empty).

	* x86/aes-encrypt.asm: New file, empty for now.

	* Makefile.am (%.asm): Added asm.m4, machine.m4 and config.m4 to
	the m4 command line.
	(libnettle_a_SOURCES): Added aes-encrypt-table.c.

	* sparc/aes.asm: No need to include asm.m4, that is taken care of
	by the Makefile.

	* config.m4.in: New file, configuration for asm.m4.

	* asm.m4 (C, include_src): New macros.

	* aes-encrypt-table.c: New file, table moved out from
	aes-encrypt.c.

2002-05-06  Niels Möller  <niels@s3.kth.se>

	* configure.ac (CFLAGS): Don't enable -Waggregate-return.

2002-05-05  Niels Möller  <nisse@lysator.liu.se>

	* configure.ac: Pass no arguments to AM_INIT_AUTOMAKE.

2002-05-05  Niels Möller  <nisse@cuckoo.hack.org>

	* configure.ac: Update for automake-1.6.

	* configure.ac: Renamed file, used to be configure.in.

2002-03-20  Niels Möller  <nisse@cuckoo.hack.org>

	* testsuite/run-tests (test_program): Added missing single quote.

2002-03-20  Niels Möller  <nisse@lysator.liu.se>

	* testsuite/run-tests (test_program): Test the exit status of the
	right process.

2002-03-19  Pontus Sköld  <pont@it.uu.se>

	* testsuite/run-tests: Removed /bin/bashisms to use with /bin/sh.

2002-03-18  Niels Möller  <nisse@cuckoo.hack.org>

	* rsa-keygen.c (rsa_generate_keypair): Output a newline after a
	non-empty line of 'e':s (bad e was chosen, try again).

2002-03-16  Niels Möller  <nisse@cuckoo.hack.org>

	* configure.in (asm_path): AC_CONFIG_LINKS adds $srcdir
	automatically.

2002-03-14  Niels Möller  <nisse@cuckoo.hack.org>

	* sparc/aes.asm, x86/aes.asm: Added copyright notice.

	* Makefile.am (libnettle_a_SOURCES): Added aes-internal.h.
	(EXTRA_DIST): Added assembler files.

	* configure.in (asm_path): Use $srcdir when looking for the files.
	* configure.in (asm_path): For now, disable x86 assembler code.
	Bumped version to 1.6.

2002-02-25  Niels Möller  <nisse@cuckoo.hack.org>

	* sparc/aes.asm (_aes_crypt): Moved increment of src into the
	source_loop. Also fixed stop condition, the loop was run 5 times,
	not 4, as it should.
	(_aes_crypt): Use src directly when accessing the source data,
	don't use %o5.
	(_aes_crypt): Renamed variables in source_loop.
	(_aes_crypt): Changed stop condition in source_loop to not depend
	on i. Finally reduced the source_loop to 16 instructions. Also
	increased the alignment of the code to 16.
	(_aes_crypt): In final_loop, use preshifted indices.
	(_aes_crypt): In final_loop, construct the result in t0. Use t0-t3
	for intermediate values.
	(_aes_crypt): In final_loop, use the register idx.
	(_aes_crypt): In final_loop, keep i multiplied by 4. Use key to
	get to the current roundkey.
	(_aes_crypt): In final_loop, use i for indexing.
	(_aes_crypt): Update dst in the output loop. This yields a delay
	slot that isn't filled yet.
	(_aes_crypt): Decrement round when looping, saving yet some
	instructions.
	(_aes_crypt): Reformatted code as blocks of four instructions
	each.
	(_aes_crypt): Copy the addresses of the indexing tables into
	registers at the start. No more need for the idx register.
	(_aes_crypt): Deleted idx register.
	(_aes_crypt): Some peep hole optimizations, duplicating some
	instructions to fill nop:s, and put branch instructions on even
	word addresses.

2002-02-22  Niels Möller  <nisse@cuckoo.hack.org>

	* sparc/aes.asm (_aes_crypt): Moved some more additions out of the
	inner loop, using additional registers.
	(_aes_crypt): Deleted one more addition from the inner loop, by
	using the subkey pointer.

2002-02-19  Niels Möller  <nisse@cuckoo.hack.org>

	* configure.in (asm_path): Renamed "path" to "asm_path". Also look
	for a machine.m4.

2002-02-16  Niels Möller  <nisse@cuckoo.hack.org>

	* sparc/aes.asm: Use that IDX2(j) == j ^ 2

	* Makefile.am (libnettle_a_SOURCES): Reordered aes-decrypt.c and
	aes-encrypt.c. For some strange reason it makes the benchmark go
	faster...

	* sparc/aes.asm (_aes_crypt): Use double-buffering, and no
	separate loop for adding the round key.
	(round): Keep round index muliplied by 16, so it can be used
	directly for indexing the subkeys.
	(_aes_crypt): In the final loop, use ctx+round to access the
	subkeys, no need for an extra register.

2002-02-15  Niels Möller  <nisse@cuckoo.hack.org>

	* sparc/aes.asm (_aes_crypt): Renaming variables, allocating
	locals starting from %l0.
	(_aes_crypt): Consistently use %l4, aka i, as the variable for the
	innermost loops.
	(_aes_crypt): Moved reading of ctx->nrounds out of the loop.
	(_aes_crypt): In final_loop, deleted a redundant mov, and use i as
	loop variable.
	(_aes_crypt): Started renumbering registers in the inner loop. The
	computation for the table[j] sub-expression should be kept in
	register %o[j].
	(_aes_crypt): Renamed more variables in the inner loop. Now the
	primary variables are t0, t1, t2, t3.

	* sparc/aes.asm (_aes_crypt): Swapped register %i0 and %o5, %i1
	and %o0, %i2 and %o4, %i3 and %o3, %i4 and %o2.
	(_aes_crypt): wtxt was stored in both %l1 and %l2 for the entire
	function. Freed %l2 for other uses.
	(_aes_crypt): Likewise for tmp, freeing register %o1.

	* sparc/machine.m4: New file, for sparc-specific macros.

	* sparc/aes.asm (_aes_crypt): Hacked the source_loop, to get rid
	of yet another redundant loop variable, and one instruction.
	(_aes_crypt): Strength reduce loop variable in the
	inner loop, getting rid of one register.
	(_aes_crypt): Use pre-shifted indices (aes_table.idx_shift), to
	avoid some shifts in the inner loop.
	(_aes_crypt): Don't check for nrounds==0 at the start of the loop.

	* asm.m4: Define and use structure-defining macros.

	* Makefile.am (%.asm): Use a GNU pattern rule, to make %.o depend
	on both %.asm and asm.m4.

	* aes-internal.h (struct aes_table): New subtable idx_shift.
	Updated tables in aes_encrypt.c and aes_decrypt.c.

	* asm.m4: Use eval to compute values.

	* sparc/aes.asm (_aes_crypt): Deleted commented out old version of
	the code.

	* asm.m4: Added constants for individual rows of the aes table.

	* aes.c (IDX0, IDX1, IDX2, IDX3): New macros, encapsualting the
	structure of the idx table.

	* asm.m4: Define various aes struct offsets.

	* testsuite/cbc-test.c (test_cbc_bulk): Use aes_set_encrypt_key
	and aes_set_decrypt_key.

	* sparc/aes.asm (_aes_crypt): Use symbolic names for the fucntion
	arguments.

2002-02-14  Niels Möller  <nisse@cuckoo.hack.org>

	* sparc/aes.asm: Copied gcc assembler code for _aes_crypt.

	* aesdata.c: New program for generating AES-related tables.

	* testsuite/testutils.c (print_hex): New function (moved from
	yarrow-test.c).

	* testsuite/rsa-keygen-test.c (progress): Declare the ctx argument
	as UNUSED.

	* testsuite/cbc-test.c (test_cbc_bulk): New function, testing CBC
	with larger blocks.

	* yarrow256.c: Replaced uses of aes_set_key with
	aes_set_encrypt_key.

	* nettle-meta.h (_NETTLE_CIPHER_SEP): New macro, useful for
	algorithms with separate encyption and decryption key setup.

	* aes-internal.h (struct aes_table): New structure, including all
	constant tables needed by the unified encryption or decryption
	function _aes_crypt.

	* aes.c (_aes_crypt): New function, which unifies encryption and
	decryption.

	AES key setup now uses two separate functions for setting
	encryption and decryption keys. Applications that don't do
	decryption need no inverted subkeys and no code to generate them.
	Similarly, the tables (about 4K each for encryption and
	decryption), are put into separate files.

	* aes.h (struct aes_ctx): Deleted space for inverse subkeys. For
	decryption, the inverse subkeys replace the normal subkeys, and
	they are stored _in the order they are used_.

	* aes-set-key.c (aes_set_key): Deleted file, code moved...
	* aes-set-decrypt-key.c, aes-set-encrypt-key.c: New files,
	separated normal and inverse key setup.

	* aes-tables.c: Deleted, tables moved elsewhere...
	* aes-encrypt.c, aes-decrypt.c: New files; moved encryption and
	decryption funktions, and needed tables, into separate files.

2002-02-13  Niels Möller  <nisse@cuckoo.hack.org>

	* aes.c (aes_encrypt): Don't unroll the innerloop.
	(aes_encrypt): Don't unroll the loop for the final round.
	(aes_decrypt): Likewise, no loop unrolling.

	* aes-set-key.c (aes_set_key): Reversed the order of the inverted
	subkeys. They are now stored in the same order as they are used.

	* aes-tables.c (itable): New bigger table, generated by aesdata.c.

	* aes.c (aes_decrypt): Rewrote to use the bigger tables.

2002-02-12  Niels Möller  <nisse@cuckoo.hack.org>

	* aes.c (aes_encrypt): Interleave computation and output in the
	final round.

	* aes-internal.h (AES_SMALL): New macro.

	* aes.c (aes_encrypt): Optionally use smaller rotating inner loop.

	* aes-tables.c (dtbl): Replaced with table generated by aesdata.

	* aes.c (aes_encrypt): Rewrite, now uses larger tables in order to
	avoid rotates.

	* sparc/aes.asm (aes_encrypt): Strength reduced on j, getting rid
	of one register and one instruction in the inner loop.

	* sparc/aes.asm (idx, aes_encrypt): Multiplied tabled values by 4,
	making it possible to get rid of some shifts in the inner loop.

	* configure.in: Fixed spelling of --enable-assembler. Commented
	out debug echo:s.

	* asm.m4: New file. For now, only doing changequote and changecom.

	* sparc/aes.asm (aes_encrypt): Added comments.
	(aes_encrypt): Cut off redundant instruction per block, also
	saving one redundant register pointing to idx.
	(idx_row): New macro. Include asm.m4.

2002-02-11  Niels Möller  <nisse@cuckoo.hack.org>

	* sparc/aes.asm (key_addition_8to32): Cleaned up.
	Deleted gcc-generated debugging information.

	* sparc/aes.asm (key_addition32): First attempt at optimization.
	Made it slower ;-)

	* sparc/aes.asm (key_addition32): Unrolled loop, gained 4%
	speed, payed four instructions compared to gcc
	generated code.

	* Makefile.am (.asm.o): New rule for assembling via m4.
	(libnettle_a_SOURCES): Added new rsa and aes files.

	* configure.in: New command line option --enable-assembler.
	Selects assembler code depending on the host system.

	* rsa-decrypt.c, rsa-encrypt.c: New files for rsa pkcs#1
	encryption.

	* aes-set-key.c, aes-tables.c: New files, split off from aes.c.
	Tables are now not static, but use a _aes_ prefix on their names.

	* aes-internal.h: New file.

	* cast128-meta.c (_NETTLE_CIPHER_FIX): Use _NETTLE_CIPHER_FIX.

	* cbc.c (cbc_decrypt_internal): New function, doing the real CBC
	procesing and requiring that src != dst.
	(cbc_decrypt): Use cbc_decrypt_internal. If src == dst, use a
	buffer of limited size to copy the ciphertext.

	* nettle-internal.c (nettle_blowfish128): Fixed definition, with
	key size in bits.

	* nettle-meta.h (_NETTLE_CIPHER_FIX): New macro, suitable for
	ciphers with a fixed key size.

	* examples/nettle-benchmark.c (display): New function for
	displaying the results, including MB/s figures.

	* sparc/aes.asm: New file. Not yet tuned in any way (it's just the
	code generated by gcc).

2002-02-11  Niels Möller  <nisse@lysator.liu.se>

	* x86/aes.asm, x86/aes_tables.asm: New assembler implementation by
	Rafael Sevilla.

2002-02-06  Niels Möller  <nisse@cuckoo.hack.org>

	Applied patch from Dan Egnor improving the base64 code.
	* base64.h (BASE64_ENCODE_LENGTH): New macro.
	(struct base64_ctx): New context struct, for decoding.
	(BASE64_DECODE_LENGTH): New macro.
	* base64.c (base64_decode_init): New function.
	(base64_decode_update): New function, replacing base64_decode.
	Takes a struct base64_ctx argument.
	* nettle-meta.h: Updated nettle_armor, and related typedefs and
	macros.
	* testsuite/testutils.c (test_armor): Updated.
	* configure.in: Use AC_PREREQ(2.50).

2002-02-01  Niels Möller  <nisse@cuckoo.hack.org>

	* Released nettle-1.5.

2002-01-31  Niels Möller  <nisse@cuckoo.hack.org>

	* acinclude.m4: Commented out gmp-related macros, they're probably
	not needed anymore.

2002-01-31  Niels Möller  <nisse@lysator.liu.se>

	* configure.in: Added command line options --with-lib-path and
	--with-include-path. Use the RPATH-macros to get correct flags for
	linking the test programs with gmp.

	* acinclude.m4: New file.

2002-01-31  Niels Möller  <nisse@cuckoo.hack.org>

	* nettle.texinfo (Randomness): New subsection on Yarrow.

2002-01-30  Niels Möller  <nisse@cuckoo.hack.org>

	* nettle.texinfo (Randomness): New chapter.
	Spell checking and ispell configuration.

	* md5.c: Added reference to RFC 1321.

2002-01-24  Niels Möller  <nisse@cuckoo.hack.org>

	* nettle.texinfo (Public-key algorithms): Minor fixes.

2002-01-22  Niels Möller  <nisse@cuckoo.hack.org>

	* nettle.texinfo (Nettle soup): New chapter.
	(Hash functions): New subsection on struct nettle_hash.
	(Hash functions): New subsection on struct nettle_cipher.
	(Keyed hash functions): New section, describing MAC:s and HMAC.
	(Public-key algorithms): New chapter.

	* testsuite/testutils.c (test_armor): New function.

	* testsuite/base64-test.c: New testcase.

	* testsuite/Makefile.am (TS_PROGS): Added base64-test.

	* nettle-meta.h (struct nettle_armor): New struct.

	* configure.in: Bumped version to 1.5.

	* Makefile.am (libnettle_a_SOURCES): Added base64 files, and some
	missing header files.

	* base64.c, base64.h, base64-meta.c: New files, hacked by Dan
	Egnor.

2002-01-16  Niels Möller  <nisse@cuckoo.hack.org>

	* testsuite/yarrow-test.c: Deleted ran_array code, use
	knuth-lfib.h instead.

	* testsuite/testutils.c (test_rsa_md5, test_rsa_sha1): Moved
	functions here...
	* testsuite/rsa-test.c: ...from here.

	* testsuite/rsa-keygen-test.c: New file.

	* testsuite/knuth-lfib-test.c: New file.

	* Makefile.am (libnettle_a_SOURCES): Added knuth-lfib.c and
	rsa-keygen.c.

	* rsa-keygen.c: New file.

	* rsa.h (RSA_MINIMUM_N_OCTETS): New constant.
	(RSA_MINIMUM_N_BITS): New constant.
	(nettle_random_func, nettle_progress_func): New typedefs. Perhaps
	they don't really belong in this file.
	(rsa_generate_keypair): Added progress-callback argument.

	* macros.h (READ_UINT24, WRITE_UINT24, READ_UINT16, WRITE_UINT16):
	New macros.

	* knuth-lfib.c, knuth-lfib.h: New files, implementing a
	non-cryptographic prng.

2002-01-15  Niels Möller  <nisse@cuckoo.hack.org>

	* hmac-sha1.c: New file.

2002-01-14  Niels Möller  <nisse@cuckoo.hack.org>

	* configure.in: Bumped version to 1.1.

	* testsuite/hmac-test.c (test_main): Added hmac-sha1 test cases.

	* rsa.c (rsa_init_private_key, rsa_clear_private_key): Handle d.

	* rsa.h (struct rsa_private_key): Reintroduced d attribute, to be
	used only for key generation output.
	(rsa_generate_keypair): Wrote a prototype.

	* Makefile.am (libnettle_a_SOURCES): Added hmac-sha1.c and
	nettle-internal.h.

	* des.c: Use static const for all tables.
	(des_set_key): Use a new const * variable for the parity
	procesing, for constness reasons.

	* list-obj-sizes.awk: New file.

	* nettle-internal.c, nettle-internal.h: New files.

	* testsuite/Makefile.am (TS_PROGS): Added hmac-test. Deleted old
	m4-stuff.

	* testsuite/testutils.h (LDATA): Moved this macro here,...
	* testsuite/rsa-test.c: ... from here.

	* testsuite/hmac-test.c: New file.

	* hmac.h: General cleanup. Added declarations of hmac-md5,
	hmac-sha1 and hmac-sha256.

	* hmac.c: Bug fixes.

	* hmac-md5.c: First working version.

	* Makefile.am (libnettle_a_SOURCES): Added hmac.c and hmac-md5.c.
	(libnettleinclude_HEADERS): Added hmac.h.

	* testsuite/rsa-test.c: Also test a 777-bit key.

	* rsa.c (rsa_check_size): Changed argument to an mpz_t. Updated
	callers.
	(rsa_prepare_private_key): Compute the size of the key by
	computing n = p * q.

	* rsa-compat.c: Adapted to new private key struct.
	* rsa_md5.c: Likewise.
	* rsa_sha1.c: Likewise.

	* rsa.c (rsa_check_size): New function, for computing and checking
	the size of the modulo in octets.
	(rsa_prepare_public_key): Usa rsa_check_size.
	(rsa_init_private_key): Removed code handling n, e and d.
	(rsa_clear_private_key): Likewise.
	(rsa_compute_root): Always use CRT.

	* rsa.h (struct rsa_private_key): Deleted public key and d from
	the struct, as they are not needed. Added size attribute.

2002-01-12  Niels Möller  <nisse@cuckoo.hack.org>

	* Makefile.am: Added *-meta files.

	* rsa.c (rsa_init_public_key): New function.
	(rsa_clear_public_key): Likewise.
	(rsa_init_private_key): Likewise.
	(rsa_clear_private_key): Likewise.

	* aes-meta.c: New file.
	* arcfour-meta.c: New file.
	* cast128-meta.c: New file.
	* serpent-meta.c: New file.
	* twofish-meta.c: New file.

	* examples/nettle-benchmark.c: Use the interface in nettle-meta.h.

2002-01-11  Niels Möller  <nisse@cuckoo.hack.org>

	Don't use m4 for generating test programs, it's way overkill. Use
	the C preprocessor instead.
	* testsuite/*-test.c: New file.

	* hmac.c, hmac.h, hmac-md5.c: New files.

	Defined structures describing the algoriths. Useful for code that
	wants to treat an algorithm as a black box.
	* nettle-meta.h, md5-meta.c, sha1-meta.c, sha256-meta.c: New
	files.

2002-01-09  Niels Möller  <nisse@cuckoo.hack.org>

	* rsa-compat.c: Updated for new md5 and rsa conventions.

	* rsa_md5.c: Represent a signature as an mpz_t, not a string.
	Updated calls of md5 functions.
	* rsa_sha1.c: Likewise.

	* rsa.c (rsa_prepare_public_key): Renamed function, was
	rsa_init_public_key.
	(rsa_prepare_private_key): Renamed function, was
	rsa_init_private_key.

	* nettle.texinfo (Hash functions): Update for the changed
	interface without *_final. Document sha256.

	* testsuite/md5-test.m4, testsuite/sha1-test.m4,
	testsuite/sha256-test.m4, testsuite/yarrow-test.c: Updated for new
	hash function interface.

	* yarrow256.c: Removed calls of sha256_final and and some calls of
	sha256_init.

	* md5-compat.c (MD5Final): Call only md5_digest.

	* md5.c (md5_digest): Call md5_final and md5_init.
	(md5_final): Declared static.
	sha1.c, sha256.c: Analogous changes.

	* bignum.c (nettle_mpz_get_str_256): Declare the input argument
	const.

2001-12-14  Niels Möller  <nisse@cuckoo.hack.org>

	* Makefile.am (EXTRA_DIST): Added $(des_headers). Changed
	dependencies for $(des_headers) to depend only on the source file
	desdata.c, not on the executable.

2001-12-12  Niels Möller  <nisse@cuckoo.hack.org>

	* testsuite/yarrow-test.c (main): Updated testcase to match fixed
	generator. Send verbose output to stdout, not stderr.

	* yarrow256.c (yarrow_slow_reseed): Bug fix, update the fast pool
	with the digest of the slow pool.
	(yarrow256_init): Initialize seed_file and counter to zero, to
	ease debugging.

2001-12-07  Niels Möller  <nisse@cuckoo.hack.org>

	* bignum.c (nettle_mpz_get_str_256): Fixed handling of leading
	zeroes.

2001-12-05  Niels Möller  <nisse@cuckoo.hack.org>

	* testsuite/yarrow-test.c (main): Updated test to match the fixed
	key event estimator.

	* yarrow_key_event.c (yarrow_key_event_estimate): Fixed handling
	of timing info.

	* nettle.texinfo (Copyright): Say that under certain
	circumstances, Nettle can be used as if under the LGPL.

	* README: Added a paragraph on copyright.

2001-11-15  Niels Möller  <nisse@cuckoo.hack.org>

	* yarrow256.c (yarrow256_force_reseed): New function.

2001-11-14  Niels Möller  <nisse@ehand.com>

	* testsuite/yarrow-test.c (main): Use yarrow256_is_seeded.

	* yarrow256.c (yarrow256_needed_sources): New function.
	(yarrow256_is_seeded): New function.
	(yarrow256_update): Use yarrow256_needed_sources.

2001-11-14  Niels Möller  <nisse@cuckoo.hack.org>

	* testsuite/yarrow-test.out: Updated, to match the seed-file aware
	generator.

	* testsuite/yarrow-test.c: Updated expected_output. Check the seed
	file contents at the end.

	* yarrow256.c (yarrow256_seed): New function.
	(yarrow_fast_reseed): Create new seed file contents.

2001-11-13  Niels Möller  <nisse@cuckoo.hack.org>

	* yarrow.h: Deleted yarrow160 declarations.

2001-11-02  Niels Möller  <nisse@ehand.com>

	* yarrow256.c (yarrow256_init): Fixed order of code and
	declarations.

2001-10-30  Niels Möller  <nisse@ehand.com>

	* rsa-compat.h: Added real prototypes and declarations.

	* Makefile.am (libnettle_a_SOURCES): Added rsa-compat.h and
	rsa-compat.c.

	* rsa-compat.c: New file, implementing RSA ref signature and
	verification functions.

	* configure.in: Check for libgmp. Deleted tests for SIZEOF_INT and
	friends.

	* rsa_sha1.c: New file, PKCS#1 rsa-sha1 signatures.
	* rsa_md5.c: New file, PKCS#1 rsa-md5 signatures.

	* rsa.c: New file with general rsa functions.

	* Makefile.am (libnettle_a_SOURCES): Added rsa and bignum files.

	* bignum.c, bignum.h: New file, with base256 functions missing in
	gmp.

	* testsuite/Makefile.am: Added bignum-test.

	* testsuite/run-tests (test_program): Check the exit code more
	carefully, and treat 77 as skip. This convention was borrowed from
	autotest.

	* testsuite/macros.m4: New macro SKIP which exits with code 77.

	* testsuite/bignum-test.m4: New file.

2001-10-15  Niels Möller  <nisse@ehand.com>

	* testsuite/Makefile.am (EXTRA_DIST): Include rfc1750.txt in the
	distribution.

2001-10-14  Niels Möller  <nisse@cuckoo.hack.org>

	* testsuite/des-test.m4: Added testcase taken from applied
	cryptography.

	* testsuite/yarrow-test.c: Use sha256 instead of sha1 for checking
	input and output. Updated the expected values.

	* yarrow256.c (YARROW_RESEED_ITERATIONS): New constant.
	(yarrow_iterate): New function.
	(yarrow_fast_reseed): Call yarrow_iterate.

	* testsuite/yarrow-test.c: Added verbose flag, disabled by
	default.

2001-10-12  Niels Möller  <nisse@ehand.com>

	* examples/nettle-benchmark.c: Added more ciphers.

	* Makefile.am (SUBDIRS): Added the examples subdir.

	* configure.in: Output examples/Makefile.

2001-10-12  Niels Möller  <nisse@cuckoo.hack.org>

	* examples/nettle-benchmark.c: New benchmarking program.

2001-10-10  Niels Möller  <nisse@ehand.com>

	* testsuite/yarrow-test.c: Open rfc1750.txt. Hash input and
	output, and compare to expected values.

	* testsuite/Makefile.am (CFLAGS): Don't disable optimization.
	(run-tests): Set srcdir in the environment when running run-tests.

	* testsuite/rfc1750.txt: Added this rfc as test input for yarrow.

	* yarrow_key_event.c (yarrow_key_event_estimate): Check if
	previous is zero.
	(yarrow_key_event_init): Initialize previous to zero.

	* yarrow256.c: Added debug some output.

	* testsuite/yarrow-test.c (main): Better output of entropy
	estimates at the end.

2001-10-09  Niels Möller  <nisse@ehand.com>

	* testsuite/Makefile.am (TS_PROGS): Added yarrow-test.

	* testsuite/yarrow-test.c: New file.

	* yarrow256.c (yarrow256_init): Initialize the sources.
	(yarrow256_random): Fixed loop condition.

	* yarrow.h (YARROW_KEY_EVENT_BUFFER): New constant.

	* yarrow_key_event.c: New file.

	* Makefile.am (libnettle_a_SOURCES): Added yarrow_key_event.c.

2001-10-08  Niels Möller  <nisse@cuckoo.hack.org>

	* yarrow.h (struct yarrow_key_event_ctx): New struct.

	* yarrow256.c (yarrow_fast_reseed): Generate two block of output
	using the old key and feed into the pool.

	* yarrow.h (struct yarrow256_ctx): Deleted buffer, index and
	block_count.

	* yarrow256.c (yarrow_fast_reseed): New function.
	(yarrow_slow_reseed): New function.
	(yarrow256_update): Check seed/reseed thresholds.
	(yarrow_gate): New function, extracted from
	yarrow_generate_block_with_gate which was deleted.
	(yarrow_generate_block_with_gate): Deleted function.
	(yarrow256_random): Don't buffer any output, instead gate after
	each request.
	(YARROW_GATE_THRESHOLD): Deleted constant.

2001-10-07  Niels Möller  <nisse@cuckoo.hack.org>

	* Makefile.am: Added yarrow files.

	* yarrow256.c: New file, implementing Yarrow. Work in progress.

	* sha256.c: New file, implementing sha256.

	* testsuite/Makefile.am (CFLAGS): Added sha256-test.

	* testsuite/sha256-test.m4: New testcases for sha256.

	* shadata.c: New file, for generating sha256 constants.

	* sha.h: Renamed sha1.h to sha.h, and added declarations for
	sha256.

2001-10-05  Niels Möller  <nisse@ehand.com>

	* testsuite/aes-test.m4: Added a comment with NIST test vectors.

2001-10-04  Niels Möller  <nisse@ehand.com>

	* rsa.h, rsa-compat.h, yarrow.h: New files.

2001-09-25  Niels Möller  <nisse@cuckoo.hack.org>

	* Released version 1.0.

2001-09-25  Niels Möller  <nisse@ehand.com>

	* sha1.c: Include stdlib.h, for abort.

	* md5.c: Include string.h, for memcpy.

	* testsuite/Makefile.am (M4_FILES): New variable. Explicitly list
	those C source files that should be generated by m4.

	* configure.in: Changed package name from "libnettle" to "nettle".

	* Makefile.am (EXTRA_DIST): Added .bootstrap.

	* AUTHORS: Added a reference to the manual.

2001-09-25  Niels Möller  <nisse@lysator.liu.se>

	* des-compat.c (des_cbc_cksum): Bug fix, local variable was
	declared in the middle of a block.

2001-09-19  Niels Möller  <nisse@cuckoo.hack.org>

	* nettle.texinfo (Compatibility functions): New section,
	mentioning md5-compat.h and des-compat.h.

2001-09-18  Niels Möller  <nisse@ehand.com>

	* index.html: New file.

2001-09-16  Niels Möller  <nisse@cuckoo.hack.org>

	* nettle.texinfo: Added description of des3. Minor fixes.

	* testsuite/des-compat-test.c (cbc_data): Shorten to 32 bytes (4
	blocks), the last block of zeroes wasn't used anyway.

	* des-compat.c (des_compat_des3_decrypt): Decrypt in the right
	order.
	(des_ncbc_encrypt): Bug fixed.
	(des_cbc_encrypt): Rewritten as a wrapper around des_ncbc_encrypt.

2001-09-14  Niels Möller  <nisse@ehand.com>

	* testsuite/des-compat-test.c: New file, copied from libdes
	(freeswan). All implemented functions but des_cbc_cksum seems to
	work now.

	* testsuite/Makefile.am (TS_PROGS): Added des-compat-test.

	* des-compat.c: Added libdes typedef:s. Had to remove all use of
	const in the process.
	(des_check_key): New global variable, checked by des_set_key.

	* des.c (des_set_key): Go on and expand the key even if it is
	weak.

	* des-compat.c (des_cbc_cksum): Implemented.
	(des_key_sched): Fixed return values.

2001-09-11  Niels Möller  <nisse@cuckoo.hack.org>

	* Makefile.am: Added des-compat.c and des-compat.h

	* des-compat.c: Bugfixes, more functions implemented.

	* des-compat.h: Define DES_ENCRYPT and DES_DECRYPT. Bugfixes.

2001-09-10  Niels Möller  <nisse@ehand.com>

	* nettle.texinfo (Copyright): Added copyright information for
	serpent.
	(Miscellaneous functions): Started writing documentation on the CBC
	functions.
	(Cipher Block Chaining): This section more or less complete now.

2001-09-09  Niels Möller  <nisse@cuckoo.hack.org>

	* testsuite/cbc-test.m4: Record intermediate values in a comment.
	* testsuite/des3-test.m4: Likewise.

	* testsuite/aes-test.m4: Added test case that appeared broken in
	the cbc test.

	* cbc.c (cbc_encrypt): Bug fix, encrypt block *after* XOR:ing the
	iv.

	* Makefile.am (libnettleinclude_HEADERS): Added cbc.h. Deleted
	des3.h.
	(libnettle_a_SOURCES): Added des3.c.

	* testsuite/Makefile.am (TS_PROGS): Added des3-test and cbc-test.

	* testsuite/cbc-test.m4: New testcase.

	* testsuite/des3-test.m4: New testcase.

	* cbc.h (CBC_CTX): New macro.
	(CBC_ENCRYPT): New macro.
	(CBC_DECRYPT): New macro.

	* des.c (des_fix_parity): New function.

	* des3.c: New file, implementing triple des.

2001-09-06  Niels Möller  <nisse@cuckoo.hack.org>

	* cbc.c, cbc.h: New files, for general CBC encryption.

	* des-compat.h: Added some prototypes.

2001-09-05  Niels Möller  <nisse@ehand.com>

	* testsuite/Makefile.am (TS_PROGS): Added md5-compat-test.

	* README: Copied introduction from the manual.

	* configure.in: Bumped version to 1.0.

	* Makefile.am (libnettleinclude_HEADERS): Added missing includes.
	(libnettle_a_SOURCES): Added md5-compat.c and md5-compat.h.

	* md5-compat.c, md5-compat.h: New files, implementing an RFC
	1321-style interface.

2001-09-02  Niels Möller  <nisse@cuckoo.hack.org>

	* twofish.c (twofish_decrypt): Fixed for();-bug in the block-loop.
	Spotted by Jean-Pierre.
	(twofish_encrypt): Likewise.

2001-07-03  Niels Möller  <nisse@ehand.com>

	* testsuite/testutils.c: Include string.h.

	* twofish.c: Include string.h.

2001-06-17  Niels Möller  <nisse@lysator.liu.se>

	* Makefile.am (des_headers): Dont use $(srcdir)/-prefixes as that
	seems to break with GNU make 3.79.1.

	* testsuite/testutils.c, testsuite/testutils.h: Use <inttypes.h>,
	not <stdint.h>.
	Include <stdlib.h>.

2001-06-17  Niels Möller  <nisse@cuckoo.hack.org>

	* Use <inttypes.h>, not <stdint.h>.

	* blowfish.h (BLOWFISH_MAX_KEY_SIZE): Fixed, should be 56.

	* Fixed copyright notices.

	* Makefile.am (libnettle_a_SOURCES): Added desinfo.h and
	desCode.h.
	(info_TEXINFOS): Added manual.
	(EXTRA_DIST): Added nettle.html.
	(%.html): Added rule for building nettle.html.

	* nettle.texinfo: New manual.

	* configure.in: Bumped version to 0.2.

	* testsuite/Makefile.am (TS_PROGS): Added cast128 test.

	* Added CAST128.

	* testsuite/serpent-test.m4: Added a few rudimentary tests
	extracted from the serpent package.

	* twofish.c: Adapted to nettle. Made constant tables const.
	Deleted bytes_to_word and word_to_bytes; use LE_READ_UINT32 and
	LE_WRITE_UINT32 instead.
	(twofish_selftest): Deleted. Moved the tests to the external
	testsuite.
	(twofish_set_key): Don't silently truncate too large keys.

	* sha1.c (sha1_update): Use unsigned for length.

	* serpent.c (serpent_set_key): Read the key backwards. Fixed
	padding (but there are no test vectors for key_size not a multiple
	of 4).
	(serpent_encrypt): Read and write data in the strange order used
	by the reference implementation.
	(serpent_decrypt): Likewise.

	* macros.h (FOR_BLOCKS): New macro, taken from lsh.

	* blowfish.h (struct blowfish_ctx): Use a two-dimensional array
	for s.

	* blowfish.c (initial_ctx): Arrange constants into a struct, to
	simplify key setup.
	(F): Deleted all but one definitions of the F function/macro.
	Added a context argument, and use that to find the subkeys.
	(R): Added context argument, and use that to find the subkeys.
	(blowfish_set_key): Some simplification.

	(encrypt): Deleted code for non-standard number of rounds. Deleted
	a bunch of local variables. Using the context pointer for
	everything should consume less registers.
	(decrypt): Likewise.

	* Makefile.am (libnettle_a_SOURCES): Added twofish.

2001-06-16  Niels Möller  <nisse@cuckoo.hack.org>

	* testsuite/blowfish-test.m4: Fixed test.

	* Added twofish implementation.

	* blowfish.h (struct blowfish_ctx): Use the correct size for the p
	array.

2001-06-15  Niels Möller  <nisse@ehand.com>

	* testsuite/blowfish-test.m4: Fixed testcase, use correct key
	length.

	* Makefile.am (libnettle_a_SOURCES): Added blowfish files.
	($(des_headers)): Strip directory part when passing file name to
	desdata.

	* testsuite/blowfish-test.m4: Added one test, from GNUPG.

	* Created blowfish.c and blowfish.h (from GNUPG via LSH). Needs
	more work.

	* aes.h: Fixed copyright notice to not mention GNU MP. XXX: Review
	all nettle copyrights.

	* testsuite/Makefile.am (TS_PROGS): Added tests for twofish and
	blowfish.

2001-06-13  Niels Möller  <nisse@ehand.com>

	* Makefile.am (libnettle_a_SOURCES): Added serpent files.

2001-06-12  Niels Möller  <nisse@cuckoo.hack.org>

	* des.c (des_encrypt, des_decrypt): Assert that the key setup was
	successful.

	* testsuite/Makefile.am (TS_PROGS): Added tests for des and sha1.

	* testsuite/sha1-test.m4: New file.

	* testsuite/des-test.m4: New file.

	* Added sha1 files.

	* Added desCore files.

	* Makefile.am: Added desCore and sha1.

2001-04-17  Niels Möller  <nisse@cuckoo.hack.org>

	* install-sh: Copied the standard install script.

	* testsuite/Makefile.am (CFLAGS): Disable optimization. Add
	$(top_srcdir) to the include path.
	(EXTRA_DIST): Added testutils.h, testutils.c and run-tests.
	(run-tests): Fixed path to run-tests.

	* Makefile.am (EXTRA_DIST): Added memxor.h.
	(libnettleinclude_HEADERS): Install headers in
	$(libnettleincludedir).

2001-04-13  Niels Möller  <nisse@cuckoo.hack.org>

	* Initial checkin.<|MERGE_RESOLUTION|>--- conflicted
+++ resolved
@@ -1,4 +1,3 @@
-<<<<<<< HEAD
 2015-01-30  Niels Möller  <nisse@lysator.liu.se>
 
 	Update chacha-poly1305 for draft-irtf-cfrg-chacha20-poly1305-08.
@@ -268,7 +267,7 @@
 	(EAX_DECRYPT, EAX_DIGEST): Likewise.
 	* gcm.h (GCM_SET_KEY, GCM_ENCRYPT, GCM_DECRYPT, GCM_DIGEST):
 	Likewise.
-=======
+
 2014-12-08  Niels Möller  <nisse@lysator.liu.se>
 
 	* aclocal.m4 (LD_VERSION_SCRIPT): Linker scripts no longer located
@@ -287,7 +286,6 @@
 	* libhogweed.map.in: New file, libhogweed.so linker script.
 	* Makefile.in ($(LIBNETTLE_FORLINK)): Use EXTRA_LINKER_FLAGS.
 	($(LIBHOGWEED_FORLINK)): Use EXTRA_HOGWEED_LINKER_FLAGS.
->>>>>>> af011b1c
 
 2014-11-24  Niels Möller  <nisse@lysator.liu.se>
 
