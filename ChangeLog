--- conflicted
+++ resolved
@@ -1,4 +1,9 @@
-<<<<<<< HEAD
+2019-07-08  Niels Möller  <nisse@lysator.liu.se>
+
+	* nettle-types.h (union nettle_block16): Mark w member as deprecated.
+	* eax.c (block16_xor): Use uint64_t member of nettle_block16.
+	* gcm.c (gcm_gf_add, gcm_gf_shift, gcm_gf_shift_8): Likewise.
+
 2019-07-10  Niels Möller  <nisse@lysator.liu.se>
 
 	From Dmitry Eremin-Solenikov:
@@ -9,13 +14,6 @@
 	* cmac.h: Add cmac64 and cmac_des3 declarations.
 	* Makefile.in (nettle_SOURCES): Add cmac64.c and cmac-des3.c.
 	* testsuite/cmac-test.c (test_main): Add tests for cmac_des3.
-=======
-2019-07-08  Niels Möller  <nisse@lysator.liu.se>
-
-	* nettle-types.h (union nettle_block16): Mark w member as deprecated.
-	* eax.c (block16_xor): Use uint64_t member of nettle_block16.
-	* gcm.c (gcm_gf_add, gcm_gf_shift, gcm_gf_shift_8): Likewise.
->>>>>>> e3cfe987
 
 2019-07-02  Niels Möller  <nisse@lysator.liu.se>
 
