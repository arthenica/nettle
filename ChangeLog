<<<<<<< HEAD
2022-08-07  Niels Möller  <nisse@lysator.liu.se>

	Based on patch from Corentin Labbe:
	* nettle.texinfo: Document sha256_compress, sha512_compress,
	md5_compress and sha1_compress.

	* configure.ac: Refer to nettle-types.h, rather than arcfour.c,
	for AC_CONFIG_SRCDIR.

2022-08-05  Niels Möller  <nisse@lysator.liu.se>

	* nettle-internal.h: Include stdlib.h, fix alloca warnings on BSD.
	* hmac.c: Delete corresponding include here, no longer needed.

	* getopt.c: Include stdlib.h and unistd.h unconditionally,
	similarly to the gnulib version of this file.

2022-08-04  Niels Möller  <nisse@lysator.liu.se>

	From Brad Smith:
	* configure.ac: Fix 64-bit MIPS ABI check for other OS's like *BSD / Linux.
	* aclocal.m4 (LSH_CCPIC): Use proper PIC flag for *BSD OS's.
	* blowfish-bcrypt.c (swap32): Eliminate conflict with OpenBSD's swap32 macro.
=======
2022-07-29  Niels Möller  <nisse@lysator.liu.se>

	* s390x/msa_x1/sha256-compress-n.asm: New file. replacing...
	* s390x/msa_x1/sha256-compress.asm: ...deleted file.
	* s390x/fat/sha256-compress-n-2.asm: New file. replacing...
	* s390x/fat/sha256-compress-2.asm: ...deleted file.
	* fat-s390x.c: Update fat setup.

2022-07-26  Niels Möller  <nisse@lysator.liu.se>

	* arm/v6/sha256-compress-n.asm: New file. replacing...
	* arm/v6/sha256-compress.asm: ...deleted file.
	* arm/fat/sha256-compress-n-2.asm: New file. replacing...
	* arm/fat/sha256-compress-2.asm: ...deleted file.
	* fat-arm.c: Update fat setup.

2022-07-11  Niels Möller  <nisse@lysator.liu.se>

	* arm64/crypto/sha256-compress-n.asm: New file. replacing...
	* arm64/crypto/sha256-compress.asm: ...deleted file.
	* arm64/fat/sha256-compress-n-2.asm: New file. replacing...
	* arm64/fat/sha256-compress-2.asm: ...deleted file.
	* fat-arm64.c: Update fat setup.

2022-07-05  Niels Möller  <nisse@lysator.liu.se>

	* md-internal.h (MD_FILL_OR_RETURN): New file, new macro.
	* sha256-compress-n.c (_nettle_sha256_compress_n): New file and
	function, replacing...
	* sha256-compress.c (_nettle_sha256_compress): ...deleted file and
	function.
	* sha2-internal.h (_nettle_sha256_compress_n): Declare new function..
	* sha256.c (sha256_compress): Update to use
	_nettle_sha256_compress_n and MD_FILL_OR_RETURN.
	* x86_64/sha256-compress-n.asm: New file. replacing...
	* x86_64/sha256-compress.asm: ...deleted file.
	* x86_64/sha_ni/sha256-compress-n.asm: New file. replacing...
	* x86_64/sha_ni/sha256-compress.asm: ...deleted file.
	* fat-setup.h (sha256_compress_n_func): New typedef, replacing...
	(sha256_compress_func): ... deleted typedef.
	* fat-x86_64.c: Update fat setup.
>>>>>>> 6a384afa

2022-06-20  Niels Möller  <nisse@lysator.liu.se>

	* testsuite/sha1-test.c (test_sha1_compress): New function.
	(test_main): Add tests for compressing 0, 1 or 2 blocks.
	* testsuite/sha256-test.c (test_sha256_compress): New function.
	(test_main): Add tests for compressing 0, 1 or 2 blocks.

2022-06-12  Niels Möller  <nisse@lysator.liu.se>

	From Christian Weisgerber:
	* fat-arm64.c (get_arm64_features): Enable runtime feature
	detection for openbsd.

2022-06-09  Niels Möller  <nisse@lysator.liu.se>

	* md5.h (md5_compress): New public name for compression function.
	* sha1.h (sha1_compress): Likewise.

	Based on patches from Corentin Labbe:
	* sha2.h: Declare new functions.
	* sha256.c (sha256_compress): New function.
	(COMPRESS): Updated to use sha256_compress.
	(sha256_write_digest): Use sha256_compress directly.
	* sha512.c (sha512_compress): New function.
	(COMPRESS): Updated to use sha512_compress.
	(sha512_write_digest): Use sha512_compress directly.

2022-06-02  Niels Möller  <nisse@lysator.liu.se>

	* Released nettle-3.8.

2022-05-23  Niels Möller  <nisse@lysator.liu.se>

	* Makefile.in (OPT_SOURCES): Add missing file fat-arm64.c.

	* config.guess: Update to 2022-05-08 version.
	* config.sub: Update to 2022-01-03 version.

2022-05-20  Niels Möller  <nisse@lysator.liu.se>

	* configure.ac: Bump package version, to 3.8.
	(LIBNETTLE_MINOR): Bump minor number, to 8.5.
	(LIBHOGWEED_MINOR): Bump minor number, to 6.5.

2022-05-05  Niels Möller  <nisse@lysator.liu.se>

	* nettle.texinfo (CBC): Document cbc_aes128_encrypt,
	cbc_aes192_encrypt and cbc_aes256_encrypt.

2022-04-28  Niels Möller  <nisse@lysator.liu.se>

	* nettle.texinfo (Copyright): Deleted incomplete and out of date
	list of authors. Replaced by...
	* AUTHORS: New updated list of authors and contributions.

2022-02-23  Niels Möller  <nisse@lysator.liu.se>

	Analogous s390x update, by Mamone Tarsha:
	* fat-s390x.c (fat_init): Update fat init for new _ghash_set_key
	and _ghash_update functions, delete setup for old gcm functions.
	* s390x/fat/ghash-update-2.asm: New file.
	* s390x/fat/ghash-set-key-2.asm: New file.
	* s390x/fat/gcm-hash.asm: Deleted.
	* s390x/msa_x4/gcm-hash.asm: Deleted, split into two new files...
	* s390x/msa_x4/ghash-update.asm: New file.
	* s390x/msa_x4/ghash-set-key.asm: New file

2022-02-22  Niels Möller  <nisse@lysator.liu.se>

	* fat-ppc.c (fat_init): Update fat init for new _ghash_set_key
	and _ghash_update functions, delete setup for old gcm functions.

	* powerpc64/fat/ghash-update-2.asm: New file.
	* powerpc64/fat/ghash-set-key-2.asm: New file.
	* powerpc64/fat/gcm-hash.asm: Deleted.

	* powerpc64/p8/gcm-hash.asm: Deleted, split into two new files...
	* powerpc64/p8/ghash-update.asm: New file.
	* powerpc64/p8/ghash-set-key.asm: New file

2022-02-21  Niels Möller  <nisse@lysator.liu.se>

	* fat-arm64.c (fat_init): Update fat init for new _ghash_set_key
	and _ghash_update functions, delete setup for old gcm functions.

	* arm64/fat/ghash-update-2.asm: New file.
	* arm64/fat/ghash-set-key-2.asm: New file.
	* arm64/fat/gcm-hash.asm: Deleted.

	* ghash-update.c (_nettle_ghash_update_c): New name, for fat builds.

	* arm64/crypto/gcm-hash.asm: Deleted, split into two new files...
	* arm64/crypto/ghash-set-key.asm: New file.
	* arm64/crypto/ghash-update.asm: New file.

2022-02-19  Niels Möller  <nisse@lysator.liu.se>

	* fat-x86_64.c (fat_init): Update fat init for new _ghash_set_key
	and _ghash_update functions, delete setup for old gcm functions.
	* fat-setup.h (ghash_set_key_func, ghash_update_func): New
	typedefs.
	(gcm_init_key_func, gcm_hash_func): Deleted typedefs.
	* x86_64/fat/ghash-update.asm: New file.
	* x86_64/fat/ghash-update-2.asm: New file.
	* x86_64/fat/ghash-set-key-2.asm: New file.
	* x86_64/fat/gcm-hash.asm: Deleted.
	* ghash-set-key.c (_nettle_ghash_set_key_c): New name, for fat
	builds.
	* configure.ac (asm_nettle_optional_list): Add ghash-set-key-2.asm
	ghash-update-2.asm.

	* ghash-set-key.c (_ghash_digest): Deleted, and also deleted
	assembly implementations.
	* gcm.c (gcm_digest): Replace call to _ghash_digest with block16_xor.

	* x86_64/pclmul/gcm-hash.asm: Deleted, split into two new files...
	* x86_64/pclmul/ghash-set-key.asm: New file.
	* x86_64/pclmul/ghash-update.asm: New file.

	* configure.ac (asm_replace_list): Add ghash-set-key.asm ghash-update.asm.
	(asm_nettle_optional_list): Delete gcm-hash.asm gcm-hash8.asm.
	* x86_64/ghash-update.asm: New file, based on old gcm-hash8.asm,
	but without any handling of partial blocks.
	* x86_64/gcm-hash8.asm: Deleted.

	* ghash-set-key.c (_ghash_digest): Moved function from...
	* ghash-update.c (_ghash_digest): ...old location.

2022-02-18  Niels Möller  <nisse@lysator.liu.se>

	* block-internal.h (block16_zero): New function.

	* ghash-internal.h: New file, declaring new internal ghash interface.
	* gcm-internal.h: Deleted file.
	* ghash-update.c (gcm_gf_shift_8): Moved here (from gcm.c)
	(gcm_gf_mul): Likewise.
	(_ghash_update): New function, extracted from _nettle_gcm_hash_c.
	(_ghash_digest): New function.
	* ghash-set-key.c (_ghash_set_key): New file and function.
	Extracted from _nettle_gcm_init_key_c and _nettle_gcm_set_key.

	* gcm.c (INC32): Deleted macro, used in only one place.
	(gcm_set_key): Update to use _ghash_set_key.
	(gcm_hash): Renamed, was _gcm_hash, and implemented in terms of
	_ghash_update.
	(bswap_if_le): New function (copied from nist-keywrap.c).
	(gcm_hash_sizes): Use bswap_if_le and _ghash_update.
	(gcm_set_iv): Updated to use gcm_hash and block16_zero.
	(gcm_digest): Use _ghash_digest.

	* testsuite/gcm-test.c (test_ghash_internal): Updated to use
	_ghash_set_key and _ghash_update.

	* Makefile.in (nettle_SOURCES): Add ghash-set-key.c ghash-update.c.
	(DISTFILES): Replaced gcm-internal.h with ghash-internal.h.

2022-02-17  Niels Möller  <nisse@lysator.liu.se>

	* gcm.c: Require that GCM_TABLE_BITS == 8. Delete old code for
	GCM_TABLE_BITS == 0 and GCM_TABLE_BITS == 4.
	* gcm-internal.h: Delete checks for GCM_TABLE_BITS != 8.
	* fat-x86_64.c: Likewise.
	* fat-s390x.c: Likewise.
	* fat-ppc.c: Likewise.
	* fat-arm64.c: Likewise.

2022-02-15  Niels Möller  <nisse@lysator.liu.se>

	* fat-x86_64.c: Add fat setup for gcm.
	* x86_64/fat/gcm-hash.asm: New file.

	* Makefile.in (distdir): Add x86_64/pclmul directory.
	* configure.ac: New configure option --enable-x86-pclmul.
	(asm_path): Add x86_64/pclmul, if above option is set.
	* x86_64/pclmul/gcm-hash.asm: New file, initial implementation of
	GCM using the pclmulqdq instructions.

2022-02-08  Niels Möller  <nisse@lysator.liu.se>

	* gcm-internal.h (_gcm_hash): Arrange so that this is an alias for
	the appropriate implementation. Updated all users.
	* gcm.c (_nettle_gcm_set_key): New internal function, intended to
	make tests of internal ghash functions easier.
	(gcm_set_key): Use it.
	* testsuite/gcm-test.c (test_ghash_internal): New function.
	(test_main): Add tests of internal ghash functions, with keys
	corresponding to various single-bit polynomials.

2022-01-28  Niels Möller  <nisse@lysator.liu.se>

	* testsuite/poly1305-test.c (poly1305_internal): Renamed function,
	was test_poly1305_internal.
	(test_poly1305_internal): New helper function.
	(test_fixed): New function, to test internal functions with fixed
	test inputs.
	(test_random): Use test_poly1305_internal.
	(test_main): Call test_fixed.

	* misc/poly1305-gen-example.pike: Program to generate poly1305
	inputs with a given digest.

2022-01-27  Niels Möller  <nisse@lysator.liu.se>

	* x86_64/poly1305-internal.asm: Rewrote. Rearrange folding, so
	that all the multiply instructions needed to process a block are
	independent of each other. Measured speedup of 16% on AMD zen2 and
	28% on Intel broadwell, and expected to be generally faster.
	* asm.m4 (P1305): Rearrange struct contents, to fit 64-bit entries
	S0 and H2. Total struct size unchanged.

2022-01-25  Niels Möller  <nisse@lysator.liu.se>

	Chacha implementation for arm64, contributed by Mamone Tarsha.
	* arm64/chacha-core-internal.asm: New file.
	* arm64/chacha-2core.asm: New file.
	* arm64/chacha-4core.asm: New file

2022-01-24  Niels Möller  <nisse@lysator.liu.se>

	* powerpc64/ecc-secp224r1-modp.asm: New file, contributed by
	Amitay Isaacs.
	* powerpc64/ecc-curve25519-modp.asm: New file, contributed by
	Martin Schwenke & Alastair D´Silva
	* powerpc64/ecc-curve448-modp.asm: New file, contributed by Martin
	Schwenke & Amitay Isaacs.

2022-01-23  Niels Möller  <nisse@lysator.liu.se>

	* testsuite/poly1305-test.c (test_poly1305_internal): New function.
	(ref_poly1305_internal): New function.
	(test_random): New function.
	(test_main): Call test_random.

	Arrange so that GMP or mini-gmp is always available for tests.
	* testsuite/testutils.h [!WITH_HOGWEED]: Include mini-gmp.h.
	* testsuite/testutils.c [!WITH_HOGWEED]: Include mini-gmp.c.

2022-01-21  Niels Möller  <nisse@lysator.liu.se>

	* powerpc64/ecc-secp192r1-modp.asm: New file, contributed by
	Amitay Isaacs.
	* powerpc64/ecc-secp384r1-modp.asm: New file, contributed by
	Martin Schwenke, Amitay Isaacs & Alastair D´Silva.
	* powerpc64/ecc-secp521r1-modp.asm: New file, contributed by
	Martin Schwenke & Alastair D´Silva.

2022-01-17  Niels Möller  <nisse@lysator.liu.se>

	* testsuite/testutils.c (test_ecc_point_valid_p): New function,
	moved from...
	* testsuite/ecdsa-keygen-test.c (ecc_valid_p): ... old copy.
	* testsuite/gostdsa-keygen-test.c (ecc_valid_p): ... old copy.
	* testsuite/testutils.h: Declare it.
	(test_randomize) [NETTLE_USE_MINI_GMP]: Use inline function rather
	than macro for dummy definition, to avoid compile time warnings.

2022-01-10  Niels Möller  <nisse@lysator.liu.se>

	* powerpc64/ecc-secp256r1-redc.asm: Reduce number of registers
	used, eliminating save and restore of callee-save registers.
	Speedup of 7% reported for POWER9 (and marginal speedup of secp256
	sign and verify operations).

2022-01-04  Niels Möller  <nisse@lysator.liu.se>

	* configure.ac (ELFV2_ABI): New substituted variable, set on
	powerpc64 based on the _CALL_ELF define.
	* config.m4.in (ELFV2_ABI): Substituted here.
	* powerpc64/machine.m4: Use ELFV2_ABI rather than WORDS_BIGENDIAN
	to select abi flavor. Intended to support ppc64be + musl, which,
	unlike other big-endian configurations, uses ELFv2.

2021-12-09  Niels Möller  <nisse@lysator.liu.se>

	* x86_64/ecc-secp256r1-redc.asm: New folding scheme with one less
	carry propagation phase, and fewer registers, avoiding save and
	restore of callee-save registers. 17% speedup of this function on
	AMD Ryzen 5, resulting in a modest improvement in ecdsa
	performance.

	* powerpc64/ecc-secp256r1-redc.asm: New file, contributed by
	Amitay Isaacs.

2021-11-29  Niels Möller  <nisse@lysator.liu.se>

	From Tianjia Zhang: SM3 hash function.
	* sm3.h: New file.
	* sm3.c: New file.
	* sm3-meta.c: New file.
	* hmac-sm3.c: New file.
	* hmac-sm3-meta.c: New file.
	* testsuite/sm3-test.c: New file.
	* nettle.texinfo: Document SM3.

2021-11-19  Niels Möller  <nisse@lysator.liu.se>

	* gmp-glue.c (mpz_limbs_cmp): Deleted function. Usage replaced
	with mpz_roinit_n and mpz_cmp.
	(mpz_limbs_read_n): Deleted function. Usage in tests only,
	replaced with mpz_limbs_copy.

2021-11-15  Niels Möller  <nisse@lysator.liu.se>

	* testsuite/eddsa-compress-test.c (test_main): Use test_randomize.
	* testsuite/ecc-redc-test.c (test_main): Likewise.
	* testsuite/ecc-mul-g-test.c (test_main): Likewise.
	* testsuite/ecc-mul-a-test.c (test_main): Likewise.

	* testsuite/ecc-modinv-test.c (test_modulo): Trim allocation for
	result area.
	(test_main): Use test_randomize.
	* testsuite/ecc-sqrt-test.c (test_sqrt): Trim allocation.
	(test_sqrt_ratio): Trim allocation. Fix sqrt_ratio test for v = 0,
	failure is expected.
	(test_main): Use test_randomize.

2021-11-13  Niels Möller  <nisse@lysator.liu.se>

	* testsuite/testutils.c (get_random_seed): Move function here.
	(test_randomize): New function.
	* testsuite/ecc-mod-test.c (get_random_seed): Delete old copy.
	(test_main): Use test_randomize.
	* testsuite/rsa-compute-root-test.c (get_random_seed): Delete old copy.
	(test_main): Use test_randomize.

	* ecc-secp224r1.c (ecc_secp224r1_sqrt): Fix result for zero
	input, which needs handling as a special case in the
	Tonelli-Shanks algorithm.

	* testsuite/ecc-sqrt-test.c (test_sqrt_ratio): Check that sqrt(0)
	returns 0.
	(test_sqrt_ratio): Check that sqrt (0/1) returns 0.

2021-11-11  Niels Möller  <nisse@lysator.liu.se>

	* eccdata.c (output_curve): Output ecc_sqrt_z and ECC_SQRT_E only
	when computed. Fixes uninitialized value bug from previous change.

	* ecc-secp384r1.c (ecc_mod_pow_288m32m1): New function.
	(ecc_secp384r1_inv): Use ecc_mod_pow_288m32m1.
	(ecc_secp384r1_sqrt): Likewise.

	* eccdata.c (output_curve): Delete generation of unused values
	ecc_sqrt_t and ECC_SQRT_T_BITS.

2021-11-10  Niels Möller  <nisse@lysator.liu.se>

	* eccdata.c (output_bignum_redc): New function.
	(output_curve): Generate both redc and non-redc versions of
	ecc_sqrt_z. Fixes secp224r1 sqrt, in configs using redc.

2021-11-08  Niels Möller  <nisse@lysator.liu.se>

	Square root functions, based on patch by Wim Lewis.
	* ecc-internal.h (ecc_mod_sqrt_func): New typedef.
	(struct ecc_modulo): Add sqrt function pointer and sqrt_itch.
	Update all curve definitions.
	* ecc-secp192r1.c (ECC_SECP192R1_SQRT_ITCH): New constant.
	(ecc_secp192r1_sqrt): New function.
	* ecc-secp256r1.c (ecc_secp256r1_sqrt): New function.
	* ecc-secp384r1.c (ecc_secp384r1_sqrt): New function.
	* ecc-secp521r1.c (ecc_secp521r1_sqrt): New function.
	* ecc-secp224r1.c (ecc_secp224r1_sqrt): New function, using
	Tonelli-Shanks' algorithm.

	* testsuite/ecc-sqrt-test.c (test_sqrt): New function.
	(test_sqrt_ratio): Renamed function (was test_modulo).
	(test_main): Test sqrt function, for curves that define it.

	* ecc-secp224r1.c (ecc_mod_pow_127m1): New function.

2021-11-07  Niels Möller  <nisse@lysator.liu.se>

	* ecc-internal.h (struct ecc_modulo): Renamed sqrt_itch to
	sqrt_ratio_itch.
	* eddsa-decompress.c (_eddsa_decompress_itch): Updated.

	* ecc-curve448.c (ECC_CURVE448_SQRT_RATIO_ITCH): Renamed, from ...
	(ECC_CURVE448_SQRT_ITCH): ... old name.
	(ecc_curve448_sqrt_ratio): Renamed, from ...
	(ecc_curve448_sqrt): ... old name.
	(_nettle_curve448): Updated.

	* ecc-curve25519.c (ECC_25519_SQRT_RATIO_ITCH): Renamed, from ...
	(ECC_25519_SQRT_ITCH): ... old name
	(ecc_curve25519_sqrt_ratio): Renamed, from ...
	(ecc_curve25519_sqrt): ... old name.
	(_nettle_curve25519): Updated.

	* ecc-internal.h (ecc_mod_sqrt_ratio_func): Renamed typedef...
	(ecc_mod_sqrt_func): ... from old name.
	(struct ecc_modulo): Renamed corresponding function pointer to
	sqrt_ratio. Updated all uses.

2021-10-28  Niels Möller  <nisse@lysator.liu.se>

	* ecc-mod-arith.c (ecc_mod_equal_p): New function, moved from
	ecc-modinv-test.c. Based on patch by Wim Lewis.
	* testsuite/ecc-modinv-test.c (mod_eq_p): Deleted, replaced with ecc_mod_equal_p.

2021-10-26  Niels Möller  <nisse@lysator.liu.se>

	* ecc-mod-arith.c (ecc_mod_zero_p): New function.
	* ecc-curve25519.c (ecc_curve25519_zero_p): Use it.
	* ecc-curve448.c (ecc_curve448_zero_p): Deleted, usage replaced
	with ecc_mod_zero_p.
	* testsuite/ecc-modinv-test.c (mod_eq_p): Rewritten to use
	ecc_mod_zero_p, and require that one input is canonically reduced.
	(zero_p): Deleted, usage replaced with ecc_mod_zero_p.

2021-10-23  Niels Möller  <nisse@lysator.liu.se>

	* gmp-glue.c (sec_zero_p): New function.
	* ecc-curve25519.c (ecc_curve25519_zero_p): Use it.
	* ecc-curve448.c (ecc_curve448_zero_p): Use it.
	* ecc-random.c (ecdsa_in_range): Use it.
	(zero_p): Delete static function.

2021-10-22  Niels Möller  <nisse@lysator.liu.se>

	* ecc-secp256r1.c: Rework ad-hoc reduction functions. In
	particular, arranged to always use single-limb quotients, no q2
	quotient carry.
	(ecc_secp256r1_modp): Reimplemented, closer to 2/1 division,
	(ecc_secp256r1_modq): Reimplemented, closer to divappr2 division.

2021-10-06  Niels Möller  <nisse@lysator.liu.se>

	* testsuite/ecc-mod-test.c: Extend tests to give better coverage
	of corner cases, with input close to a multiple of the modulo.

2021-09-21  Niels Möller  <nisse@lysator.liu.se>

	* Makefile.in (nettle.pdf): Generate pdf manual using texi2pdf,
	rather than texi2dvi + dvips + ps2pdf, which makes hyperlinks work
	better.

	* nettle.texinfo: Delete explicit node pointers in nettle.texinfo
	Instead, rely on makeinfo's automatic pointer creation.
	(Cipher functions): Split into nodes, with proper menu.

2021-09-14  Niels Möller  <nisse@lysator.liu.se>

	* cbc.h (cbc_aes128_encrypt, cbc_aes192_encrypt)
	(cbc_aes256_encrypt): Change interface, take cipher context
	pointer and iv as separate arguments. Update C and x86_64
	implementations and corresponding glue code.

	* testsuite/testutils.c (test_aead): Test encrypt/decrypt with
	message split into pieces.

2021-09-12  Niels Möller  <nisse@lysator.liu.se>

	* Merged CBC-AES changes into master branch.

2021-09-09  Niels Möller  <nisse@lysator.liu.se>

	Implementation of CBC-AES for x86_64 aesni. Roughly 40%-50%
	speedup benchmarked on Ryzen 5.
	* x86_64/aesni/cbc-aes128-encrypt.asm: New file.
	* x86_64/aesni/cbc-aes192-encrypt.asm: New file.
	* x86_64/aesni/cbc-aes256-encrypt.asm: New file.
	* x86_64/fat/cbc-aes128-encrypt-2.asm: New file.
	* x86_64/fat/cbc-aes192-encrypt-2.asm: New file.
	* x86_64/fat/cbc-aes256-encrypt-2.asm: New file.
	* configure.ac (asm_nettle_optional_list, asm_replace_list): Add
	new asm files.
	* fat-setup.h (cbc_aes128_encrypt_func, cbc_aes192_encrypt_func)
	(cbc_aes256_encrypt_func): New typedefs.
	* fat-x86_64.c (fat_init): Use new functions, when aesni is available

2021-09-08  Niels Möller  <nisse@lysator.liu.se>

	* cbc-aes128-encrypt.c (nettle_cbc_aes128_encrypt): New file and
	function.
	* cbc-aes192-encrypt.c (cbc_aes192_set_encrypt_key): New file.
	* cbc-aes256-encrypt.c (cbc_aes256_set_encrypt_key): New file.
	* cbc.h (cbc_aes128_ctx, struct cbc_aes192_ctx, cbc_aes256_ctx):
	New context structs. Declare new functions.
	* Makefile.in (nettle_SOURCES): Add new files.
	* nettle-internal.c (nettle_cbc_aes128, nettle_cbc_aes192)
	(nettle_cbc_aes256): New algorithm structs, for tests and
	benchmarking.
	* testsuite/testutils.c (test_aead): Skip tests of decryption and
	authentication, if corresponding function pointers are NULL.
	* testsuite/cbc-test.c (test_main): Add tests of new cbc
	functions.
	* examples/nettle-benchmark.c (time_aead): Skip decrypt benchmark,
	if corresponding function pointer is NULL.

2021-09-09  Niels Möller  <nisse@lysator.liu.se>

	* x86_64/fat/cpuid.asm: Fix usage of W64_ENTRY and W64_EXIT, to
	make fat builds work on 64-bit windows.

2021-08-16  Niels Möller  <nisse@lysator.liu.se>

	S390x functions for sha1, sha256 and sha512, from Mamone Tarsha:
	* s390x/msa/sha1-compress.asm: New file.
	* s390x/msa_x1/sha256-compress.asm: Likewise.
	* s390x/msa_x2/sha512-compress.asm: Likewise.
	* s390x/fat/sha1-compress-2.asm: Likewise.
	* s390x/fat/sha256-compress-2.asm: Likewise.
	* s390x/fat/sha512-compress-2.asm: Likewise.
	* fat-s390x.c: Update fat setup.
	* Makefile.in (distdir): Add s390x/msa_x1.

2021-08-10  Niels Möller  <nisse@lysator.liu.se>

	* x86_64/aesni/aes128-encrypt.asm: New file, with 2-way loop.
	* x86_64/aesni/aes128-decrypt.asm: Likewise.
	* x86_64/aesni/aes192-encrypt.asm: Likewise.
	* x86_64/aesni/aes192-decrypt.asm: Likewise.
	* x86_64/aesni/aes256-encrypt.asm: Likewise.
	* x86_64/aesni/aes256-decrypt.asm: Likewise.
	* x86_64/aesni/aes-encrypt-internal.asm: Deleted.
	* x86_64/aesni/aes-decrypt-internal.asm: Deleted.
	* x86_64/fat/: Corresponding new and deleted files.
	* fat-x86_64.c: Update fat setup accordingly.

2021-08-09  Niels Möller  <nisse@lysator.liu.se>

	Arm64 AES functions, from Mamone Tarsha:
	* arm64/crypto/aes128-decrypt.asm: New file.
	* arm64/crypto/aes128-encrypt.asm: New file.
	* arm64/crypto/aes192-decrypt.asm: New file.
	* arm64/crypto/aes192-encrypt.asm: New file.
	* arm64/crypto/aes256-decrypt.asm: New file.
	* arm64/crypto/aes256-encrypt.asm: New file.
	* arm64/fat/aes128-decrypt-2.asm: New file.
	* arm64/fat/aes128-encrypt-2.asm: New file.
	* arm64/fat/aes192-decrypt-2.asm: New file.
	* arm64/fat/aes192-encrypt-2.asm: New file.
	* arm64/fat/aes256-decrypt-2.asm: New file.
	* arm64/fat/aes256-encrypt-2.asm: New file.
	* configure.ac: Add aes to arm64 FAT_TEST_LIST.
	* fat-arm64.c: Update fat setup.

2021-08-06  Niels Möller  <nisse@lysator.liu.se>

	S390x xor functions, from Mamone Tarsha:
	* configure.ac: New configure option --enable-s390x-vf.
	* fat-s390x.c: Fat setup for memxor3.
	* s390x/vf/memxor3.asm: New file.
	* s390x/memxor.asm: New file.
	* s390x/machine.m4 (XOR_LEN): New macro.
	* s390x/fat/memxor3-2.asm: New file.

2021-07-24  Niels Möller  <nisse@lysator.liu.se>

	Merged s390x code.

	GCM and fat build support for s390x, contributed by Mamone Tarsha:
	* s390x/machine.m4: New file.
	* s390x/msa_x4/gcm-hash.asm: New file.
	* fat-s390x.c: New file.
	* s390x/fat/cpu-facility.asm: New file.
	* s390x/fat/: New wrapper files for aes and gcm assembly.

2021-07-21  Niels Möller  <nisse@lysator.liu.se>

	* Makefile.in (OPT_SOURCES): Add fat-s390x.c.

2021-05-09  Niels Möller  <nisse@lysator.liu.se>

	Implementation of AES using s390x "message security assist"
	extensions. Contributed by Mamone Tarsha:
	* s390x/msa_x1/aes128-decrypt.asm: New file.
	* s390x/msa_x1/aes128-encrypt.asm: New file.
	* s390x/msa_x1/aes128-set-decrypt-key.asm: New file.
	* s390x/msa_x1/aes128-set-encrypt-key.asm: New file.
	* s390x/msa_x2/aes192-decrypt.asm: New file.
	* s390x/msa_x2/aes192-encrypt.asm: New file.
	* s390x/msa_x2/aes192-set-decrypt-key.asm: New file.
	* s390x/msa_x2/aes192-set-encrypt-key.asm: New file.
	* s390x/msa_x2/aes256-decrypt.asm: New file.
	* s390x/msa_x2/aes256-encrypt.asm: New file.
	* s390x/msa_x2/aes256-set-decrypt-key.asm: New file.
	* s390x/msa_x2/aes256-set-encrypt-key.asm: New file.
	* configure.ac: Renamed option to --enable-s390x-msa. Enables both
	mas_x1 and msa_x2.
	(asm_replace_list): Add more aes files.
	* Makefile.in (distdir): Add s390x/msa_x1 s390x/msa_x2 directories.

2021-04-01  Niels Möller  <nisse@lysator.liu.se>

	Move aes128_encrypt and similar functions to their own files. To
	make it easier for assembly implementations to override specific
	AES variants.
	* aes-decrypt.c: Split file, keep only legacy function aes_decrypt here.
	* aes-decrypt-table.c (_nettle_aes_decrypt_table): New file, moved
	table here.
	* aes128-decrypt.c (aes128_decrypt): New file, moved function here.
	* aes192-decrypt.c (aes192_decrypt): New file, moved function here.
	* aes256-decrypt.c (aes256_decrypt): New file, moved function here.
	* aes-encrypt.c: Split file, keep only legacy function aes_encrypt here.
	* aes128-encrypt.c (aes128_encrypt): New file, moved function here.
	* aes192-encrypt.c (aes192_encrypt): New file, moved function here.
	* aes256-encrypt.c (aes256_encrypt): New file, moved function here.
	* Makefile.in (nettle_SOURCES): Add new files.

2021-03-28  Niels Möller  <nisse@lysator.liu.se>

	Initial config for s390x, contributed by Mamone Tarsha.
	* configure.ac: Add flag --enable-s390x-msa-x1. Add ABI check for
	s390x, and setup asm_path.
	* Makefile.in (distdir): Add s390x directory.
	* s390x/README: New file

2021-07-08  Niels Möller  <nisse@lysator.liu.se>

	* configure.ac (FAT_TEST_LIST): Add sha2 to aarch64 fat tests.

	From Mamone Tarsha:
	* arm64/fat/sha256-compress-2.asm: New file.
	* arm64/crypto/sha256-compress.asm: New file.
	* fat-arm64.c: Add setup for nettle_sha1_compress.

2021-06-30  Niels Möller  <nisse@lysator.liu.se>

	* configure.ac (FAT_TEST_LIST): Add sha1 to aarch64 fat tests.

	From Mamone Tarsha:
	* fat-arm64.c: Add setup for nettle_sha1_compress.
	* arm64/fat/sha1-compress-2.asm: New file.

2021-06-01  Niels Möller  <nisse@lysator.liu.se>

	From Mamone Tarsha:
	* arm64/crypto/sha1-compress.asm: New file.

2021-05-17  Niels Möller  <nisse@lysator.liu.se>

	Bug fixes merged from from 3.7.3 release (starting from 2021-05-06).
	* rsa-decrypt-tr.c (rsa_decrypt_tr): Check up-front that input is
	in range.
	* rsa-sec-decrypt.c (rsa_sec_decrypt): Likewise.
	* rsa-decrypt.c (rsa_decrypt): Likewise.
	* testsuite/rsa-encrypt-test.c (test_main): Add tests with input > n.

2021-05-14  Niels Möller  <nisse@lysator.liu.se>

	* rsa-sign-tr.c (rsa_sec_blind): Delete mn argument.
	(_rsa_sec_compute_root_tr): Delete mn argument, instead require
	that input size matches key size. Rearrange use of temporary
	storage, to support in-place operation, x == m. Update all
	callers.

	* rsa-decrypt-tr.c (rsa_decrypt_tr): Make zero-padded copy of
	input, for calling _rsa_sec_compute_root_tr.
	* rsa-sec-decrypt.c (rsa_sec_decrypt): Likewise.

	* testsuite/rsa-encrypt-test.c (test_main): Test calling all of
	rsa_decrypt, rsa_decrypt_tr, and rsa_sec_decrypt with zero input.

2021-05-06  Niels Möller  <nisse@lysator.liu.se>

	* pkcs1-sec-decrypt.c (_pkcs1_sec_decrypt): Check that message
	length is valid, for given key size.
	* testsuite/rsa-sec-decrypt-test.c (test_main): Add test cases for
	calls to rsa_sec_decrypt specifying a too large message length.

2021-05-23  Niels Möller  <nisse@lysator.liu.se>

	From Nicolas Mora: Implement aes key wrap and key unwrap (RFC 3394).
	* nist-keywrap.c (bswap_if_le, nist_keywrap16, nist_keyunwrap16)
	(aes128_keywrap, aes192_keywrap, aes256_keywrap)
	(aes128_keyunwrap, aes192_keyunwrap, aes256_keyunwrap): New file,
	new functions.
	* nist-keywrap.h: New header file.
	* Makefile.in (nettle_SOURCES): Add nist-keywrap.c.
	(HEADERS): Add nist-keywrap.h.
	* testsuite/aes-keywrap-test.c (test_main): New tests.
	* testsuite/Makefile.in (TS_NETTLE_SOURCES): Add aes-keywrap-test.c.

2021-04-13  Niels Möller  <nisse@lysator.liu.se>

	* powerpc64/p8/aes-encrypt-internal.asm (SWAP_MASK): Change macro
	name to use all uppercase.
	* powerpc64/p8/aes-decrypt-internal.asm (SWAP_MASK): Likewise.

2021-04-11  Niels Möller  <nisse@lysator.liu.se>

	* config.guess: Update to 2021-01-25 version, from savannah's
	config.git. Needed to recognize M1 Macs.
	* config.sub: Similarly update to 2021-03-10 version.

2021-03-24  Niels Möller  <nisse@lysator.liu.se>

	* .gitlab-ci.yml: Add remote tests for s390x.

2021-03-22  Niels Möller  <nisse@lysator.liu.se>

	Arm64 improvements, including fat build support. Contributed by
	Mamone Tarsha:
	* configure.ac (asm_path): Setup for arm64 fat builds.
	* fat-arm64.c: New file.
	* fat-arm64.c: New file.
	* arm64/fat/gcm-hash.asm: New file.
	* arm64/crypto/gcm-hash.asm: Improved docs. Use m4 macros rather
	than as macros.
	(LOAD_REV_PARTIAL_BLOCK): New macro.
	* arm64/README: Improved docs.

2021-03-21  Niels Möller  <nisse@lysator.liu.se>

	* Released nettle-3.7.2 with ecc bug-fixes only.

	* NEWS: NEWS entries for 3.7.2.

2021-03-13  Niels Möller  <nisse@lysator.liu.se>

	* gostdsa-vko.c (gostdsa_vko): Use ecc_mod_mul_canonical to
	compute the scalar used for ecc multiplication.

	* eddsa-hash.c (_eddsa_hash): Ensure result is canonically
	reduced. Two of the three call sites need that.

	* ecc-gostdsa-verify.c (ecc_gostdsa_verify): Use ecc_mod_mul_canonical
	to compute the scalars used for ecc multiplication.

	* ecc-ecdsa-sign.c (ecc_ecdsa_sign): Ensure s output is reduced to
	canonical range.

	* ecc-ecdsa-verify.c (ecc_ecdsa_verify): Use ecc_mod_mul_canonical
	to compute the scalars used for ecc multiplication.
	* testsuite/ecdsa-verify-test.c (test_main): Add test case that
	triggers an assert on 64-bit platforms, without above fix.
	* testsuite/ecdsa-sign-test.c (test_main): Test case generating
	the same signature.

2021-03-13  Niels Möller  <nisse@lysator.liu.se>

	* eddsa-verify.c (equal_h): Use ecc_mod_mul_canonical.

2021-03-11  Niels Möller  <nisse@lysator.liu.se>

	* ecc-mod-arith.c (ecc_mod_mul_canonical, ecc_mod_sqr_canonical):
	New functions.
	* ecc-internal.h: Declare and document new functions.
	* curve448-eh-to-x.c (curve448_eh_to_x): Use ecc_mod_sqr_canonical.
	* curve25519-eh-to-x.c (curve25519_eh_to_x): Use ecc_mod_mul_canonical.
	* ecc-eh-to-a.c (ecc_eh_to_a): Likewise.
	* ecc-j-to-a.c (ecc_j_to_a): Likewise.
	* ecc-mul-m.c (ecc_mul_m): Likewise.

2021-03-04  Niels Möller  <nisse@lysator.liu.se>

	Merged initial arm64 code.

2021-02-03  Niels Möller  <nisse@lysator.liu.se>

	* arm64/crypto/gcm-hash.asm: Renamed directory, moved file,...
	* arm64/v8/gcm-hash.asm: ... old name.

2021-02-02  Niels Möller  <nisse@lysator.liu.se>

	* arm64/v8/gcm-hash.asm: Add ".arch armv8-a+crypto" directive.
	Supported by both GNU as and clang (the latter at least from
	version 3.9.1).
	* configure.ac: Don't add -march=armv8-a+crypto to CFLAGS.

2021-01-31  Niels Möller  <nisse@lysator.liu.se>

	* arm64/v8/gcm-hash.asm: New file, contributed by Maamoun TK and
	Michael Weiser.
	* arm64/README: New file. Document endianness issues, contributed
	by Michael Weiser.

2021-02-17  Niels Möller  <nisse@lysator.liu.se>

	* Released Nettle-3.7.1.

2021-02-15  Niels Möller  <nisse@lysator.liu.se>

	* examples/nettle-openssl.c (nettle_openssl_arcfour128): Deleted
	glue to openssl arcfour.
	(openssl_arcfour128_set_encrypt_key)
	(openssl_arcfour128_set_decrypt_key): Deleted.
	* nettle-internal.h: Deleted declaration.
	* examples/nettle-benchmark.c (aeads): Delete benchmarking.

2021-02-13  Niels Möller  <nisse@lysator.liu.se>

	* configure.ac: Bump package version, to 3.7.1.
	(LIBNETTLE_MINOR): Bump minor number, to 8.2.
	(LIBHOGWEED_MINOR): Bump minor number, to 6.2.

2021-02-10  Niels Möller  <nisse@lysator.liu.se>

	* chacha-crypt.c (_nettle_chacha_crypt_4core): Fix for the case
	that counter increment should be 3 (129 <= message length <= 192).
	(_nettle_chacha_crypt32_4core): Likewise.

	* testsuite/chacha-test.c (test_chacha_rounds): New function, for
	tests with non-standard round count. Extracted from _test_chacha.
	(_test_chacha): Deleted rounds argument. Reorganized crypt/crypt32
	handling. When testing message prefixes of varying length, also
	encrypt the remainder of the message, to catch errors in counter
	value update.
	(test_main): Add a few tests with large messages (16 blocks, 1024
	octets), to improve test coverage for _nettle_chacha_crypt_4core
	and _nettle_chacha_crypt32_4core.

2021-01-25  Niels Möller  <nisse@lysator.liu.se>

	* arm/neon/salsa20-core-internal.asm: Deleted file. This ARM Neon
	implementation reportedly gave a speedup of 45% on Cortex A9,
	compared to the C implementation, when it was added back in 2013.
	That appears to no longer be the case with more recent processors
	and compilers. And it's even significantly slower than the C
	implementation on some platforms, including the Raspberry Pi 4.
	With the introduction of salsa20-2core.asm, performance of this
	function is also less important.
	* arm/neon/chacha-core-internal.asm: Deleted file, for analogous reasons.
	* arm/fat/salsa20-core-internal-2.asm: Deleted file.
	* arm/fat/chacha-core-internal-2.asm: Deleted file.
	* fat-arm.c (_nettle_salsa20_core, _nettle_chacha_core): Delete fat setup.

2021-01-31  Niels Möller  <nisse@lysator.liu.se>

	New variants, contributed by Nicolas Mora.
	* pbkdf2-hmac-sha384.c (pbkdf2_hmac_sha384): New file and function.
	* pbkdf2-hmac-sha512.c (pbkdf2_hmac_sha512): New file and function.
	* testsuite/pbkdf2-test.c (test_main): Corresponding tests.

2021-01-20  Niels Möller  <nisse@lysator.liu.se>

	* ecc-ecdsa-verify.c (ecc_ecdsa_verify): Fix corner case with
	all-zero hash. Reported by Guido Vranken.
	* testsuite/ecdsa-verify-test.c: Add corresponding test case.

2021-01-10  Niels Möller  <nisse@lysator.liu.se>

	* fat-ppc.c: Don't use __GLIBC_PREREQ in the same preprocessor
	conditional as defined(__GLIBC_PREREQ), but move to a nested #if
	conditional. Fixes compile error on OpenBSD/powerpc64, reported by
	Jasper Lievisse Adriaanse.

2021-01-04  Niels Möller  <nisse@lysator.liu.se>

	* Released Nettle-3.7.

2020-12-27  Niels Möller  <nisse@lysator.liu.se>

	* configure.ac: Enable fat build by default.

2020-12-26  Niels Möller  <nisse@lysator.liu.se>

	* NEWS: News entries for Nettle-3.7.

	* Makefile.in (distdir): Distribute the README files in assembly
	directories.

	* configure.ac: Bump package version, to 3.7.
	(LIBNETTLE_MINOR): Bump minor number, to 8.1.
	(LIBHOGWEED_MINOR): Bump minor number, to 6.1.

2020-12-21  Niels Möller  <nisse@lysator.liu.se>

	From Mamone Tarsha:
	* fat-ppc.c: Check glibc version, and use getauxval only when available.

2020-12-12  Niels Möller  <nisse@lysator.liu.se>

	* powerpc64/p7/chacha-4core.asm: More interleaving of independent
	instructions, gives slight speedup on Power9.

2020-12-01  Niels Möller  <nisse@lysator.liu.se>

	* powerpc64/p7/chacha-4core.asm: Use protected zone below stack
	pointer to save registers, without modifying the stack pointer.
	(QR): Instruction level interleaving in the main loop, written by
	Torbjörn Granlund.

2020-11-30  Niels Möller  <nisse@lysator.liu.se>

	* m4-utils.m4 (m4_unquote): New macro, copied from GMP's
	mpn/asm-defs.m4.

	* chacha-crypt.c: (_nettle_chacha_crypt_4core)
	(_nettle_chacha_crypt32_4core): New functions.
	(_nettle_chacha_crypt_2core, _nettle_chacha_crypt32_2core):
	Deleted, no longer needed.
	* chacha-internal.h: Add prototypes for _nettle_chacha_4core and
	related functions.
	* configure.ac (asm_nettle_optional_list): Add chacha-4core.asm.
	* powerpc64/fat/chacha-4core.asm: New file.
	* powerpc64/p7/chacha-4core.asm: New file.
	* fat-ppc.c (fat_init): When altivec is available, use
	_nettle_chacha_crypt_4core and _nettle_chacha_crypt32_4core
	instead of _2core variants.

	* chacha-crypt.c (_nettle_chacha_crypt32_3core): Fix bug in
	handling of counter; this function should not propagate any carry.

	* aes-internal.h: Delete name mangling of internal symbols. Update
	all internal references to use _nettle prefix.
	* camellia-internal.h: Likewise.
	* chacha-internal.h: Likewise.
	* ctr-internal.h: Likewise.
	* dsa-internal.h: Likewise.
	* gost28147-internal.h: Likewise.
	* poly1305-internal.h: Likewise.
	* salsa20-internal.h: Likewise.
	* sha3-internal.h: Likewise.
	* umac-internal.h: Likewise.

2020-11-26  Niels Möller  <nisse@lysator.liu.se>

	Enable powerpc64 gcm code in fat builds. Based on patch
	contributed by Mamone Tarsha:
	* powerpc64/fat/gcm-hash.asm: New file.
	* configure.ac: Add HAVE_NATIVE_fat_gcm_init_key and
	HAVE_NATIVE_fat_gcm_hash.
	* gcm.c (gcm_init_key): Renamed, to ...
	(_nettle_gcm_init_key_c): ... new name. Add fat setup conditionals.
	(gcm_hash): Renamed, to...
	(_nettle_gcm_hash_c): ... new name. Add fat setup conditionals.
	* fat-setup.h (gcm_init_key_func, gcm_hash_func): New typedefs.
	* fat-ppc.c: Select implementations of _nettle_gcm_init_key and _nettle_gcm_hash.
	* gcm-internal.h: New file.
	* Makefile.in (DISTFILES): Add gcm-internal.h.

	* powerpc64/p8/gcm-hash.asm: New file, contributed by Mamone
	Tarsha. Implements _nettle_gcm_init_key and _nettle_gcm_hash.

2020-11-28  Niels Möller  <nisse@lysator.liu.se>

	* powerpc64/p7/chacha-2core.asm: Simplify counter carry handling
	using the vaddcuw instruction.

	Merge changes by Marco Bodrato and Torbjorn Granlund, from the
	gmp/mini-gmp copy of this file.
	* run-tests: Delete special handling of zero arguments. Update
	WINEPATH, instead of overwriting it.

2020-11-27  Niels Möller  <nisse@lysator.liu.se>

	* aclocal.m4: Replace some calls to exit with return, since exit
	requires stdlib.h. Including patch contributed by Adrien Béraud.

	* testsuite/version-test.c: Include version.h. Patch contributed
	by Brian Smith.

2020-11-25  Niels Möller  <nisse@lysator.liu.se>

	* powerpc64/p7/chacha-2core.asm: Add byte swapping of output, for
	big-endian builds.

2020-11-24  Niels Möller  <nisse@lysator.liu.se>

	Enable ppc chacha_2core in fat builds.
	* configure.ac: Add HAVE_NATIVE_fat_chacha_2core.
	* chacha-crypt.c: Check HAVE_NATIVE_fat_chacha_2core.
	* chacha-internal.h (_chacha_crypt_2core, _chacha_crypt32_2core):
	Add declarations.
	* fat-ppc.c (fat_init): Use _nettle_chacha_crypt_2core and
	_nettle_chacha_crypt32_2core when altivec is available.
	* powerpc64/fat/chacha-2core.asm: New file, including p7 version.

2020-11-23  Niels Möller  <nisse@lysator.liu.se>

	* powerpc64/p7/chacha-2core.asm: New file.

	* chacha-crypt.c (_chacha_crypt_2core, _chacha_crypt32_2core): New
	variants of chacha_crypt, using _chacha_2core to do two blocks at
	a time.
	* chacha-internal.h (_chacha_2core, _chacha_2core32): Add declarations.
	* configure.ac (asm_nettle_optional_list): Add chacha-2core.asm.

2020-11-14  Niels Möller  <nisse@lysator.liu.se>

	* ecc-mod-inv.c (ecc_mod_inv): Use passed in scratch for all
	scratch needs, don't use memory after the result area.
	* ecc-ecdsa-sign.c (ecc_ecdsa_sign): Update invert call.
	* ecc-ecdsa-verify.c (ecc_ecdsa_verify): Likewise.
	* ecc-eh-to-a.c (ecc_eh_to_a): Likewise.
	* ecc-j-to-a.c (ecc_j_to_a): Likewise.
	* ecc-gostdsa-verify.c (ecc_gostdsa_verify): Likewise.
	* curve25519-eh-to-x.c (curve25519_eh_to_x): Likewise.
	* curve448-eh-to-x.c (curve448_eh_to_x): Update invert call, and
	reduce scratch need from 9*size to 5*size.
	* ecc-internal.h (ECC_MOD_INV_ITCH, ECC_J_TO_A_ITCH)
	(ECC_EH_TO_A_ITCH): Update accordingly, but no change in total
	scratch need.

2020-11-13  Niels Möller  <nisse@lysator.liu.se>

	* ecc-internal.h (ECC_J_TO_A_ITCH): Generalize, and take invert
	itch as an argument, similarly to ECC_EH_TO_A_ITCH. Updated all
	secp and gost curve definitions to use it.

2020-10-21  Niels Möller  <nisse@lysator.liu.se>

	* ecc-secp384r1.c (ecc_secp384r1_inv): New function, modular
	inverse using powering.
	(_nettle_secp_384r1): Analogous updates. Increases signing
	performance roughly 15% on x86_64.

2020-10-20  Niels Möller  <nisse@lysator.liu.se>

	* ecc-mod-inv.c (ecc_mod_inv_redc): Deleted, no longer needed.
	(ecc_mod_inv_destructive): Deleted, merged with ecc_mod_inv.

	* ecc-secp256r1.c (ecc_secp256r1_inv): New function, modular
	inverse using powering.
	(_nettle_secp_256r1): Analogous updates. Increases signing
	performance roughly 6% on x86_64.

	* ecc-secp224r1.c (ecc_secp224r1_inv): New function, modular
	inverse using powering.
	(_nettle_secp_224r1): Analogous updates. Increases signing
	performance roughly 17% on x86_64.

2020-10-19  Niels Möller  <nisse@lysator.liu.se>

	* ecc-secp521r1.c (ecc_secp521r1_inv): New function, modular
	inverse using powering.
	(_nettle_secp_521r1): Analogous updates. Increases signing
	performance roughly 15% on x86_64.

2020-10-15  Niels Möller  <nisse@lysator.liu.se>

	* ecc-secp192r1.c (ecc_secp192r1_inv): New function, modular
	inverse using powering.
	(_nettle_secp_192r1): Use it for p.invert, and also update
	h_to_a_itch. Increases signing performance roughly 25% on x86_64.

	* testsuite/ecc-modinv-test.c (test_modulo): Allow invert function
	to return a non-canonical representation.

2020-11-08  Niels Möller  <nisse@lysator.liu.se>

	Merge refactoring of ecc modulo and reduce functions.
	* eddsa-sign.c (_eddsa_sign_itch): Update, since now point
	multiplication needs less scratch than point compression.
	* eddsa-pubkey.c (_eddsa_public_key_itch): Likewise.

	* ecc-internal.h: Update *_ITCH macros for point multiplication
	and signatures. They need slightly less scratch after optimization
	of the point addition functions.

	* ecc-mul-m.c (ecc_mul_m): Reduce scratch need.
	(ecc_mul_m): Optimize swapping, with only a single mpn_cnd_swap
	per iteration.

	* ecc-add-jja.c (ecc_add_jja): Reduce scratch need.
	* ecc-add-jjj.c (ecc_add_jjj): Reduce scratch need.
	* ecc-internal.h (ECC_ADD_JJA_ITCH, ECC_ADD_JJJ_ITCH): Now 5*size.
	(ECC_MUL_M_ITCH): New 8*size.

2020-11-06  Niels Möller  <nisse@lysator.liu.se>

	After these changes, both curve25519 and curve448 need 4*size for
	invert and 6*size for sqrt.
	* ecc-curve448.c (ecc_mod_pow_446m224m1): Reduce scratch need.
	(ecc_curve448_inv): Likewise.
	(ecc_curve448_sqrt): Likewise.
	* ecc-curve25519.c (ecc_curve25519_sqrt): Reduce scratch need.

	* ecc-add-jja.c (ecc_add_jja): Delete an unneeded copy.

2020-11-05  Niels Möller  <nisse@lysator.liu.se>

	* ecc-dup-jj.c (ecc_dup_jj): Reduce scratch need.
	* ecc-internal.h (ECC_DUP_JJ_ITCH): Now 4*size.

2020-11-03  Niels Möller  <nisse@lysator.liu.se>

	* ecc-dup-eh.c (ecc_dup_eh): Reduce scratch need.
	* ecc-dup-th.c (ecc_dup_th): Analogous changes.
	* ecc-internal.h (ECC_DUP_EH_ITCH, ECC_DUP_TH_ITCH): Now 3*size.

	* ecc-internal.h (ecc_add_func): Document in-place operation.
	* ecc-mul-a-eh.c (ecc_mul_a_eh): Fix call to ecc->add_hhh accordingly.
	* testsuite/ecc-add-test.c (test_main): Likewise.

	* ecc-add-eh.c (ecc_add_eh): Reduce scratch need.
	* ecc-add-th.c (ecc_add_th): Analogous changes.
	* ecc-add-ehh.c (ecc_add_ehh): Reduce scratch need.
	* ecc-add-thh.c (ecc_add_thh): Analogous changes.
	* ecc-internal.h (ECC_ADD_EH_ITCH, ECC_ADD_EHH_ITCH)
	(ECC_ADD_TH_ITCH, ECC_ADD_THH_ITCH): Now 4*size.

2020-11-02  Niels Möller  <nisse@lysator.liu.se>

	* ecc-curve25519.c (ecc_mod_pow_252m3): Reduce scratch need.
	(ecc_curve25519_inv): Likewise.
	(ecc_curve25519_sqrt): Likewise.

2020-11-01  Niels Möller  <nisse@lysator.liu.se>

	* ecc-mod-arith.c (ecc_mod_mul, ecc_mod_sqr): Separate argument
	for scratch area, reducing required size of result area. Update
	all callers to naïvely keep using result in scratch area.
	(ecc_mod_pow_2k, ecc_mod_pow_2k_mul): Simplified, also reducing
	required size of result area.

	* testsuite/testutils.c (test_ecc_point): Show curve bits on failure.

2020-10-31  Niels Möller  <nisse@lysator.liu.se>

	* ecc-internal.h (typedef ecc_mod_func): Updated all assembly
	implementations.

	* testsuite/ecc-mod-test.c (test_one): Extend tests, to also test
	with different destination area.
	* testsuite/ecc-redc-test.c (test_main): Likewise.

2020-10-30  Niels Möller  <nisse@lysator.liu.se>

	* ecc-internal.h (typedef ecc_mod_func): Add separate result
	argument. Updated all C implementations and callers.

2020-10-29  Niels Möller  <nisse@lysator.liu.se>

	* ecc-mod.c (ecc_mod): More unified handling of final carry
	folding. Also eliminates a goto statement.

2020-11-07  Niels Möller  <nisse@lysator.liu.se>

	Merged initial powerpc64 implementation of chacha.
	* configure.ac: New command line option --enable-power-altivec.
	Update asm_path logic, and add altivec to FAT_TEST_LIST.
	* fat-ppc.c (get_ppc_features): Add logic to check for altivec and
	vsx support, and select aither C or altivec implementation of
	chacha_core.
	* powerpc64/p7/chacha-core-internal.asm: New file.

2020-09-25  Niels Möller  <nisse@lysator.liu.se>

	* powerpc64/p7/chacha-core-internal.asm: New file.
	* Makefile.in (distdir): Add powerpc64/p7.

2020-10-29  Niels Möller  <nisse@lysator.liu.se>

	* blowfish.c (blowfish_set_key): Add casts to uint32_t. Avoids
	undefined behavior, since shifting an 8-bit value left by 24 bits
	overflows the range of signed int. Reported by Guido Vranken.

2020-10-28  Niels Möller  <nisse@lysator.liu.se>

	* gmp-glue.h (cnd_add_n, cnd_sub_n, cnd_swap): Deleted, use
	corresponding functions mpn_cnd_add_n, mpn_cnd_sub_n,
	mpn_cnd_swap, available from GMP version 6.1.0. Update all
	callers, in particular, mpn_cnd_add_n and mpn_cnd_sub_n has one
	more argument than the old functions.

	* gmp-glue.c (mpn_cnd_add_n, mpn_cnd_sub_n, mpn_cnd_swap)
	[NETTLE_USE_MINI_GMP]: Fallback definitions or mini-gmp builds.

2020-10-14  Niels Möller  <nisse@lysator.liu.se>

	* ecc-mod-arith.c (ecc_mod_pow_2k, ecc_mod_pow_2k_mul): Moved
	functions here.
	* ecc-internal.h (ecc_mod_pow_2kp1): New macro, calling the more
	general ecc_mod_pow_2k_mul.
	* ecc-curve25519.c (ecc_mod_pow_2kp1): Deleted static function.
	* ecc-curve448.c (ecc_mod_pow_2k, ecc_mod_pow_2kp1): Deleted
	static functions.

2020-10-13  Niels Möller  <nisse@lysator.liu.se>

	* ecc-mod-inv.c (ecc_mod_inv_destructive): New helper function,
	not preserving input argument. Extracted from old ecc_mod_inv.
	(ecc_mod_inv): Call ecc_mod_inv_destructive.
	(ecc_mod_inv_redc): New inversion function, with input and output
	in redc form.

	* ecc-secp224r1.c: Select between ecc_mod_inv and ecc_mod_inv_redc.
	* ecc-secp256r1.c: Likewise.

	* ecc-j-to-a.c (ecc_j_to_a): Simplify redc-related logic, taking
	advantage of ecc->p.invert handling redc, when appropriate. Reduce
	scratch need from 5n to 4n in the process (assuming inversion
	needs 2n).

	* testsuite/ecc-modinv-test.c (ref_modinv): Updated to do redc, if
	appropriate.

2020-09-25  Niels Möller  <nisse@lysator.liu.se>

	* gcm.c (gcm_fill): Added separate implementations for big- and
	little-endian, to use uint64_t stores and less overhead.

2020-09-24  Niels Möller  <nisse@lysator.liu.se>

	* aclocal.m4 (GMP_ASM_POWERPC_R_REGISTERS): Prefer to use register
	names. Can be tested by configuring with CC='gcc -Wa,-mregnames'.

2020-09-21  Niels Möller  <nisse@lysator.liu.se>

	* m4-utils.m4: New file with m4 utilities, copied from GMP's
	mpn/asm-defs.m4.
	* Makefile.in (DISTFILES): Add m4-utils.m4.
	(%.asm): Include m4-utils.m4 for preprocessing of .asm files, and
	include config.m4 before machine.m4.

	* aclocal.m4 (GMP_ASM_POWERPC_R_REGISTERS): New configure test,
	adapted from corresponding test in GMP's acinlude.m4.
	* configure.ac (ASM_PPC_WANT_R_REGISTERS): New substituted
	variable. Set using GMP_ASM_POWERPC_R_REGISTERS, when powerpc64
	assembly code is enabled.
	* config.m4.in: Substituted here.
	* powerpc64/machine.m4: Check ASM_PPC_WANT_R_REGISTERS, and
	if needed, replace register names like r0, r1, ... with integers.

2020-09-15  Niels Möller  <nisse@lysator.liu.se>

	* Makefile.in (DISTFILES): Add missing file blowfish-internal.h.

2020-09-14  Niels Möller  <nisse@lysator.liu.se>

	* asm.m4: Delete use of changequote, stick to the m4 default
	quoting characters `'. Updated all assembly and m4 files.
	* x86_64/machine.m4 (W64_ENTRY, W64_EXIT): Delete quoting workaround.

2020-09-12  Niels Möller  <nisse@lysator.liu.se>

	* x86_64/salsa20-2core.asm: Fix incorrect W64_EXIT.

2020-08-29  Niels Möller  <nisse@lysator.liu.se>

	Initial powerpc64 assembly support, contributed by Mamone Tarsha:
	* configure.ac: New configure option --enable-power-crypto-ext.
	(asm_path): Setup this and related variables for powerpc64.
	* powerpc64/machine.m4: New file.
	* powerpc64/README: New file.
	* powerpc64/p8/aes-encrypt-internal.asm: New file.
	* powerpc64/p8/aes-decrypt-internal.asm: New file.
	* powerpc64/fat/aes-encrypt-internal-2.asm: New file.
	* powerpc64/fat/aes-decrypt-internal-2.asm: New file.
	* fat-ppc.c: New file.
	* Makefile.in (OPT_SOURCES): Add fat-ppc.c.
	(distdir): Add powerpc64 directories.
	* aes-decrypt-internal.c (_nettle_aes_decrypt_c): Alternative
	name, for fat builds.
	* aes-encrypt-internal.c (_nettle_aes_encrypt_c): Likewise.

2020-07-28  Niels Möller  <nisse@lysator.liu.se>

	* configure.ac (FAT_TEST_LIST): New substituted variable. Set for
	fat builds, otherwise empty.
	* Makefile.in (check-fat): New target, using $(FAT_TEST_LIST).

2020-07-13  Niels Möller  <nisse@lysator.liu.se>

	* chacha-crypt.c (chacha_crypt) [HAVE_NATIVE_chacha_3core]: Use
	_chacha_3core.

	* arm/neon/chacha-3core.asm: New file, 3-way interleaving of
	chacha.

2020-07-11  Niels Möller  <nisse@lysator.liu.se>

	* testsuite/chacha-test.c (test_main): Delete obsolete tests for
	chacha with 128-bit keys. #if:ed out since 2014-03-04, see below.
	(test_chacha_core): New function, test chacha with simple input
	structure.

2020-07-10  Niels Möller  <nisse@lysator.liu.se>

	* x86_64/salsa20-2core.asm: New file.
	* x86_64/salsa20-crypt.asm: Deleted, since the 2core assembly is
	faster.

2020-07-08  Niels Möller  <nisse@lysator.liu.se>

	Rearrange salsa20, enabling ARM fat builds to use sala20_2core.
	* salsa20-crypt-internal.c (_salsa20_crypt_2core)
	(_salsa20_crypt_1core): New file, new functions. One or the other
	is used for implementing salsa20_crypt and salsa20r12_crypt,
	depending on availability of salsa20_2core.
	* salsa20-crypt.c (salsa20_crypt): Call _salsa20_crypt.
	* salsa20r12-crypt.c (salsa20r12_crypt): Likewise.
	* salsa20-internal.h: Declare new internal functions.
	* Makefile.in (nettle_SOURCES): Add salsa20-crypt-internal.c.
	* fat-setup.h (salsa20_crypt_func): New typedef.
	* fat-arm.c (_salsa20_crypt): Select _salsa20_crypt
	implementation, use 2core version when Neon instructions are
	available.
	* arm/fat/salsa20-2core.asm: New file, including Neon
	implementation. Trigger configure's HAVE_NATIVE_fat_salsa20_2core,
	* configure.ac: Add HAVE_NATIVE_fat_salsa20_2core, to identify the
	case that salsa20_2core is defined, but runtime checks are needed
	to determine if it is usable.

2020-07-06  Niels Möller  <nisse@lysator.liu.se>

	* testsuite/salsa20-test.c (test_salsa20_core): New function, test
	salsa20 with simple input structure.

	* configure.ac: Obey --enable-arm-neon=yes, even if not explicitly
	targetting ARM v6 or later.

2020-07-01  Niels Möller  <nisse@lysator.liu.se>

	* testsuite/bcrypt-test.c: New file. Moved bcrypt tests here.

	Support for bcrypt, contributed by Stephen R. van den Berg.
	* blowfish-bcrypt.c (blowfish_bcrypt_hash)
	(blowfish_bcrypt_verify): New file, new functions.
	* blowfish-internal.h: New header file, declaring internals needed
	for bcrypt.
	* testsuite/blowfish-test.c: Add bcrypt tests.
	* nettle.texinfo (Cipher functions): Document bcrypt.

2020-06-30  Niels Möller  <nisse@lysator.liu.se>

	* nettle.texinfo (Miscellaneous hash functions): New section, with
	Streebog documentation, contributed by Dmitry Baryshkov.
	(Top): Added some missing entries to the detailed node listing

2020-06-29  Niels Möller  <nisse@lysator.liu.se>

	* .gitlab-ci.yml: Add cross tests for powerpc64le, based on patch
	by Maamoun TK.

2020-06-25  Niels Möller  <nisse@lysator.liu.se>

	* x86_64/chacha-core-internal.asm (QROUND): Fix use of macro
	arguments. Spotted by Torbjörn Granlund.

2020-06-02  Niels Möller  <nisse@lysator.liu.se>

	* examples/nettle-benchmark.c (main): Delete call to
	time_overhead. The attempt to measure function call overhead is
	not very useful or accurate. The benchmarking loop is optimized
	away by gcc-10, making the benchmark program hang.
	(bench_nothing, time_overhead): Deleted.

2020-04-29  Niels Möller  <nisse@lysator.liu.se>

	* Released Nettle-3.6.

2020-04-27  Niels Möller  <nisse@lysator.liu.se>

	* configure.ac: Tweak gcc command line options. Delete checks for
	older gcc versions. Add -Wno-sign-compare, since warnings for
	signed/unsigned comparisons adds a lot of noise, in particular
	when building mini-gmp.

	* mini-gmp.c: Updated mini-gmp from the gmp repository, latest
	change from 2020-04-20.
	* mini-gmp.h: Likewise.

2020-04-25  Niels Möller  <nisse@lysator.liu.se>

	* gmp-glue.c (mpz_limbs_read, mpz_limbs_write, mpz_limbs_modify)
	(mpz_limbs_finish, mpz_roinit_n): Delete compatibility
	definitions. These functions available in GMP since version 6.0.0.
	* gmp-glue.h: Delete corresponding declarations, and preprocessor
	conditions.

	* configure.ac: Update required version of GMP to 6.1.0, needed
	for mpn_zero_p.
	* ecc-ecdsa-verify.c (zero_p): Deleted static function, usage
	replaced with mpn_zero_p.
	* testsuite/testutils.c (mpn_zero_p): Delete conditional
	definition.
	* testsuite/testutils.h: Delete corresponding declarations.

	* Makefile.in (DISTFILES): Add poly1305-internal.h.
	* testsuite/Makefile.in (DISTFILES): Delete setup-env.

2020-04-23  Niels Möller  <nisse@lysator.liu.se>

	* run-tests: Set WINEPATH, since it appears wine doesn't search
	for dlls in the unix PATH.
	* examples/setup-env: Delete creation of extra dll symlinks.
	* examples/teardown-env: Delete corresponding cleanup.
	* testsuite/setup-env: Deleted file (same symlink creation).
	* testsuite/teardown-env: Delete corresponding cleanup.

	* testsuite/ecc-add-test.c (test_main): Delete ASSERTs with
	functions pointer comparisons. They provide little value, and fail
	when linking with hogweed.dll on windows.
	* testsuite/ecc-dup-test.c (test_main): Likewise.

2020-04-22  Niels Möller  <nisse@lysator.liu.se>

	* testsuite/Makefile.in: Use pattern rules for test executables,
	replacing...
	(test-rules): ...deleted rule.
	* testsuite/.test-rules.make: Deleted file.

2020-04-21  Niels Möller  <nisse@lysator.liu.se>

	From Dmitry Baryshkov:
	* gostdsa-vko.c (gostdsa_vko): New file and function.
	* testsuite/gostdsa-vko-test.c (test_vko): New test.
	* nettle.texinfo (GOSTDSA): Document it.

2020-04-19  Niels Möller  <nisse@lysator.liu.se>

	From Dmitry Baryshkov:
	* gosthash94.h (struct gosthash94_ctx): Rearrange struct to enable
	use of MD_UPDATE macro, in particular, replacing byte count with
	block count and index. Also move buffer last, for consistency with
	other hash functions.
	* gosthash94.c (gosthash94_update_int): Use MD_UPDATE macro.
	(gosthash94_write_digest): Update for block count rather than byte
	count.

2020-04-17  Niels Möller  <nisse@lysator.liu.se>

	* configure.ac (LIBNETTLE_MAJOR): Increase libnettle version
	number to 8.0, for move of internal poly1305 functions.
	(LIBNETTLE_MINOR): Reset to zero.

2020-04-15  Niels Möller  <nisse@lysator.liu.se>

	From Dmitry Baryshkov:
	* poly1305.h (poly1305_set_key, poly1305_digest, _poly1305_block):
	Removed declarations from this public header file.
	* poly1305-internal.h: New file, with declarations of internal
	poly1305 functions.
	(_poly1305_set_key, _poly1305_digest): Renamed, with leading
	underscore. Updated definitions and all uses.

2020-04-12  Niels Möller  <nisse@lysator.liu.se>

	* Makefile.in (DISTFILES): Reorder to ensure that generated des
	headers can't be older than desdata.stamp.

	* testsuite/ed448-test.c: Define _GNU_SOURCE, for getline with gcc
	-std=c89.

2020-04-06  Niels Möller  <nisse@lysator.liu.se>

	* configure.ac (LIBHOGWEED_MAJOR): Increase libhogweed version
	number to 6.0, at request of Gnutls team.
	(LIBHOGWEED_MINOR): Reset to zero.

2020-04-01  Niels Möller  <nisse@lysator.liu.se>

	* config.guess: Update to 2020-01-01 version, from savannah's
	config.git.
	* config.sub: Likewise.

2020-03-31  Niels Möller  <nisse@lysator.liu.se>

	* aclocal.m4 (LSH_TYPE_SOCKLEN_T, LSH_CHECK_KRB_LIB, LSH_LIB_ARGP)
	(LSH_MAKE_CONDITIONAL): Delete unused macros.

	* config.make.in (abs_top_builddir, TEST_SHLIB_DIR): New variables.

	* run-tests: Check TEST_SHLIB_DIR, and set up LD_LIBRARY_PATH and
	related member variables.

	* testsuite/Makefile.in (check): Pass only TEST_SHLIB_DIR
	to the run-tests script, and leave setting of LD_LIBRARY_PATH and
	related variables to that script.
	* examples/Makefile.in (check): Likewise.

2020-03-26  Niels Möller  <nisse@lysator.liu.se>

	* configure.ac: Bump package version to 3.6.
	(LIBNETTLE_MINOR): Bump minor number, now 7.1.
	(LIBHOGWEED_MINOR): Bump minor numbers, now 5.1

2020-03-14  Niels Möller  <nisse@lysator.liu.se>

	From H.J. Lu:
	* configure.ac (ASM_X86_ENDBR, ASM_X86_MARK_CET_ALIGN): New
	substituted variables.
	* config.m4.in: Substituted here. Add ASM_X86_MARK_CET to
	diversion inserted at end of assembly files.
	* asm.m4 (PROLOGUE): Add ASM_X86_ENDBR at entry point.

2020-03-09  Niels Möller  <nisse@lysator.liu.se>

	From Daiki Ueno:
	* chacha-crypt.c (chacha_crypt32): New function.
	* chacha-set-nonce.c (chacha_set_counter, chacha_set_counter32):
	New functions.
	* chacha.h (CHACHA_COUNTER_SIZE, CHACHA_COUNTER32_SIZE): New constants.
	* chacha-poly1305.c (chacha_poly1305_encrypt)
	(chacha_poly1305_decrypt): Use chacha_crypt32.
	* testsuite/chacha-test.c: Update tests to use new functions.
	* nettle.texinfo: Document new chacha functions, and update
	out-of-date chacha-poly1305 documentation.

2020-03-08  Niels Möller  <nisse@lysator.liu.se>

	From Dmitry Baryshkov:
	* cmac-des3-meta.c (nettle_cmac_des): New file, moving definition
	from...
	* testsuite/cmac-test.c: ... old location.
	* nettle-meta.h (nettle_cmac_des): Declare it.

2020-02-15  Niels Möller  <nisse@lysator.liu.se>

	From Dmitry Baryshkov:
	* ecc-internal.h (ecc_modq_add, ecc_modq_mul, ecc_modp_sqr)
	(ecc_modp_mul, ecc_mod_submul_1, ecc_modp_mul_1, ecc_modp_add)
	(ecc_modp_sub): Deleted macros. Updated callers to use respective
	functions instead.
	(ecc_modp_addmul_1): Delete unused macro.

2020-02-09  Niels Möller  <nisse@lysator.liu.se>

	Addition of struct nettle_mac based on patches by Daiki Ueno.
	* nettle-meta-macs.c (nettle_get_macs): New file, new function.
	* testsuite/meta-mac-test.c: New test.

	* nettle-meta.h (_NETTLE_HMAC): New macro.
	(nettle_hmac_md5, nettle_hmac_ripemd160, nettle_hmac_sha1)
	(nettle_hmac_sha224, nettle_hmac_sha256, nettle_hmac_sha384)
	(nettle_hmac_sha512): Declare.
	(struct nettle_mac): New public struct,
	* testsuite/testutils.h: ...moved from this file.

	* hmac-md5-meta.c: New file.
	* hmac-ripemd160-meta.c: Likewise.
	* hmac-sha1-meta.c: Likewise.
	* hmac-sha224-meta.c: Likewise.
	* hmac-sha256-meta.c: Likewise.
	* hmac-sha384-meta.c: Likewise.
	* hmac-sha512-meta.c: Likewise.

	* Makefile.in (nettle_SOURCES): Add new files.

	* testsuite/testutils.h (_NETTLE_HMAC): Delete unused version of
	this macro.
	* testsuite/testutils.c (test_mac): Allow testing with smaller
	digest size.
	* testsuite/hmac-test.c (test_main): Use test_mac for tests using
	key size == digest size.

	* testsuite/cmac-test.c (nettle_cmac_aes128, nettle_cmac_aes256):
	Moved to...
	* cmac-aes128-meta.c: New file.
	* cmac-aes256-meta.c: New file.

	* nettle-meta.h (struct nettle_mac): New public struct,
	* testsuite/testutils.h: ...moved from this file.

2020-02-06  Niels Möller  <nisse@lysator.liu.se>

	From Dmitry Baryshkov:
	* gost28147.h: Deleted, move declarations to gost28147-internal.h.

2020-02-05  Niels Möller  <nisse@lysator.liu.se>

	* configure.ac: On Solaris, link shared libraries with --shared
	rather than -G. For gcc, --shared is the proper way. For Solaris'
	proprietary cc, according to docs, it accepts --shared as an alias
	for -G since Oracle Solaris Studio 12.4, and it was made more gcc
	compatible in later versions. Since 12.4 was released in 2014,
	don't attempt to cater for older versions.

2020-01-26  Niels Möller  <nisse@lysator.liu.se>

	* ecc-internal.h (struct ecc_curve): Delete g, the curve
	generator, since it was used only by tests. Update all curve
	instances.

	* eccdata.c (output_curve): Delete output of ecc_g.
	(output_point): Delete name argument, and update callers.

	* testsuite/testutils.c (ecc_ref): Table of reference points moved
	out of test_ecc_mul_a. Add generator to the list of points.
	(test_ecc_mul_a): Use ecc_ref table also for the n == 1 case.
	(test_ecc_ga, test_ecc_get_g, test_ecc_get_ga): New functions,
	using the tabulated generator.

	* testsuite/ecc-add-test.c: Use test_ecc_get_g, instead of
	accessing ecc->g.
	* testsuite/ecc-dup-test.c: Likewise.
	* testsuite/ecc-mul-a-test.c: Use test_ecc_get_ga and test_ecc_ga.
	Delete special case for n == 1.
	* testsuite/ecc-mul-g-test.c: Use test_ecc_ga.

	Support for GOST DSA, contributed by Dmitry Baryshkov.
	* gostdsa-verify.c (gostdsa_verify): New file and function.
	* gostdsa-sign.c (gostdsa_sign): New file and function.
	* ecc-gostdsa-verify.c (ecdsa_in_range, ecc_gostdsa_verify_itch)
	(ecc_gostdsa_verify): New file and functions.
	* ecc-gostdsa-sign.c (ecc_gostdsa_sign_itch, ecc_gostdsa_sign):
	New file and functions.
	* ecc-internal.h (ECC_GOSTDSA_SIGN_ITCH): New macro.
	* ecc-hash.c (gost_hash): New function.
	* testsuite/gostdsa-verify-test.c: New test.
	* testsuite/gostdsa-sign-test.c: New test.
	* testsuite/gostdsa-keygen-test.c: New test.
	* testsuite/Makefile.in (TS_HOGWEED_SOURCES): Add new tests.

	Support for GOST gc256b and gc512a curves, contributed by Dmitry
	Baryshkov.
	* eccdata.c (ecc_curve_init): Add parameters for gost_gc256b and
	gost_gc512a.
	* ecc-gost-gc256b.c: New file, define _nettle_gost_gc256b.
	* ecc-gost-gc512a.c: New file, define _nettle_gost_gc512a.
	* Makefile.in: Add rules to generate ecc-gost-gc256b.h and
	ecc-gost-gc512a.h.
	(hogweed_SOURCES): Add ecc-gost-gc256b.c ecc-gost-gc512a.c.
	* examples/ecc-benchmark.c (curves): Add to list.
	* testsuite/testutils.c (ecc_curves): Add to list.
	(test_ecc_mul_a): Reference points for new curves.

	* NEWS: Started on entries for Nettle-3.6.

2020-01-25  Niels Möller  <nisse@lysator.liu.se>

	* examples/hogweed-benchmark.c (bench_curve_init): Pass correct
	sizes to knuth_lfib_random. Patch contributed by Dmitry Baryshkov.

2020-01-15  Niels Möller  <nisse@lysator.liu.se>

	* Makefile.in: Replace suffix rules by pattern rules. Move .asm
	rule above .c rule, since now the order of rules in the Makefile
	matters, rather than the order in the .SUFFIXES list.
	(aesdata, desdata, twofishdata, shadata, gcmdata, eccparams):
	Individual rules replaced by a pattern rule.
	(eccdata): Add explicit dependencies, to complement the pattern
	rule.
	* examples/Makefile.in: Replace suffix rules by pattern rules.
	* testsuite/Makefile.in: Likewise.
	* tools/Makefile.in: Likewise.

	* config.make.in: Empty .SUFFIXES, to not accidentally use any
	suffix rules.

	* aclocal.m4 (DEP_INCLUDE): Delete substituted variable.

	* Makefile.in: Use the GNU make directive -include to include
	dependency .d files. Delete dependency files on make clean.
	* examples/Makefile.in: Likewise.
	* testsuite/Makefile.in: Likewise. Also use $(OBJEXT) properly.
	* tools/Makefile.in: Likewise.

	* configure.ac (dummy-dep-files): Delete these config commands.

2020-01-10  Niels Möller  <nisse@lysator.liu.se>

	From Dmitry Eremin-Solenikov: Consistently rename ecc files and
	internal functions to include curve name rather than just number
	of bits. E.g.,
	* ecc-256.c (nettle_ecc_256_redc): File and function renamed to...
	* ecc-secp256r1.c (_nettle_ecc_256_redc): ... new names.
	* eccdata.c (ecc_curve_init, main): Take curve name as input, not
	bit size.

2020-01-03  Niels Möller  <nisse@lysator.liu.se>

	Add benchmarking of ed25519, ed448 and curve448.
	* examples/hogweed-benchmark.c: (struct eddsa_ctx): New struct.
	(bench_eddsa_init, bench_eddsa_sign, bench_eddsa_verify)
	(bench_eddsa_clear): New functions.
	(struct curve_ctx): New struct, generalizing struct curve25519_ctx.
	(bench_curve_init, bench_curve_mul_g, bench_curve_mul)
	(bench_curve_clear): New functions.
	(struct curve25519_ctx, bench_curve25519_mul_g)
	(bench_curve25519_mul, bench_curve25519): Deleted.
	(alg_list): Add eddsa and curve entries.
	(main): Delete call to bench_curve25519.

2020-01-02  Niels Möller  <nisse@lysator.liu.se>

	* eddsa-internal.h (nettle_eddsa_dom_func): New typedef.
	(struct ecc_eddsa): Use function pointer to represent eddsa dom
	string. To avoid calling sha512_update with empty input for
	ed25519.
	* ed448-shake256.c (ed448_dom): New function, calling
	sha3_256_update with the magic dom prefix.
	(_nettle_ed448_shake256): Point to it.
	* ed25519-sha512.c (_nettle_ed25519_sha512): Add do-nothing dom function.

	* eddsa-sign.c (_eddsa_sign): Update to use dom function pointer.
	* eddsa-verify.c (_eddsa_verify): Likewise.

	* eddsa-internal.h (struct ecc_eddsa): Add magic dom string,
	needed for ed448.
	* ed25519-sha512.c (_nettle_ed25519_sha512): Empty dom string.
	* ed448-shake256.c (_nettle_ed448_shake256): New file and
	parameter struct.

	* eddsa-hash.c (_eddsa_hash): Add digest_size as input argument.
	Handle ed448 digests with two extra bytes. Update callers.
	* eddsa-verify.c (_eddsa_verify): Hash dom string.
	* eddsa-sign.c (_eddsa_sign_itch): Assert that
	_eddsa_compress_itch isn't too large.
	(_eddsa_sign): New argument k1, with the hash prefix. Add hashing
	of this prefix and the dom string. Update callers. Fix final
	reduction, it's different for ed25519, with q slightly larger than
	a power of two, and ed448, with q slightly smaller.
	* eddsa-pubkey.c (_eddsa_public_key_itch): Assert that
	_eddsa_compress_itch isn't too large.

	Implementation of ed448-shake256, based on patch by Daiki Ueno.
	* ed448-shake256-pubkey.c (ed448_shake256_public_key): New file
	and function.
	* ed448-shake256-sign.c (ed448_shake256_sign): New file and function.
	* ed448-shake256-verify.c (ed448_shake256_verify): New file and function.

	* Makefile.in (hogweed_SOURCES): Add new ed448 files.

	* testsuite/eddsa-verify-test.c (test_ed448): New function.
	(test_main): New ed448 tests.
	* testsuite/eddsa-sign-test.c (test_ed448_sign): New function.
	(test_main): New ed448 tests.
	* testsuite/ed448-test.c: New tests.
	* testsuite/Makefile.in (TS_HOGWEED_SOURCES): Add ed448-test.c.

	* nettle.texinfo (Curve 25519 and Curve 448): Document ed448.

2020-01-01  Niels Möller  <nisse@lysator.liu.se>

	* ecc-448.c (ecc_mod_pow_2kp1): New function.
	(ecc_mod_pow_446m224m1): Reduce scratch usage from 6*n to 5*n, at
	the cost of one copy operation. Also use ecc_mod_pow_2kp1 where
	applicable.
	(ECC_448_INV_ITCH): Reduce to 5*ECC_LIMB_SIZE.
	(ECC_448_SQRT_ITCH): Reduce to 9*ECC_LIMB_SIZE.

	* testsuite/eddsa-compress-test.c: Test also with curve448.

2019-12-30  Niels Möller  <nisse@lysator.liu.se>

	Preparation for ed448, based on patch by Daiki Ueno.
	* eddsa-internal.h (struct ecc_eddsa): New struct for eddsa
	parameters.
	* ed25519-sha512.c (_nettle_ed25519_sha512): New parameter struct.
	* eddsa-expand.c (_eddsa_expand_key): Replace input
	struct nettle_hash with struct ecc_eddsa, and generalize for
	ed448. Update all callers.
	* eddsa-sign.c (_eddsa_sign): Likewise.
	* eddsa-verify.c (_eddsa_verify): Likewise.
	* eddsa-compress.c (_eddsa_compress): Store sign bit in most
	significant bit of last byte, as specified by RFC 8032.
	* eddsa-decompress.c (_eddsa_decompress): Corresponding update.
	Also generalize to support ed448, and make validity checks
	stricter.
	* testsuite/eddsa-sign-test.c (test_ed25519_sign): New function.
	(test_main): Use it.
	* testsuite/eddsa-verify-test.c (test_ed25519): New function.
	(test_main): Use it.

2019-12-28  Niels Möller  <nisse@lysator.liu.se>

	* bignum.h: Drop unrelated include of nettle-meta.h.
	* pss.h: Include nettle-meta.h explicitly.
	* eddsa-internal.h: Likewise.

2019-12-25  Niels Möller  <nisse@lysator.liu.se>

	Support for SHAKE256, based on patch by Daiki Ueno.
	* shake256.c (sha3_256_shake): New file and function.
	* Makefile.in (nettle_SOURCES): Add shake256.c.
	* testsuite/testutils.c (test_hash): Allow arbitrary digest size,
	if hash->digest_size == 0.
	* testsuite/shake.awk: New script to extract test vectors.
	* testsuite/Makefile.in (TS_NETTLE_SOURCES): Add shake256-test.c.
	(DISTFILES): Add shake.awk.
	* nettle.texinfo (Recommended hash functions): Document SHAKE-256.

	* sha3.c (_sha3_pad): Generalized with an argument for the magic
	suffix defining the sha3 instance.
	* sha3-internal.h (_sha3_pad_hash): New macro, for SHA3 hashes.
	Updated all callers of _sha3_pad.
	(_sha3_pad_shake): New macro, using the SHAKE magic byte 0x1f.

2019-12-19  Niels Möller  <nisse@lysator.liu.se>

	* ecc-mul-a-eh.c (ecc_mul_a_eh) [ECC_MUL_A_EH_WBITS == 0]: Use
	add_hh rather than add_hhh.
	(table_init) [[ECC_MUL_A_EH_WBITS > 0]: Likewise.
	* ecc-internal.h (ECC_MUL_A_EH_ITCH) [ECC_MUL_A_EH_WBITS == 0]:
	Reduced from 13*n to 12*n.

2019-12-18  Niels Möller  <nisse@lysator.liu.se>

	Rename add and dup functions for Edwards curves.
	* ecc-dup-th.c (ecc_dup_th): New file, move and rename ecc_dup_eh.
	* ecc-add-th.c (ecc_add_th): New file, move and rename ecc_add_eh.
	* ecc-add-thh.c (ecc_add_thh): New file, move and rename
	ecc_add_ehh.
	* ecc-dup-eh.c (ecc_dup_eh_untwisted): Rename to just ecc_dup_eh.
	* ecc-add-eh.c (ecc_add_ehh_untwisted): Rename to just ecc_add_eh.
	* ecc-add-ehh.c (ecc_add_ehh_untwisted): Rename to just ecc_add_ehh.
	* ecc-internal.h (ecc_dup_th, ecc_add_th, ecc_add_thh): Declare
	new functions, delete declarations of ecc_*_untwisted variants.
	(ECC_DUP_TH_ITCH, ECC_ADD_TH_ITCH, ECC_ADD_THH_ITCH): New macros.
	* ecc-25519.c (_nettle_curve25519): Update, use ecc_dup_th and
	friends.
	* ecc-448.c (_nettle_curve448): Update for rename, without
	_untwisted suffix.
	* Makefile.in (hogweed_SOURCES): Added ecc-dup-th.c, ecc-add-th.c,
	and ecc-add-thh.c
	* testsuite/ecc-dup-test.c (test_main): Update asserts.
	* testsuite/ecc-add-test.c (test_main): Likewise.

	* eddsa-verify.c (_eddsa_verify): Use function pointer rather than
	calling ecc_add_eh directly. Preparation for eddsa over curve448.

2019-12-17  Niels Möller  <nisse@lysator.liu.se>

	* examples/ecc-benchmark.c (bench_dup_hh): Rename, and use
	ecc->dup pointer.
	(bench_dup_jj): ... old name.
	(bench_add_hh): Rename, and use ecc->addd_hh pointer.
	(bench_add_jja): ... old name.
	(bench_dup_eh, bench_add_eh): Deleted.
	(bench_curve): Update, and delete curve25519 special case.
	(main): Update table headers accordingly.

2019-12-15  Niels Möller  <nisse@lysator.liu.se>

	* ecc-dup-eh.c (ecc_dup_eh): Eliminate one unneeded ecc_modp_add.

2019-12-14  Niels Möller  <nisse@lysator.liu.se>

	* ecc-mul-m.c (ecc_mul_m): New file and function. Implements
	multipliction for curves in Montgomery representation, as used for
	curve25519 and curve448. Extracted from curve25519_mul.
	* ecc-internal.h (ecc_mul_m): Declare.
	(ECC_MUL_M_ITCH): New macro.
	* Makefile.in (hogweed_SOURCES): Add ecc-mul-m.c.

	* curve25519-mul.c (curve25519_mul): Use ecc_mul_m.
	* curve448-mul.c (curve448_mul): Likewise.

2019-12-13  Niels Möller  <nisse@lysator.liu.se>

	* Merge curve448 implementation.

2019-12-09  Niels Möller  <nisse@lysator.liu.se>

	* ecc-internal.h: Revert itch macro changes. We now have
	h_to_a_itch <= mul_itch, mul_g_itch. Add asserts at a few places
	relying on this.
	(ECC_ECDSA_KEYGEN_ITCH, ECC_MAX): Delete macros.
	(ECC_ECDSA_SIGN_ITCH): Revert previous change.

	* ecc-448.c (ecc_mod_pow_446m224m1): Reduce scratch space from 9*n
	to 6*n.
	(ECC_448_INV_ITCH, ECC_448_SQRT_ITCH): Reduce accordingly.
	* curve448-mul.c (curve448_mul): Reduce allocation from 14*n to 12*n.

2019-12-08  Niels Möller  <nisse@lysator.liu.se>

	* x86_64/ecc-curve448-modp.asm (nettle_ecc_curve448_modp): New
	assembly function.
	* ecc-448.c (ecc_448_modp) [HAVE_NATIVE_ecc_curve448_modp]: Use
	native nettle_ecc_curve448_modp if available.
	* configure.ac (asm_hogweed_optional_list): Add ecc-curve448-modp.asm.
	(HAVE_NATIVE_ecc_curve448_modp): New config.h define.

2019-12-03  Niels Möller  <nisse@lysator.liu.se>

	* ecc-448.c (ecc_448_modp) [GMP_NUMB_BITS == 64]: New function.

2019-12-01  Niels Möller  <nisse@lysator.liu.se>

	Curve 448 support contributed by Daiki Ueno.
	* eccdata.c (enum ecc_type): Add ECC_TYPE_EDWARDS.
	(ecc_add): Support untwisted edwards curves.
	(ecc_curve_init): Add curve448 parameters.
	* ecc-internal.h (ECC_ECDSA_KEYGEN_ITCH): New macro.
	(ECC_ECDSA_SIGN_ITCH): Increased from 12*size to 13*size.
	(ECC_MAX): New macro.
	* ecc-448.c: New file.
	(ecc_mod_pow_2k, ecc_mod_pow_446m224m1, ecc_448_inv)
	(ecc_448_zero_p, ecc_448_sqrt): New functions.
	(_nettle_curve448): New curve definition.
	* curve448.h (CURVE448_SIZE): New constant.
	(curve448_mul_g, curve448_mul): Declare new public functions.
	* ecc-eh-to-a.c (ecc_eh_to_a): Update assert to allow the curve448
	Edwards curve.
	* curve448-mul.c (curve448_mul): New file and function.
	* curve448-mul-g.c (curve448_mul_g): New file and function.
	* curve448-eh-to-x.c (curve448_eh_to_x): New file and function.
	* ecc-dup-eh.c (ecc_dup_eh_untwisted): New function.
	* ecc-add-ehh.c (ecc_add_ehh_untwisted): New function.
	* ecc-add-eh.c (ecc_add_eh_untwisted): New function.
	* ecc-point.c (ecc_point_set): Add point validation for curve448.
	* ecc-point-mul.c (ecc_point_mul): Allow h_to_a_itch larger than
	mul_itch.
	* ecc-point-mul-g.c (ecc_point_mul_g): Allow h_to_a_itch
	larger than mul_g_itch. Switch from TMP_DECL/_ALLOC/_FREE to
	gmp_alloc_limbs/gmp_free_limbs.
	* ecdsa-keygen.c (ecdsa_generate_keypair): Use
	ECC_ECDSA_KEYGEN_ITCH.
	* Makefile.in (hogweed_SOURCES): Add ecc-448.c, curve448-mul-g.c,
	curve448-mul.c, and curve448-eh-to-x.c.
	(HEADERS): Add curve448.h.
	(ecc-448.h): New generated file.

	* testsuite/testutils.c (ecc_curves): Add _nettle_curve448 to list
	of tested curves.
	(test_ecc_mul_a): Add curve448.
	* testsuite/ecdsa-keygen-test.c (ecc_valid_p): Add curve448 support.
	* testsuite/ecdh-test.c (test_main): Add tests for (non-standard)
	curve448 diffie-hellman.
	* testsuite/ecc-add-test.c (test_main): Update for testing of curve448.
	* testsuite/ecc-dup-test.c (test_main): Likewise.
	* testsuite/ecc-mul-a-test.c (test_main): Likewise. Also increase
	scratch allocation for h_to_a_itch.
	* testsuite/ecc-mul-g-test.c (test_main): Likewise.
	* testsuite/curve448-dh-test.c: Test for curve448.
	* testsuite/Makefile.in (TS_HOGWEED_SOURCES): Add curve448-dh-test.c.

	* examples/ecc-benchmark.c: Add curve448 to list of benchmarked
	curves.

	* nettle.texinfo (Curve 25519 and Curve 448): Add docs.

2019-12-07  Niels Möller  <nisse@lysator.liu.se>

	* ecc-eh-to-a.c (ecc_eh_to_a): Require op == 0, delete code only
	used for non-standard ecdsa over curve25519.
	* testsuite/ecdsa-sign-test.c (test_main): Delete test of ecdsa
	over curve25519.
	* testsuite/ecdsa-verify-test.c (test_main): Likewise.
	* testsuite/ecdsa-keygen-test.c (test_main): Exclude curve25519
	from test.

2019-12-05  Niels Möller  <nisse@lysator.liu.se>

	* configure.ac: Use AC_TRY_LINK rather than AC_TRY_COMPILE to
	check for __builtin_bswap64. Since calling an non-existing
	function typically results in a warning only at compile time, but
	fails at link time. Patch contributed by by George Koehler.

2019-12-04  Niels Möller  <nisse@lysator.liu.se>

	* testsuite/testutils.c (test_cipher_cfb8): Add cast of size_t to
	unsigned long for argument to fprintf.

2019-11-21  Niels Möller  <nisse@lysator.liu.se>

	* eccdata.c (ecc_curve_init_str): Delete unused t and d arguments.
	Related to the the edwards_root member of struct ecc_curve, which
	was used by ecc_a_to_eh before it was deleted, see 2014-09-17
	entry below.
	(ecc_curve_init): Delete corresponding curve25519 constants, and
	NULL arguments passed for the other curves.

	* Merge curve448 preparations, from September 2017.

2017-09-23  Niels Möller  <nisse@lysator.liu.se>

	* eccdata.c: Reorganize curve25519 precomputation to work directly
	with the twisted Edwards curve, with new point addition based on a
	patch from Daiki Ueno.
	* ecc-25519.c (_nettle_curve25519): Update for removed Montgomery
	curve constant.

	* ecc-internal.h (struct ecc_curve): Delete unused pointer
	edwards_root. Update all instances.
	* eccdata.c (output_curve): Don't output it.

	* testsuite/ecc-add-test.c (test_main): Reduce test duplication.
	Use ecc->add_hhh_itch.
	* testsuite/ecc-dup-test.c (test_main): Reduce test duplication.
	Use ecc->dup_itch.

2017-09-23  Daiki Ueno  <dueno@redhat.com>

	* ecc-eh-to-a.c (ecc_eh_to_a): Use ecc->q.bit_size, instead of
	hard-coded value for curve25519.
	* eddsa-sign.c (_eddsa_sign): Likewise.

	* ecc-internal.h (ecc_dup_func): New typedef.
	(struct ecc_curve): New constants add_hh_itch and dup_itch, new
	function pointers add_hh and dup.
	* ecc-192.c, ecc-224.c, ecc-256.c, ecc-384.c, ecc-521.c,
	ecc-25519.c: Update accordingly.
	* ecc-mul-g-eh.c (ecc_mul_g_eh): Use new function pointers.
	* ecc-mul-a-eh.c (ecc_mul_a_eh, table_init, ecc_mul_a_eh):
	Likewise.
	* testsuite/ecc-dup-test.c (test_main): Likewise.
	* testsuite/ecc-add-test.c (test_main): Likewise.

2019-10-01  Niels Möller  <nisse@lysator.liu.se>

	* testsuite/testutils.c (test_cipher_cfb8): Reset destination area
	between tests. Encrypt/decrypt final partial block.

	From Daiki Ueno, fixing bug reported by Stephan Mueller:
	* cfb.c (cfb8_decrypt): Don't truncate output IV if input is
	shorter than block size.
	* testsuite/testutils.c (test_cipher_cfb8): Test splitting input
	into multiple calls to cfb8_encrypt and cfb8_decrypt.

2019-09-30  Niels Möller  <nisse@lysator.liu.se>

	* testsuite/siv-test.c (test_cipher_siv): Fix out-of-bounds read.
	Trim allocation size for de_data, drop some uses of
	SIV_DIGEST_SIZE, call FAIL for unexpected returned values.
	(test_compare_results): Delete digest argument.

2019-09-15  Niels Möller  <nisse@lysator.liu.se>

	From Dmitry Eremin-Solenikov:
	* gost28147.c (_gost28147_encrypt_block): New file, encrypt
	function and sbox tables moved here.
	* gosthash94.c: Update functions to take sbox array as argument.
	(gost_block_compress): Use _gost28147_encrypt_block.
	(gosthash94cp_update,gosthash94cp_digest): New functions.
	* gost28147-internal.h: New file.
	* gost28147.h: New file.
	* gosthash94-meta.c (nettle_gosthash94cp): New hash algorithm.
	* nettle-meta-hashes.c (_nettle_hashes): Add nettle_gosthash94 and
	nettle_gosthash94cp.
	* hmac-gosthash94.c (hmac_gosthash94_set_key)
	(hmac_gosthash94_update, hmac_gosthash94_digest)
	(hmac_gosthash94cp_set_key, hmac_gosthash94cp_update)
	(hmac_gosthash94cp_digest): New file and functions.
	* pbkdf2-hmac-gosthash94.c (pbkdf2_hmac_gosthash94cp): New file
	and function.
	* testsuite/pbkdf2-test.c (test_main): Add
	pbkdf2-hmac-gosthash94cp tests.
	* testsuite/hmac-test.c (test_main): Add hmac-gosthash94 tests.
	* testsuite/gosthash94-test.c (test_main): Add gosthash94cp tests.
	* nettle.texinfo (Legacy hash functions): Document gosthash94cp.

	* testsuite/dlopen-test.c (main): Use libnettle.dylib on MacOS.

2019-07-08  Niels Möller  <nisse@lysator.liu.se>

	* nettle-types.h (union nettle_block16): Mark w member as deprecated.
	* eax.c (block16_xor): Use uint64_t member of nettle_block16.
	* gcm.c (gcm_gf_add, gcm_gf_shift, gcm_gf_shift_8): Likewise.

2019-07-10  Niels Möller  <nisse@lysator.liu.se>

	From Dmitry Eremin-Solenikov:
	* cmac64.c (_cmac64_block_mulx, cmac64_set_key, cmac64_init)
	(cmac64_update, cmac64_digest): New file, new functions.
	* cmac-des3.c (cmac_des3_set_key, cmac_des3_update)
	(cmac_des3_digest): New file, new functions.
	* cmac.h: Add cmac64 and cmac_des3 declarations.
	* Makefile.in (nettle_SOURCES): Add cmac64.c and cmac-des3.c.
	* testsuite/cmac-test.c (test_main): Add tests for cmac_des3.

2019-07-02  Niels Möller  <nisse@lysator.liu.se>

	From Dmitry Eremin-Solenikov:
	* testsuite/testutils.c (test_mac): New function.
	* testsuite/cmac-test.c (nettle_cmac_aes128, nettle_cmac_aes256):
	New algorithm structs.
	(test_cmac_aes128, test_cmac_aes256): Use test_mac.

2019-06-06  Niels Möller  <nisse@lysator.liu.se>

	Update for cmac changes, enabling const for the _message functions.
	* siv-cmac.c (_siv_s2v): Take a const struct cmac128_key as argument,
	and use a local struct cmac128_ctx for message-specific state.
	(siv_cmac_set_key): Take a struct cmac128_key as argument. Updated
	callers.
	(siv_cmac_encrypt_message, siv_cmac_decrypt_message): Take a const
	struct cmac128_key as argument. Updated callers.

	* siv-cmac.h (SIV_CMAC_CTX): Changed to use struct cmac128_key
	rather than struct cmac128_ctx.

	* siv-cmac-aes256.c (siv_cmac_aes256_encrypt_message)
	(siv_cmac_aes256_decrypt_message): Likewise.
	* siv-cmac-aes128.c (siv_cmac_aes128_encrypt_message)
	(siv_cmac_aes128_decrypt_message): The ctx argument made const.

2019-05-15  Niels Möller  <nisse@lysator.liu.se>

	* siv-cmac.h (SIV_CMAC_AES128_KEY_SIZE, SIV_CMAC_AES256_KEY_SIZE):
	New constants.
	* testsuite/siv-test.c: Simplify tests a little.

	* siv-cmac.h (SIV_MIN_NONCE_SIZE): New constant, 1.
	* siv-cmac.c (_siv_s2v): Require non-empty nonce.
	* nettle.texinfo (SIV-CMAC): Update documentation.

2019-05-06  Niels Möller  <nisse@lysator.liu.se>

	SIV-CMAC mode, based on patch by Nikos Mavrogiannopoulos:
	* siv-cmac.h (SIV_BLOCK_SIZE, SIV_DIGEST_SIZE): New constants.
	(SIV_CMAC_CTX): New macro.
	(struct siv_cmac_aes128_ctx, struct siv_cmac_aes256_ctx): New
	context structs.
	* siv-cmac.c (_siv_s2v, siv_cmac_set_key)
	(siv_cmac_encrypt_message)
	(siv_cmac_decrypt_message): New file, new functions.
	* siv-cmac-aes128.c (siv_cmac_aes128_set_key)
	(siv_cmac_aes128_encrypt_message)
	(siv_cmac_aes128_decrypt_message): New file, new functions.
	* siv-cmac-aes256.c (siv_cmac_aes256_set_key)
	(siv_cmac_aes256_encrypt_message)
	(siv_cmac_aes256_decrypt_message): New file, new functions.
	* Makefile.in (nettle_SOURCES): Add siv-cmac source files.
	(HEADERS): Add siv-cmac.h.
	* testsuite/siv-test.c: New file.
	* testsuite/Makefile.in (TS_NETTLE_SOURCES): Added siv-test.c
	* nettle.texinfo (SIV-CMAC): Documentation.

2019-04-30  Niels Möller  <nisse@lysator.liu.se>

	Based on a patch contributed by Nikos Mavrogiannopoulos.
	* cmac.c (_cmac128_block_mulx): Renamed function...
	(block_mulx): ... from old name.
	* cmac-internal.h (_cmac128_block_mulx): New file, declare function.
	* Makefile.in (DISTFILES): Added cmac-internal.h.

2019-06-26  Niels Möller  <nisse@lysator.liu.se>

	* Released nettle-3.5.1.

	* configure.ac: Update version number to 3.5.1.

	* Makefile.in (distdir): Add x86_64/sha_ni to list of distributed
	directories.

	* Released nettle-3.5.

2019-06-25  Niels Möller  <nisse@lysator.liu.se>

	* config.sub: Update to 2019-05-23 version, from savannah's
	config.git.
	* config.guess: Update to 2019-06-10 version, from savannah's
	config.git. Adds recognition of mips R6 and riscv.

2019-06-05  Niels Möller  <nisse@lysator.liu.se>

	Further separation of CMAC per-message state from the
	message-independent subkeys, analogous to the gcm implementation.
	* cmac.h (struct cmac128_ctx): Remove key, instead a struct
	cmac128_key should be passed separately to functions that need it.
	(CMAC128_CTX): Include both a struct cmac128_key and a struct
	cmac128_ctx.
	(CMAC128_SET_KEY, CMAC128_DIGEST): Updated accordingly.

	* cmac.c (cmac128_set_key): Change argument type from cmac128_ctx
	to cmac128_key. Use a nettle_block16 for the constant zero block.
	(cmac128_init): New function, to initialize a cmac128_ctx.
	(cmac128_digest): Add cmac128_key argument. Move padding memset
	into the block handling a partial block. Call cmac128_init to
	reset state.

2019-06-01  Niels Möller  <nisse@lysator.liu.se>

	* cmac.h (struct cmac128_key): New struct.
	* cmac.h (struct cmac128_ctx): Use struct cmac128_key.
	* cmac.c (cmac128_set_key, cmac128_digest): Update accordingly.

2019-05-12  Niels Möller  <nisse@lysator.liu.se>

	Delete old libdes/openssl compatibility interface.
	* des-compat.c: Delete file.
	* des-compat.h: Delete file.
	* testsuite/des-compat-test.c: Delete file.
	* nettle.texinfo (Compatibility functions): Delete mention in documentation.

2019-05-11  Niels Möller  <nisse@lysator.liu.se>

	* NEWS: More updates for Nettle-3.5.

2019-04-27  Niels Möller  <nisse@lysator.liu.se>

	From Simo Sorce:
	* x86_64/poly1305-internal.asm: Add missing EPILOGUE.
	* x86_64/serpent-decrypt.asm: Likewise.
	* x86_64/serpent-encrypt.asm: Likewise.

2019-04-14  Niels Möller  <nisse@lysator.liu.se>

	* tools/nettle-pbkdf2.c (main): Check strdup return value.

2019-03-29  Niels Möller  <nisse@lysator.liu.se>

	* aes.h (struct aes_ctx): Redefine using a union of key-size
	specific contexts.
	* aes-decrypt.c (aes_decrypt): Use switch on key_size.
	* aes-encrypt.c (aes_encrypt): Likewise.
	* aes-set-decrypt-key.c (aes_invert_key): Likewise.
	* aes-set-encrypt-key.c (aes_set_encrypt_key): Likewise.

2019-03-27  Niels Möller  <nisse@lysator.liu.se>

	* xts.c (xts_shift): Arrange with a single write to u64[1].
	* cmac.c (block_mulx): Rewrite to work in the same way as
	xts_shift, with 64-bit operations. XTS and CMAC use opposite
	endianness, but otherwise, these two functions are identical.

2019-03-24  Niels Möller  <nisse@lysator.liu.se>

	From Simo Sorce:
	* xts.h: New file.
	* xts.c: New file.
	(BE_SHIFT): New macro.
	(xts_shift, check_length, xts_encrypt_message)
	(xts_decrypt_message): New functions.
	* xts-aes128.c (xts_aes128_set_encrypt_key)
	(xts_aes128_set_decrypt_key, xts_aes128_encrypt_message)
	(xts_aes128_decrypt_message): New file, new functions.
	* xts-aes256.c (xts_aes256_set_encrypt_key)
	(xts_aes256_set_decrypt_key, xts_aes256_encrypt_message)
	(xts_aes256_decrypt_message): New file, new functions.
	* nettle.texinfo (XTS): Document XTS mode.
	* Makefile.in (nettle_SOURCES): Add xts sourcce files.
	(HEADERS): New installed header xts.h.
	* testsuite/xts-test.c: New file.
	* testsuite/Makefile.in (TS_NETTLE_SOURCES): Add xts-test.c.

2019-02-06  Niels Möller  <nisse@lysator.liu.se>

	* gosthash94.h (struct gosthash94_ctx): Move block buffer last in
	struct.
	* md2.h (struct md2_ctx): Likewise.
	* md4.h (struct md4_ctx): Likewise.
	* md5.h (struct md5_ctx): Likewise.
	* ripemd160.h (struct ripemd160_ctx): Likewise.
	* sha1.h (struct sha1_ctx): Likewise.
	* sha2.h (struct sha256_ctx, struct sha512_ctx): Likewise.

2019-01-19  Niels Möller  <nisse@lysator.liu.se>

	* examples/Makefile.in (TARGETS): Delete eratosthenes, left over
	from earlier change.

	* fat-arm.c: Fix declarations of chacha_core functions.

	From Yuriy M. Kaminskiy:
	* fat-setup.h (chacha_core_func): New typedef.
	* fat-arm.c (fat_init): Enable choice between
	_nettle_chacha_core_c and _nettle_chacha_core_neon.
	* configure.ac (asm_nettle_optional_list): Add
	chacha-core-internal-2.asm.
	* chacha-core-internal.c: Enable fat build with C and asm version.
	* arm/fat/chacha-core-internal-2.asm: New file.

2019-01-12  Niels Möller  <nisse@lysator.liu.se>

	* examples/eratosthenes.c: Deleted program.
	* examples/Makefile.in: Delete rule to build and distribute it.

2019-01-10  Niels Möller  <nisse@lysator.liu.se>

	* testsuite/rsa-compute-root-test.c (test_one): Use %u and
	corresponding cast, when printing bit sizes.

2019-01-09  Niels Möller  <nisse@lysator.liu.se>

	* examples/nettle-benchmark.c (GET_CYCLE_COUNTER): Add volatile to
	inline asm.

2019-01-08  Niels Möller  <nisse@lysator.liu.se>

	* sha512-compress.c: Add missing include of sha2-internal.h.

2019-01-06  Niels Möller  <nisse@lysator.liu.se>

	* testsuite/rsa-compute-root-test.c (generate_keypair): Fix assert
	call with side-effects.

2019-01-06  Niels Möller  <nisse@lysator.liu.se>

	* nettle-types.h: Don't use nettle-stdint.h, include <stdint.h>
	directly.
	* nettle-write.h: Likewise.
	* configure.ac: Delete use of AX_CREATE_STDINT_H.
	* aclocal.m4 (AX_CREATE_STDINT_H): Delete.
	* Makefile.in (INSTALL_HEADERS, distclean-here): Delete mention of
	nettle-stdint.h.

2018-12-26  Niels Möller  <nisse@lysator.liu.se>

	* examples/hogweed-benchmark.c (make_openssl_rsa_ctx): New helper
	function. Call openssl's RSA_generate_key_ex rather then the
	deprecated RSA_generate_key.
	(bench_openssl_rsa_init, bench_openssl_rsa_tr_init): Use it.

	* eccdata.c (ecc_pippenger_precompute): Check that table size is
	at least 2. Intended to silence warning from the clang static
	analyzer.

	* configure.ac: Bump package version to 3.5.
	(LIBNETTLE_MAJOR): Bump major number, now 7.
	(LIBHOGWEED_MAJOR): Bump major number, now 5.
	(LIBNETTLE_MINOR, LIBHOGWEED_MINOR): Reset to zero.

	* pkcs1-internal.h: New header file, moved declarations of
	_pkcs1_sec_decrypt and _pkcs1_sec_decrypt_variable here.
	* rsa-internal.h: ... old location.
	* Makefile.in (DISTFILES): Added pkcs1-internal.h.
	* pkcs1-decrypt.c: Include new file.
	* pkcs1-sec-decrypt.c: Likewise.
	* rsa-decrypt-tr.c: Likewise.
	* rsa-sec-decrypt.c: Likewise.
	* testsuite/pkcs1-sec-decrypt-test.c: Likewise.

	* tools/nettle-pbkdf2.c: Add #define _GNU_SOURCE, needed for
	strdup with gcc -std=c89.
	* testsuite/ed25519-test.c: Add #define _GNU_SOURCE, needed for
	getline with gcc -std=c89.

	* rsa-sign-tr.c (sec_equal): Fix accidental use of C99 for loop.
	Reported by Andreas Gustafsson.
	* testsuite/rsa-sec-decrypt-test.c (test_main): Likewise.

2018-12-04  Niels Möller  <nisse@lysator.liu.se>

	* Released nettle-3.4.1.

2018-11-28  Niels Möller  <nisse@lysator.liu.se>

	* configure.ac: Update GMP check. Check for the function
	mpn_sec_div_r, available since GMP-6.0.0.

	* testsuite/rsa-encrypt-test.c (test_main): Fix allocation of
	decrypted storage. Update test of rsa_decrypt, to allow clobbering
	of all of the passed in message area.

	* pkcs1-decrypt.c (pkcs1_decrypt): Rewrite as a wrapper around
	_pkcs1_sec_decrypt_variable. Improves side-channel silence of the
	only caller, rsa_decrypt.

	* Makefile.in (DISTFILES): Add rsa-internal.h, needed for make
	dist. Patch from Simo Sorce.

	* rsa-internal.h: Add include of rsa.h.

2018-11-27  Niels Möller  <nisse@lysator.liu.se>

	* rsa-sec-compute-root.c (sec_mul, sec_mod_mul, sec_powm): New
	local helper functions, with their own itch functions.
	(_rsa_sec_compute_root_itch, _rsa_sec_compute_root): Rewrote to
	use helpers, for clarity.

2018-11-26  Niels Möller  <nisse@lysator.liu.se>

	* testsuite/rsa-compute-root-test.c (generate_keypair): Simplify
	selection of psize and qsize, and fix so that qsize is used.
	(test_main): Add outer loop, to test with more than one key.
	Deallocate storage before exiting.

2018-11-25  Niels Möller  <nisse@lysator.liu.se>

	* testsuite/rsa-compute-root-test.c: Renamed, from ...
	* testsuite/rsa-sec-compute-root-test.c: ... old name.

	* rsa.h (rsa_sec_compute_root_tr): Deleted declaration, moved to ...
	* rsa-internal.h (_rsa_sec_compute_root_tr): ... new location.
	* rsa-sign-tr.c (_rsa_sec_compute_root_tr): Renamed, from...
	(rsa_sec_compute_root_tr): ... old name. Updated callers.
	(cnd_mpn_zero): Use a volatile-declared mask variable.

	* testsuite/testutils.c (mpz_urandomb) [NETTLE_USE_MINI_GMP]: Fix
	masking of most significant bits.

	* rsa-decrypt-tr.c (rsa_decrypt_tr): Use
	NETTLE_OCTET_SIZE_TO_LIMB_SIZE.

	* testsuite/rsa-sec-decrypt-test.c (rsa_decrypt_for_test): Tweak
	valgrind marking, and document potential leakage of lowest and
	highest bits of p and q.

	* rsa-sec-compute-root.c (_rsa_sec_compute_root): Avoid calls to
	mpz_sizeinbase, since that potentially leaks most significant bits
	of private key parameters a and b.

	* testsuite/pkcs1-sec-decrypt-test.c (pkcs1_decrypt_for_test): Fix
	valgrind marking of return value.

	Merged below changes from Simo Sorce, to make RSA private key
	operations side-channel silent.

2018-11-08  Simo Sorce  <simo@redhat.com>

	* rsa-sign.c (rsa_compute_root) [!NETTLE_USE_MINI_GMP]: Use
	_rsa_sec_compute_root.

	* testsuite/rsa-sec-compute-root-test.c: Add more tests for new
	side-channel silent functions.

	* rsa-sign.c (rsa_private_key_prepare): Check that qn + cn >= pn,
	since that is required for one of the GMP calls in
	_rsa_sec_compute_root.

	* rsa-decrypt-tr.c: Switch to use side-channel silent functions.

	* pkcs1-sec-decrypt.c (_pkcs1_sec_decrypt_variable): New private
	function. Variable size version for backwards compatibility.

	* testsuite/rsa-sec-decrypt-test.c: Adds more tests.

	* rsa-sec-decrypt.c (rsa_sec_decrypt): New function.
	Fixed length side-channel silent version of rsa-decrypt.
	* testsuite/rsa-encrypt-test.c: add tests for the new fucntion.

	* testsuite/pkcs1-sec-decrypt-test.c: Adds tests for
	_pkcs1_sec_decrypt.

	* gmp-glue.c (mpn_get_base256): New function.

	* pkcs1-sec-decrypt.c (_pkcs1_sec_decrypt): New private function.
	Fixed length side-channel silent version of pkcs1-decrypt.

	* cnd-memcpy.c (cnd_memcpy): New function.
	* memops.h: Declare it.
	* testsuite/cnd-memcpy-test.c: New test case.

	* rsa-sign-tr.c (rsa_sec_compute_root_tr): New function that uses
	_rsa_sec_compute_root, as well as side-channel silent RSA
	blinding.
	(rsa_compute_root_tr) Rewritten as a wrapper around
	rsa_sec_compute_root_tr.
	(rsa_sec_blind, rsa_sec_unblind, sec_equal, rsa_sec_check_root)
	(cnd_mpn_zero): New helper functions.
	(rsa_sec_compute_root_tr) [NETTLE_USE_MINI_GMP]: Defined as a not
	side-channel silent wrapper around rsa_compute_root_tr, and the
	latter function left unchanged.

	* rsa-sec-compute-root.c (_rsa_sec_compute_root_itch)
	(_rsa_sec_compute_root): New file, new private functions.
	Side-channel silent version of rsa_compute_root.
	* rsa-internal.h: New header file with declarations.

	* gmp-glue.h (NETTLE_OCTET_SIZE_TO_LIMB_SIZE): New macro.

2018-11-24  Niels Möller  <nisse@lysator.liu.se>

	* configure.ac: Bump package version to 3.4.1.
	(LIBNETTLE_MINOR): Bump library version to 6.5.
	(LIBHOGWEED_MINOR): Bump library version to 4.5.

2018-11-17  Niels Möller  <nisse@lysator.liu.se>

	* examples/hogweed-benchmark.c (bench_rsa_verify)
	(bench_openssl_rsa_tr_init): New functions.
	(alg_list): Benchmark timing-resistant RSA functions, i.e.,
	including RSA blinding.
	(main): Increase width of first column, here and in other
	printouts.

2018-10-10  Dmitry Eremin-Solenikov  <dbaryshkov@gmail.com>

	* ctr16.c (_ctr_crypt16): Bugfix for the src == dst case, when
	processing more than on full block of size CTR_BUFFER_LIMIT, src
	and dst arguments to memxor3 were not properly updated.

2018-10-10  Niels Möller  <nisse@lysator.liu.se>

	* aes-set-encrypt-key.c: Add missing include of stdlib.h.
	* des-compat.c: Likewise.

2018-09-13  Niels Möller  <nisse@lysator.liu.se>

	* rsa-keygen.c (rsa_generate_keypair): Delete unlikely and
	redundant check for p == q.

2018-08-09  Niels Möller  <nisse@lysator.liu.se>

	* rsa-internal.h (_rsa_blind, _rsa_unblind): Mark with
	_NETTLE_ATTRIBUTE_DEPRECATED.

	* nettle-types.h (_NETTLE_ATTRIBUTE_PURE)
	(_NETTLE_ATTRIBUTE_DEPRECATED): New macros, for gcc and
	lookalikes.
	* ecc-curve.h: Include nettle-types.h, and use
	_NETTLE_ATTRIBUTE_PURE instead of local definition.
	* nettle-meta.h: Use _NETTLE_ATTRIBUTE_PURE, instead of explicit
	#ifdefs.

	* aes.h: Mark functions using struct aes_ctx interface as
	deprecated. Add #undef _NETTLE_ATTRIBUTE_DEPRECATED in files where
	the functions are implemented or tested.
	* gcm.h: Similarly mark functions using gcm_aes_ctx as deprecated.

	* nettle-internal.c (des_set_key_wrapper, des3_set_key_wrapper)
	(blowfish128_set_key_wrapper): Wrapper functions, to avoid cast
	between incompatible function types (which gcc-8 warns about).
	Wrappers are expected to compile to a single jmp instruction.

	* des-compat.c (des_compat_des3_encrypt)
	(des_compat_des3_decrypt): Change length argument type to size_t.

2018-08-08  Niels Möller  <nisse@lysator.liu.se>

	* nettle.texinfo (Compatibility): New section on ABI and API
	compatibility.

2018-07-25  Dmitry Eremin-Solenikov  <dbaryshkov@gmail.com>

	* examples/nettle-benchmark.c: Add benchmarking for HMAC functions.

2018-07-13  Niels Möller  <nisse@lysator.liu.se>

	* examples/eratosthenes.c (vector_alloc): Add assert related to
	overflow in the size calculation. Fixes a corner case identified
	by static analysis.
	(vector_init): Analogous assert.

2018-07-12  Niels Möller  <nisse@lysator.liu.se>

	* examples/eratosthenes.c (main): Don't allocate bitmap storage
	for limit == 2 (early exit), closing memory leak at exit.
	(main): Fix handling of short -q option.

	* eccdata.c (output_curve): Replace mpz_init_set_ui by mpz_set_ui,
	to fix memory leak.
	(ecc_curve_clear): New function.
	(main): Call it, to deallocate storage before exit.

2018-07-08  Niels Möller  <nisse@lysator.liu.se>

	* fat-x86_64.c (fat_init): Fix setup for nettle_sha1_compress.
	* x86_64/fat/sha1-compress.asm: Add leading underscore to symbol name.
	* x86_64/fat/sha1-compress-2.asm: Likewise.

2018-07-07  Niels Möller  <nisse@lysator.liu.se>

	From Nikos Mavrogiannopoulos.
	* sha1-compress.c (nettle_sha1_compress): Renamed, and promoted to
	public function, since there's known appliation usage (filezilla).
	* sha1.h (_nettle_sha1_compress): Old name, now a preprocessor
	alias for the new name.
	* md5-compress.c (nettle_md5_compress): Similarly renamed (used by
	sogo).
	* md5.h (_nettle_md5_compress): Old name,, now a preprocessor
	alias for the new name.

	* chacha-internal.h, dsa-internal.h, eddsa-internal.h:
	* hogweed-internal.h, ripemd160-internal.h, rsa-internal.h:
	* salsa20-internal.h, sha2-internal.h, sha3-internal.h:
	* umac-internal.h: Internal declarations moved to new header
	files, which are not installed..
	* Makefile.in (DISTFILES): Added above files.

	* libnettle.map.in: Use a different symbol version for _nettle_*
	symbols, depending on the minor release. This marks these symbols
	explicitly not part of the public Nettle ABI.
	* libhogweed.map.in: Analogous change.

2018-06-17  Niels Möller  <nisse@lysator.liu.se>

	* aclocal.m4 (NETTLE_CHECK_IFUNC): Fix quoting. Patch contributed
	by Dmitry Eremin-Solenikov.

	* testsuite/symbols-test: Exclude ____chkstk_darwin symbols,
	produced by Apple's Xcode 10 compiler. Patch contributed by
	Dominyk Tiller.

2018-03-25  Niels Möller  <nisse@lysator.liu.se>

	From Michael Weiser.
	* configure.ac (ASM_WORDS_BIGENDIAN): New substution, set from AC_C_BIGENDIAN.
	* config.m4.in: Use it to set WORDS_BIGENDIAN.
	* asm.m4 (IF_BE, IF_LE): New macros.
	* arm/memxor.asm: Support big-endian ARM.
	* arm/memxor3.asm: Likewise.
	* arm/neon/chacha-core-internal.asm: Likewise.
	* arm/neon/salsa20-core-internal.asm: Likewise.
	* arm/neon/umac-nh.asm: Likewise.
	* arm/v6/sha1-compress.asm: Likewise.
	* arm/v6/sha256-compress.asm: Likewise.
	* arm/README: Document big-endian considerations.

2018-03-17  Niels Möller  <nisse@lysator.liu.se>

	Discourage direct access to data symbols with non-public size.
	Direct references to these symbols may result in copy-relocations
	like R_X86_64_COPY, which make the symbol size leak into the ABI.
	* ecc-curve.h (_nettle_secp_192r1, _nettle_secp_224r1)
	(_nettle_secp_256r1, _nettle_secp_384r1, _nettle_secp_521r1): Add
	leading underscore on these data symbols.

	* nettle-meta.h (_nettle_ciphers, _nettle_hashes, _nettle_aeads)
	(_nettle_armors): Add leading underscore on these data symbols.
	Update all internal use. Macros without leading underscore remain,
	and expand to access via accessor functions nettle_get_ciphers and
	similar.

2018-03-10  Niels Möller  <nisse@lysator.liu.se>

	* eccdata.c (ecc_table_size): New helper function.
	(ecc_pippenger_precompute): Display warning for poor parameters.

	* eccparams.c (main): New program, to list parameter alternatives
	for Pippenger's algorithm.

	* Makefile.in: Tweak parameters for ecc tables.
	(ecc-192.h): Change parameters from k = 7, c = 6 to k = 8, c = 6.
	Reduces table size from 15 KB to 12 KB. Modest speedup, appr. 3%
	for ecdsa signatures.
	(ecc-224.h): Change parameters from k = 12, c = 6 to k = 16, c =
	7. Table size unchanged (14 KB in 32-bit platforms, 18 KB on
	64-bit platforms. Minor speedup, appr. 1% for ecdsa signatures.
	(ecc-256.h): Change parameters from k = 14, c = 6 to k = 11, c =
	6. Table size unchanged, 16 KB. 14% speedup for ecdsa signatures.
	(ecc-384.h): Changed parameters from k = 41, c = 6 to k = 32, c =
	6. Table size unchanged. 12% speedup for ecdsa signatures.
	(ecc-521.h): Changed parameters from k = 56, c = 6 to k 44, c = 6.
	Table size unchanged (17 KB on 32-bit platforms, 18 KB on 64-bit
	platforms). 15% speedup for ecdsa signatures.
	(ecc-255.h): Change parameters from k = 14, c = 6 to k = 11, c =
	6. Table size unchanged, 16 KB. 24% speedup for eddsa signatures.

2018-03-14  Niels Möller  <nisse@lysator.liu.se>

	Merge sha256 code using the x86_64 sha_ni instructions, starting
	2018-02-21.

2018-03-11  Niels Möller  <nisse@lysator.liu.se>

	* x86_64/fat/sha256-compress.asm: New file.
	* x86_64/fat/sha256-compress-2.asm: New file.
	* fat-x86_64.c (fat_init): Select plain x86_64 assembly version or
	sha_ni version for sha256_compress.

2018-02-21  Niels Möller  <nisse@lysator.liu.se>

	* x86_64/sha_ni/sha256-compress.asm: New implementation using sha_ni
	instructions.

2018-02-20  Niels Möller  <nisse@lysator.liu.se>

	* testsuite/cmac-test.c (test_cmac_hash): Deallocate ctx properly.

2018-02-19  Niels Möller  <nisse@lysator.liu.se>

	Mostly aesthetic changes. Besides indentation:
	* cmac.h (struct cmac128): Rename, to cmac128_ctx.
	(CMAC128_CTX): Rename first member from data to ctx.

	* cmac.c: Use const void * as the type for cipher arguments.
	(block_mulx): Un-inline.
	(cmac128_set_key): Make a constant function local.

	* testsuite/cmac-test.c: Delete local typedefs.

2018-02-19  Nikos Mavrogiannopoulos  <nmav@redhat.com>

	Add support for CMAC.
	* cmac.h: New file.
	(struct cmac128): New struct.
	* cmac.c (block_mulx, cmac128_set_key, cmac128_update)
	(cmac128_digest): New file, new functions.
	* cmac-aes128.c (cmac_aes128_set_key, cmac_aes128_update)
	(cmac_aes128_digest): New file, new functions.
	* cmac-aes256.c (cmac_aes256_set_key, cmac_aes256_update)
	(cmac_aes256_digest): New file, new functions.
	* Makefile.in (nettle_SOURCES): Added cmac.c cmac-aes128.c cmac-aes256.c.
	(HEADERS): Added cmac.h.

	* testsuite/cmac-test.c: New tests.
	* testsuite/Makefile.in (TS_NETTLE_SOURCES): Add cmac-test.c.

	* examples/nettle-benchmark.c (time_cmac): New function.
	(main): Use it.

	* nettle.texinfo: Document CMAC.

2018-02-20  Niels Möller  <nisse@lysator.liu.se>

	* testsuite/cbc-test.c (test_cbc_bulk): Use struct
	aes256_ctx, instead of the deprecated struct aes_ctx.
	* testsuite/cfb-test.c (test_cfb_bulk): Likewise.
	* examples/rsa-session.h (struct rsa_session): Likewise.
	* examples/rsa-encrypt.c (rsa_session_set_encrypt_key)
	(process_file): Use aes256_* functions.
	* examples/rsa-decrypt.c (rsa_session_set_decrypt_key)
	(process_file): Likewise.

2018-02-19  Niels Möller  <nisse@lysator.liu.se>

	* nettle-internal.h: Include sha3.h, needed for the definition of
	NETTLE_MAX_HASH_CONTEXT_SIZE.
	(TMP_DECL_ALIGN, TMP_ALLOC_ALIGN): New macros, to support
	allocation of context structs with alignment requirements.
	[!HAVE_ALLOCA]: Also use assert, rather than calling abort
	directly.

	* pss.c (pss_encode_mgf1, pss_verify_mgf1): Use new macros.
	* pss-mgf1.c (pss_mgf1): Likewise.

2018-02-18  Niels Möller  <nisse@lysator.liu.se>

	* testsuite/Makefile.in (TS_NETTLE_SOURCES): Moved pss-mgf1-test.c...
	(TS_HOGWEED_SOURCES): ...to here. Fixes link failure in builds
	without public-key support.

2018-02-18  Dmitry Eremin-Solenikov  <dbaryshkov@gmail.com>

	* examples/nettle-openssl.c): Move expressions with side effects
	out of asserts.

2018-02-17  Dmitry Eremin-Solenikov  <dbaryshkov@gmail.com>

	(openssl_evp_set_encrypt_key, openssl_evp_set_decrypt_key): Use
	EVP_CipherInit_ex.
	* examples/nettle-openssl.c (nettle_openssl_gcm_aes128)
	(nettle_openssl_gcm_aes192, nettle_openssl_gcm_aes256): New aead
	algorithms, for benchmarking purposes, and supporting wrapper functions.
	* nettle-internal.h: Corresponding declarations.
	* examples/nettle-benchmark.c (main): Include openssl's gcm aes in
	benchmark.

2018-02-16  Niels Möller  <nisse@lysator.liu.se>

	* nettle.texinfo: Improved index entries.
	(Cipher functions): Update CAST128/CAST5 docs. Inconsistencies
	spotted by Henrik Rindlöw.

2018-02-10  Niels Möller  <nisse@lysator.liu.se>

	* configure.ac: New configure option --enable-x86-sha-ni.

2018-02-07  Niels Möller  <nisse@lysator.liu.se>

	* x86_64/fat/sha1-compress.asm: New file.
	* x86_64/fat/sha1-compress-2.asm: New file.
	* fat-x86_64.c (fat_init): Select plain x86_64 assembly version or
	sha_ni version for sha1_compress.

2018-02-05  Niels Möller  <nisse@lysator.liu.se>

	* x86_64/sha_ni/sha1-compress.asm: New implementation using sha_ni
	instructions.

	* fat-x86_64.c (get_x86_features): Check for sha_ni extension.

	* x86_64/fat/cpuid.asm: Clear %ecx input to cpuid instruction.

2018-02-01  Nikos Mavrogiannopoulos  <nmav@redhat.com>

	* gcm.c (gcm_fill): New function, for use with _ctr_crypt16.
	(gcm_encrypt, gcm_decrypt): Use _ctr_crypt16. 50% speedup of
	gcm_aes128, benchmarked on x86_64 with aesni instructions.

2018-02-01  Niels Möller  <nisse@lysator.liu.se>

	Based on a patch contributed by Nikos Mavrogiannopoulos.
	* ctr16.c (_ctr_crypt16): New file, renamed and generalized
	function. New function pointer argument, used to fill a block with
	counter values. Use nettle_block16 * as the type for the buffer to
	be filled. Always process any final and partial block, and return
	no value.
	* ctr.c (ctr_crypt): ... previous, replaced, function.
	(ctr_fill16): Updated to new argument type.
	(ctr_crypt): Return immediately after using _ctr_crypt16.

	* ctr-internal.h: New file, declaring _ctr_crypt16.
	(nettle_fill16_func): New function typedef.

	* Makefile.in (nettle_SOURCES): Added ctr16.c.
	(DISTFILES): Added ctr-internal.h.

2018-01-30  Niels Möller  <nisse@lysator.liu.se>

	* Makefile.in (clean-here): Don't delete desdata.stamp.

2018-01-24  Jay Foad  <jay.foad@gmail.com>

	* Makefile.in (TARGETS): Delete dependencies on aesdata, desdata,
	twofishdata, shadata and gcmdata. They are not needed for a normal
	build.
	(clean-here): Explicitly delete of above files.
	(desdata.stamp): New stamp target, to avoid building desdata twice
	in a parallell build.

2018-01-23  Niels Möller  <nisse@lysator.liu.se>

	* configure.ac (asm_path): Recognize "x86", in addition to "i?86",
	for 32-bit x86 processors. Reportedly needed for x86 android builds.

2018-01-20  Niels Möller  <nisse@lysator.liu.se>

	CFB8 support, contributed by Dmitry Eremin-Solenikov.
	* cfb.c (cfb8_encrypt, cfb8_decrypt): New functions.
	* cfb.h: Declare them.
	(CFB8_ENCRYPT, CFB8_DECRYPT): New macros.
	* testsuite/cfb-test.c: New tests for CFB8.
	* nettle.texinfo (CFB and CFB8): Documentation.

2018-01-16  Niels Möller  <nisse@lysator.liu.se>

	* tools/pkcs1-conv.c (convert_file): Add missing break statements.

2018-01-09  Niels Möller  <nisse@lysator.liu.se>

	* testsuite/testutils.c (test_cipher_ctr): Test operations with
	shorter sizes.

	* testsuite/ctr-test.c: Additional unofficial test vectors, to
	exercise carry propagation in the counter, and block size
	different from 16.

2018-01-08  Niels Möller  <nisse@lysator.liu.se>

	* ctr.c (ctr_crypt16): New function, with optimizations specific
	to 16-byte block size.
	(ctr_fill16): New helper function, definition depending on
	WORDS_BIGENDIAN, and little endian version requiring
	HAVE_BUILTIN_BSWAP64.
	(ctr_crypt): Use ctr_crypt16, when appropriate.

	* nettle-types.h (union nettle_block16): Add uint64_t field.

	* configure.ac: Check for __builtin_bswap64, define
	HAVE_BUILTIN_BSWAP64 if available.

	* ctr.c (ctr_fill): New function. Use in ctr_crypt.

	* ctr.c (ctr_crypt): For in-place operation, increase max buffer
	size from 4 blocks to 512 bytes, similarly to CBC and CFB.
	Improves in-place aes128 CTR performance by 25% on x86_64.

	* examples/nettle-benchmark.c (time_cipher): Benchmark in-place
	operation separately, for cbc_decrypt and ctr_crypt.

	* cbc.c (cbc_decrypt): For in-place operation (src == dst case),
	eliminate use of src variable.
	* cfb.c (cfb_decrypt): Likewise.
	* gcm.c (gcm_crypt): Likewise, and replace one memxor3 by memxor.

2018-01-03  Niels Möller  <nisse@lysator.liu.se>

	* x86_64/aesni/aes-encrypt-internal.asm: Read subkeys into xmm
	registers before the block loop, and completely unroll the round
	loop.
	* x86_64/aesni/aes-decrypt-internal.asm: Likewise.

2017-11-19  Niels Möller  <nisse@lysator.liu.se>

	* Released nettle-3.4.

2017-11-12  Niels Möller  <nisse@lysator.liu.se>

	* configure.ac: Update check of GMP_NUMB_BITS declaration in
	assembly files. Was broken by rename of configure variable
	GMP_NUMB_BITS --> NUMB_BITS.

2017-11-11  Niels Möller  <nisse@lysator.liu.se>

	* nettle.texinfo: Document nettle_get_hashes, nettle_get_ciphers
	and nettle_get_aeads, and replace nettle_secp_256r1 by
	nettle_get_secp_256r1. Update version numbers. Delete ancient
	setting of ispell-skip-region-alist as an emacs file-local
	variable.

2017-11-08  Niels Möller  <nisse@lysator.liu.se>

	* ecc-curve.h (nettle_secp_192r1, nettle_secp_224r1)
	(nettle_secp_256r1, nettle_secp_384r1, nettle_secp_521r1): Delete
	macro wrappers, partially reverting below 2017-04-09 change. They
	didn't work at all for applications that only see a forward
	declaration of struct ecc_curve. Instead, we will have to make an
	ABI and API break and delete these symbols, when the size of
	struct ecc_curve is increased.

2017-11-05  Niels Möller  <nisse@lysator.liu.se>

	* configure.ac Bump package version to 3.4.
	(LIBNETTLE_MINOR): Bump library version to 6.4.
	(LIBHOGWEED_MINOR): Bump library version to 4.4.

2017-10-23  Niels Möller  <nisse@lysator.liu.se>

	* examples/Makefile.in (check): Also set DYLD_LIBRARY_PATH in the
	environment, to support Mac OSX shared libraries.
	* testsuite/Makefile.in (LD_LIBRARY_PATH): Likewise.

2017-10-23  Niels Möller  <nisse@lysator.liu.se>

	Merge API fixes, starting at 2017-01-12.

2017-04-09  Niels Möller  <nisse@lysator.liu.se>

	* ecc-curve.h (nettle_get_secp_192r1, nettle_get_secp_224r1)
	(nettle_get_secp_256r1, nettle_get_secp_384r1)
	(nettle_get_secp_521r1): New functions, returning a pointer to
	corresponding structure.
	(nettle_secp_192r1, nettle_secp_224r1, nettle_secp_256r1)
	(nettle_secp_384r1, nettle_secp_521r1): Redefined as macros,
	calling the corresponding function.

	* nettle-meta.h (nettle_ciphers, nettle_aeads, nettle_armors): New
	macros, analogous to below change to nettle_hashes.

	* nettle-meta-ciphers.c (nettle_get_ciphers): New function.

	* nettle-meta-aeads.c (nettle_get_aeads): New function.

	* nettle-meta-armors.c (nettle_get_armors): New function.

2017-01-12  Niels Möller  <nisse@lysator.liu.se>

	* tools/nettle-hash.c (find_algorithm): Deleted function.
	(main): Replaced by call to nettle_lookup_hash.

	* testsuite/meta-hash-test.c (test_main): Use nettle_lookup_hash.

	* nettle-meta.h (nettle_hashes): New macro, expanding to a call to
	nettle_get_hashes. Direct access to the array causes the array
	size to leak into the ABI, since a plain un-relocatable executable
	linking with libnettle.so gets copy relocations for any referenced
	data items in the shared library.

	* nettle-meta-hashes.c (nettle_get_hashes): New function.

2017-10-16  Niels Möller  <nisse@lysator.liu.se>

	CFB support, contributed by Dmitry Eremin-Solenikov.
	* cfb.c (cfb_encrypt, cfb_decrypt): New file, new functions.
	* cfb.h: New header file.
	(CFB_CTX, CFB_SET_IV, CFB_ENCRYPT, CFB_DECRYPT): New macros.
	* Makefile.in (nettle_SOURCES): Add cfb.c.
	(HEADERS): Add cfb.h.
	* testsuite/cfb-test.c: New test case.
	* testsuite/testutils.c (test_cipher_cfb): New function.
	* nettle.texinfo (CFB): Documentation.

2017-10-16  Niels Möller  <nisse@lysator.liu.se>

	* aclocal.m4 (GMP_PROG_CC_FOR_BUILD): Add -g when compiling with
	gcc.

2017-09-27  Niels Möller  <nisse@lysator.liu.se>

	Merged armor-signedness branch, starting 2017-08-27.

2017-09-24  Niels Möller  <nisse@lysator.liu.se>

	* tools/pkcs1-conv.c (base64_decode_in_place): New helper
	function.
	(decode_base64): Use it.

	* sexp-transport-format.c (base64_encode_in_place): New helper
	function.
	(sexp_transport_vformat): Use it.

	* testsuite/base64-test.c (test_fuzz_once): Update to use char
	type where appropriate.
	(test_main): Use helper functions base64_encode_in_place and
	base64_decode_in_place (copied to this file).

	* testsuite/testutils.c (tstring_data): Use uint8_t for data
	argument.
	* testsuite/testutils.h (SDATA): Use US macro to cast data
	argument.

2017-08-27  Niels Möller  <nisse@lysator.liu.se>

	* base64-encode.c (base64_encode_raw, base64_encode_group)
	(base64_encode_single, base64_encode_update)
	(base64_encode_final): Change type of destination to char *.
	* base16-encode.c (base16_encode_single, base16_encode_update):
	Likewise.
	* base64-decode.c (base64_decode_single, base64_decode_update):
	Change type of source argument to const char *. Update (almost)
	all callers.
	* base16-decode.c (base16_decode_single, base16_decode_update):
	Likewise.
	* nettle-types.h (nettle_armor_encode_update_func)
	(nettle_armor_encode_final_func, nettle_armor_decode_update_func):
	Corresponding updates to typedefs.

2017-09-14  Niels Möller  <nisse@lysator.liu.se>

	* hkdf.c: Delete unneeded includes. Use Nettle licensing notice.
	* hkdf.h: Include only nettle-types.h, not nettle-meta.h.

	* ecc-mod.c (ecc_mod): Workaround to silence a false positive from
	the clang static analyzer.

2017-09-12  Niels Möller  <nisse@lysator.liu.se>

	* testsuite/testutils.h (mpn_zero_p): Avoid redefining mpn_zero_p
	when building with mini-gmp. Since the mini-gmp update, this
	function is defined by mini-gmp, causing link errors if nettle is
	configured with --enable-mini-gmp --disable-shared. Reported by
	Tim Rühsen.

2017-09-09  Daiki Ueno  <dueno@redhat.com>

	* testsuite/ecc-mul-g-test.c (test_main): Fixed mpn_cmp call.
	* testsuite/ecc-mul-a-test.c (test_main): Likewise.
	* eccdata.c (ecc_point_out): Write to given stream, instead of
	stderr.
	* eccdata.c (output_curve): In curve448, the bit size of the order
	is slightly smaller than the one of p's. Adjust ecc_Bmodq_shifted
	accordingly.

2017-09-09  Niels Möller  <nisse@lysator.liu.se>

	* mini-gmp.c: Updated mini-gmp from the gmp repository, latest
	change from 2017-07-23.
	* mini-gmp.h: Likewise.

2017-09-06  Niels Möller  <nisse@lysator.liu.se>

	* hkdf.c (hkdf_expand): Eliminate a (signed) ssize_t variable, use
	break rather than return at loop termination.

2017-09-06  Niels Möller  <nisse@lysator.liu.se>

	HKDF implementation, contributed by Nikos Mavrogiannopoulos.
	* hkdf.c (hkdf_extract, hkdf_expand): New file, new functions.
	* hkdf.h: New file.
	* Makefile.in (nettle_SOURCES): Add hkdf.c.
	(HEADERS): Add hkdf.h.
	* testsuite/hkdf-test.c: Tests for hkdf-sha256 and hkdf-sha1.
	* testsuite/Makefile.in (TS_NETTLE_SOURCES): Added hkdf-test.c.
	* nettle.texinfo (Key derivation functions): Document HKDF.

2017-09-04  Andreas Schneider  <asn@samba.org>

	* fat-arm.c: Add missing define for _GNU_SOURCE.

2017-08-27  Niels Möller  <nisse@lysator.liu.se>

	* configure.ac (GMP_NUMB_BITS): Set to dummy value "n/a" in
	mini-gmp builds.
	(NUMB_BITS): New substituted variable which always holds the
	configured value.
	* Makefile.in (GMP_NUMB_BITS): Renamed variable...
	(NUMB_BITS): ...new name
	* config.make.in: Update corresponding substitution.

2017-08-26  Niels Möller  <nisse@lysator.liu.se>

	* ecc-mod-inv.c (ecc_mod_inv): Add missing assert. Fixes a
	"dead increment" warning from the clang static analyzer.

2017-08-26  Niels Möller  <nisse@lysator.liu.se>

	* examples/nettle-openssl.c (struct openssl_cipher_ctx): New
	struct. Use everywhere, instead of typing EVP_CIPHER_CTX pointers
	directly.

	* configure.ac: Update openssl-related tests. Checks for
	cipher-specific headers are replaced by a check for openssl/evp.h,
	and the check for the BF_ecb_encrypt function is replaced by a
	check for EVP_CIPHER_CTX_new.

2017-08-03  Daniel P. Berrange  <berrange@redhat.com>

	* examples/nettle-openssl.c: Rewritten to use openssl's EVP APIs.
	The older cipher-specific functions always use openssl's generic
	software implementation, while the EVP functions enables
	platform-specific code, e.g., using the x86 AES-NI instructions.
	(nettle_openssl_init): New function.

2017-07-18  Niels Möller  <nisse@lysator.liu.se>

	* ecc-add-eh.c (ecc_add_eh): Fix in-place operation by reordering
	two multiplies. Previously, in-place operation resulted in an
	invalid call to mpn_mul with overlapping operands. Reported by
	Sergei Trofimovich.

2017-06-09  Niels Möller  <nisse@lysator.liu.se>

	* pss.c (pss_verify_mgf1): Check for m being too large, fixing an
	assertion failure for certain invalid signatures. Based on a patch
	contributed by Daiki Ueno.

	* testsuite/rsa-pss-sign-tr-test.c (test_main): Add test case
	contributed by Daiki Ueno. Problem originally found by oss-fuzz,
	see https://bugs.chromium.org/p/oss-fuzz/issues/detail?id=2132.
	That problem report is currently embargoed, but will hopefully be
	public in a month or two.

2017-05-23  Niels Möller  <nisse@lysator.liu.se>

	Rework the previous change, which had the unintended effect of
	always regenerating .test-rules.make after ./configure is run.
	* testsuite/Makefile.in (test-rules.stamp): New stamp file target,
	depend on Makefile.in, and run $(MAKE) test-rules.
	(.test-rules.make): Add a level of indirection, by depending on
	test-rules.stamp.

2017-05-20  Niels Möller  <nisse@lysator.liu.se>

	* testsuite/Makefile.in (test-rules): Use $(srddir)/-prefix for
	.test-rules.make target, and change dependency from Makefile.in to
	Makefile.

2017-05-17  Nikos Mavrogiannopoulos  <nmav@redhat.com>

	* testsuite/Makefile.in: Ensure .test-rules.make is regenerated
	when Makefile.in is modified.

2017-04-09  Niels Möller  <nisse@lysator.liu.se>

	* testsuite/dlopen-test.c (main): Call dlclose, to fix memory leak
	on success.

	* testsuite/pss-test.c: Delete magic to let valgrind to check if
	pss_encode_mgf1 is side-channel silent with respect to the salt
	and digest inputs. It turns out that the most significant bits of
	the padded bignum, and hence its size, depends on these inputs.
	Which results in a data-dependent branch in the normalization code
	of at the end of gmp's mpz_import.

2017-04-04  Niels Möller  <nisse@lysator.liu.se>

	* pss.c (pss_verify_mgf1): Use const for input mpz_t argument.
	(pss_encode_mgf1): Avoid unnecessary memset and xor operations.

	Merged RSA-PSS support, contributed by Daiki Ueno.
	* pss-mgf1.h, pss.h: New header files.
	* pss-mgf1.c (pss_mgf1): New file and function.
	* pss.c (pss_encode_mgf1, pss_verify_mgf1): New file and
	functions.
	* rsa-verify.c (_rsa_verify_recover): New function.
	* rsa-pss-sha256-sign-tr.c: (rsa_pss_sha256_sign_digest_tr): New
	file and function.
	* rsa-pss-sha256-verify.c (rsa_pss_sha256_verify_digest): New
	file and function.
	* rsa-pss-sha512-sign-tr.c (rsa_pss_sha384_sign_digest_tr)
	(rsa_pss_sha512_sign_digest_tr): New file and functions.
	* rsa-pss-sha512-verify.c (rsa_pss_sha384_verify_digest)
	(rsa_pss_sha512_verify_digest): New file and functions.
	* rsa.h: Prototypes for new functions.
	* testsuite/rsa-pss-sign-tr-test.c: New test case.
	* testsuite/pss-test.c: New test case.
	* testsuite/pss-mgf1-test.c: New test case.
	* Makefile.in, testsuite/Makefile.in: Added new files.
	* nettle.texinfo: Documentation of rsa-pss functions.

2017-03-20  Niels Möller  <nisse@lysator.liu.se>

	* nettle-internal.h (NETTLE_MAX_HASH_CONTEXT_SIZE): New constant.
	* testsuite/meta-hash-test.c (test_main): Add sanity check for
	NETTLE_MAX_HASH_CONTEXT_SIZE.

	* tools/nettle-hash.c (list_algorithms): Also display the internal
	context size.

2017-01-03  Nikos Mavrogiannopoulos <nmav@redhat.com>

	* ecdsa-verify.c (ecdsa_verify): Eliminated memory leak on error
	path.

2016-10-10  Niels Möller  <nisse@lysator.liu.se>

	* write-be32.c (_nettle_write_be32): Use const for source argument.
	* write-le32.c (_nettle_write_le32): Likewise.
	* write-le64.c (_nettle_write_le64): Likewise.
	* nettle-write.h: Update prototypes.

2016-10-01  Niels Möller  <nisse@lysator.liu.se>

	* Released nettle-3.3.

2016-09-13  Niels Möller  <nisse@lysator.liu.se>

	* nettle-meta-hashes.c (nettle_hashes): Added SHA3 hashes.
	Reported missing by Thomas Walter.
	* testsuite/meta-hash-test.c: Update test accordingly.

2016-09-07  Niels Möller  <nisse@lysator.liu.se>

	* nettle.texinfo (Elliptic curves): Split into sub-nodes.
	(Miscellaneous functions): Document memeql_sec.
	* NEWS: Mention memeql_sec.

2016-09-06  Niels Möller  <nisse@lysator.liu.se>

	* NEWS: Update for 3.3.

	* configure.ac: Bump package version to 3.3.
	(LIBNETTLE_MINOR): Bump library version to 6.3.
	(LIBHOGWEED_MINOR): Bump library version to 4.3.

2016-09-05  Niels Möller  <nisse@lysator.liu.se>

	* curve25519.h (NETTLE_CURVE25519_RFC7748): New preprocessor
	constant.
	* nettle.texinfo: Document it.

2016-09-03  Niels Möller  <nisse@lysator.liu.se>

	* config.make.in (.SUFFIXES): Delete no longer used .p$(OBJEXT).

	* sexp.h (TOKEN_CHAR): Delete macro and declaration of
	sexp_token_chars. They belong in tools/misc.h, not here.

	* examples/ecc-benchmark.c (die): Deleted unused function.

	* testsuite/testutils.h (US): New macro, for unsigned string
	literals.
	(LDATA): Use the US macro, to eliminate pointer signedness
	warnings.

	* testsuite/eddsa-verify-test.c (test_eddsa): Use LDATA.
	* testsuite/pbkdf2-test.c (test_main): Likewise.
	* testsuite/pkcs1-test.c (test_main): Likewise.

	* testsuite/md5-compat-test.c (test_main): Use US macro.

	* testsuite/sexp-test.c (test_main): Use const char * for assoc
	keys. Overlooked in 2016-08-16 change.

	* testsuite/yarrow-test.c (test_main): Fix pointer
	signednesss warnings.
	* testsuite/sexp-format-test.c (test_main): Likewise.
	* testsuite/rsa-encrypt-test.c (test_main): Likewise.
	* tools/nettle-lfib-stream.c (main): Likewise.
	* tools/output.c (sexp_put_string): Likewise.

	* testsuite/testutils.c (test_armor): Change ascii argument to
	const char *.
	* testsuite/base16-test.c (test_main): Use LDATA for the non-ascii
	argument to test_armor.
	* testsuite/base64-test.c (test_main): Likewise.

	* tools/nettle-pbkdf2.c (main): Fix some pointer signedness warning.
	* tools/nettle-hash.c (hash_file): Likewise.

	* examples/rsa-decrypt.c (process_file): Use memeql_sec to check
	the digest.

	* memeql-sec.c (memeql_sec): New public function, moved from...
	* ccm.c (memeql_sec): ... previous location.

	* memops.h: New header file, generalizing memxor.h.

	* testsuite/memeql-test.c (test_main): New test case.
	(memeql_sec_for_test): Wrapper to get valgrind to check for
	side-channel silence.

2016-08-29  Niels Möller  <nisse@lysator.liu.se>

	* sexp-format.c (strlen_u8): New helper function.
	(sexp_vformat): Use uint8_t * for strings instead of char *.

2016-08-16  Niels Möller  <nisse@lysator.liu.se>

	* examples/io.c (hash_file): Use uint8_t for buffer.

	* sexp.c (sexp_iterator_check_type, sexp_iterator_check_types)
	(sexp_iterator_assoc): Use const char * for caller's expression
	types. Updated all callers.

	* rsa2openpgp.c (rsa_keypair_to_openpgp): Added cast to const
	uint8_t *.

	* pgp-encode.c (write_string): New helper function, replacing...
	(WRITE): ... deleted macro.

	* examples/io.c (write_data): Renamed, and use const void * for
	the input data. Updated all callers.
	(write_string): ... old name.
	(write_file): Use const void * for the input data.

2016-08-05  Niels Möller  <nisse@lysator.liu.se>

	* examples/hogweed-benchmark.c: Use uint8_t for curve25519 values.
	(bench_rsa_init): Use unsigned char for sexp strings.
	(bench_dsa_init): Likewise.
	(hash_string): Delete length argument, calling strlen instead.
	Cast string to const uint8_t *. Updated callers.

	* examples/io.c (read_file): Use size_t for sizes, and uint8_t for
	the contents.

2016-08-04  Niels Möller  <nisse@lysator.liu.se>

	* dsa-sign.c (dsa_sign): Return failure if p is even, so that an
	invalid key doesn't result in a crash inside mpz_powm_sec.

	* rsa-sign-tr.c (rsa_compute_root_tr): Return failure if any of p,
	q or n is even, to avoid crashing inside mpz_powm_sec. Invalid
	keys with even modulo are rejected by rsa_public_key_prepare and
	rsa_private_key_prepare, but some applications, notably gnutls,
	don't use them.

2016-07-31  Niels Möller  <nisse@lysator.liu.se>

	* rsa.c (_rsa_check_size): Check that n is odd. Otherwise, using
	an invalid key may crash in mpz_powm_sec. Problem reported by
	Hanno Böck.

2016-07-13  Niels Möller  <nisse@lysator.liu.se>

	* bignum.c (nettle_mpz_from_octets): Unconditionally use
	mpz_import.
	* gmp-glue.c (mpn_copyd, mpn_copyi, mpn_zero): Deleted
	compatibility definitions for older versions of GMP.
	* gmp-glue.h (mpn_sqr): Deleted compatibility definition.
	* testsuite/testutils.c (mpz_combit): Deleted compatibility
	definition.

2016-07-12  Niels Möller  <nisse@lysator.liu.se>

	* configure.ac: Check for mpz_powm_sec, and require GMP-5.0 or
	later.
	* bignum.h (mpz_powm_sec): Fall back to plain mpz_powm for
	mini-gmp build.
	* dsa-sign.c (dsa_sign): Use mpz_powm_sec.
	* rsa-sign.c (rsa_compute_root): Likewise.
	* rsa-sign-tr.c (rsa_blind, rsa_compute_root_tr): Likewise.
	* rsa-blind.c (_rsa_blind): Likewise.

2016-05-02  Niels Möller  <nisse@lysator.liu.se>

	* nettle.texinfo: Update Curve25519 documentation.

	* testsuite/curve25519-dh-test.c: Test that inputs bits which must
	be ignored really are ignored.

2016-04-25  Niels Möller  <nisse@lysator.liu.se>

	* curve25519-mul.c (curve25519_mul): Ignore top bit of the input x
	coordinate, as required by RFC 7748.

2016-03-30  Niels Möller  <nisse@lysator.liu.se>

	From Nikos Mavrogiannopoulos.
	* configure.ac: Change dll names to follow the libtool convention
	with only major version number in the name.

2016-03-15  Niels Möller  <nisse@lysator.liu.se>

	* twofish.c (gf_multiply): Change return value to uint32_t, to
	make shifting of the return value well defined, without any type
	casts. Fixes an undefined shift in compute_s, reported by Nikos
	Mavrogiannopoulos.
	(h_byte): Deleted type casts.

	* blowfish.c (blowfish_encrypt, blowfish_decrypt): Use READ_UINT32
	macro. Fixes an undefined shift, reported by Nikos
	Mavrogiannopoulos.

	From Nikos Mavrogiannopoulos.
	* configure.ac (HOGWEED_EXTRA_SYMBOLS): Add "mp_*", when building
	with mini-gmp.
	* des.c (des_weak_p): Check that the hash value is in the proper
	range before using it. Fixes an out-of-bounds read.

2016-03-14  Niels Möller  <nisse@lysator.liu.se>

	* getopt.c (_getopt_internal_r): Fix c99-ism, move declarations to
	top of block. Reported by Henrik Grubbström.

2016-02-16  Niels Möller  <nisse@lysator.liu.se>

	* tools/input.c (sexp_get_string_length): Process advanced string
	syntax only when in advanced mode. Fixes an assertion failure
	reported by Hanno Böck, for input where advanced syntax is
	improperly wrapped inside transport syntax.

	* tools/parse.c (sexp_parse): Fail with an error message for
	unexpected ']' characters. Fixes crash reported by Hanno Böck.
	Also handle SEXP_DISPLAY (internal error) explicitly, without a
	default clause.

2016-01-28  Niels Möller  <nisse@lysator.liu.se>

	* Released nettle-3.2.

2016-01-26  Niels Möller  <nisse@lysator.liu.se>

	* tools/nettle-pbkdf2.c (main): Fix handling of unrecognized
	options. Bug reported by Dongsheng Zhang. Display usage message
	and exit non-zero. Also added "Usage: "-prefix to the message.
	* tools/nettle-hash.c (usage): New function, extracted from main.
	(main): Analogous fix for unrecognized options.

2016-01-23  Niels Möller  <nisse@lysator.liu.se>

	* nettle.texinfo: Set UPDATED-FOR to 3.2.

2016-01-21  Niels Möller  <nisse@lysator.liu.se>

	* .gitlab-ci.yml: New file. Configuration for gitlab's continuous
	integration system.

2016-01-20  Niels Möller  <nisse@lysator.liu.se>

	* testsuite/dlopen-test.c (main): Mark arguments as UNUSED.

	* testsuite/Makefile.in (clean): Delete dlopen-test.

	* configure.ac: Bump package version, to nettle-3.2.
	(LIBNETTLE_MINOR, LIBHOGWEED_MINOR): Bump minor versions, to
	libnettle.so.6.2 and and libhogweed.so.4.2.

2016-01-10  Niels Möller  <nisse@lysator.liu.se>

	* base64-encode.c (encode_raw): Use const uint8_t * for the
	alphabet argument.

	* nettle.texinfo (RSA): Document the rsa_pkcs1_verify and
	rsa_pkcs1_sign functions, and the new rsa_*_tr functions.

2015-12-18  Niels Möller  <nisse@lysator.liu.se>

	* testsuite/testutils.h: Fix include order, system headers before
	nettle headers. Always include version.h, needed by
	version-test.c. It was included indirectly via bignum.h, but only
	if configured with publickey support.

	* configure.ac (IF_DLOPEN_TEST): Fixed shell conditional.

	* testsuite/ecc-mod-test.c (test_main): Handle random seeding if
	NETTLE_TEST_SEED is set in the environment.

2015-12-15  Niels Möller  <nisse@lysator.liu.se>

	* x86_64/ecc-384-modp.asm: Fixed carry propagation bug. Problem
	reported by Hanno Böck. Simplified the folding to always use
	non-negative carry, the old code attempted to add in a carry which
	could be either positive or negative, but didn't get that case
	right.

2015-12-10  Niels Möller  <nisse@lysator.liu.se>

	* ecc-256.c (ecc_256_modp): Fixed carry propagation bug. Problem
	reported by Hanno Böck.
	(ecc_256_modq): Fixed another carry propagation bug.

2015-11-23  Niels Möller  <nisse@lysator.liu.se>

	* nettle.texinfo: Document rsa_encrypt, rsa_decrypt and
	rsa_decrypt_tr. Text contributed by Andy Lawrence.

2015-11-15  Niels Möller  <nisse@lysator.liu.se>

	* rsa.h (_rsa_blind, _rsa_unblind): Mark as deprecated.

2015-09-17  Niels Möller  <nisse@lysator.liu.se>

	* rsa-md5-sign-tr.c (rsa_md5_sign_tr, rsa_md5_sign_digest_tr): New
	file, new functions.
	* rsa-sha1-sign-tr.c (rsa_sha1_sign_tr, rsa_sha1_sign_digest_tr):
	Likewise.
	* rsa-sha256-sign-tr.c (rsa_sha256_sign_tr)
	(rsa_sha256_sign_digest_tr): Likewise.
	* rsa-sha512-sign-tr.c (rsa_sha512_sign_tr)
	(rsa_sha512_sign_digest_tr): Likewise.
	* rsa.h: Added corresponding prototypes.
	* Makefile.in (hogweed_SOURCES): Added new files.

	* testsuite/testutils.c (SIGN): Extend macro to test new
	functions, and the rsa_*_sign_digest functions. Updated callers.

2015-09-14  Niels Möller  <nisse@lysator.liu.se>

	* rsa-decrypt-tr.c (rsa_decrypt_tr): Use rsa_compute_root_tr.
	Mainly for simplicity and consistency, I'm not aware of any CRT
	fault attacks on RSA decryption.

	* testsuite/rsa-encrypt-test.c (test_main): Added test with
	invalid private key.

	* rsa-sign-tr.c (rsa_compute_root_tr): New file and function.
	* rsa.h: Declare it.
	* rsa-pkcs1-sign-tr.c (rsa_pkcs1_sign_tr): Use rsa_compute_root_tr.
	(rsa_verify_res): Deleted, replaced by rsa_compute_root_tr.
	* testsuite/rsa-sign-tr-test.c (test_rsa_sign_tr): Check that
	signature argument is unchanged on failure.
	* Makefile.in (hogweed_SOURCES): Added rsa-sign-tr.c.

2015-09-07  Niels Möller  <nisse@lysator.liu.se>

	* testsuite/rsa-sign-tr-test.c: Drop include of nettle-internal.h.
	(test_main): Fix incorrect use of sizeof, and use LDATA macro.

	From Nikos Mavrogiannopoulos.
	* rsa-pkcs1-sign-tr.c (rsa_verify_res): New function.
	(rsa_pkcs1_sign_tr): Check result of private key operation, to
	protect against hardware or software errors leaking the private
	key.
	* testsuite/rsa-sign-tr-test.c: New testcase.

2015-09-06  Niels Möller  <nisse@lysator.liu.se>

	* nettle.texinfo: Updated SHA3 documentation.

2015-09-02  Niels Möller  <nisse@lysator.liu.se>

	* testsuite/dlopen-test.c: New test program, exposing the problem
	with ifunc and RTLD_NOW.

	* testsuite/Makefile.in (TS_ALL): Conditionally add dlopen-test.
	(SOURCES): Added dlopen-test.c.
	(dlopen-test): New target, unlike other test programs, *not*
	linked with -lnettle.

	* configure.ac: Check for dlfcn.h and the dlopen function.
	(IF_DLOPEN_TEST): New substituted variable, true if dlopen is
	available and we are building a shared library.

	* fat-setup.h: Disable use of ifunc, since it breaks dlopen with
	RTLD_NOW.

2015-08-25  Niels Möller  <nisse@lysator.liu.se>

	* NEWS: Started on entries for Nettle-3.2.

	* sha3.h (NETTLE_SHA3_FIPS202): New preprocessor constant.

2015-08-24  Niels Möller  <nisse@lysator.liu.se>

	* testsuite/sha3.awk: Document origin of test vectors.

	From Nikos Mavrogiannopoulos.
	* sha3.c (_sha3_pad): Update for NIST version.
	* testsuite/sha3-224-test.c: Updated test vectors.
	* testsuite/sha3-256-test.c: Likewise.
	* testsuite/sha3-384-test.c: Likewise.
	* testsuite/sha3-512-test.c: Likewise.

2015-06-03  Niels Möller  <nisse@lysator.liu.se>

	* arm/neon/chacha-core-internal.asm: New file. 55% speedup over C
	version on Cortex-A9.

2015-05-19  Niels Möller  <nisse@lysator.liu.se>

	* configure.ac: ABI detection (n32 or n64) on Irix, and
	appropriate default for libdir. Patch from Klaus Ziegler.

2015-05-12  Niels Möller  <nisse@lysator.liu.se>

	* version.c (nettle_version_major, nettle_version_minor): New
	file. New functions, returning the value of the corresponding
	preprocessor constant.
	* Makefile.in (nettle_SOURCES): Added version.c.
	* testsuite/version-test.c: New testcase.
	* testsuite/Makefile.in (TS_NETTLE_SOURCES): Added version-test.c.

2015-04-29  Niels Möller  <nisse@lysator.liu.se>

	* arm/v6/sha256-compress.asm: Fix syntax error in offset
	addressing. Spotted by Jukka Ukkonen.
	* arm/v6/aes-decrypt-internal.asm: Drop %-prefix on r12 register.
	* arm/v6/aes-encrypt-internal.asm: Likewise.

2015-04-24  Niels Möller  <nisse@lysator.liu.se>

	* Released nettle-3.1.1.

	* configure.ac: Bump package version, to nettle-3.1.1.
	(LIBNETTLE_MINOR, LIBHOGWEED_MINOR): Bump minor versions, to
	libnettle.so.6.1 and and libhogweed.so.4.1.

2015-04-22  Niels Möller  <nisse@lysator.liu.se>

	* x86_64/gcm-hash8.asm: Use ".value" instead of ".short", since
	the latter is not supported by the Sun/Oracle assembler.

2015-04-13  Niels Möller  <nisse@lysator.liu.se>

	* configure.ac: Fix shell quoting in test of GMP_NUMB_BITS asm
	compatibility. Reported by Edward Sheldrake.

2015-04-07  Niels Möller  <nisse@lysator.liu.se>

	* Released nettle-3.1.

2015-03-31  Niels Möller  <nisse@lysator.liu.se>

	* x86_64/ecc-224-modp.asm: Require that GMP_NUMB_BITS == 64.
	* x86_64/ecc-521-modp.asm: Likewise. Note that the other
	ecc-*-modp.asm files happen to work fine on x86_64, with either 32
	or 64 bits.

	* asm.m4 (GMP_NUMB_BITS): New macro, expanding to nothing.

	* configure.ac: Move tests for compiler characteristics,
	libraries, and GMP_NUMB_BITS, before assembler-related tests.
	For files in $asm_hogweed_optional_list, check if they declare
	a GMP_NUMB_BITS requirement, and skip files which are incompatible
	with the configuration. Needed for --enable-mini-gmp om w64.

	* Makefile.in (clean-here): Unconditionally delete *.a (including
	stub libraries like *.dll.a).

2015-03-30  Niels Möller  <nisse@lysator.liu.se>

	* version.h.in (GMP_NUMB_BITS) [NETTLE_USE_MINI_GMP]: Move
	definition here (uses configure substitution).
	* bignum.h (GMP_NUMB_BITS): ...old location.

	* nettle.texinfo: Updated version number.
	(Installation): Document some more configure options.

	* testsuite/symbols-test: Look for NETTLE_USE_MINI_GMP in
	version.h, not bignum.h. Allow leading underscore on mini-gmp
	symbols.

2015-03-26  Niels Möller  <nisse@lysator.liu.se>

	* Makefile.in (PRE_CPPFLAGS): Drop -I$(srcdir), no longer needed.
	(HEADERS): Added bignum.h. Removed version.h.
	(INSTALL_HEADERS): Added version.h.
	(DISTFILES): Removed bignum.h.in.
	(bignum.h): Deleted make target.
	(distclean-here): Don't delete bignum.h.

	* configure.ac: No longer generate bignum.h.

	* bignum.h: Renamed. Removed substitution of NETTLE_USE_MINI_GMP,
	and include version.h instead.
	* bignum.h.in: ... old name.

	* version.h.in (NETTLE_USE_MINI_GMP): Substitute here.

2015-03-25  Niels Möller  <nisse@lysator.liu.se>

	* configure.ac (MAJOR_VERSION, MINOR_VERSION): Tweak sed
	expressions, to tolerate version suffixes.

	* Makefile.in (distdir): Include assembly files from the new
	x86_64/aesni, x86_64/fat, and arm/fat directories.

	* ed25519-sha512-pubkey.c: Fix stack overwrite. The digest array
	must have room for a complete sha512 digest.

2015-03-19  Niels Möller  <nisse@lysator.liu.se>

	* Makefile.in (OPT_HOGWEED_SOURCES): Deleted make variable.
	(nettle_SOURCES, hogweed_SOURCES): Don't include optional sources
	here.
	(OPT_SOURCES): New variable.
	(SOURCES): Include OPT_SOURCES.
	(DISTFILES): Drop mini-gmp.c here, included via OPT_SOURCES.
	(nettle_OBJS, hogweed_OBJS): Add the object files corresponding to
	the optional source files included in the build.

	* ecc-curve.h (nettle_curve25519): Removed public declaration.
	* ecc-internal.h (_nettle_curve25519): New location, new name.
	Updated all users.

	* nettle.texinfo: Updated EdDSA documentation.

	* Makefile.in (DISTFILES): Added version.h.in, libnettle.map.in,
	and libhogweed.map.in (latter two patch by Nikos).
	(version.h): New make target.
	(distclean-here): Added version.h, libnettle.map, and
	libhogweed.map.

	From Nikos Mavrogiannopoulos.
	* configure.ac (MAJOR_VERSION, MINOR_VERSION): New substituted
	variables.
	* version.h.in: New file, defining version numbers.

2015-03-18  Niels Möller  <nisse@lysator.liu.se>

	EdDSA interface change, use plain strings to represent keys.
	* eddsa.h (_ED25519_LIMB_SIZE): Deleted constant.
	(struct ed25519_private_key, ed25519_public_key): Deleted.
	* eddsa-expand.c (_eddsa_expand_key): Don't compute the public
	key.
	(_eddsa_expand_key_itch): Deleted function.
	* eddsa-pubkey.c (_eddsa_public_key, _eddsa_public_key_itch): New
	file, new functions.
	* ed25519-sha512-pubkey.c (ed25519_sha512_public_key): New file
	and function.
	* ed25519-sha512-verify.c (ed25519_sha512_set_public_key): Deleted
	function.
	(ed25519_sha512_verify): Use a string to represent the public key.
	* ed25519-sha512-sign.c (ed25519_sha512_set_private_key): Deleted
	function.
	(ed25519_sha512_sign): Use strings for the input key pair.
	* Makefile.in (hogweed_SOURCES): Added eddsa-pubkey.c and
	ed25519-sha512-pubkey.c.
	* testsuite/eddsa-sign-test.c (test_eddsa_sign): Adapt to
	_eddsa_expand_key changes, and use _eddsa_public_key.
	* testsuite/ed25519-test.c (test_one): Test
	ed25519_sha512_public_key, and adapt to new ed25519 interface.

2015-03-14  Niels Möller  <nisse@lysator.liu.se>

	* ccm.c (memeql_sec): New function, more side-channel silent than
	memcmp.
	(ccm_decrypt_message): Use it.

2015-03-12  Niels Möller  <nisse@lysator.liu.se>

	* base64.h (struct base64_encode_ctx): Micro optimization of
	struct layout, saving a few bytes.
	(struct base64_decode_ctx): Likewise.
	* base16.h (struct base16_decode_ctx): Likewise.

	* nettle.texinfo (ASCII encoding): Document base64url functions.

2015-03-10  Niels Möller  <nisse@lysator.liu.se>

	* nettle.texinfo: Update documentation of curve25519_mul. Say that
	the output is undefined for points belonging to the twist rather
	than the proper curve.

	* curve25519-mul.c (curve25519_mul): Changed return type to void.
	* curve25519.h (curve25519_mul): Updated prototype.
	* examples/hogweed-benchmark.c (bench_curve25519_mul): Drop check
	of curve25519_mul return value.
	* testsuite/curve25519-dh-test.c (test_a): Likewise.

2015-02-26  Niels Möller  <nisse@lysator.liu.se>

	* nettle.texinfo: Document curve25519 and eddsa.

2015-02-10  Niels Möller  <nisse@lysator.liu.se>

	* base64url-meta.c (nettle_base64url): New file.
	* nettle-meta.h (nettle_base64url): Declare it.
	* nettle-meta-armors.c (nettle_armors): Added nettle_base64url.
	* testsuite/meta-armor-test.c: Updated testcase.
	* testsuite/base64-test.c (test_main): Additional tests, using
	nettle_base64url.
	* Makefile.in (nettle_SOURCES): Added base64url-meta.c.

	Base-64 generalization to support RFC4648 URL safe alphabet,
	contributed by Amos Jeffries.
	* base64url-decode.c (base64url_decode_init): New file and
	function.
	* base64url-encode.c (base64url_encode_init): New file and
	function.
	* Makefile.in (nettle_SOURCES): Added base64url-encode.c and
	base64url-decode.c.
	* base64.h: Declare new functions.
	* testsuite/base64-test.c (test_fuzz): Test base64url encoding and
	decoding.

	* base64.h (struct base64_encode_ctx): Added pointer to alphabet.
	(struct base64_decode_ctx): Added pointer to decoding table.
	* base64-decode.c (base64_decode_init): Initialize table pointer.
	Moved definition of table to local scope.
	(base64_decode_single): Use the context's decoding table.
	* base64-encode.c (ENCODE): Added alphabet argument. Updated all
	uses.
	(encode_raw): New static function, like base64_encode_raw
	but with an alphabet argument.
	(base64_encode_raw): Call encode_raw.
	(base64_encode_init): Initialize alphabet pointer.
	(base64_encode_single, base64_encode_update, base64_encode_final):
	Use the context's alphabet.

2015-02-09  Niels Möller  <nisse@lysator.liu.se>

	* base64-encode.c (base64_encode): Deleted old #if:ed out
	function.

	* testsuite/base64-test.c (test_fuzz_once, test_fuzz): Additional
	tests, based on contribution by Amos Jeffries.

2015-02-05  Niels Möller  <nisse@lysator.liu.se>

	* configure.ac (LIBHOGWEED_MAJOR): Undo latest bump, 4 should be
	enough (previous release, nettle-3.0, used 3).

2015-01-30  Niels Möller  <nisse@lysator.liu.se>

	Update chacha-poly1305 for draft-irtf-cfrg-chacha20-poly1305-08.
	* chacha-poly1305.h (CHACHA_POLY1305_NONCE_SIZE): Increase to 12
	bytes, i.e., CHACHA_NONCE96_SIZE.
	* chacha-poly1305.c (chacha_poly1305_set_nonce): Use
	chacha_set_nonce96.
	(poly1305_pad): New function.
	(chacha_poly1305_encrypt): Use poly1305_pad.
	(chacha_poly1305_digest): Call poly1305_pad, and format length
	fields as a single poly1305 block.

	* chacha-set-nonce.c (chacha_set_nonce96): New function.
	* chacha.h (CHACHA_NONCE96_SIZE): New constant.
	* testsuite/chacha-test.c: Add test for chacha with 96-bit nonce.

2015-01-27  Niels Möller  <nisse@lysator.liu.se>

	* ecc.h: Deleted declarations of unused itch functions. Moved
	declarations of internal functions to...
	* ecc-internal.h: ...new location. Also added a leading under
	score on the symbols.
	(ecc_a_to_j, ecc_j_to_a, ecc_eh_to_a, ecc_dup_jj, ecc_add_jja)
	(ecc_add_jjj, ecc_dup_eh, ecc_add_eh, ecc_add_ehh, ecc_mul_g)
	(ecc_mul_a, ecc_mul_g_eh, ecc_mul_a_eh): Affected functions.

2015-01-26  Niels Möller  <nisse@lysator.liu.se>

	* ecc-add-eh.c (ecc_add_eh_itch): Deleted.
	* ecc-add-ehh.c (ecc_add_ehh_itch): Deleted.
	* ecc-add-jja.c (ecc_add_jja_itch): Deleted.
	* ecc-add-jjj.c (ecc_add_jjj_itch): Deleted.
	* ecc-dup-eh.c (ecc_dup_eh_itch): Deleted.
	* ecc-dup-jj.c (ecc_dup_jj_itch): Deleted.
	* ecc-eh-to-a.c (ecc_eh_to_a_itch): Deleted.
	* ecc-j-to-a.c (ecc_j_to_a_itch): Deleted.
	* ecc-mul-a-eh.c (ecc_mul_a_eh_itch): Deleted.
	* ecc-mul-a.c (ecc_mul_a_itch): Deleted.
	* ecc-mul-g-eh.c (ecc_mul_g_eh_itch): Deleted.
	* ecc-mul-g.c (ecc_mul_g_itch): Deleted.

2015-01-25  Niels Möller  <nisse@lysator.liu.se>

	* arm/fat/sha1-compress-2.asm: New file.
	* arm/fat/sha256-compress-2.asm: Likewise.
	* fat-arm.c (fat_init): Setup for use of additional v6 assembly
	functions.

	* sha1-compress.c: Prepare for fat build with C and assembly
	implementations.
	* sha256-compress.c: Likewise.

	* fat-setup.h (sha1_compress_func, sha256_compress_func): New typedefs.

	* configure.ac (asm_nettle_optional_list): Added
	sha1-compress-2.asm and sha256-compress-2.asm, and corresponding
	HAVE_NATIVE_*.

	From Martin Storsjö:
	* arm: Add .arch directives for armv6. This allows building these
	files as part of a fat build, even if the assembler by default
	targets a lower architecture version.

2015-01-23  Niels Möller  <nisse@lysator.liu.se>

	* fat-setup.h (DEFINE_FAT_FUNC): Check value of function pointer,
	before calling fat_init. Should be correct even without memory
	barrier.
	* fat-x86_64.c (fat_init): Deleted static variable initialized.
	The checks of the relevant pointer in DEFINE_FAT_FUNC is more
	robust.
	* fat-arm.c (fat_init): Likewise.

2015-01-21  Niels Möller  <nisse@lysator.liu.se>

	* fat-arm.c (fat_init): Setup for use of neon assembly functions.

	* arm/fat/salsa20-core-internal-2.asm: New file.
	* arm/fat/sha3-permute-2.asm: New file.
	* arm/fat/sha512-compress-2.asm: New file.
	* arm/fat/umac-nh-2.asm: New file.
	* arm/fat/umac-nh-n-2.asm: New file.

	* salsa20-core-internal.c: Prepare for fat build with C and
	assembly implementations.
	* sha512-compress.c: Likewise.
	* sha3-permute.c: Likewise.
	* umac-nh.c: Likewise.
	* umac-nh-n.c: Likewise.

	* configure.ac (asm_nettle_optional_list): Added more *-2.asm
	files, and corresponding HAVE_NATIVE_* defines. Recognize PROLOGUE
	macro in asm files, also when not at the start of the line.

2015-01-20  Niels Möller  <nisse@lysator.liu.se>

	* fat-arm.c (get_arm_features): Check NETTLE_FAT_OVERRIDE
	environment variable.

	* fat-x86_64.c (get_x86_features): New function. Check
	NETTLE_FAT_OVERRIDE environment variable.
	(fat_init): Use it.

	* fat-setup.h (secure_getenv) [!HAVE_SECURE_GETENV]: Dummy
	definition, returning NULL.
	(ENV_OVERRIDE): New constant.

	* configure.ac: Check for secure_getenv function.

2015-01-19  Niels Möller  <nisse@lysator.liu.se>

	* configure.ac: Fat library setup for arm.
	* fat-arm.c: New file.
	* arm/fat/aes-encrypt-internal.asm: New files.
	* arm/fat/aes-encrypt-internal-2.asm: New file.
	* arm/fat/aes-decrypt-internal.asm: New file.
	* arm/fat/aes-decrypt-internal-2.asm: New file.

	* Makefile.in (DISTFILES): Added fat-setup.h.

	* fat-setup.h: New file, declarations moved from...
	* fat-x86_64.c: ... old location

2015-01-17  Niels Möller  <nisse@lysator.liu.se>

	* fat-x86_64.c (DECLARE_FAT_FUNC, DEFINE_FAT_FUNC)
	(DECLARE_FAT_FUNC_VAR): New macros, to define needed resolver and
	wrapper functions.

	* config.m4.in (SYMBOL_PREFIX): Define from from autoconf
	ASM_SYMBOL_PREFIX.
	(C_NAMS): move definition to...
	* asm.m4 (C_NAME): Define here, also take fat_transform.
	(fat_suffix): Replaced by...
	(fat_transform): New macro, taking symbol name as argument.
	Updated all uses of fat_suffix.
	* fat-x86_64.c: Updated for internal "_nettle" prefix on
	cpu-specific memxor functions.

	* fat-x86_64.c: Set up for sse2 vs non-sse2 memxor. Patch by Nikos
	Mavrogiannopoulos.
	* configure.ac (asm_nettle_optional_list): Added memxor-2.asm.
	* x86_64/fat/memxor-2.asm: New file.
	* x86_64/fat/memxor.asm: New file.

	* x86_64/memxor.asm: Use ifdef, not ifelse, for testing USE_SSE2.

2015-01-16  Niels Möller  <nisse@lysator.liu.se>

	* configure.ac (OPT_NETTLE_SOURCES): New substituted variable.
	(asm_path): Fixed x86_64 fat setup. Include only x86_64 and
	x86_64/fat in the asm_path. Put fat-x86_64.c in
	OPT_NETTLE_SOURCES, with no symlinking.

	* fat-x86_64.c: Renamed,...
	* x86_64/fat/fat.c: ... from old name.

2015-01-13  Niels Möller  <nisse@lysator.liu.se>

	* x86_64/fat/fat.c: For constructor hack, check
	HAVE_GCC_ATTRIBUTE, not __GNUC__. Also support sun compilers, as
	suggested by Nikos Mavrogiannopoulos, and attch the constructor
	attribute directly to fat_init.
	(fat_constructor): Deleted wrapper function.

	* x86_64/fat/fat.c: New file, initialization for x86_64 fat
	library.

	* x86_64/fat/cpuid.asm (_nettle_cpuid): New file and function.

	* x86_64/fat/aes-encrypt-internal.asm: New file, including
	x86_64/aes-encrypt-internal.asm, after setting fat_suffix to
	_x86_64.
	* x86_64/fat/aes-decrypt-internal.asm: New file, analogous setup.
	* x86_64/fat/aes-encrypt-internal-2.asm: New file, including
	x86_64/aesni/aes-encrypt-internal.asm, after setting fat_suffix to
	_aesni.
	* x86_64/fat/aes-decrypt-internal.asm-2: New file, analogous
	setup.

	* configure.ac: New command line option --enable-fat.
	(asm_nettle_optional_list): Added cpuid.asm, fat.c,
	aes-encrypt-internal-2.asm, and aes-decrypt-internal-2.asm.

	* asm.m4 (fat_suffix): New suffix added to symbol names.

	* x86_64/aesni/aes-encrypt-internal.asm: Use explicit .byte
	sequences for aes instructions, don't rely on assembler support.
	* x86_64/aesni/aes-decrypt-internal.asm: Likewise.

	* aclocal.m4 (NETTLE_CHECK_IFUNC): New macro, checking for ifunc
	and settting HAVE_LINK_IFUNC if working.
	* configure.ac: Use it.

2015-01-12  Niels Möller  <nisse@lysator.liu.se>

	* asm.m4 (DECLARE_FUNC): New macro, extracted from PROLOGUE.
	(PROLOGUE): Use it.

	* configure.ac (OPT_NETTLE_OBJS, OPT_HOGWEED_OBJS): Renamed
	substituted variables, and list the object files rather than
	source files.
	(OPT_ASM_NETTLE_SOURCES, OPT_ASM_HOGWEED_SOURCES): ...Old names.
	* Makefile.in (OPT_NETTLE_OBJS, OPT_HOGWEED_OBJS): Use new
	variables.

2015-01-11  Niels Möller  <nisse@lysator.liu.se>

	* x86_64/aesni/aes-decrypt-internal.asm: New file.
	* x86_64/aesni/aes-encrypt-internal.asm: New file.
	* configure.ac: New configure flag --enable-x86-aesni.

	* aclocal.m4 (LSH_RPATH_INIT): Handle freebsd, in the same way as
	gnu/linux, with -Wl,-rpath,.

	Merged memxor-reorg changes, starting at 2014-10-23.

2015-01-10  Niels Möller  <nisse@lysator.liu.se>

	* arm/memxor.asm (memxor3): Moved to new file.
	* arm/memxor3.asm: New file.

2014-11-24  Niels Möller  <nisse@lysator.liu.se>

	* x86_64/memxor3.asm (memxor3): New file, code moved from old
	memxor.asm.
	* x86_64/memxor.asm (memxor): Rewritten, no longer jumps into
	memxor3.

	* configure.ac (asm_replace_list): Added memxor.asm and
	memxor3.asm.

2014-10-23  Niels Möller  <nisse@lysator.liu.se>

	* configure.ac (IF_ASM): New substituted variable.
	* testsuite/Makefile.in (VALGRIND): Allow partial loads only when
	build includes assembly files.

	* memxor-internal.h (READ_PARTIAL): New macro.
	* memxor.c (memxor_different_alignment): Avoid out-of-bounds
	reads, corresponding to valgrind's --partial-loads-ok. Use
	READ_PARTIAL.
	* memxor3.c: Analogous changes for unaligned operations.

	* configure.ac (asm_replace_list): Deleted memxor.asm, now
	incompatible with the memxor/memxor3 split.

	* memxor3.c: New file, split off from memxor.c.
	* memxor-internal.h: New file, declarations shared by memxor.c and
	memxor3.c.
	* memxor.c: memxor3 functions moved out from this file.
	* Makefile.in (nettle_SOURCES): Added memxor3.c.
	(DISTFILES): Added memxor-internal.h.

	* memxor.c (memxor_common_alignment, memxor_different_alignment)
	(memxor): Change loop order, iterate from the end.
	(memxor3_common_alignment): Unroll twice.
	(word_t): On x86_64, unconditionally define as uint64_t, to get 64
	bits also in M$ windows. Replaced all uses of SIZEOF_LONG.

2014-12-12  Niels Möller  <nisse@lysator.liu.se>

	* cbc.h (CBC_ENCRYPT, CBC_DECRYPT): Make type-checking hack
	stricter, warn if type of length argument is smaller than size_t.
	* ctr.h (CTR_CRYPT): Likewise.
	* eax.h (EAX_SET_KEY, EAX_SET_NONCE, EAX_UPDATE, EAX_ENCRYPT)
	(EAX_DECRYPT, EAX_DIGEST): Likewise.
	* gcm.h (GCM_SET_KEY, GCM_ENCRYPT, GCM_DECRYPT, GCM_DIGEST):
	Likewise.

2014-12-08  Niels Möller  <nisse@lysator.liu.se>

	* aclocal.m4 (LD_VERSION_SCRIPT): Linker scripts no longer located
	in the source tree.

	* configure.ac (LIBNETTLE_MAJOR): Bump major number, now 6.
	(LIBHOGWEED_MAJOR): Bump major number, now 5.

	From Nikos Mavrogiannopoulos. Support for versioned symbols.
	* aclocal.m4 (LD_VERSION_SCRIPT): New macro. Substitute
	EXTRA_LINKER_FLAGS and EXTRA_HOGWEED_LINKER_FLAGS.
	* configure.ac: Use LD_VERSION_SCRIPT. Generate libnettle.map
	and libhogweed.map.
	(HOGWEED_EXTRA_SYMBOLS): New substituted variable.
	* libnettle.map.in: New file, libnettle.so linker script
	* libhogweed.map.in: New file, libhogweed.so linker script.
	* Makefile.in ($(LIBNETTLE_FORLINK)): Use EXTRA_LINKER_FLAGS.
	($(LIBHOGWEED_FORLINK)): Use EXTRA_HOGWEED_LINKER_FLAGS.

2014-11-24  Niels Möller  <nisse@lysator.liu.se>

	* gcm.h (GCM_SET_KEY): Rename macro argument KEY to avoid
	collision with a struct tag. Spotted by Nikos Mavrogiannopoulos.

	* testsuite/eddsa-verify-test.c (test_eddsa): Fixed test case bug,
	showing up as use of uninitialized data with valgrind.

2014-10-23  Niels Möller  <nisse@lysator.liu.se>

	* examples/nettle-benchmark.c (time_memxor): Allocate buffers as
	arrays of unsigned long, for more reliable alignment.

2014-10-22  Niels Möller  <nisse@lysator.liu.se>

	* configure.ac: Check for getline function.
	* testsuite/ed25519-test.c (getline) [!HAVE_GETLINE]: Fallback
	definition.

	* Makefile.in (clean-here): Unconditionally delete .so and .dll
	files.
	(IMPLICIT_TARGETS): Deleted variable.

2014-10-21  Niels Möller  <nisse@lysator.liu.se>

	* testsuite/ed25519-test.c: New test case. Optionally reads the
	file pointed to by $ED25519_SIGN_INPUT.

	* testsuite/testutils.c (tstring_hex): Rewrite, using Nettle's
	base16 functions.
	(decode_hex, decode_hex_length): Deleted functions.

2014-10-20  Niels Möller  <nisse@lysator.liu.se>

	* eddsa.h (ED25519_KEY_SIZE): New constant.
	(ED25519_SIGNATURE_SIZE): New constant.
	(struct ed25519_private_key): New struct.
	(struct ed25519_public_key): New struct.

	* ed25519-sha512-sign.c (ed25519_sha512_set_private_key)
	(ed25519_sha512_sign): New file and functions.
	* ed25519-sha512-verify.c (ed25519_sha512_set_public_key)
	(ed25519_sha512_verify): New file and functions.
	* Makefile.in (hogweed_SOURCES): Added ed25519-sha512-sign.c and
	ed25519-sha512-verify.c.


2014-10-18  Niels Möller  <nisse@lysator.liu.se>

	* eddsa-verify.c (_eddsa_verify): Change argument order, putting A
	before ctx.
	* eddsa.h: Updated prototype.
	* testsuite/eddsa-verify-test.c (test_eddsa): Updated
	_eddsa_verify calls.

2014-10-14  Niels Möller  <nisse@lysator.liu.se>

	* eddsa-verify.c (equal_h): New function.
	(_eddsa_verify): Use it for a proper point compare, replacing an
	ecc_add_ehh.

	* testsuite/eddsa-verify-test.c: New testcase.
	* testsuite/Makefile.in (TS_HOGWEED_SOURCES): Added
	eddsa-verify-test.c.

	* eddsa-verify.c (_eddsa_verify, eddsa_verify_itch): New file, new
	functions.
	* eddsa.h: Declare new functions.
	* Makefile.in (hogweed_SOURCES): Added eddsa-verify.c.

2014-10-08  Niels Möller  <nisse@lysator.liu.se>

	* testsuite/eddsa-sign-test.c (test_eddsa_sign): Use
	_eddsa_expand_key, and check its public key output.

	* eddsa-expand.c (_eddsa_expand_key): New file, new function.
	* eddsa.h (_eddsa_expand_key): Declare it.
	* Makefile.in (hogweed_SOURCES): Added eddsa-expand.c.

	* eddsa-sign.c: Drop unneeded include of nettle-internal.h.

2014-10-04  Niels Möller  <nisse@lysator.liu.se>

	* testsuite/eddsa-sign-test.c: New testcase.
	* testsuite/Makefile.in (TS_HOGWEED_SOURCES): Added
	eddsa-sign-test.c.

	* eddsa-sign.c (_eddsa_sign, _eddsa_sign_itch): New file, new
	functions.
	* eddsa-hash.c (_eddsa_hash): New file and function.
	* eddsa.h: Declare new functions.
	* Makefile.in (hogweed_SOURCES): Added eddsa-hash.c and
	eddsa-sign.c.

2014-10-03  Niels Möller  <nisse@lysator.liu.se>

	* testsuite/ecc-redc-test.c [NETTLE_USE_MINI_GMP]: Enable test.
	(test_main): Replace gmp_fprintf calls.
	* testsuite/ecc-mul-a-test.c: Likewise.
	* testsuite/ecc-mul-g-test.c: Likewise.

	* testsuite/ecc-modinv-test.c [NETTLE_USE_MINI_GMP]: Enable test.
	(ref_modinv): Use mpz_gcdext, instead of mpn_gcdext.
	(test_modulo): Replace gmp_fprintf calls.

	* testsuite/ecc-mod-test.c [NETTLE_USE_MINI_GMP]: Enable test.
	(ref_mod): Use mpz_mod and mpz_limbs_copy, instead of mpn_tdiv_qr.
	(test_modulo): Replace gmp_fprintf calls by plain fprintf and
	mpn_out_str.

	* testsuite/testutils.c (mpn_out_str): New function, needed to
	replace uses of gmp_fprintf.

	* testsuite/ecc-sqrt-test.c (mpz_ui_kronecker)
	[NETTLE_USE_MINI_GMP]: New fallback definition when building with
	mini-gmp.
	* testsuite/testutils.c (gmp_randinit_default)
	[NETTLE_USE_MINI_GMP]: Likewise.
	(mpz_urandomb): Likewise.
	* testsuite/testutils.h (gmp_randstate_t) [NETTLE_USE_MINI_GMP]:
	Fallback typedef, using knuth_lfib_ctx.

2014-10-02  Niels Möller  <nisse@lysator.liu.se>

	* testsuite/eddsa-compress-test.c: New testcase.
	* testsuite/Makefile.in (TS_HOGWEED_SOURCES): Added
	eddsa-compress-test.c.

	* eddsa-decompress.c (_eddsa_decompress): New file, new function.
	* eddsa-compress.c (_eddsa_compress): New file, new function.
	* eddsa.h: New file.
	* Makefile.in (HEADERS): Added eddsa.h.
	(hogweed_SOURCES): Added eddsa-compress.c and eddsa-decompress.c.

	* testsuite/ecc-sqrt-test.c: New test case.
	* testsuite/Makefile.in (TS_HOGWEED_SOURCES): Added
	ecc-sqrt-test.c.

	* ecc-25519.c (PHIGH_BITS): Always define this constant.
	(ecc_25519_zero_p): New function.
	(ecc_25519_sqrt): Take a ratio u/v as input. Added scratch
	argument. Made static.
	* ecc-internal.h (ecc_mod_sqrt_func): New typedef.
	(struct ecc_modulo): Added sqrt_itch and sqrt function pointer.
	Updated all instances.
	(ecc_25519_sqrt): Deleted declaration, function now static.

2014-09-24  Niels Möller  <nisse@lysator.liu.se>

	* curve25519.h [__cplusplus]: Fixed extern "C" block.

2014-09-23  Niels Möller  <nisse@lysator.liu.se>

	* ecc-hash.c (ecc_hash): Changed argument type from struct
	ecc_curve to struct ecc_modulo. Updated callers.
	* testsuite/ecdsa-sign-test.c (test_main): Updated curve25519
	signature s. Changed since the hash value is truncated a few bits
	more, to match the size of q.
	* testsuite/ecdsa-verify-test.c (test_main): Likewise.

	* testsuite/ecc-modinv-test.c (zero_p): New function, checking for
	zero modulo p.
	(test_modulo): Use zero_p. Switch to dynamic allocation. Updated
	for larger modinv result area, and use invert_itch.

	* ecc-25519.c (ecc_mod_pow_2kp1): Renamed, and take a struct
	ecc_modulo * as argument.
	(ecc_modp_powm_2kp1): ... old name.
	(ecc_mod_pow_252m3): New function, extracted from ecc_25519_sqrt.
	(ecc_25519_inv): New modp invert function, about 5.5 times faster
	then ecc_mod_inv.
	(ecc_25519_sqrt): Use ecc_mod_pow_252m3.
	(nettle_curve25519): Point to ecc_25519_inv. Updated p.invert_itch
	and h_to_a_itch.

	* ecc-internal.h (struct ecc_modulo): New field invert_itch.
	Updated all implementations.
	(ECC_EH_TO_A_ITCH): Updated, and take invert itch as an argument.
	* ecc-eh-to-a.c (ecc_eh_to_a_itch): Take invert scratch into account.

	* testsuite/testutils.c (test_ecc_mul_h): Use ecc->h_to_a_itch.

	* ecc-mod-inv.c (ecc_mod_inv): Interface change, make ap input
	const, and require 2n limbs at rp. Preparing for powm-based
	alternative implementations. Drop #if:ed out code and dp
	temporary. Updated all callers, more complicated cases described
	below.
	* ecc-internal.h (typedef ecc_mod_inv_func): Added const to input
	argument.
	(ECC_MOD_INV_ITCH): Renamed, was ECC_MODINV_ITCH, and reduced to
	2*n.
	* ecc-ecdsa-verify.c (ecc_ecdsa_verify): Overhauled allocation,
	putting mod_inv scratch at the end.

2014-09-22  Niels Möller  <nisse@lysator.liu.se>

	* ecc-random.c (ecc_mod_random): Renamed, and take a const struct
	ecc_modulo * as argument. Updated callers.
	(ecc_modq_random): ... old name.

	* ecc-mod-arith.c: New file, replacing ecc-modp.c and ecc-modq.c.
	All functions take a struct ecc_modulo as argument.
	(ecc_mod_add, ecc_mod_sub, ecc_mod_mul_1, ecc_mod_addmul_1)
	(ecc_mod_submul_1, ecc_mod_mul, ecc_mod_sqr): New functions,
	replacing the corresponding ecc_modp_* functions. For convenience,
	old names are defined as macros wrapping the new functions.
	* ecc-modp.c: Deleted file.
	* ecc-modq.c: Deleted file.
	* Makefile.in (hogweed_SOURCES): Updated accordingly.

	* testsuite/ecc-redc-test.c (test_main): Relaxed tests for which
	tests to run.

	* testsuite/ecc-modinv-test.c (test_modulo): New function, same
	organization as in ecc-mod-test.c below.

	* testsuite/ecc-mod-test.c (test_modulo): New function, testing
	one modulo. Replacing...
	(test_curve): ... old function.
	(test_main): Invoke test_modulo for p and q of each curve.

	* ecc-internal.h (ecc_mod_inv_func): New typedef.
	(struct ecc_modulo): Added mp1h constant and invert function
	pointer. Updated all callers.
	* ecc-modp.c (ecc_modp_inv): Deleted wrapper function.
	* ecc-modq.c (ecc_modq_inv): Deleted wrapper function.

	* ecc-mod-inv.c (ecc_mod_inv): Renamed file and function. Also
	take a struct ecc_modulo * as argument.
	* sec-modinv.c (sec_modinv): ... the old names. Deleted.
	* Makefile.in (hogweed_SOURCES): Updated accordingly.

	* examples/ecc-benchmark.c (bench_modinv_powm, bench_curve):
	Updated benchmarking of mpn_sec_powm.

	* ecc-internal.h (struct ecc_curve): Deleted redc function
	pointer. Use only reduce pointer, which is redc or modp as
	applicable. Updated all users.
	(struct ecc_modulo): Moved mod and reduce function pointers to
	this struct.

	* ecc-generic-modp.c (ecc_generic_modp): Deleted file and
	function. We no longer need a wrapper around ecc_mod.
	* ecc-generic-modq.c (ecc_generic_modq): Likewise deleted.
	* Makefile.in (hogweed_SOURCES): Removed ecc-generic-modp.c and
	ecc-generic-modq.c.

	* ecc-internal.h (typedef ecc_mod_func): Take a const struct
	ecc_modulo * argument, not const struct ecc_curve *. Updated all
	implementations and all callers.

	* ecc-mod.c (ecc_mod): Use struct ecc_modulo to specify the
	modulo. Drop input size argument, always reduce from 2*size to
	size.

	* ecc-internal.h (struct ecc_modulo): New struct, collecting
	constants needed for modulo arithmetic.
	(struct ecc_curve): Use struct ecc_modulo for p and q arithmetic.
	Updated all ecc-related files.

2014-09-17  Niels Möller  <nisse@lysator.liu.se>

	* gmp-glue.c (mpn_get_base256_le): Fixed missing update of rn
	counter, making the function clear some bytes beyond the end of
	the output buffer. The bug triggered a make check failure on ARM.

	* testsuite/testutils.c (ecc_curves): Include curve25519 in list.
	(test_ecc_mul_a): Include reference points for curve25519 (with
	Edwards coordinates). Allow n == 0 and n == 1, comparing to zero
	and the generator, respectively.
	* testsuite/ecc-add-test.c (point_zero_p): Deleted function.
	(test_main): Replace calls to point_zero_p by calls to
	test_ecc_mul_h with n == 0.
	* testsuite/ecc-dup-test.c: Likewise.

	* testsuite/ecc-modinv-test.c (mpn_zero_p): Moved function, to...
	* testsuite/testutils.c (mpn_zero_p): New location. Also make
	non-static.

	* testsuite/ecdsa-keygen-test.c (ecc_valid_p): Add special case
	for curve25519.

	* testsuite/ecc-mul-a-test.c (test_main): Fix point negation to
	support curve25519.
	* testsuite/ecc-mul-g-test.c (test_main): Likewise.

	* ecc-a-to-eh.c (ecc_a_to_eh_itch, ecc_a_to_eh): Deleted file and
	functions.
	* ecc.h: Deleted corresponding declarations.
	* ecc-internal.h (ECC_A_TO_EH_ITCH): Deleted macro.
	* Makefile.in (hogweed_SOURCES): Removed ecc-a-to-eh.c.

	* testsuite/ecdh-test.c (test_main): Update curve25519 test to use
	Edwards coordinates.
	* testsuite/ecdsa-sign-test.c (test_main): Likewise.
	* testsuite/ecdsa-verify-test.c (test_main): Likewise.

	* ecc-point.c (ecc_point_set): Use Edwards rather than Montgomery
	curve.

	* ecc-mul-a-eh.c (ecc_mul_a_eh, table_init): Take an Edwards point
	as input, not a Montgomery point. Hence, use ecc_a_to_j, not
	ecc_a_to_eh.

	* ecc-eh-to-a.c (ecc_eh_to_a): Just convert to affine coordinates,
	don't transform from Edwards to Montgomery form. Also reduces
	scratch need slightly.
	* ecc-internal.h (ECC_EH_TO_A_ITCH): Reduced.

	* ecdsa-keygen.c (ecdsa_generate_keypair): Use struct ecc_curve
	function pointers.

	* testsuite/curve25519-dup-test.c: Deleted file. In the way for
	conversion to Edwards coordinate convention, and in the end
	the tests will be done by ecc-dup-test.c.
	* testsuite/curve25519-add-test.c: Similarly deleted.
	* testsuite/Makefile.in (TS_HOGWEED_SOURCES): Removed
	curve25519-dup-test.c and curve25519-add-test.c.

2014-09-16  Niels Möller  <nisse@lysator.liu.se>

	* testsuite/ecc-add-test.c: New generalized testcase, to replace
	curve25519-add-test.c.
	* testsuite/ecc-dup-test.c: New generalized testcase, to replace
	curve25519-dup-test.c.
	* testsuite/Makefile.in (TS_HOGWEED_SOURCES): Added ecc-add-test.c
	and ecc-dup-test.c.

2014-09-14  Niels Möller  <nisse@lysator.liu.se>

	* testsuite/ecc-mul-a-test.c (test_main): Use struct ecc_curve
	function pointers.
	* testsuite/ecc-mul-g-test.c (test_main): Likewise.

2014-09-09  Niels Möller  <nisse@lysator.liu.se>

	* curve25519-mul.c (curve25519_mul): Switch to use Montgomery
	ladder. About 20% faster than current Edwards curve operations.
	Difference is expected to shrink when Edwards operations are
	optimized to take advantage of the twist, but it seems unlikely to
	get significantly faster than the Montgomery ladder.

	* gmp-glue.c (cnd_swap): Moved function here, made non-static.
	Changed cnd type to mp_limb_t, for consistency with GMP
	mpn_cnd_add_n.
	* sec-modinv.c (cnd_swap): ... old location.
	* gmp-glue.h (cnd_swap): Declare function.

2014-09-06  Niels Möller  <nisse@lysator.liu.se>

	* examples/hogweed-benchmark.c (bench_curve25519_mul_g)
	(bench_curve25519_mul, bench_curve25519): New functions.
	(main): Added benchmarking of curve25519 functions.

2014-09-03  Niels Möller  <nisse@lysator.liu.se>

	* Makefile.in: Revert 2013-02-06 Makefile changes: use a single
	rule for transforming .asm to .o, and drop include of asm.d.
	Possible now since we generate a single object file from each asm
	file. This change also helps Solaris' make recognize .asm files.
	* config.make.in (.SUFFIXES): Drop .s from list.
	* configure.ac: Delete code to generate asm.d.

	* Makefile.in: Delete all uses of *.po files, use the same object
	files for both shared and static libraries.
	* configure.ac (dummy-dep-files): Don't create any .po.d files.

	* aclocal.m4 (LSH_CCPIC): Don't substitute CCPIC here, let
	configure.ac do that if needed.

	* configure.ac (CCPIC_MAYBE, SHLIBCFLAGS): Deleted substituted
	variables. Instead, use CCPIC directly when compiling all library
	files.
	(CCPIC): Set to empty, if --disable-pic is used.

	* config.make.in (SHLIBCFLAGS, CCPIC_MAYBE): Deleted.
	(COMPILE, COMPILE_CXX): Drop CCPIC. New variable EXTRA_CFLAGS,
	which can be set by individual Makefiles.

	* Makefile.in (EXTRA_CFLAGS): Set using CCPIC.
	Also delete all uses of CCPIC_MAYBE and SHLIBCFLAGS.

2014-09-02  Niels Möller  <nisse@lysator.liu.se>

	* curve25519-eh-to-x.c (curve25519_eh_to_x): New file, new
	function. The curve25519 transform currently done by ecc_eh_to_a,
	but which should eventually be eliminted from that function.
	* Makefile.in (hogweed_SOURCES): Added curve25519-eh-to-x.c.
	* ecc-internal.h (curve25519_eh_to_x): Declare it.

	* curve25519-mul.c (curve25519_mul): Use it.
	* curve25519-mul-g.c (curve25519_mul_g): Likewise. Also introduce
	local variable ecc, and use ecc->mul_g_itch.

2014-08-29  Niels Möller  <nisse@lysator.liu.se>

	* testsuite/testutils.c (test_ecc_mul_j): Renamed, to ...
	(test_ecc_mul_h): ... new name. Use ecc->h_to_a function pointer.
	Updated callers.

	* examples/ecc-benchmark.c (bench_add_jjj): Renamed, to ...
	(bench_add_hhh): ... new name. Use ecc->add_hhh function pointer.
	(bench_add_ehh): Deleted.
	(bench_curve): Use bench_add_hhh for all curves. Use ecc->mul_itch
	for scratch size.

	Switch the curve25519 implementation to use the isomorphism to the
	twisted Edwards curve which is used for Ed25519 signatures.
	* eccdata.c (ecc_curve_init): Tweaked the transformation constant
	for the isomorphism between curve25519 and the twisted Edwards
	curve.
	* ecc-add-ehh.c (ecc_add_ehh): Updated formulas for the twist curve.
	* ecc-add-eh.c (ecc_add_eh): Likewise.
	* ecc-dup-eh.c (ecc_dup_eh): Likewise.

2014-08-28  Niels Möller  <nisse@lysator.liu.se>

	* ecdsa-verify.c (ecdsa_verify): Drop include of ecc-internal.h,
	use ecc_size function instead.

	* ecc-ecdsa-verify.c (ecc_ecdsa_verify): Use the struct ecc_curve
	function pointers: mul, mul_g, add_hhh, h_to_a.

	* ecc-internal.h (ECC_ECDSA_VERIFY_ITCH): Deleted macro. Needed
	scratch depends on curve type, not just size.
	(ecc_add_func): New typedef.
	(struct ecc_curve): New function pointer add_hhh, and constant
	add_hhh_itch. Updated all instances.

	* ecdsa-verify.c (ecdsa_verify): Use the ecc_ecdsa_verify_itch
	function, not the corresponding macro.
	* ecc-ecdsa-verify.c (ecc_ecdsa_verify_itch): Take ecc->mul_itch
	into account. Also reduce to 5*ecc->size + ecc->mul_itch.

	* testsuite/ecdsa-sign-test.c (test_main): Added test for the
	obscure case of ecdsa using curve25519.
	* testsuite/ecdsa-verify-test.c (test_main): Likewise (depends on
	above changes).

	* ecc-ecdsa-sign.c (ecc_ecdsa_sign): Use mul_g and h_to_a function
	pointers. Implies (obscure) support for curve25519.

	* ecc-25519.c (ecc_25519_modq): Access q via the ecc struct.

	* ecc-eh-to-a.c (ecc_eh_to_a): Analogous change as for ecc_j_to_a.
	The modulo q case (op == 2) is hardcoded for curve25519.

	* ecc-j-to-a.c (ecc_j_to_a): For curves using redc, always convert
	back from redc form. When producing x coordinate only, optionally
	reduce it modulo q. Completely changes the meaning of the "flags"
	argument, and renames it to "op". Update all users of this
	function or ecc->h_to_a.

	* ecc-ecdsa-sign.c (ecc_ecdsa_sign): Use new ecc_j_to_a modulo q
	feature.
	* ecc-ecdsa-verify.c (ecc_ecdsa_verify): Likewise.

	* testsuite/symbols-test: Regexp fixes, to better filter out
	get_pc_thunk functions.

	* ecc-generic-redc.c (ecc_generic_redc): Deleted file and
	function. Split into...
	* ecc-pp1-redc.c (ecc_pp1_redc): New file and function.
	* ecc-pm1-redc.c (ecc_pm1_redc): New file and function.
	* ecc-internal.h: Updated declarations.
	* Makefile.in (hogweed_SOURCES): Replace ecc-generic-redc.c by
	ecc-pp1-redc.c and ecc-pm1-redc.c.
	* ecc-192.c: Use ecc_pp1_redc (benchmarking only).
	* ecc-224.c: Use ecc_pm1_redc when applicable.
	* ecc-256.c: Use ecc_pp1_redc when applicable.
	* ecc-384.c: Use ecc_pp1_redc (benchmarking only).
	* ecc-521.c: Use ecc_pp1_redc (benchmarking only).
	* testsuite/ecc-redc-test.c (test_main): Replace use of
	ecc_generic_redc by ecc_pp1_redc and ecc_pm1_redc.

	* eccdata.c (output_curve): Don't output ecc_redc_g.
	* ecc-internal.h (struct ecc_curve): Deleted unused field redc_g.
	Updated all instances.

2014-08-27  Niels Möller  <nisse@lysator.liu.se>

	* ecc-modq.c (ecc_modq_inv): Use q_bit_size.

	* ecc-internal.h (struct ecc_curve): New field q_bit_size. Updated
	all instances.

	* configure.ac: Bumped package version number to 3.1.
	(LIBHOGWEED_MAJOR): Bumped library version to 4.0.

	Merged curve25519 changes (starting at 2014-07-04).
	* Makefile.in (clean-here): Added ecc-25519.h.

2014-08-26  Niels Möller  <nisse@lysator.liu.se>

	* examples/ecc-benchmark.c (bench_mul_g, bench_mul_a): Use struct
	ecc_curve function pointers.
	(bench_mul_g_eh, bench_mul_a_eh): Deleted.
	(bench_curve): Make modq benchmark unconditional. Use bench_mul_g
	and bench_mul_a also for curve25519.

	* testsuite/ecc-mod-test.c (test_curve): Make modq test
	unconditional, partially reverting 2014-07-04 change.

	* ecc-25519.c (ecc_25519_modq): New function.

	* eccdata.c (output_curve): Precomputation for curve25519 mod q.

	* mini-gmp.c (mpz_abs_sub_bit): Do full normalization, needed in
	case the most significant bit is cleared.

2014-08-25  Niels Möller  <nisse@lysator.liu.se>

	* testsuite/ecdh-test.c (set_point): Check return value of
	ecc_point_set.
	(test_main): Enable curve25519 test.

	* ecc-point-mul-g.c (ecc_point_mul_g): Use ecc->mul_g and
	ecc->h_to_a function pointers.
	* ecc-point-mul.c (ecc_point_mul): Use the ecc->mul and
	ecc->h_to_a function pointers.

	* ecc-internal.h (ecc_mul_g_func, ecc_mul_func, ecc_h_to_a_func):
	New typedefs.
	(struct ecc_curve): New function pointers mul, mul_g, h_to_a, and
	constans for their scratch requirements. Updated all instances.

	* ecc-point.c (ecc_point_set): Handle curve25519 as a special
	case, when checking if the point is on the curve.

2014-08-24  Niels Möller  <nisse@lysator.liu.se>

	* testsuite/ecdh-test.c: Test ecc_point_mul and ecc_point_mul_g,
	using test data generated by ecc-ref.gp. Tests for all curves
	except curve25519, which doesn't yet work with the general
	ecc_point interface.

	* testsuite/Makefile.in (TS_HOGWEED_SOURCES): Added ecdh-test.c.

	* misc/ecc-ref.gp: Script to generate ECDH test data.

2014-08-23  Niels Möller  <nisse@lysator.liu.se>

	* ecc-a-to-j.c (ecc_a_to_j): Deleted INITIAL argument.
	* ecc.h (ecc_a_to_j): Updated prototype.
	* ecc-mul-a.c (ecc_mul_a, table_init): Updated calls to ecc_a_to_j.

	* ecc-mul-a.c (ecc_mul_a): Deleted INITIAL argument, all callers,
	except the tests, pass 1. Updated all callers.
	(table_init): Likewise deleted INITIAL.
	* ecc.h (ecc_mul_a): Updated prototype.
	* testsuite/ecc-mul-a-test.c (test_main): Deleted tests for
	ecc_mul_a with INITIAL == 0.

	* ecc-internal.h (struct ecc_curve): Reordered struct, moved
	function pointers before pointers to bignum constants.

	* sec-modinv.c (sec_modinv): Document that for a == 0 (mod m), we
	should produce the "inverse" 0.

	* testsuite/ecc-modinv-test.c (test_main): Check that ecc_modp_inv
	produces 0 if a == 0 or a == p.

2014-08-22  Niels Möller  <nisse@lysator.liu.se>

	* x86_64/ecc-25519-modp.asm: New file. Assembly implementation,
	initial version yields 30% speedup of ecc_25519_modp. Early
	folding eliminates one pass of carry propagation, and yields
	almost 20% additional speedup.

	* ecc-25519.c [HAVE_NATIVE_ecc_25519_modp]: Use assembly version
	if available.

	* configure.ac (asm_hogweed_optional_list): Added ecc-25519-modp.asm.
	Also add HAVE_NATIVE_ecc_25519_modp to config.h.in.

2014-08-19  Niels Möller  <nisse@lysator.liu.se>

	* examples/ecc-benchmark.c (bench_curve): Support benchmarking of
	curve25519, for now handled as a special case.
	(curves): Added nettle_curve25519.
	(bench_dup_eh, bench_add_eh, bench_add_ehh, bench_mul_g_eh): New
	functions.

2014-08-18  Niels Möller  <nisse@lysator.liu.se>

	* testsuite/curve25519-dh-test.c (test_a): Use curve25519_mul.
	(test_main): Use little-endian inputs for test_a.
	(curve25519_sqrt, curve_25519): Deleted static helper functions,
	no longer needed.

	* curve25519-mul.c (curve25519_mul): New file and function.
	* curve25519.h (curve25519_mul): Declare it.
	* Makefile.in (hogweed_SOURCES): Added curve25519-mul.c.

	* curve25519-mul-g.c (curve25519_mul_g): Renamed file and
	function, updated callers.
	* curve25519-base.c (curve25519_base): ... old names.
	* Makefile.in (hogweed_SOURCES): Updated for rename.

	* eccdata.c (output_curve): Compute constants needed for
	Shanks-Tonelli.
	* ecc-25519.c (ecc_modp_powm_2kp1, ecc_25519_sqrt): New functions.
	* ecc-internal.h (ecc_25519_sqrt): Declare it.

2014-08-06  Niels Möller  <nisse@lysator.liu.se>

	* testsuite/curve25519-dh-test.c (test_g): Use curve25519_base.
	(test_main): Use little-endian inputs for test_g.

	* curve25519-base.c (curve25519_base): New file, new function.
	Analogous to NaCl's crypto_scalarmult_base.
	* curve25519.h: New file.
	* Makefile.in (hogweed_SOURCES): Added curve25519-base.c.
	(HEADERS): Added curve25519.h.

	* gmp-glue.c (mpn_set_base256_le, mpn_get_base256_le): New functions.
	* gmp-glue.h: Declare them.

2014-08-02  Niels Möller  <nisse@lysator.liu.se>

	* testsuite/curve25519-dh-test.c (curve25519_sqrt): Fixed memory
	leak, a mpz_clear call was missing.

	* ecc-internal.h (ECC_MUL_A_EH_WBITS): Set to 4, to enable
	window-based scalar multiplication.

	* ecc-mul-a-eh.c (table_init) [ECC_MUL_A_EH_WBITS > 0]: Fixed
	initialization of TABLE(1).

2014-07-29  Niels Möller  <nisse@lysator.liu.se>

	* ecc-internal.h (ECC_MUL_A_EH_WBITS): New constant.
	(ECC_A_TO_EH_ITCH, ECC_MUL_A_EH_ITCH): New macros.
	* ecc-a-to-eh.c (ecc_a_to_eh, ecc_a_to_eh_itch): New file, new
	functions.
	* ecc-mul-a-eh.c: New file.
	(ecc_mul_a_eh): New function. The case [ECC_MUL_A_EH_WBITS > 0]
	not yet working).
	(ecc_mul_a_eh_itch): New function.
	* ecc.h: Declare new functions.
	* Makefile.in (hogweed_SOURCES): Added ecc-a-to-eh.c and
	ecc-mul-a-eh.c.

	* testsuite/curve25519-dh-test.c (curve25519_sqrt): New function.
	(curve_25519): Use ecc_mul_a_eh.
	(test_a): New function.
	(test_main): Test construction of shared secret, using scalar
	multiplication with points other than the fix generator.

2014-07-26  Niels Möller  <nisse@lysator.liu.se>

	* ecc-add-ehh.c (ecc_add_ehh): Reduce scratch need.
	* ecc-internal.h (ECC_ADD_EHH_ITCH): Reduced to 7*size.

2014-07-23  Niels Möller  <nisse@lysator.liu.se>

	* testsuite/curve25519-dh-test.c: New test case, based on
	draft-josefsson-tls-curve25519-05 test vectors.
	* testsuite/Makefile.in (TS_HOGWEED_SOURCES): Added curve25519-dh-test.c.

2014-07-18  Niels Möller  <nisse@lysator.liu.se>

	* ecc-mul-g-eh.c (ecc_mul_g_eh, ecc_mul_g_eh_itch): New file and
	functions. Untested.
	* ecc.h (ecc_mul_g_eh_itch): Declare new functions.
	* ecc-internal.h (ECC_MUL_G_EH_ITCH): New macro.
	* Makefile.in (hogweed_SOURCES): Added ecc-mul-g-eh.c.

2014-07-17  Niels Möller  <nisse@lysator.liu.se>

	* ecc-add-eh.c (ecc_add_eh): Reduce scratch need.
	* ecc-internal.h (ECC_ADD_EH_ITCH): Reduced to 6*size.

	* testsuite/curve25519-dup-test.c (test_main): Free allocated
	storage.

2014-07-15  Niels Möller  <nisse@lysator.liu.se>

	* ecc-add-eh.c (ecc_add_eh, ecc_add_eh_itch): New file, new
	functions.
	* ecc.h: Declare new functions.
	* ecc-internal.h (ECC_ADD_EH_ITCH): New macro.
	* Makefile.in (hogweed_SOURCES): Added ecc-add-eh.c.
	* testsuite/curve25519-add-test.c (test_main): Test ecc_add_eh.
	Additional test for g2+g2. Free allocated storage.

2014-07-14  Niels Möller  <nisse@lysator.liu.se>

	* testsuite/curve25519-add-test.c: New test case.
	* testsuite/Makefile.in (TS_HOGWEED_SOURCES): Added
	curve25519-add-test.c.

	* ecc-add-ehh.c (ecc_add_ehh, ecc_add_ehh_itch): New file, new
	functions.
	* ecc.h (ecc_add_ehh, ecc_add_ehh_itch): Declare them.
	* ecc-internal.h (ECC_ADD_EHH_ITCH): New macro.
	* Makefile.in (hogweed_SOURCES): Added ecc-add-ehh.c.

	* ecc-25519.c (nettle_curve25519): Use ecc_d instead of ecc_b.

	* eccdata.c: For curve25519, output the Edwards curve constant,
	ecc_d = (121665/121666) mod p.

	* testsuite/curve25519-dup-test.c (test_main): Add test for 4g.
	Delete some left-over debug output.

2014-07-11  Niels Möller  <nisse@lysator.liu.se>

	* misc/ecc-formulas.tex: Some ECC notes.

	* testsuite/curve25519-dup-test.c: New testcase.
	* testsuite/Makefile.in (TS_HOGWEED_SOURCES): Added
	curve25519-dup-test.c.

	* testsuite/testutils.c (test_ecc_point): Made non-static.
	* testsuite/testutils.h (struct ecc_ref_point): Moved here, from
	testutils.h.
	(test_ecc_point): Declare it.

	* ecc-dup-eh.c (ecc_dup_eh, ecc_dup_eh_itch): New file, new functions.
	* ecc-eh-to-a.c (ecc_eh_to_a, ecc_eh_to_a_itch): New file, new
	functions.
	* ecc.h: Declare new functions.
	* ecc-internal.h (ECC_EH_TO_A_ITCH, ECC_DUP_EH_ITCH): New macros.
	* Makefile.in (hogweed_SOURCES): Added ecc-dup-eh.c and
	ecc-eh-to-a.c.

	* ecc-internal.h (struct ecc_curve): New constant edwards_root.
	* ecc-192.c (nettle_secp_192r1): Updated accordingly, additional
	NULL pointer.
	* ecc-224.c (nettle_secp_224r1): Likewise.
	* ecc-256.c (nettle_secp_256r1): Likewise.
	* ecc-384.c (nettle_secp_384r1): Likewise.
	* ecc-521.c (nettle_secp_521r1): Likewise.
	* ecc-25519.c (nettle_curve25519): Initialize new constant.

	* eccdata.c (ecc_curve_init): For curve 25519, use correct
	constant for edwards coordinate transform, and output the constant
	as ecc_edwards.

2014-07-06  Niels Möller  <nisse@lysator.liu.se>

	* eccdata.c: Use separate is_zero flag to represent the neutral
	element.
	(output_point, output_point_redc): Unified to a single function,
	with a use_redc flag argument. Also support conversion to Edwards
	form.
	(ecc_curve_init_str): New argument for Edwards curve conversion
	constant.

2014-07-04  Niels Möller  <nisse@lysator.liu.se>

	Started curve25519 branch.
	* ecc-25519.c: New file.
	(ecc_25519_modp): New function.
	(nettle_curve25519): New curve.

	* ecc-curve.h (nettle_curve25519): Declare it.

	* Makefile.in (hogweed_SOURCES): Added ecc-25519.c.
	(ecc-25519.h): New generated file. Add as explicit dependency for
	ecc-25519.o.

	* testsuite/ecc-mod-test.c (test_curve): New function, extracted
	from test_main. Tolerate NULL modq function pointer.
	(test_main): Use test_curve, iterate over supported curves, and
	also test curve_25519 for the new modp function.

2014-08-23  Niels Möller  <nisse@lysator.liu.se>

	* ecc-modp.c (ecc_modp_sub_1): Deleted unused function.
	* ecc-internal.h: Deleted corresponding declaration.

	* examples/nettle-benchmark.c (time_cipher): Fixed memset calls,
	amending the totally broken change from 2014-02-06.

2014-07-02  Niels Möller  <nisse@lysator.liu.se>

	* eccdata.c (ecc_dup): Use mpz_submul_ui, now available in
	mini-gmp.
	(ecc_type): New enum, for Weierstrass and Montgomery curves
	(ecc_curve): New field type.
	(ecc_dup): Support montgomery curves.
	(ecc_add): Likewise.
	(ecc_curve_init_str): New argument, for the curve type.
	(ecc_curve_init): Pass curve type to all ecc_curve_init_str calls.
	Recognize curve25519, for bit_size 255.
	(output_modulo): Deleted assert, which isn't true for curve25519.

2014-06-30  Niels Möller  <nisse@lysator.liu.se>

	* camellia-absorb.c: Include <limits.h>, needed for correct use of
	HAVE_NATIVE_64_BIT. Reported and debugged by Magnus Holmgren.
	Fixes debian build failure on s390x.

2014-06-26  Niels Möller  <nisse@lysator.liu.se>

	From Martin Storsjö:
	* configure.ac (IF_NOT_SHARED): New substituted variable.
	* hogweed.pc.in: Use @LIBS@, instead of hardcoding -lgmp. When
	shared libraries are disabled, move needed libraries from
	Requires.private: to Requires: and from Libs.private: to Libs:.

 	From Nikos Mavrogiannopoulos.
	* examples/hogweed-benchmark.c (bench_alg): Tolerate alg->init
	returning NULL.
	(bench_openssl_ecdsa_init): Return NULL if
	EC_KEY_new_by_curve_name fails, indicating the curve is not
	supported.

2014-06-25  Niels Möller  <nisse@lysator.liu.se>

	Support for building with mini-gmp instead of the real GMP. Loosely
	based on work by Nikos Mavrogiannopoulos.
	* configure.ac: New command line option --enable-mini-gmp. Also
	disable all libgmp-related checks when enabled.
	(NETTLE_USE_MINI_GMP): New substituted variable.
	(LIBHOGWEED_LIBS): Use $(LIBS) instead of -lgmp.
	(IF_MINI_GMP): New Makefile conditional.
	(GMP_NUMB_BITS): Alternative test for the mini-gmp case.
	Substituted also in bignum.h.
	(HAVE_MPZ_POWM_SEC): Drop this unused check.

	* bignum.h: Renamed, to...
	* bignum.h.in: New name.
	(NETTLE_USE_MINI_GMP): Substituted by configure.
	(GMP_NUMB_BITS): Substituted by configure, for the mini-gmp case.

	* Makefile.in (OPT_HOGWEED_SOURCES): New variable, value
	conditional on @IF_MINI_GMP@.
	(hogweed_SOURCES): Add $(OPT_HOGWEED_SOURCES).
	(PRE_CPPFLAGS): Add -I$(srcdir).
	(HEADERS): Delete bignum.h.
	(INSTALL_HEADERS): Add bignum.h. Also add mini-gmp.h, if mini-gmp
	is enabled.
	(DISTFILES): Added bignum.h.in.
	(bignum.h): New target.
	(distclean-here): Delete bignum.h.

	* examples/ecc-benchmark.c (modinv_gcd) [NETTLE_USE_MINI_GMP]:
	Disable this benchmark.
	(mpn_random) [NETTLE_USE_MINI_GMP]: Provide a simple implementation.

	* testsuite/ecc-mod-test.c [NETTLE_USE_MINI_GMP]: Skip test, it
	depends on gmp_randstate_t.
	* testsuite/ecc-modinv-test.c [NETTLE_USE_MINI_GMP]: Likewise.
	* testsuite/ecc-mul-a-test.c [NETTLE_USE_MINI_GMP]: Likewise.
	* testsuite/ecc-mul-g-test.c [NETTLE_USE_MINI_GMP]: Likewise.
	* testsuite/ecc-redc-test.c [NETTLE_USE_MINI_GMP]: Likewise.

	Various preparations for mini-gmp support.
	* testsuite/bignum-test.c: Use WITH_HOGWEED instead of HAVE_LIBGMP
	for preprocessor conditionals.
	* testsuite/testutils.h: Likewise.
	* testsuite/sexp-format-test.c: Likewise.

	* testsuite/ecdsa-keygen-test.c (test_main): Use printf,
	mpz_out_str and write_mpn instead of gmp_fprintf.
	* testsuite/ecdsa-sign-test.c (test_ecdsa): Likewise.
	* testsuite/ecdsa-verify-test.c (test_ecdsa): Likewise.

	* dsa.h: Include bignum.h instead of gmp.h.
	* ecc-internal.h: Likewise.
	* ecc.h: Likewise.
	* gmp-glue.h: Likewise.
	* pkcs1.h: Likewise.
	* rsa.h: Likewise.

	* testsuite/testutils.c (die): Use plain vfprintf, not
	gmp_vfprintf.
	(write_mpn): New function.
	(test_ecc_point): Use it, replacing gmp_fprintf.
	* testsuite/testutils.h (write_mpn): Declare it.

	* der-iterator.c: Deleted HAVE_LIBGMP conditionals.

2014-06-07  Niels Möller  <nisse@lysator.liu.se>

	* Released nettle-3.0.

2014-06-04  Niels Möller  <nisse@lysator.liu.se>

	* NEWS: List des-compat.h as a candidate for removal in the next
	release.

	* testsuite/des-compat-test.c (test_main): Fixed out of bounds
	memory read, reported by Nikos Mavrogiannopoulos.

	* nettle-write.h: Include <stddef.h>, fixing compilation on
	freebsd.

	* aclocal.m4 (ac_stdint): Fixed "unsinged" typo, spotted by Andy
	Goth.

2014-06-01  Niels Möller  <nisse@lysator.liu.se>

	* x86_64/gcm-hash8.asm: Pass correct argument count to W64_EXIT.
	* x86_64/camellia-crypt-internal.asm: Pass correct argument count
	to W64_ENTRY and W64_EXIT.

	* x86_64/machine.m4 [W64_ABI]: Fix for the case of 6 function
	arguments. Also push %rdi unconditionally, and use aligned
	accesses for save and restore %xmm registers (movdqa).

2014-05-31  Niels Möller  <nisse@lysator.liu.se>

	* configure.ac: Check for COFF type directives.
	(ASM_COFF_STYLE): New substituted variable.
	* config.m4.in: Set COFF_STYLE from configure.
	* asm.m4 (PROLOGUE): Use COFF type directive, if enabled by
	configure. Fixes problem with windows dll linking.

	* asm.m4: Deleted unused offsets for struct aes_ctx.

2014-05-28  Niels Möller  <nisse@lysator.liu.se>

	* testsuite/nettle-pbkdf2-test: Delete carriage return characters
	from output.

	* configure.ac (LIBHOGWEED_LIBS): Be explicit and link
	libhogweed.so with libnettle.so, not -lnettle.
	(LIBHOGWEED_LINK): Drop -L. flag, no longer needed, and previously
	not at the correct position in the link command line.

2014-05-27  Niels Möller  <nisse@lysator.liu.se>

	* examples/ecc-benchmark.c: If mpn_sec_powm is available,
	benchmark it, for modinv.
	(bench_modinv_powm): New function.
	(bench_curve): Use it.

2014-05-22  Niels Möller  <nisse@lysator.liu.se>

	From Claudio Bley:
	* Makefile.in ($(des_headers)): Use the EXEEXT_FOR_BUILD.

2014-05-15  Niels Möller  <nisse@lysator.liu.se>

	* NEWS: Updated with library version numbers.

	* configure.ac (dummy-dep-files): Use simpler and more portable
	sed expression. Problem reported by Peter Eriksson.
	(LIBHOGWEED_MAJOR): Bumped shared library version to 3.0.
	(LIBHOGWEED_MINOR): Reset to zero. Also increased the package
	version number to 3.0.

	* getopt.c: Don't use gettext.

2014-05-14  Niels Möller  <nisse@lysator.liu.se>

	* testsuite/nettle-pbkdf2-test: Avoid the bash construction
	${#foo}.

	* getopt.c: Copied from glibc tree, tag glibc-2.19.
	* getopt.h: Likewise.
	* getopt1.c: Likewise.
	* getopt_int.h: New file, also copied from glibc.
	* Makefile.in (DISTFILES): Added getopt_int.h.

2014-05-09  Niels Möller  <nisse@lysator.liu.se>

	* mini-gmp.c: Updated, use version from gmp-6.0.0.
	* mini-gmp.h: Likewise.

	* testsuite/Makefile.in (all): Drop dependency on $(TARGETS), to
	delay building of test programs until make check.

2014-05-08  Niels Möller  <nisse@lysator.liu.se>

	* nettle.texinfo (nettle_aead abstraction): Document nettle_aead.

	* Makefile.in (nettle_SOURCES): Added nettle-meta-aeads.c.
	* nettle-meta.h (nettle_aeads): Declare array.
	* nettle-meta-aeads.c (nettle_aeads): New file, new array.
	* testsuite/meta-aead-test.c: New test case.
	* testsuite/Makefile.in (TS_NETTLE_SOURCES): Added
	meta-aead-test.c.

	* aclocal.m4 (GMP_PROG_CC_FOR_BUILD): If CC_FOR_BUILD is gcc, add
	-O option. This makes eccdata twice as fast.

2014-05-06  Niels Möller  <nisse@lysator.liu.se>

	* nettle.texinfo: Document SHA3 and ChaCha-Poly1305 as
	experimental.

2014-05-05  Niels Möller  <nisse@lysator.liu.se>

	* nettle.texinfo (POLY1305): Document poly1305-aes.
	(Authenticated encryption): Move AEAD algorithms to their own
	section.
	(RSA, DSA, ECDSA): Change some subsections to subsubsections.
	(ChaCha-Poly1305): Document ChaCha-Poly1305.

2014-05-04  Niels Möller  <nisse@lysator.liu.se>

	* nettle.texinfo (DSA): Document new DSA interface.
	(Salsa20): Update salsa20 docs.
	(ChaCha): Document ChaCha.

2014-05-03  Niels Möller  <nisse@lysator.liu.se>

	* configure.ac: Check for SIZEOF_SIZE_T.
	* ccm.c (ccm_set_nonce): Skip code for 64-bit encoding when size_t
	is only 32 bits.

	* nettle.texinfo (CCM): Document new ccm macros and constants.
	Describe ccm restrictions.

	* ccm.h (CCM_DIGEST_SIZE): New constant.

2014-04-30  Niels Möller  <nisse@lysator.liu.se>

	* ccm.c (CCM_IV_MAX_SIZE, CCM_IV_MIN_SIZE): Deleted, replaced by
	public constants CCM_MIN_NONCE_SIZE and CCM_MAX_NONCE_SIZE.
	(ccm_build_iv): Updated for above rename.
	(CCM_L_MAX_SIZE): Deleted, no longer used.

	* ccm.h (CCM_MIN_NONCE_SIZE, CCM_MAX_NONCE_SIZE): New constants.
	(CCM_MAX_MSG_SIZE): New macro.

2014-04-27  Niels Möller  <nisse@lysator.liu.se>

	* nettle.texinfo (Cipher modes): Subsection on AEAD constructions.
	(GCM): Update GCM documentation, including functions for
	gcm_aes128, gcm_camellia128, ...

2014-04-26  Niels Möller  <nisse@lysator.liu.se>

	* nettle.texinfo: Update for introduction of nettle_cipher_func.
	(GCM): Document GCM_DIGEST_SIZE.
	(UMAC): Document new UMAC constants.
	(Keyed hash functions): Make HMAC and UMAC their own info nodes.
	(EAX): Document EAX.

	* umac.h (UMAC_MIN_NONCE_SIZE, UMAC_MAX_NONCE_SIZE): New
	constants.

2014-04-25  Niels Möller  <nisse@lysator.liu.se>

	* All hash-related files: Renamed all _DATA_SIZE constants to
	_BLOCK_SIZE, for consistency. Old names kept for backwards
	compatibility.

	* nettle.texinfo (CCM): Documentation for CCM mode, contributed by
	Owen Kirby.

	* testsuite/ccm-test.c (test_cipher_ccm): And tests.

	* ccm.c (ccm_decrypt_message): Change length argument, should now
	be clear text (dst) length.
	* ccm-aes128.c (ccm_aes128_decrypt_message): Likewise.
	* ccm-aes192.c (ccm_aes192_decrypt_message): Likewise.
	* ccm-aes256.c (ccm_aes256_decrypt_message): Likewise.
	* ccm.h: Updated prototypes.

2014-04-22  Niels Möller  <nisse@lysator.liu.se>

	* nettle.texinfo (Recommended hash functions): Document additional
	sha512 variants.

	* sha2.h (sha512_224_ctx, sha512_256_ctx): New aliases for the
	sha512_ctx struct tag.

2014-04-17  Niels Möller  <nisse@lysator.liu.se>

	* examples/Makefile.in (SOURCES): Deleted next-prime.c (forgotten
	in 2014-04-13 change).

2014-04-16  Niels Möller  <nisse@lysator.liu.se>

	* testsuite/ccm-test.c (test_cipher_ccm): Deleted check for NULL
	authdata.

	* sha3-224.c (sha3_224_init): Pass pointer to context struct, not
	pointer to first element, to memset.
	* sha3-256.c (sha3_256_init): Likewise.
	* sha3-384.c (sha3_384_init): Likewise.
	* sha3-512.c (sha3_512_init): Likewise.

	* examples/eratosthenes.c (vector_alloc): Use sizeof(*vector)
	instead of explicit type in malloc call.
	(vector_init): Make constant explicitly unsigned long.

	* tools/input.c (sexp_get_quoted_char): Deleted useless for loop.

2014-04-13  Niels Möller  <nisse@lysator.liu.se>

	* rsa-compat.c: Deleted file.
	* rsa-compat.h: Deleted file.
	* Makefile.in (hogweed_SOURCES): Deleted rsa-compat.c.
	(HEADERS): Deleted rsa-compat.h.

	* examples/next-prime.c: Deleted file.
	* bignum-next-prime.c (nettle_next_prime): Deleted file and
	function.
	* prime-list.h: Deleted file.
	* bignum.h (nettle_next_prime): Deleted prototype.
	* Makefile.in (hogweed_SOURCES): Deleted bignum-next-prime.c.
	(DISTFILES): Deleted prime-list.h.
	* examples/Makefile.in (HOGWEED_TARGETS): Deleted next-prime, and
	corresponding make target.

2014-04-12  Niels Möller  <nisse@lysator.liu.se>

	* nettle.texinfo (Copyright): Updated licensing info.
	* README: Likewise.

	* Makefile.in (DISTFILES): Distribute new COPYING* files.

	* COPYING.LESSERv3: New file.
	* COPYINGv3: New file.
	* COPYING.LIB: Deleted.
	* COPYINGv2: New name for GPL version 2 file.
	* COPYING: Old name, deleted.

	* Update license headers for LGPL3+ and GPL2+ dual licensing.

2014-04-11  Niels Möller  <nisse@lysator.liu.se>

	* testsuite/testutils.c (test_aead): Use aead->digest_size.

	* configure.ac: Skip GMP tests if public key support is disabled.

	* eax.c (block16_xor): Fixed bug effecting 32-bit platforms.

	* Makefile.in (DISTFILES): Deleted memxor.c, already included via
	nettle_SOURCES.
	* tools/Makefile.in (SOURCES): Add nettle-pbkdf2.c.

2014-04-10  Niels Möller  <nisse@lysator.liu.se>

	From Nikos Mavrogiannopoulos:
	* examples/hogweed-benchmark.c (bench_openssl_ecdsa_init): Support
	for secp192r1 and secp256r1.
	(alg_list): Add them.

2014-04-09  Niels Möller  <nisse@lysator.liu.se>

	* examples/nettle-benchmark.c (main): Benchmark sha512_224 and
	sha512_256.

	* testsuite/sha512-224-test.c: New file.
	* testsuite/sha512-256-test.c: New file.
	* testsuite/Makefile.in (TS_NETTLE_SOURCES): Added new files.

	* nettle-meta.h (nettle_sha512_224, nettle_sha512_256): Declare.
	* sha512-224-meta.c (nettle_sha512_224): New file, new nettle_hash.
	* sha512-256-meta.c (nettle_sha512_256): New file, new nettle_hash.

	* sha2.h (SHA512_224_DIGEST_SIZE, SHA512_224_DATA_SIZE)
	(SHA512_256_DIGEST_SIZE, SHA512_256_DATA_SIZE): New constants.

	* sha512.c (sha512_256_digest): Typo fix, call sha512_256_init.

	* testsuite/testutils.c (test_hash): Removed redundant init call.
	Tests that digest implies init.

2014-03-28  Niels Möller  <nisse@lysator.liu.se>

	* testsuite/dsa-keygen-test.c (test_main): Explicitly use
	dsa_compat_generate_keypair.
	(test_main): Test dsa_generate_params and dsa_generate_keypair
	with a large q; p_bits = 1024, q_bits = 768.

	* testsuite/testutils.h: Undo dsa-compat.h name mangling.

	* dsa-keygen.c (dsa_generate_keypair): New interface, generating
	only a keypair, and no new parameters.
	* dsa-compat-keygen.c (dsa_compat_generate_keypair): New file.
	Moved old key generation function here. Use dsa_generate_keypair.

2014-03-27  Niels Möller  <nisse@lysator.liu.se>

	* dsa-compat.c (dsa_public_key_init, dsa_public_key_clear)
	(dsa_private_key_init, dsa_private_key_clear): : Move deprecated
	DSA functions to a separate file...
	* dsa.c: ...from here.
	* dsa-compat.h: New file, declaring deprecated DSA interface.
	Include in corresponding C files.
	* Makefile.in (hogweed_SOURCES): Add dsa-compat.c.
	(HEADERS): Add dsa-compat.h.

	* dsa-gen-params.c (dsa_generate_params): New file and function,
	extracted from DSA key generation.
	* dsa-keygen.c (dsa_generate_keypair): Use dsa_generate_params.

2014-03-26  Niels Möller  <nisse@lysator.liu.se>

	* der2dsa.c (dsa_params_from_der_iterator): Converted to new DSA
	interface. Allow q_size == 0, meaning any q < p is allowed.
	Additional validity checks.
	(dsa_public_key_from_der_iterator): Converted to new DSA
	interface. Also check that the public value is in the correct
	range.
	(dsa_openssl_private_key_from_der_iterator): Converted
	to new DSA interface. Additional validity checks.
	(dsa_openssl_private_key_from_der): Converted to new DSA
	interface.
	* tools/pkcs1-conv.c (convert_dsa_private_key): Update to use
	struct dsa_params, and adapt to the der decoding changes.
	(convert_public_key): Likewise.

	* examples/hogweed-benchmark.c: Update dsa benchmarking to use new
	DSA interface.

	* dsa.c (dsa_params_init, dsa_params_clear): New functions.
	(dsa_public_key_init): Use dsa_params_init.
	(dsa_public_key_clear): Use dsa_params_clear.

	* sexp2dsa.c (dsa_keypair_from_sexp_alist): Converted to new DSA
	interface. Allow q_size == 0, meaning any q < p is allowed.
	Additional validity checks.
	(dsa_sha1_keypair_from_sexp, dsa_sha256_keypair_from_sexp):
	Converted to new DSA interface.

	* dsa2sexp.c (dsa_keypair_to_sexp): Converted to new DSA
	interface.
	* tools/pkcs1-conv.c: Updated uses of dsa_keypair_to_sexp.

	* dsa.h (struct dsa_params): New struct.

	* dsa-sign.c (dsa_sign): Use struct dsa_params, with key as a
	separate mpz_t.
	* dsa-verify.c (dsa_verify): Likewise.
	* dsa-sha1-verify.c (dsa_sha1_verify_digest, dsa_sha1_verify): Use
	dsa_verify, cast the struct dsa_public_key * input to a struct
	dsa_params *
	* dsa-sha256-verify.c (dsa_sha256_verify_digest)
	(dsa_sha256_verify): Likewise.
	* dsa-sha1-sign.c (dsa_sha1_sign_digest, dsa_sha1_sign): Likewise
	use dsa_sign, with a cast from struct dsa_public_key * to struct
	dsa_params *.
	* dsa-sha256-sign.c (dsa_sha256_sign_digest, dsa_sha256_sign):
	Likewise.

	* testsuite/testutils.c (test_dsa_verify): Use struct dsa_params.
	(test_dsa_key): Likewise.
	* testsuite/dsa-test.c (test_main): Adapt to test_dsa_key and
	test_dsa_verify changes.
	* testsuite/dsa-keygen-test.c (test_main): Adapt to
	test_dsa_key change.

	* testsuite/testutils.c (test_dsa_sign): #if out, currently
	unused.

2014-03-23  Niels Möller  <nisse@lysator.liu.se>

	From Owen Kirby:
	* ccm.c: New file.
	* ccm.h: New file.
	* ccm-aes128.c: New file.
	* ccm-aes192.c: New file.
	* ccm-aes256.c: New file.
	* Makefile.in (nettle_SOURCES): Added ccm source files.
	(HEADERS): Added ccm.h.
	* testsuite/ccm-test.c: New file.
	* testsuite/Makefile.in (TS_NETTLE_SOURCES): Added ccm-test.c.

2014-03-20  Niels Möller  <nisse@lysator.liu.se>

	From Joachim Strömbergson:
	* sha512.c (K): Indentation fix.
	(sha512_224_init, sha512_224_digest, sha512_256_init)
	(sha512_256_digest): New functions.
	* sha2.h: Add prototypes.
	(sha512_224_update, sha512_256_update): New aliases for
	sha512_update.

2014-03-18  Niels Möller  <nisse@lysator.liu.se>

	* examples/nettle-benchmark.c (main): Add benchmarking of arcfour,
	salsa20 and chacha, via time_aead.

	* nettle-internal.c (nettle_arcfour128): Define, as a struct
	nettle_aead (with NULL set_nonce, update, and digest methods).
	* examples/nettle-openssl.c (nettle_openssl_arcfour128): Likewise.
	* nettle-internal.h (nettle_arcfour128)
	(nettle_openssl_arcfour128): Declare.

	* nettle-types.h (nettle_cipher_func): New typedef, similar to
	nettle_crypt_func, but with a const context, intended for block
	ciphers.
	* nettle-meta.h (struct nettle_cipher): Use the nettle_cipher_func
	type.
	* Many other files affected: aes*-meta.c, camellia*-meta.c,
	cast128-meta.c, serpent-meta.c, twofish-meta.c, cbc.[ch],
	ctr.[ch], ctr.[ch], des-compat.c, eax.[ch], gcm*.[ch],
	nettle-internal.*, testsuite/aes-test.c,
	examples/nettle-benchmark.c, examples/nettle-openssl.c.

2014-03-16  Niels Möller  <nisse@lysator.liu.se>

	* chacha-set-key.c: Include string.h.

	* arcfour-meta.c: Deleted file.
	* nettle-meta.h (nettle_arcfour128): Deleted declaration.
	* nettle-meta-ciphers.c (nettle_ciphers): Deleted
	nettle_arcfour128 from list.
	* Makefile.in (nettle_SOURCES): Deleted arcfour-meta.c.
	* examples/nettle-openssl.c (nettle_openssl_arcfour128): Deleted.
	* testsuite/meta-cipher-test.c: Adjust test for removal of
	nettle_arcfour128.

2014-03-15  Niels Möller  <nisse@lysator.liu.se>

	* examples/nettle-benchmark.c (struct bench_aead_info): New
	struct.
	(bench_aead_crypt, bench_aead_update, init_nonce, time_aead): New
	functions, for benchmarking aead algorithms.
	(time_gcm, time_eax): Deleted functions.
	(main): Use time_aead to benchmark gcm, eax and chacha-poly1305.

	* salsa20.h (SALSA20_NONCE_SIZE): Renamed constant, old name
	SALSA20_IV_SIZE kept as an alias.
	(salsa20_set_nonce): Update prototype for the 2014-01-20 rename.

	* Makefile.in (.asm.s): Add dependencies.
	(.s.o, .s.po): Empty any dependency .d file.

2014-03-04  Niels Möller  <nisse@lysator.liu.se>

	* testsuite/chacha-test.c (test_main): Additional test cases, for
	256-bit keys.

	* Makefile.in (nettle_SOURCES): Deleted chacha128-set-key.c and
	chacha256-set-key.c.

	* chacha.h (CHACHA256_KEY_SIZE): Deleted.
	(chacha_set_key): Updated prototype.
	* chacha256-set-key.c (chacha256_set_key): Deleted file and
	function, moved to...
	* chacha-set-key.c (chacha_set_key): Do 256-bit keys only. Deleted
	length argument. Updated all callers.

	* chacha128-set-key.c (chacha128_set_key): Deleted file and
	function. Support for 128-bit chacha keys may be reintroduced
	later, if really needed.
	* chacha.h: Deleted chacha128-related declarations.
	* chacha-set-key.c (chacha_set_key): Drop support for 128-bit
	keys.
	* testsuite/chacha-test.c (test_main): #if:ed out all tests with
	128-bit keys.

2014-02-16  Niels Möller  <nisse@lysator.liu.se>

	* gcm.h: Declarations for gcm-camellia256.
	* gcm-camellia256.c: New file.
	* gcm-camellia256-meta.c: New file.
	* nettle-meta.h (nettle_gcm_camellia256): Declare.
	* Makefile.in (nettle_SOURCES): Added gcm-camellia256.c and
	gcm-camellia256-meta.c.
	* testsuite/gcm-test.c (test_main): Test cases for
	nettle_gcm_camellia256.

	* gcm.h: Include camellia.h. Declarations for gcm-camellia128.
	* gcm-camellia128.c: New file.
	* gcm-camellia128-meta.c: New file.
	* nettle-meta.h (nettle_gcm_camellia128): Declare.
	* Makefile.in (nettle_SOURCES): Added gcm-camellia128.c and
	gcm-camellia128-meta.c.
	* testsuite/gcm-test.c (test_main): Test cases for
	nettle_gcm_camellia128. From Nikos Mavrogiannopoulos.

2014-02-13  Niels Möller  <nisse@lysator.liu.se>

	* Makefile.in (nettle_SOURCES): Added eax-aes128.c
	eax-aes128-meta.c.
	* examples/nettle-benchmark.c: Include eax.h.
	* nettle-meta.h (nettle_eax_aes128): Declare, moved from
	nettle-internal.h.
	* eax.h: Declare eax_aes128_ctx and related functions. Moved from
	nettle-internal.h
	(EAX_IV_SIZE): New constant.
	* eax-aes128-meta.c (nettle_eax_aes128): Moved definition to new
	file.
	* eax-aes128.c (eax_aes128_set_key, eax_aes128_set_nonce)
	(eax_aes128_update, eax_aes128_encrypt, eax_aes128_decrypt)
	(eax_aes128_digest): Moved functions to a new file.
	* nettle-internal.c: ... from old location.
	* nettle-internal.h: Moved eax declarations elsewhere.

	* tools/nettle-pbkdf2.c (main): Added missing deallocation.

2014-02-12  Niels Möller  <nisse@lysator.liu.se>

	* chacha-poly1305.h: New file.
	* chacha-poly1305.c: New file.
	* chacha-poly1305-meta.c (nettle_chacha_poly1305): New file, new
	aead algorithm.
	* nettle-meta.h (nettle_chacha_poly1305): Declare.

	* Makefile.in (nettle_SOURCES): Added chacha-poly1305.c and
	chacha-poly1305-meta.c.
	(HEADERS): Added chacha-poly1305.h.

	* testsuite/Makefile.in (TS_NETTLE_SOURCES): Added
	chacha-poly1305-test.c.
	* testsuite/chacha-poly1305-test.c: New file.

	* nettle-meta.h (struct nettle_aead): New generalized version
	if this struct.
	(nettle_gcm_aes128, nettle_gcm_aes192, nettle_gcm_aes256)
	(nettle_eax_aes128): Declare, moved from nettle-internal.h.
	* nettle-internal.h (struct nettle_aead): Deleted struct, moved to
	nettle-meta.h. Deleted declarations of unused instances.
	(_NETTLE_AEAD): Deleted macro.
	* nettle-internal.c (nettle_eax_aes128): Updated for new
	nettle_aead struct.
	(nettle_gcm_aes128, nettle_gcm_aes192, nettle_gcm_aes256):
	Deleted, moved to new files.
	* gcm-aes128-meta.c (nettle_gcm_aes128): Moved to new file,
	updated for new nettle_aead struct.
	* gcm-aes192-meta.c (nettle_gcm_aes192): Likewise.
	* gcm-aes256-meta.c (nettle_gcm_aes256): Likewise.
	* testsuite/testutils.c (test_aead): Take alternative set_nonce
	function as argument, and use it when nonce size differs from
	aead->nonce_length.
	* testsuite/testutils.h (test_aead): Updated prototype.
	* testsuite/gcm-test.c (nettle_gcm_unified_aes128): Updated for
	new nettle_aead struct.
	(test_main): Pass additional argument to test_aead.
	* testsuite/eax-test.c (test_main): Pass additional NULL argument
	to test_aead.

	* eax.h (EAX_DIGEST_SIZE): New constant.
	* gcm.h (GCM_DIGEST_SIZE): Likewise.

2014-02-10  Niels Möller  <nisse@lysator.liu.se>

	* chacha-set-nonce.c (chacha_set_nonce): Renamed file and
	function, updated callers and Makefile.in.
	* chacha-set-iv.c (chacha_set_iv): ... from old names.

2014-02-08  Niels Möller  <nisse@lysator.liu.se>

	* testsuite/chacha-test.c (test_chacha): For 20 rounds, use
	chacha_crypt, and test varying the message length.
	(test_main): Add second key stream block, for all testcases with
	20 rounds.

	* chacha-crypt.c (chacha_crypt): Fixed block counter update.

2014-02-07  Niels Möller  <nisse@lysator.liu.se>

	* nettle.texinfo (ASCII encoding): Document that
	base16_encode_update and base64_encode_update now uses dst_length
	as an output only.

	* testsuite/base64-test.c (test_main): Updated
	base64_decode_update test case.

	* sexp-transport.c (sexp_transport_iterator_first): For
	base64_decode_update, omit initialization of coded_length.
	* examples/base64dec.c (main): Likewise.
	* examples/base16dec.c (main): Likewise, for base16_decode_update.

	* base64-decode.c (base64_decode_update): Use *dst_length for
	output only. Don't require callers to pass a sane value.
	* base16-decode.c (base16_decode_update): Likewise.

2014-02-06  Niels Möller  <nisse@lysator.liu.se>

	* NEWS: List _set_key incompatibilities.

	* nettle-meta.h (_NETTLE_CIPHER_SEP, _NETTLE_CIPHER_SEP_SET_KEY)
	(_NETTLE_CIPHER_FIX, _NETTLE_CIPHER): Deleted unused macros.

	* nettle-internal.c (nettle_blowfish128): Deleted only use of
	_NETTLE_CIPHER.

	* blowfish.c (blowfish128_set_key): New function.
	* blowfish.h (BLOWFISH128_KEY_SIZE): New constant.

	* cast128-meta.c (nettle_cast128): Deleted only use of
	_NETTLE_CIPHER_FIX.

	* examples/nettle-benchmark.c (time_cipher): Fixed memset calls.

2014-01-30  Niels Möller  <nisse@lysator.liu.se>

	* Makefile.in (nettle_SOURCES): Arrange in alphabetic order.

	* nettle.texinfo: Updated, document size_t for length arguments.
	Document new AES and Camellia interfaces.

	* ecc-size.c (ecc_bit_size): New function.
	* ecc.h (ecc_bit_size): Declare it.

2014-01-29  Niels Möller  <nisse@lysator.liu.se>

	* nettle-types.h (typedef nettle_set_key_func): Deleted length
	argument.

	* arctwo.c (arctwo40_set_key, arctwo64_set_key)
	(arctwo128_set_key, arctwo128_set_key_gutmann): New functions.
	* arctwo.h: Declare them.
	* arctwo-meta.c (ARCTWO): New macro.
	(nettle_arctwo40, nettle_arctwo64, nettle_arctwo128)
	(nettle_arctwo_gutmann128): Use new _set_key functions.

	* arcfour.h (ARCFOUR128_KEY_SIZE): New constant.
	* arcfour.c (arcfour128_set_key): New function.
	* arcfour-meta.c (nettle_arcfour128): Use arcfour128_set_key and
	ARCFOUR128_KEY_SIZE.

	* cast128.c (cast5_set_key): Renamed, was cast128_set_key.
	(cast128_set_key): New definition, with fixed key size.
	* cast128.h (CAST128_MIN_KEY_SIZE, CAST128_MAX_KEY_SIZE): Renamed
	constants, to...
	(CAST5_MIN_KEY_SIZE, CAST5_MAX_KEY_SIZE): ... new names.

	* eax.h (EAX_SET_KEY): Deleted length argument.

	* aes128-meta.c: Deleted _set_key wrappers.
	* aes192-meta.c: Likewise.
	* aes256-meta.c: Likewise.
	* camellia128-meta.c: Likewise.
	* camellia192-meta.c: Likewise.
	* camellia256-meta.c: Likewise.

	* gcm-aes128.c (gcm_aes128_set_key): Deleted length argument.
	* gcm-aes192.c (gcm_aes192_set_key): Likewise.
	* gcm-aes256.c (gcm_aes256_set_key): Likewise.
	* gcm.h: Updated prototypes.

	* serpent-set-key.c (serpent128_set_key, serpent192_set_key)
	(serpent256_set_key): New functions.
	* serpent.h: Declare new functions.
	(SERPENT128_KEY_SIZE, SERPENT192_KEY_SIZE)
	(SERPENT256_KEY_SIZE): New constants.
	* serpent-meta.c (SERPENT): New macro.
	(nettle_serpent128, nettle_serpent192, nettle_serpent256): Use new
	_set_key functions.

	* twofish-set-key.c (twofish128_set_key, twofish192_set_key)
	(twofish256_set_key): New functions.
	* twofish.h: Declare new functions.
	(TWOFISH128_KEY_SIZE, TWOFISH192_KEY_SIZE)
	(TWOFISH256_KEY_SIZE): New constants.
	* twofish-meta.c (TWOFISH): New macro.
	(nettle_twofish128, nettle_twofish192, nettle_twofish256): Use new
	_set_key functions.

	* nettle-internal.h (struct nettle_aead): Use
	nettle_hash_update_func for the set_iv function pointer.

	* nettle-internal.c (des_set_key_hack, des3_set_key_hack): Deleted
	wrapper functions.
	(chacha_set_key_hack): Deleted length argument. Use
	chacha256_set_key.
	(salsa20_set_key_hack): Deleted length argument. Use
	salsa20_256_set_key.
	(nettle_unified_aes128, nettle_unified_aes192)
	(nettle_unified_aes256): Deleted, moved to test program.
	(eax_aes128_set_key): Deleted length argument. Use EAX_SET_KEY.

	* examples/nettle-benchmark.c: Updated for _set_key changes.
	* examples/nettle-openssl.c: Likewise.
	* testsuite/testutils.c: Likewise.
	* testsuite/gcm-test.c: Likewise.

	* testsuite/aes-test.c (UNIFIED_AES): New macro. Moved glue for
	testing the old aes interface (struct aes_ctx) here.

	* testsuite/arcfour-test.c (test_arcfour): New function, for key
	sizes != 128 bits.
	(test_main): Use it.

	* testsuite/blowfish-test.c (test_blowfish): New function.
	(test_main): Use it. Also deleted old #if:ed out code.

	* testsuite/cast128-test.c (test_cast5): New function.
	(test_main): Use it, for 40-bit and 80-bit tests.

	* testsuite/serpent-test.c (test_serpent): New function.
	(test_main): Use it.

2014-01-27  Niels Möller  <nisse@lysator.liu.se>

	* eax.h (struct eax_key, struct eax_ctx): Use union
	nettle_block16, for alignment.
	* eax.c: Updated everything to use nettle_block16.
	(block16_xor): New function.

	* examples/nettle-benchmark.c (time_eax): New function.
	(main): Use it.

	* x86_64/chacha-core-internal.asm: Use pshufhw + pshuflw for the
	16-bit rotate.

	* configure.ac (asm_replace_list): Added chacha-core-internal.asm.
	* x86_64/chacha-core-internal.asm: New file.

	* examples/nettle-benchmark.c (main): Add benchmarking of chacha.
	* nettle-internal.c (nettle_chacha): New const struct, for the
	benchmark.

	Chacha implementation, based on contribution by Joachim
	Strömbergson.
	* chacha.h: New file.
	* chacha256-set-key.c (chacha256_set_key): New file and function.
	* chacha128-set-key.c (chacha128_set_key): New file and function.
	* chacha-set-key.c (chacha_set_key): New file and function.
	* chacha-set-iv.c (chacha_set_iv): New file and function.
	* chacha-core-internal.c (_chacha_core): New file and function.
	* chacha-crypt.c (chacha_crypt): New file and function.
	* Makefile.in (nettle_SOURCES): Added chacha files.
	(HEADERS): Added chacha.h.
	* testsuite/chacha-test.c: New file.
	* testsuite/Makefile.in (TS_NETTLE_SOURCES): Added chacha-test.c.

2014-01-26  Niels Möller  <nisse@lysator.liu.se>

	* nettle-internal.h (_NETTLE_AEAD_FIX): Renamed to...
	(_NETTLE_AEAD): ... new name, and deleted old definition. Also use
	_set_nonce instead of _set_iv.
	* nettle-internal.c (nettle_gcm_aes128, nettle_gcm_aes192)
	(nettle_gcm_aes256): Define in terms of new interface.
	(nettle_eax_aes128): Updated for _NETTLE_AEAD changes.

	* testsuite/gcm-test.c (test_gcm_hash): Likewise use struct
	gcm_aes128_ctx.
	(test_main): Added a testcase using the old interface based on
	struct gcm_aes_ctx.

	* examples/nettle-benchmark.c (time_gcm): Update to use new struct
	gcm_aes128_ctx. Also use name "gcm-aes128" in output.

	* gcm.h: New interface for gcm_aes128, gcm_aes192, gcm_aes256,
	using the new AES interface.
	(GCM_CTX): Reorder fields, putting the cipher context
	last.

	* Makefile.in (nettle_SOURCES): Added gcm-aes128.c, gcm-aes192.c,
	and gcm-aes256.c.

	* gcm-aes128.c: New file.
	* gcm-aes192.c: New file
	* gcm-aes256.c: New file.

2014-01-25  Niels Möller  <nisse@lysator.liu.se>

	* gcm.h (GCM_SET_KEY): Deleted length argument.
	* gcm-aes.c (gcm_aes_set_key): Use aes_set_encrypt_key and
	gcm_set_key, can no longer use GCM_SET_KEY macro.

2014-01-23  Niels Möller  <nisse@lysator.liu.se>

	* testsuite/gcm-test.c (test_main): Use the correct
	nettle_gcm_aes128/192/256 object.

2014-01-21  Niels Möller  <nisse@lysator.liu.se>

	Merged camellia-reorg changes (starting at 2013-10-07).

2013-10-10  Niels Möller  <nisse@lysator.liu.se>

	* Makefile.in (nettle_SOURCES): Updated list of camellia files.

	* testsuite/camellia-test.c (test_invert): Updated for new
	camellia interface.

	* camellia.h: Reorganized camellia interface, with distinct
	context structs and functions for camellia128 and camellia256.

	* camellia-meta.c: Deleted file.
	* camellia256-meta.c: New file.
	* camellia192-meta.c: New file.
	* camellia128-meta.c: New file.

	* camellia-set-decrypt-key.c: Deleted file, code moved to:
	* camellia128-set-decrypt-key.c: New file.
	(camellia128_invert_key, camellia128_set_decrypt_key): New
	functions.
	* camellia256-set-decrypt-key.c: New file.
	(camellia256_invert_key, camellia256_set_decrypt_key)
	(camellia192_set_decrypt_key): New functions.
	* camellia-invert-key.c (_camellia_invert_key): New file and
	function.

	* camellia-set-encrypt-key.c: Deleted file, code moved to:
	* camellia128-set-encrypt-key.c: New file.
	(camellia128_set_encrypt_key): New function.
	* camellia256-set-encrypt-key.c: New file.
	(_camellia256_set_encrypt_key, camellia256_set_encrypt_key)
	(camellia192_set_encrypt_key): New functions.
	* camellia-absorb.c (_camellia_absorb): New file and function.
	* camellia-internal.h: Moved key schedule macros here.

	* camellia-crypt.c: Deleted file, code moved to:
	* camellia128-crypt.c (camellia128_crypt): New file and function.
	* camellia256-crypt.c (camellia256_crypt): New file and function.

2013-10-07  Niels Möller  <nisse@lysator.liu.se>

	* configure.ac: Delete check for ALIGNOF_UINT64_T, no longer
	needed.
	* config.m4.in: Likewise delete ALIGNOF_UINT64_T.

	* camellia-crypt.c (camellia_crypt): Updated call to
	_camellia_crypt.
	* camellia-internal.h (_camellia_crypt): Updated prototype.
	* camellia-crypt-internal.c (_camellia_crypt): Take separate
	arguments for rounds and subkey array.
	* x86_64/camellia-crypt-internal.asm: Likewise.	Also corrected
	.file pseudo-ops.
	* x86/camellia-crypt-internal.asm: Likewise.

2014-01-20  Niels Möller  <nisse@lysator.liu.se>

	* poly1305-internal.c (poly1305_digest): Use union nettle_block16
	for s argument.
	* poly1305-aes.c (poly1305_aes_digest): Update for poly1305_digest
	change.

	Merged poly1305 changes (starting at 2013-11-08).
	* x86_64/poly1305-internal.asm: Update to new interface.
	poly1305_digest much simplified.

	* poly1305.h (struct poly1305_ctx): Moved block and index
	fields...
	(struct poly1305_aes_ctx): ... to here.
	* asm.m4: Delete also from the assembly definition of struct
	poly1305_ctx.

	* poly1305-internal.c (poly1305_digest): Don't do final padding
	here, leave that to caller. Add digest to the provided nonce s,
	and deleted length and dst arguments. Also reset h0-h4 to zero
	when done.
	(_poly1305_block): Renamed, from...
	(poly1305_block): ...old name.

	* poly1305-aes.c (poly1305_aes_update): New function.
	(poly1305_aes_digest): Update for poly1305_digest changes, do
	final padding here.

	* poly1305.c (poly1305_update): Deleted file and function. Moved
	to poly1305-aes.c.
	* Makefile.in (nettle_SOURCES): Deleted poly1305.c.

2014-01-17  Niels Möller  <nisse@lysator.liu.se>

	* poly1305-internal.c (poly1305_block): Additional argument with
	the high bit.
	(poly1305_block_internal): Deleted function, code moved into the
	poly1305_block.
	(poly1305_digest): Simplified padding code, call poly1305_block
	with high bit 0.
	* poly1305.h (poly1305_block): Update prototype.
	* poly1305.c (poly1305_update): Call poly1305_block with high bit 1.
	* x86_64/poly1305-internal.asm (poly1305_block): Handle new
	argument.

	* poly1305.h (struct poly1305_ctx): Moved nonce field from here...
	(struct poly1305_aes_ctx): ... to here.
	* poly1305-aes.c (poly1305_aes_set_nonce, poly1305_aes_digest):
	Updated for above.
	* poly1305.c (poly1305_set_nonce): Deleted function.
	* asm.m4: Delete nonce also from the assembly definition of struct
	poly1305_ctx.

2014-01-16  Niels Möller  <nisse@lysator.liu.se>

	* poly1305-aes.c: Include poly1305.h. Rewrite functions without
	using the POLY1305_* macros.

	* Makefile.in (HEADERS): Deleted poly1305-aes.h.

	* poly1305.h (POLY1305_CTX, POLY1305_SET_KEY, POLY1305_SET_NONCE)
	(POLY1305_DIGEST): Deleted macros. Only implemented variant is
	poly1305-aes.
	(POLY1305_DIGEST_SIZE, POLY1305_BLOCK_SIZE, POLY1305_KEY_SIZE):
	New constants.
	(POLY1305_AES_KEY_SIZE, POLY1305_AES_DIGEST_SIZE): Moved here,
	from poly1305-aes.h.
	(struct poly1305_aes_ctx): Likewise.
	(poly1305_aes_set_key, poly1305_aes_set_nonce)
	(poly1305_aes_update, poly1305_aes_digest): Likewise.
	* poly1305-aes.h: Deleted file, declarations moved to poly1305.h.
	Update all users.

	* poly1305-internal.c (s2, s3, s4): Fixed macros.

	* poly1305-aes.h (struct poly1305_aes_ctx): Replace struct aes_ctx
	by struct aes128_ctx.
	* poly1305-aes.c (poly1305_aes_set_key, poly1305_aes_digest):
	Update to use aes128_* functions.
	* poly1305.h (POLY1305_SET_KEY): Drop key size argument when
	calling set_key.

2013-12-19  Niels Möller  <nisse@lysator.liu.se>

	* poly1305-aes.h (poly1305_aes_update): Define as an alias for
	poly1305_update, using preprocessor and a type cast.

	* poly1305-aes.c (poly1305_aes_update): Deleted function.

	* poly1305.h (poly1305_update): Declare.
	(_POLY1305_BLOCK, POLY1305_UPDATE): Deleted macros.

	* poly1305.c (poly1305_update): New function.

2013-11-21  Niels Möller  <nisse@lysator.liu.se>

	* x86_64/poly1305-internal.asm: New file. Almost a factor of two
	speedup.

	* configure.ac (asm_replace_list): Added poly1305-internal.asm.

	* asm.m4: Define struct offsets for 64-bit poly1305_ctx.

	* poly1305.h (POLY1305_DIGEST): Pass the encrypted nonce as an
	additional argument to poly1305_digest.
	(struct poly1305_ctx): Introduce unions, to support either 26-bit
	or 64-bit implementation.

	* poly1305-internal.c (poly1305_digest): Added s argument.

	* poly1305.c (poly1305_set_s): Deleted function.

2013-11-12  Niels Möller  <nisse@lysator.liu.se>

	* poly1305-internal.c: New file, for poly1305 functions depending
	on the internal mod (2^130 - 5) representation.
	(poly1305_block_internal): New helper function.
	(poly1305_block, poly1305_digest): Use it.

2013-11-08  Nikos Mavrogiannopoulos  <nmav@gnutls.org>

	* poly1305.h: New file.
	* poly1305.c: New file.
	* poly1305-aes.h: New file.
	* poly1305-aes.c: New file.
	* Makefile.in (nettle_SOURCES): Added poly1305-aes.c and poly1305.c.
	(HEADERS): Added poly1305-aes.h and poly1305.h.

	* testsuite/poly1305-test.c: New file.
	* testsuite/Makefile.in (TS_NETTLE_SOURCES): Added poly1305-test.c.

	* examples/nettle-benchmark.c (time_poly1305_aes): New function.
	(main): Benchmark poly1305.

2014-01-20  Niels Möller  <nisse@lysator.liu.se>

	* Makefile.in (nettle_SOURCES): Added salsa20-set-nonce.c,
	salsa20-128-set-key.c, and salsa20-256-set-key.c.

	* salsa20.h: Declare new functions.
	(SALSA20_128_KEY_SIZE, SALSA20_256_KEY_SIZE): New constants.
	(salsa20_set_iv): Define as an alias for salsa20_set_nonce.

	* salsa20-set-key.c (salsa20_set_key): Use salsa20_128_set_key and
	salsa20_256_set_key.
	(salsa20_set_iv): Renamed and moved...
	* salsa20-set-nonce.c (salsa20_set_nonce): ... new file, new name.

	* salsa20-256-set-key.c (salsa20_256_set_key): New file and
	function.
	* salsa20-128-set-key.c (salsa20_128_set_key): New file and
	function.

2014-01-13  Niels Möller  <nisse@lysator.liu.se>

	* nettle-types.h (union nettle_block16): New type, replacing union
	gcm_block.
	* gcm.h (union gcm_block): Deleted. Replaced by nettle_block16.
	* gcm.c: Replaced all use of gcm_block by nettle_block16.

2014-01-04  Niels Möller  <nisse@lysator.liu.se>

	* config.guess: Updated to 2014-01-01 version, from
	git://git.sv.gnu.org/config.git.
	* config.sub: Likewise.

	* testsuite/memxor-test.c [HAVE_VALGRIND_MEMCHECK_H] (test_mark):
	New function.
	(test_memxor, test_memxor3): Use test_mark to tell valgrind the
	start and end of src and destination areas.

	* configure.ac: Check for valgrind/memcheck.h.

	* testsuite/Makefile.in (VALGRIND): Added --partial-loads-ok=yes,
	needed for the way unaligned data is handled in, e.g., memxor.

2014-01-03  Niels Möller  <nisse@lysator.liu.se>

	* shadata.c (main): Zero-pad output values to 8 hex digits.
	* sha256.c (K): Updated table.

2013-12-17  Niels Möller  <nisse@lysator.liu.se>

	* configure.ac (ASM_RODATA): New substituted variable. Needed for
	portability to darwin.
	* config.m4.in: Define RODATA, using configure variable ASM_RODATA
	* x86_64/gcm-hash8.asm: Use RODATA macro.

	* bignum-random-prime.c (_nettle_generate_pocklington_prime): Use
	stronger variants of Pocklington's theorem, to allow p0 of size
	down to bits/3.

2013-12-15  Niels Möller  <nisse@lysator.liu.se>

	* nettle-internal.h (NETTLE_MAX_BIGNUM_BITS)
	(NETTLE_MAX_BIGNUM_SIZE): Deleted arbitrary limits.

2013-12-15  Nikos Mavrogiannopoulos <nmav@redhat.com>

	Introduced TMP_GMP_ALLOC macro for temporary allocations of
	potentially large data, e.g, sized as an RSA key.
	* gmp-glue.h (TMP_GMP_DECL, TMP_GMP_ALLOC, TMP_GMP_FREE): New
	macros.
	* gmp-glue.c (gmp_alloc, gmp_free): New functions.
	* bignum-next-prime.c (nettle_next_prime): Use TMP_GMP_ALLOC.
	* bignum-random.c (nettle_mpz_random_size): Likewise.
	* pkcs1-decrypt.c (pkcs1_decrypt): Likewise.
	* pkcs1-encrypt.c (pkcs1_encrypt): Likewise.
	* pkcs1-rsa-digest.c (pkcs1_rsa_digest_encode): Likewise.
	* pkcs1-rsa-sha512.c (pkcs1_rsa_sha512_encode)
	(pkcs1_rsa_sha512_encode_digest): Likewise.
	* pkcs1-rsa-sha256.c (pkcs1_rsa_sha256_encode)
	(pkcs1_rsa_sha256_encode_digest): Likewise.
	* pkcs1-rsa-sha1.c (pkcs1_rsa_sha1_encode)
	(pkcs1_rsa_sha1_encode_digest): Likewise.
	* pkcs1-rsa-md5.c (pkcs1_rsa_md5_encode)
	(pkcs1_rsa_md5_encode_digest): Likewise.

2013-12-14  Niels Möller  <nisse@lysator.liu.se>

	* x86_64/gcm-hash8.asm: Use .short rather than .hword, for
	compatibility with apple's assembler.

2013-12-03  Niels Möller  <nisse@lysator.liu.se>

	* x86_64/sha1-compress.asm: Reorganized, to get closer to the x86
	version. No difference in running time.

	* configure.ac (dummy-dep-files): Don't overwrite any existing
	dependency files.

	* x86_64/md5-compress.asm: New file, similar to the x86 version.
	35% speedup on AMD, 15% speedup on Intel.

2013-11-25  Niels Möller  <nisse@lysator.liu.se>

	* testsuite/dsa-test.c (test_main): Additional tests from NIST
	test vectors.

	* testsuite/testutils.c (test_dsa_sign, test_dsa_verify): New
	functions, supporting arbitrary digest size.

	* testsuite/testutils.h (ASSERT): Improved failure message.

	* dsa-verify.c (dsa_verify): Renamed, from _dsa_verify.
	* dsa-sign.c (dsa_sign): Renamed, from _dsa_sign.

2013-11-24  Niels Möller  <nisse@lysator.liu.se>

	* testsuite/dsa-keygen-test.c (test_main): Test generating a
	key with 224-bit q.

	* dsa-verify.c (_dsa_verify): Use _dsa_hash.

	* dsa-sign.c (_dsa_sign): Use _dsa_hash. Fix memory leak in
	error case, spotted by Nikos.

	* dsa-keygen.c (dsa_generate_keypair): Allow q_bits == 224.

	* dsa-hash.c (_dsa_hash): New file and function. Allows digest
	sizes not matching the bitsize of q.
	* dsa.h (_dsa_hash): Declare it.
	* Makefile.in (hogweed_SOURCES): Added dsa-hash.c.

2013-11-23  Niels Möller  <nisse@lysator.liu.se>

	* configure.ac: Check also for openssl/ecdsa.h.

2013-10-05  Niels Möller  <nisse@lysator.liu.se>

	* Makefile.in (nettle_SOURCES): Added eax.c.
	(HEADERS): Added eax.h.

	* testsuite/Makefile.in (TS_NETTLE_SOURCES): Added eax-test.c.

	* testsuite/eax-test.c: New file.

	* nettle-internal.c (nettle_eax_aes128): New aead algorithm.
	(eax_aes128_set_key, eax_aes128_set_nonce, eax_aes128_update)
	(eax_aes128_encrypt, eax_aes128_decrypt, eax_aes128_digest): New
	functions.

	* eax.c: New file.
	* eax.h: New file.

	* aes.h: Fixed typo in name mangling for new aes functions.

2013-09-28  Niels Möller  <nisse@lysator.liu.se>

	* Merge aes-reorg branch. Changes below,
	dated 2013-05-17 - 2013-08-13.

2013-08-13  Niels Möller  <nisse@lysator.liu.se>

	* yarrow.h (struct yarrow256_ctx): Use aes256_ctx, not aes_ctx.
	* yarrow256.c: Adapted to use new aes256 interface.

2013-08-07  Niels Möller  <nisse@lysator.liu.se>

	* umac.h (_UMAC_STATE): Use struct aes128_ctx, not aes_ctx.
	* umac-set-key.c (umac_kdf, _umac_set_key): Use aes128 interface.
	* umac32.c (umac32_digest): Likewise.
	* umac64.c (umac64_digest): Likewise.
	* umac96.c (umac96_digest): Likewise.
	* umac128.c (umac128_digest): Likewise.

2013-06-25  Niels Möller  <nisse@lysator.liu.se>

	* aes-meta.c: Deleted file.

	Analogous changes for new aes192 and aes256 interface.

	* aes.h (struct aes128_ctx): New aes128 declarations.
	* aes-decrypt.c (aes128_decrypt): New function.
	* aes-encrypt.c (aes128_encrypt): New function.
	* aes128-meta.c: New file.
	* aes128-set-encrypt-key.c (aes128_set_encrypt_key): New file and
	function.
	* aes128-set-decrypt-key.c (aes128_set_decrypt_key)
	(aes128_invert_key): New file and functions.
	* Makefile.in (nettle_SOURCES): Added aes128-set-encrypt-key.c,
	aes128-set-decrypt-key.c and aes128-meta.c.

	* nettle-internal.c (nettle_unified_aes128): For testing the old
	AES interface.
	* testsuite/aes-test.c (test_cipher2): New function.
	(test_main): Test both nettle_aes128 and nettle_unified_aes128.

2013-05-22  Niels Möller  <nisse@lysator.liu.se>

	* Makefile.in (nettle_SOURCES): Added aes-invert-internal.c and
	aes-set-key-internal.c.

	* aes.h (AES128_KEY_SIZE, _AES128_ROUNDS): New constants.
	Similarly also for aes192 and aes256.

	* aes-internal.h: Declare new functions.

	* aes-set-key-internal.c (_aes_set_key): New file and funxtion
	extracted from aes_set_encrypt_key.
	* aes-set-encrypt-key.c (aes_set_encrypt_key): Use _aes_set_key.

	* aes-invert-internal.c (_aes_invert): New file and function,
	extracted from aes_invert_key.
	* aes-set-decrypt-key.c (aes_invert_key): Use _aes_invert.

	* arm/v6/aes-encrypt-internal.asm: Adapted to new interface.
	Unfortunately, 4% slowdown on Cortex-A9, for unknown reason.
	* arm/v6/aes-decrypt-internal.asm: Likewise.
	* arm/aes-encrypt-internal.asm: Adapted to new interface.
	* arm/aes-decrypt-internal.asm: Likewise.

2013-05-21  Niels Möller  <nisse@lysator.liu.se>

	* sparc32/aes-encrypt-internal.asm: Adapted to new interface.
	* sparc32/aes-decrypt-internal.asm: Likewise.
	* sparc64/aes-encrypt-internal.asm: Likewise.
	* sparc64/aes-decrypt-internal.asm: Likewise.

	* x86/aes-encrypt-internal.asm: Adapted to new interface.
	* x86/aes-decrypt-internal.asm: Likewise.

2013-05-20  Niels Möller  <nisse@lysator.liu.se>

	* x86_64/aes-encrypt-internal.asm: Adapted to new interface.
	* x86_64/aes-decrypt-internal.asm: Likewise.

2013-05-17  Niels Möller  <nisse@lysator.liu.se>

	* aes.h (struct aes_ctx): Renamed nrounds to rounds, and moved
	first in the structure.
	* aes-set-encrypt-key.c (aes_set_encrypt_key): Updated for renaming.
	* aes-set-decrypt-key.c (aes_invert_key): Likewise.

	* aes-encrypt-internal.c (_nettle_aes_encrypt): Take rounds and
	subkeys as separate arguments, not a struct aes_ctx *. Updated
	callers.
	* aes-decrypt-internal.c (_nettle_aes_decrypt): Likewise.
	* aes-internal.h: Updated prototypes.

	* Start of aes-reorg changes.

2013-09-28  Niels Möller  <nisse@lysator.liu.se>

	* md4.h (struct md4_ctx): Use single uint64_t variable for block
	count.
	* md4.c: Use new block count variable.
	* md5.c, md5.h (struct md5_ctx): Likewise.
	* ripemd160.c, ripemd160.h (struct ripemd160_ctx): Likewise.
	* sha1.c, sha1.h (struct sha1_ctx): Likewise.
	* sha256.c, sha2.h (struct sha256_ctx): Likewise.

	* testsuite/testutils.c (test_hash_large): Added simple progress
	indicator.

	* macros.h (MD_PAD): Use size argument, don't depend on
	sizeof of the count field(s).

2013-09-22  Niels Möller  <nisse@lysator.liu.se>

	* x86_64/gcm-hash8.asm: New file.
	* x86_64/gcm-gf-mul-8.asm: Deleted.

	* configure.ac (asm_nettle_optional_list): Look for gcm-hash8.asm,
	not gcm-gf-mul-8.asm.
	* gcm.c [HAVE_NATIVE_gcm_hash8]: Make use of (optional) assembly
	implementation.

2013-09-21  Niels Möller  <nisse@lysator.liu.se>

	* Makefile.in (des.po): Add same dependencies as for des.o.
	Reported by Vincent Torri.

2013-09-20  Niels Möller  <nisse@lysator.liu.se>

	* testsuite/gcm-test.c: Added tests with associated data of
	varying size.

	* testsuite/testutils.c (tstring_alloc): Add NUL-termination.

2013-09-18  Niels Möller  <nisse@lysator.liu.se>

	* Makefile.in: New stampfiles, libnettle.stamp and
	libhogweed.stamp, updated when both static and shared libraries
	are rebuilt. Used as link dependencies in subdirectories.
	* examples/Makefile.in: Make executable targets depend on
	../libnettle.stamp and libhogweed.stamp, not directly on the
	static library files.
	* testsuite/Makefile.in: Likewise.
	* tools/Makefile.in: Likewise.

2013-09-09  Niels Möller  <nisse@lysator.liu.se>

	* gcm.c [HAVE_NATIVE_gcm_gf_mul_8]: Make use of (optional)
	assembly implementation.

	* configure.ac: Support optional assembly files for both nettle
	and hogweed. Replaced OPT_ASM_SOURCES with OPT_ASM_NETTLE_SOURCES,
	OPT_ASM_HOGWEED_SOURCES, and asm_optional_list with
	asm_nettle_optional_list and asm_hogweed_optional_list.
	(asm_nettle_optional_list): Added gcm-gf-mul-8.asm.

2013-06-25  Niels Möller  <nisse@lysator.liu.se>

	* testsuite/gcm-test.c: Deleted redundant include of aes.h.

	* testsuite/testutils.c (test_aead): Allow digest size smaller
	than the block size.

	* tools/nettle-pbkdf2.c: New command line tool.
	* tools/Makefile.in (TARGETS): Added nettle-pbkdf2.
	(nettle-pbkdf2$(EXEEXT)): New target.
	* testsuite/nettle-pbkdf2-test: New test case.
	* testsuite/Makefile.in (TS_SH): Added nettle-pbkdf2-test.

	* tools/nettle-hash.c (digest_file): Use stack allocation for the
	small hex output buffer.

	* examples/io.c (MIN): Deleted unused macro.

2013-05-21  Niels Möller  <nisse@lysator.liu.se>

	From nettle-2.7-fixes branch:
	* Makefile.in (distdir): Distribute files in arm/v6 subdirectory.

2013-05-20  Niels Möller  <nisse@lysator.liu.se>

	* arm/v6/sha1-compress.asm: Moved into v6 directory, since it uses
	the v6 instruction uadd8, sel and rev.
	* arm/v6/sha256-compress.asm: Likewise.

	* nettle-types.h: Include <stddef.h>, for size_t.

2013-05-17  Niels Möller  <nisse@lysator.liu.se>

	* macros.h (ROTL32, ROTL64): Avoid undefined behaviour for zero
	rotation count. Unfortunately makes CAST128 a bit slower with
	gcc-4.6.3.

	* ecc-j-to-a.c (ecc_j_to_a): Fixed ecc_modp_mul call, to avoid
	invalid overlap of arguments to mpn_mul_n. Problem tracked down by
	Magnus Holmgren.

2013-05-16  Niels Möller  <nisse@lysator.liu.se>

	* arm/aes-encrypt-internal.asm: New file, for pre-v6 processors.
	* arm/aes-decrypt-internal.asm: New file, likewise.

	* arm/aes.m4 (AES_FINAL_ROUND_V5): Variant without using uxtb.
	(AES_FINAL_ROUND_V6): New name, updated callers.
	(AES_FINAL_ROUND): ... old name. Also eliminated one uxtb
	instruction.
	(AES_ENCRYPT_ROUND, AES_DECRYPT): Moved macros to the
	files using them.

	* arm/v6/aes-encrypt-internal.asm: Use ALIGN macro. Use 16-byte
	alignment for loops.
	* arm/v6/aes-decrypt-internal.asm: Likewise. Also added a nop
	which mysteriously improves benchmark performance on Cortex-A9.

2013-05-15  Niels Möller  <nisse@lysator.liu.se>

	* configure.ac (asm_path): Handle armv6 and armv7 differently from
	older ARMs. Add the arm/v6 directory to asm_path when appropriate.

	* arm/v6/aes-encrypt-internal.asm: Moved into v6 directory. Uses
	the uxtb instruction which is not available for older ARMs.
	* arm/v6/aes-decrypt-internal.asm: Likewise.

2013-05-03  Niels Möller  <nisse@lysator.liu.se>

	* cast128.c: Adapt to new struct cast128_ctx.
	(cast128_set_key): Rewrite, eliminating lots of conditions and
	some false warnings.

	* cast128.h (struct cast128_ctx): Separate the small 5-bit
	rotation subkeys and the larger 32-bit masking subkeys.

2013-05-02  Niels Möller  <nisse@lysator.liu.se>

	* testsuite/testutils.c (mpz_combit): Renamed. Define only if not
	provided GMP. Updated all uses.
	(mpz_togglebit): ... old name.

	* sexp-format.c (sexp_vformat): Use type mpz_srcptr rather
	than the old MP_INT *.

2013-04-26  Niels Möller  <nisse@lysator.liu.se>

	* Many files: Use size_t rather than unsigned for data sizes.
	* x86_64/aes-encrypt-internal.asm: Accept 64-bit length.
	* x86_64/aes-decrypt-internal.asm: Likewise.

2013-04-25  Niels Möller  <nisse@lysator.liu.se>

	* configure.ac: Changed version number, to 2.8.
	(LIBNETTLE_MAJOR): Bumped major number, following
	nettle_memxor ABI break.
	(LIBNETTLE_MINOR): Reset to zero.

	* examples/hogweed-benchmark.c: Add benchmarking of OpenSSL's RSA
	functions.
	(all functions): Deleted unneeded casts.

2013-04-24  Niels Möller  <nisse@lysator.liu.se>

	* nettle.texinfo (Miscellaneous functions): Updated memxor
	prototype. Document memxor3.

	* salsa20-crypt.c (salsa20_crypt): Deleted cast of memxor
	argument, no longer needed.
	* salsa20r12-crypt.c (salsa20r12_crypt): Likewise.
	* sha3.c (sha3_absorb): Likewise.

	* memxor.h: Updated prototypes. Drop include of nettle-types.h.

	* memxor.c: Include nettle-types.h, for uintptr_t. Replace all
	internal uses of uint8_t by plain char.
	(memxor): Use void * rather than uint8_t * for
	arguments.
	(memxor3): Likewise.

	* x86_64/memxor.asm: Added nettle_ prefix to symbols.
	* arm/memxor.asm: Likewise.

	* testsuite/symbols-test: Don't allow memxor functions without
	nettle prefix,

	* memxor.h (memxor3): Added name mangling to add "nettle_" prefix
	to memxor and memxor3 symbols.

	* Makefile.in (nettle_OBJS): Deleted $(LIBOBJS), and also deleted
	LIBOBJS substitution.
	(nettle_SOURCES): Added memxor.c, to include it in the library
	unconditionally.

	* configure.ac: Deleted AC_REPLACE_FUNCS for memxor.

	* Released nettle-2.7.

2013-04-23  Niels Möller  <nisse@lysator.liu.se>

	From Martin Storsjö:
	* x86_64/sha256-compress.asm: Add forgotten W64_EXIT.
	* x86_64/sha512-compress.asm: Likewise.
	* x86_64/salsa20-crypt.asm (Lpartial): Don't return via W64_EXIT
	within this subfunction.
	* x86_64/machine.m4 (W64_ENTRY): Use movdqu instead of movdqa for
	saving xmm registers, since the stack is not guaranteed to be
	16-byte aligned on win64. Take pushed xmm registers into account
	when reading the fifth parameter from the stack.

	* Makefile.in: Consistently use EXEEXT_FOR_BUILD.

2013-04-21  Niels Möller  <nisse@lysator.liu.se>

	* Makefile.in (DISTFILES): Added mini-gmp.c and mini-gmp.h.
	(distdir): Use find, for identifying assembly files to copy.

2013-04-18  Niels Möller  <nisse@lysator.liu.se>

	* configure.ac: Recognize cpu type "arm*", not just "armv7*'.

	* arm/aes-encrypt-internal.asm: Updated include of aes.m4.
	* arm/aes-decrypt-internal.asm: Likewise.

	* Makefile.in (distdir): Updated for ARM reorganization.

	* configure.ac (asm_path): Generalized, can now be a list of
	directories. On ARM, check for neon instructions, and add arm/neon
	if appropriate. New command line options
	--enable-arm-neon/--disable-arm-neon, for overriding the default.

	arm/neon: New subdirectory, for assembly files making use of neon
	instructions.

	arm: Renamed directory, from...
	armv7: ...old name.

	* aclocal.m4 (NETTLE_CHECK_ARM_NEON): New macro.

	* nettle.texinfo (Keyed hash functions): Document UMAC.

	* umac.h (UMAC32_DIGEST_SIZE, UMAC64_DIGEST_SIZE)
	(UMAC96_DIGEST_SIZE, UMAC128_DIGEST_SIZE): New constants.
	(UMAC_DATA_SIZE): New name, for consistency with hash functions.
	Updated all uses.
	(UMAC_BLOCK_SIZE): ... old name.

2013-04-17  Niels Möller  <nisse@lysator.liu.se>

	* examples/nettle-benchmark.c (main): Benchmark salsa20r12.

	* nettle-internal.c (nettle_salsa20r12): Cipher struct for
	benchmarking only.
	* nettle-internal.h (nettle_salsa20): Declare it.

	* Makefile.in (eccdata): Depend on mini-gmp files. Drop -lgmp.

	* eccdata.c: Use mini-gmp, to avoid gmp dependency and associated
	configure tests for the *build* system. Replaced mpz_submul_ui by
	mpz_mul_ui + mpz_sub, and gmp_printf and gmp_fprintf by calls to
	mpz_out_str.

	* mini-gmp.h, mini-gmp.c: New files, copied from gmp-5.1.1.

2013-04-16  Niels Möller  <nisse@lysator.liu.se>

	* umac-set-key.c (BE_SWAP32_N): Fixed dummy definition used for
	big-endian systems.

	* Makefile.in (TARGETS): Deleted eccdata, it should be build only
	when public key support is enabled.
	(clean-here): Exlicitly list it here.

	* asm.m4 (m4_log2): New macro, similar to the one in gmp.
	(ALIGN): Changed to take alignment in bytes. Updated all callers,
	currently used only in x86 and x86_64 files.

	* umac.h (umac32_ctx, umac64_ctx, umac96_ctx, umac128_ctx): Make
	block count an uint64_t. Reorder some elements to put short values
	together.
	* umac-l2.c (_umac_l2, _umac_l2_final): Make count argument an uint64_t.
	(_umac_l2): Deleted redundant memcpy.
	(_umac_l2, _umac_l2_final): Store input buffer at end of the
	poly64/poly128 state. Deleted l1_out from corresponding context
	structs, and updated all callers.

	* configure.ac: Changed version number to 2.7.
	(LIBNETTLE_MINOR): Bumped library version, to 4.6.
	(LIBHOGWEED_MINOR): And to 2.4.

	* Makefile.in (distdir): Include files from armv7 subdirectory.

	* x86_64/umac-nh-n.asm: New file, 3.5 time speedup.

	* umac32.c (umac32_digest): Fix nonce caching.
	* umac64.c (umac64_digest): Likewise.

	* testsuite/umac-test.c (test_incr): New function.
	(test_main): Test nonce increment.

	* misc/umac/umac.py: UMAC reference implementation.
	* misc/umac/rijndael.py: AES implementation used by umac.py.
	* misc/umac/mkvectors: Script to generate UMAC test vectors.
	* misc/umac/vectors.out: Generated test vectors.

	* umac32.c (umac32_digest): Fix nonce increment, use INCREMENT
	macro.
	* umac64.c (umac64_digest): Likewise.
	* umac96.c (umac96_digest): Likewise.
	* umac128.c (umac128_digest): Likewise.

	* macros.h (INCREMENT): Allow size == 1.

2013-04-15  Niels Möller  <nisse@lysator.liu.se>

	* x86_64/umac-nh.asm: New file. 4.4 time speedup.

	* armv7/umac-nh-n.asm: New file. 2.0-2.3 time speedup.

	* testsuite/umac-test.c (test_align): Fixed memory leak.

2013-04-12  Niels Möller  <nisse@lysator.liu.se>

	* armv7/umac-nh.asm: New file. 2.4 time speedup.

	* armv7/machine.m4 (D0REG, D1REG): New macros.

	* configure.ac (asm_replace_list): Added umac-nh.asm and
	umac-nh-n.asm.

	* testsuite/umac-test.c: Test different alignments for the
	message.

2013-04-11  Niels Möller  <nisse@lysator.liu.se>

	* umac-nh-n.c (_umac_nh_n): Rewrote as a single pass over the
	message data.

	* examples/nettle-benchmark.c (time_umac): New function.
	(main): Call it.

	* umac-set-key.c (_umac_set_key): Drop byteswapping of l3_key2, it
	can be xored directly to the pad in native byteorder.
	* umac-l3.c (_umac_l3): Drop key_2 argument, let caller do that
	xor. Updated all callers.
	* umac32.c (umac32_digest): Adapt to l3 changes.
	* umac64.c (umac64_digest): Likewise.
	* umac96.c (umac96_digest): Likewise.
	* umac128.c (umac128_digest): Likewise.

	Initial implementation of umac.
	* umac.h: New file.
	* umac-nh.c: New file.
	* umac-nh-n.c: New file.
	* umac-poly64.c: New file.
	* umac-poly128.c: New file.
	* umac-l2.c: New file.
	* umac-l3.c: New file.
	* Makefile.in (nettle_SOURCES): Added umac source files.
	(HEADERS): Added umac.h.
	* testsuite/umac-test.c: New file.
	* testsuite/Makefile.in (TS_NETTLE_SOURCES): Added umac-test.c.

	* ecc-mul-a.c (ecc_mul_a): Avoid using mp_bitcnt_t, for
	compatibility with older GMP versions.
	* ecc-mul-g.c (ecc_mul_g): Likewise.
	* eccdata.c (ecc_mul_binary): Likewise.
	* sec-modinv.c (sec_modinv): Likewise.

	* x86_64/sha3-permute.asm: Go via memory for moves between general
	registers and xmm registers.

2013-04-06  Niels Möller  <nisse@lysator.liu.se>

	From Edgar E. Iglesias:
	* sha3.c (_sha3_update): Fix condition for when the block buffer
	is full.

2013-04-04  Niels Möller  <nisse@lysator.liu.se>

	* ecc-point.c (ecc_point_get): Allow NULL x or y, ignore
	corresponding coordinate.

	* nettle.texinfo (Elliptic curves): Document high-level ECDSA
	support.

	From Martin Storsjö. Fallback functions for older GMP releases.
	* gmp-glue.c (mpn_copyd, mpn_copyi, mpn_zero): New functions.
	* gmp-glue.h: Declare them.
	(mpn_sqr): Fallback macro.

	* gmp-glue.h (cnd_add_n, cnd_sub_n): Moved here, define in terms
	of mpn_cnd_add_n and mpn_sub_n if available, otherwise in terms of
	mpn_addmul_1 and mpn_submul_1. This seems to be an improvement for
	subtraction, but more questionable for addition.

	* ecc-internal.h: Include gmp-glue.h. Deleted corresponding
	include in all files using ecc-internal.h.
	(cnd_add_n, cnd_sub_n): Moved from here.

2013-04-03  Niels Möller  <nisse@lysator.liu.se>

	* ecc-point-mul-g.c (ecc_point_mul_g): New file and function.
	* ecc-point-mul.c (ecc_point_mul): New file and function.
	* ecc.h: Updated declarations and name mangling.
	* Makefile.in (hogweed_SOURCES): Added ecc-point-mul.c and
	ecc-point-mul-g.c.

	* testsuite/salsa20-test.c (test_main): Tests for salsa20r12,
	contributed by Nikos Mavrogiannopoulos.

2013-03-26  Niels Möller  <nisse@lysator.liu.se>

	* armv7/salsa20-core-internal.asm: New file. 45% speedup.

2013-03-25  Niels Möller  <nisse@lysator.liu.se>

	From Martin Storsjö:
	* examples/timing.c: New file, extracted from nettle-benchmark.c.
	* examples/timing.h: New file.
	* examples/Makefile.in (SOURCES): Added timing.c.
	(DISTFILES): Added timing.h.
	(BENCH_OBJS, ECC_BENCH_OBJS, HOGWEED_BENCH_OBJS): Added timing.o.
	* examples/nettle-benchmark.c: Use timing.h.
	* examples/hogweed-benchmark.c: Likewise.
	* examples/ecc-benchmark.c: Likewise.

	From Nikos Mavrogiannopoulos:
	* salsa20r12-crypt.c (salsa20r12_crypt): New file and function.
	* salsa20.h (salsa20r12_crypt): Declare.
	* Makefile.in (nettle_SOURCES): Added salsa20r12-crypt.c.

	From Martin Storsjö:
	* examples/hogweed-benchmark.c: Include local headers.
	* testsuite/ecdsa-keygen-test.c: Likewise.
	* x86_64/sha3-permute.asm: Workaround for Apple's assembler; write
	movq instructions as movd.

	* Makefile.in (hogweed_PURE_OBJS): Don't include OPT_ASM_SOURCES
	twice.

2013-03-15  Niels Möller  <nisse@lysator.liu.se>

	* armv7/sha3-permute.asm: New file. 4.5 time speedup.

	* armv7/machine.m4 (QREG): New macro.

2013-03-14  Niels Möller  <nisse@lysator.liu.se>

	* configure.ac (asm_replace_list): Added sha3-permute.asm,
	revering 2012-12-30 change. 34% speedup on intel i5, from 2190
	cycles for the C implementation down to 1630.

	* armv7/sha512-compress.asm: Optimized. Keep expanded data in
	registers, exploit parallelism. Another 70% speedup.

	* testsuite/sha512-test.c (test_main): Additional test vectors,
	including some longer than 128 bytes.

2013-03-13  Niels Möller  <nisse@lysator.liu.se>

	* armv7/sha512-compress.asm: New file, using neon instructions.
	2.3 time speedup.

	* configure.ac (asm_replace_list): Added sha512-compress.asm.
	* x86_64/machine.m4 (OFFSET64): New macro.
	* x86_64/sha512-compress.asm: New file, 20% speedup.

	* sha512-compress.c (ROUND): Eliminated a temporary, analogous to
	sha256 change below.

	* x86_64/sha256-compress.asm: New file, 16% speedup (benchmarked
	on intel i5).

2013-03-11  Niels Möller  <nisse@lysator.liu.se>

	* armv7/sha256-compress.asm: New file, 25% speedup.

	* configure.ac (asm_replace_list): Added sha256-compress.asm.

	* sha256-compress.c (ROUND): Eliminated a temporary.

	* armv7/sha1-compress.asm: New file, 9% speedup.

	* testsuite/testutils.c (test_hash): Test different alignments for
	the hash input.

2013-03-08  Niels Möller  <nisse@lysator.liu.se>

	* armv7/aes-decrypt-internal.asm: New file, 15% speedup.
	* armv7/aes-encrypt-internal.asm: New file, 25% speedup.
	* armv7/aes.m4: New file.

2013-03-07  Niels Möller  <nisse@lysator.liu.se>

	* gmp-glue.c (mpz_limbs_cmp): Don't use PTR and SIZ macros.

	* Makefile.in (aesdata, desdata, twofishdata, shadata, gcmdata)
	(eccdata): Arrange for compiling these programs for running on the
	build system, also when cross compiling everything else.

	* config.make.in (CC_FOR_BUILD, EXEEXT_FOR_BUILD): New variables.

	* configure.ac: Use GMP_PROG_CC_FOR_BUILD and
	GMP_PROG_EXEEXT_FOR_BUILD.

	* aclocal.m4 (GMP_PROG_CC_FOR_BUILD, GMP_PROG_CC_FOR_BUILD_WORKS)
	(GMP_PROG_EXEEXT_FOR_BUILD): New macros, based on GMP's.

	* aesdata.c: Deleted includes of config.h and nettle-types.h. Use
	unsigned char and unsigned long instead of stdint.h types.

	* desdata.c: Deleted includes of config.h and desCode.h.
	(main): Return 1 on invalid argument. Don't use ROR macro. Use
	unsigned long instead of uint32_t, and make it work if unsigned
	long is larger than 32 bits.

	* gcmdata.c: Deleted include of config.h and use UNUSED macro.
	* shadata.c: Likewise.

	* twofishdata.c: Deleted include of nettle-types.h. Use unsigned
	char instead of stdint.h types.

	* x86_64/ecc-521-modp.asm: New file. 2.4 time speedup.

2013-03-06  Niels Möller  <nisse@lysator.liu.se>

	* x86_64/ecc-384-modp.asm: New file, 3 time speedup.
	* x86_64/ecc-256-redc.asm: New file, 2.5 time speedup.
	* x86_64/ecc-224-modp.asm: New file, 5 time speedup over C
	version.

2013-03-05  Niels Möller  <nisse@lysator.liu.se>

	* configure.ac (asm_optional_list): Added ecc-521-modp.asm.
	* ecc-521.c: Check HAVE_NATIVE_ecc_521_modp, and use native
	version if available.
	* armv7/ecc-521-modp.asm: New file, 2 time speedup over C version.

2013-03-04  Niels Möller  <nisse@lysator.liu.se>

	* configure.ac (asm_optional_list): Added ecc-384-modp.asm. Deleted
	bogus reference to $asm_search_list.
	* ecc-384.c: Check HAVE_NATIVE_ecc_384_modp, and use native
	version if available.
	* armv7/ecc-384-modp.asm: New file, 3 time speedup over C version.

2013-03-03  Niels Möller  <nisse@lysator.liu.se>

	* ecc-256.c: Fixed definition of USE_REDC.

2013-03-01  Niels Möller  <nisse@lysator.liu.se>

	* ecc-256.c: Check HAVE_NATIVE_ecc_256_redc, and use native
	version if available.
	* armv7/ecc-256-redc.asm: New file, 4 time speedup over C version.

	* testsuite/ecc-redc-test.c: Increased test count.

	* ecc-224.c: Check HAVE_NATIVE_ecc_224_modp, and use native
	version if available.
	* armv7/ecc-224-modp.asm: New file, 4.5 time speedup over C
	version.

	* configure.ac (asm_optional_list): Added ecc-224-modp.asm.
	(OPT_ASM_SOURCES): Fixed assignment.

2013-02-28  Niels Möller  <nisse@lysator.liu.se>

	* x86_64/ecc-192-modp.asm: Reorganized to reduce number of
	additions. Use setc instruction.

	* examples/Makefile.in: Let $(HOGWEED_TARGETS) depend on
	../libhogweed.a.

	* armv7/ecc-192-modp.asm: New file. 2.5 time speedup over C
	version.

2013-02-27  Niels Möller  <nisse@lysator.liu.se>

	* ecc-192.c: Check HAVE_NATIVE_ecc_192_modp, and use native
	version if available.
	(ecc_192_modp): Fixed carry handling bug in 32-bit version.

	* x86_64/ecc-192-modp.asm: New file. 3.8 times speedup over C
	version.

	* configure.ac (OPT_ASM_SOURCES): New substituted variable.
	(asm_replace_list, asm_optional_list): New variables. For files in
	asm_optional_list, also add them to OPT_ASM_SOURCES and define
	appropriate HAVE_NATIVE_* symbols found.

	* Makefile.in (OPT_ASM_SOURCES): New variable. Used for setting
	hogweed_OBJS and hogweed_PURE_OBJS.

	* testsuite/ecc-mod-test.c: Increased test count.

	* ecc-384.c (ecc_384_modp): Fixed typo which broke carry handling
	in the 64-bit version.

	* examples/ecc-benchmark.c (bench_add_jjj): Typo fix, benchmark
	the right function.

	* gmp-glue.h: Check if GMP provides mpz_limbs_read (expected in
	next release).
	* gmp-glue.c: Use GMP's mpz_limbs_read and friends if available.
	Renamed all functions for consistency with GMP. Updated all
	callers.

2013-02-20  Niels Möller  <nisse@lysator.liu.se>

	* examples/Makefile.in (HOGWEED_TARGETS): Added
	hogweed-benchmark$(EXEEXT).
	(SOURCES): Added hogweed-benchmark.c.
	(hogweed-benchmark$(EXEEXT)): New target.

	* examples/hogweed-benchmark.c: New file.

	* ecdsa-keygen.c (ecdsa_generate_keypair): New file and function.
	* Makefile.in (hogweed_SOURCES): Added ecdsa-keygen.c.
	* testsuite/ecdsa-keygen-test.c: New testcase.
	* testsuite/Makefile.in (TS_HOGWEED_SOURCES): Added
	ecdsa-keygen-test.c.

	* nettle-internal.h (TMP_ALLOC): Added missing parentheses.

2013-02-18  Niels Möller  <nisse@lysator.liu.se>

	* testsuite/ecdsa-verify-test.c: New testcase.
	* testsuite/ecdsa-sign-test.c: New testcase.
	* testsuite/Makefile.in (TS_HOGWEED_SOURCES): Added
	ecdsa-sign-test.c and ecdsa-verify-test.c.
	* testsuite/testutils.h: Include ecdsa.h.
	(SHEX): Deleted const cast.

	* ecc-point.c: New file, struct ecc_point abstraction.
	* ecc-scalar.c: New file, struct ecc_scalar abstraction.
	* ecc-random.c (ecc_modq_random, ecc_scalar_random): New file, new
	functions.
	* ecc-hash.c (ecc_hash): New file and function.
	* ecc-ecdsa-sign.c: New file, low-level signing interface.
	* ecc-ecdsa-verify.c: New file, low-level ecdsa verify.
	* ecdsa-sign.c: (ecdsa_sign): New file and function.
	* ecdsa-verify.c (ecdsa_verify): New file and function.
	* ecdsa.h: New header file.
	* ecc.h: Declare ecc_point and ecc_scalar functions.
	* ecc-internal.h: Added declarations.
	* Makefile.in (hogweed_SOURCES): Added new source files.
	(HEADERS): Added ecdsa.h.

	* gmp-glue.c (_mpz_set_mpn): New convenience function.
	(_mpn_set_base256): New function.
	(_gmp_alloc_limbs): New function.
	(_gmp_free_limbs): New function.
	* gmp-glue.h: Corresponding declarations. Include nettle-stdinh.h.

	* examples/Makefile.in (HOGWEED_TARGETS): Renamed, was
	RSA_TARGETS. Added ecc-benchmark$(EXEEXT).
	(SOURCES): Added ecc-benchmark.c.
	(ecc-benchmark$(EXEEXT)): New target.

	* examples/ecc-benchmark.c: New file, benchmarking ecc primitives.

2013-02-15  Niels Möller  <nisse@lysator.liu.se>

	Integrate ecc_mul_a.
	* ecc-a-to-j.c: New file.
	* ecc-add-jjj.c: New file.
	* ecc-mul-a.c: New file.
	* Makefile.in (hogweed_SOURCES): Added new files.
	* testsuite/ecc-mul-a-test.c: New file.
	* testsuite/Makefile.in (TS_HOGWEED_SOURCES): Added
	ecc-mul-a-test.c.

	* testsuite/testutils.c: Removed redundant includes.
	(die): New function.

	Integrate ecc_mul_g.
	* ecc.h: New file.
	* ecc-j-to-a.c: New file.
	* ecc-size.c: New file.
	* ecc-add-jja.c: New file.
	* ecc-dup-jj.c: New file.
	* ecc-mul-g.c: New file.
	* sec-tabselect.c: New file.
	* Makefile.in (hogweed_SOURCES): Added new files.
	(HEADERS): Added ecc.h
	* testsuite/ecc-mul-g-test.c: New file.
	* testsuite/Makefile.in (TS_HOGWEED_SOURCES): Added
	ecc-mul-g-test.c.
	* testsuite/testutils.c (xalloc_limbs): New function.
	(test_mpn): New function.
	(test_ecc_point): New function.
	(test_ecc_mul_a): New function.
	(test_ecc_mul_j): New function.
	* testsuite/testutils.h: Corresponding declarations.

	Integrate ECC internals.
	* ecc-curve.h: New file.
	* ecc-internal.h: New file.
	* cnd-copy.c: New file.
	* ecc-192.c: New file.
	* ecc-224.c: New file.
	* ecc-256.c: New file.
	* ecc-384.c: New file.
	* ecc-521.c: New file.
	* ecc-generic-modp.c: New file.
	* ecc-generic-modq.c: New file.
	* ecc-generic-redc.c: New file.
	* ecc-mod.c: New file.
	* ecc-modp.c: New file.
	* ecc-modq.c: New file.
	* sec-add-1.c: New file.
	* sec-modinv.c: New file.
	* sec-sub-1.c: New file.
	* Makefile.in (hogweed_SOURCES): Added new files.
	(HEADERS): Added ecc-curve.h.
	(DISTFILES): Added ecc-internal.h.
	* testsuite/ecc-mod-test.c: New file.
	* testsuite/ecc-modinv-test.c: New file.
	* testsuite/ecc-redc-test.c: New file.
	* testsuite/testutils.c (ecc_curves): New constant array.
	* testsuite/testutils.h: Include ecc-related headers. Declare
	ecc_curves array.
	* testsuite/Makefile.in (TS_HOGWEED_SOURCES): Added ecc-mod-test.c
	ecc-modinv-test.c ecc-redc-test.c.

	* gmp-glue.c: New file, mpn <-> mpz conversions.
	* gmp-glue.h: New file.
	* Makefile.in: Added to hogweed_SOURCES and DISTFILES, respectively.

	* eccdata.c: New program, for generating ECC-related tables.
	* Makefile.in (ecc-192.h, ecc-224.h, ecc-256.h, ecc-384.h)
	(ecc-512.h): New generated files.

2013-02-19  Niels Möller  <nisse@lysator.liu.se>

	* armv7/memxor.asm (memxor): Software pipelining for the aligned
	case. Runs at 6 cycles (0.5 cycles per byte). Delayed push of
	registers until we know how many registers we need.
	(memxor3): Use 3-way unrolling also for aligned memxor3.
	Runs at 8 cycles (0.67 cycles per byte)

2013-02-14  Niels Möller  <nisse@lysator.liu.se>

	* configure.ac: Find GMP's GMP_NUMB_BITS. Substitute in Makefile.
	* config.make.in (GMP_NUMB_BITS): New variable.

	* examples/rsa-keygen.c (uint_arg): New function.
	(main): New options -s and -e, to specify key size and public
	exponent. Increased default key size to 2048.

2013-02-12  Niels Möller  <nisse@lysator.liu.se>

	* armv7/memxor.asm (memxor): Optimized aligned case, using 3-way
	unrolling.

2013-02-06  Niels Möller  <nisse@lysator.liu.se>

	* armv7/memxor.asm (memxor, memxor3): Optimized aligned case, now
	runs at 0.75 cycles/byte.

	* armv7/README: New file.
	* armv7/machine.m4: New (empty) file.
	* armv7/memxor.asm: Initial assembly implementation.

	* config.m4.in: Substitute ASM_TYPE_PROGBITS as TYPE_PROGBITS.

	* config.make.in: Added .s to the suffix list.

	* Makefile.in (.asm.s): Use a separate make target for .asm
	preprocessing. Include asm.d, which the corresponding
	dependencies.

	* configure.ac (asm_file_list): Collect assembly files into this
	variable.
	(asm.d): Make config.status write dependencies for .s files into
	asm.d.
	(ASM_ALIGN_LOG): Set to "no" when appropriate.
	(ASM_TYPE_FUNCTION): Default to "@function".
	(ASM_TYPE_PROGBITS): New substituted variable, set in the same way
	as ASM_TYPE_FUNCTION.
	(ASM_MARK_NOEXEC_STACK): Use TYPE_PROGBITS.
	(asm_path): Set up asm_path for armv7.

	* asm.m4: Use changecom to disable m4 quoting. Use divert to
	suppress output.

2013-02-05  Niels Möller  <nisse@lysator.liu.se>

	* testsuite/rsa-keygen-test.c (test_main): Updated expected
	signatures, after the nettle_mpz_random change below.
	* testsuite/dsa-test.c (test_main): Likewise. Also fixed the
	dsa256 test to actually use the expected signature.

2013-01-31  Niels Möller  <nisse@lysator.liu.se>

	* bignum-random.c (nettle_mpz_random): Increased number of extra
	bits to 64, following FIPS 186-3.

2013-01-16  Niels Möller  <nisse@lysator.liu.se>

	* Released nettle-2.6.

2013-01-12  Niels Möller  <nisse@lysator.liu.se>

	* configure.ac: Use AC_LANG_SOURCE.

2013-01-02  Niels Möller  <nisse@lysator.liu.se>

	* configure.ac (LIBNETTLE_MINOR): Bumped library version, to 4.5.
	(LIBHOGWEED_MINOR): And to 2.3.

	* examples/Makefile.in: Explicit rules for building objects in
	parent directory.
	* tools/Makefile.in: Likewise.
	* testsuite/Makefile.in: Likewise.

2013-01-01  Niels Möller  <nisse@lysator.liu.se>

	* nettle.texinfo (Recommended hash functions): Document additional
	sha3 functions.

	* examples/nettle-benchmark.c (main): Benchmark additional sha3
	functions.

2012-12-30  Niels Möller  <nisse@lysator.liu.se>

	* sha3-224.c, sha3-224-meta.c: New files.
	* sha3-384.c, sha3-384-meta.c: New files.
	* sha3-512.c, sha3-512-meta.c: New files.
	* sha3.h: Prototypes for sha3 with sizes 224, 384 and 512.
	* nettle-meta.h: Declare nettle_sha3_224, nettle_sha3_384 and
	nettle_sha3_512.
	* Makefile.in (nettle_SOURCES): Added new sha3 files.

	* testsuite/sha3-224-test.c: New file.
	* testsuite/sha3-384-test.c: New file.
	* testsuite/sha3-512-test.c: New file.
	* testsuite/Makefile.in (TS_NETTLE_SOURCES): Added new sha3 test files.

	* configure.ac: Disabled use of sha3-permute.asm.

2012-12-20  Niels Möller  <nisse@lysator.liu.se>

	From Tim Rühsen:
	* testsuite/des-compat-test.c (pt): Use proper prototype, use
	const.
	* testsuite/testutils.c (test_dsa_key): Deleted spurious
	semicolon.

2012-12-15  Niels Möller  <nisse@lysator.liu.se>

	Based on a patch from Alon Bar-Lev:
	* Makefile.in (LIBTARGETS, SHLIBTARGET): Define as empty if static
	or shared libraries, respectively, are disabled.
	(TARGETS): Deleted @IF_SHARED@ conditional, now in the definition
	of SHLIBTARGET.

	From Alon Bar-Lev:
	* configure.ac: Check for ar program. New option --disable-static.
	* config.make.in (AR): Use configured value.

2012-12-13  Niels Möller  <nisse@lysator.liu.se>

	* x86_64/sha3-permute.asm: Rewrote, to keep all state in
	registers. 2400 cycles on x86_64, only slightly faster than the
	current C code.

2012-12-09  Niels Möller  <nisse@lysator.liu.se>

	* sha3-permute.c (sha3_permute): Rewrote to do permutation in
	place. 80% speedup on x86_64, 2500 cycles.

2012-12-04  Niels Möller  <nisse@lysator.liu.se>

	* ctr.c (ctr_crypt): Fix bug reported by Tim Kosse. Don't
	increment the counter when length is zero (was broken for the
	in-place case).

	* testsuite/ctr-test.c (test_main): Added test with zero-length
	data.
	* testsuite/testutils.c (test_cipher_ctr): Check the ctr value
	after encrypt and decrypt.

2012-12-03  Niels Möller  <nisse@lysator.liu.se>

	* sha3-permute.c (sha3_permute): Optimized, to reduce number of
	passes over the data. 20% speedup on x86_64, 4700 cycles.

	* configure.ac: Added sha3-permute.asm.

	* x86_64/sha3-permute.asm: New file. 30% speedup over current C
	code, 4300 cycles.

	* nettle.texinfo (Hash functions): Split into several sections,
	separating recommended hash functions and legacy hash functions.
	Document sha3-256.

2012-12-02  Niels Möller  <nisse@lysator.liu.se>

	Split sha.h into new files sha1.h and sha2.h. Replaced all
	internal usage of sha.h in all files.
	* sha.h: Kept for compatibility, just includes both new files.
	* sha1.h: New file.
	* sha2.h: New file.
	* Makefile.in (HEADERS): Added sha1.h and sha2.h.

2012-11-28  Niels Möller  <nisse@lysator.liu.se>

	From Fredrik Thulin:
	* testsuite/pbkdf2-test.c (test_main): Add PBKDF2-HMAC-SHA512 test
	cases.

2012-11-15  Niels Möller  <nisse@lysator.liu.se>

	* sha3-permute.c (sha3_permute): Use ULL suffix on round
	constants. Avoid passing shift count 0 to ROTL64.

	* sha3.c (sha3_absorb): Fixed big-endian code. Need macros.h.

	* macros.h (LE_READ_UINT64): New macro.

2012-11-13  Niels Möller  <nisse@lysator.liu.se>

	* sha3-permute.c (sha3_permute): Micro optimizations. Partial
	unrolling. Use lookup table for the permutation. On an x86_64,
	execution time reduced from appr. 13000 cycles to appr. 6000.

	* examples/nettle-benchmark.c (TIME_CYCLES): New macro.
	(bench_sha1_compress, bench_salsa20_core): Use it.
	(bench_sha3_permute): New function.
	(main): Call bench_sha3_permute.

2012-11-12  Niels Möller  <nisse@lysator.liu.se>

	* examples/nettle-benchmark.c (main): Benchmark sha3_256.

	* sha3-permute.c: New file. Permutation function for sha3, aka
	Keccak.
	* sha3.h: New header file.
	* sha3.c: New file, absorption and padding for sha3.
	* sha3-256.c: New file.
	* sha3-256-meta.c: New file.
	* nettle-meta.h (nettle_sha3_256): Declare.
	* Makefile.in (nettle_SOURCES): Added sha3 files.
	(HEADERS): Added sha3.h.
	* testsuite/sha3.awk: New file. Script to extract test vectors.
	* testsuite/sha3-256-test.c: New file.
	* testsuite/sha3-permute-test.c: New file.
	* testsuite/Makefile.in (TS_NETTLE_SOURCES): Added
	sha3-permute-test.c and sha3-256-test.c.
	(DISTFILES): Added sha3.awk.
	* testsuite/.test-rules.make: Added sha3 targets.

	* macros.h (LE_WRITE_UINT64): New macro.
	* write-le64.c (_nettle_write_le64): New file and function.
	* nettle-write.h (_nettle_write_le64): Declare. Also deleted
	declaration of non-existent _nettle_write_be64.
	* Makefile.in (nettle_SOURCES): Added write-le64.c.

	* macros.h (ROTL64): New macro, moved from...
	* sha512-compress.c (ROTL64): ... old location, deleted.

	* serpent-internal.h [HAVE_NATIVE_64_BIT] (DROTL32): Renamed from...
	(ROTL64): ... old name.
	(DRSHIFT32): Renamed from ...
	(RSHIFT64): ... old name.
	* serpent-encrypt.c (LINEAR_TRANSFORMATION64): Updated for above
	renames.
	* serpent-decrypt.c (LINEAR_TRANSFORMATION64_INVERSE): Likewise.

2012-11-11  Niels Möller  <nisse@lysator.liu.se>

	From Nikos Mavrogiannopoulos:
	* nettle.texinfo (Hash functions): Added documentation for
	gosthash94.
	* examples/nettle-benchmark.c (main): Benchmark gosthash94.

2012-11-10  Niels Möller  <nisse@lysator.liu.se>

	* nettle.texinfo (nettle_hashes, nettle_ciphers): Use deftypevr,
	not deftypevrx. Spotted by Nikos Mavrogiannopoulos.

2012-11-08  Niels Möller  <nisse@lysator.liu.se>

	Gost hash function, ported from Aleksey Kravchenko's rhash library
	by Nikos Mavrogiannopoulos.
	* gosthash94.c: New file.
	* gosthash94.h: New file.
	* gosthash94-meta.c: New file.
	* nettle-meta.h (nettle_gosthash94): Declare.
	* Makefile.in (nettle_SOURCES): Added gosthash94.c and
	gosthash94-meta.c.
	(HEADERS): Added gosthash94.h.
	* testsuite/gosthash94-test.c: New file.
	* testsuite/Makefile.in (TS_NETTLE_SOURCES): Added
	gosthash94-test.c.

2012-10-29  Niels Möller  <nisse@lysator.liu.se>

	From Martin Storsjö:
	* configure.ac (dummy-dep-files): Avoid non-posix \|-operator in
	sed regexp.

2012-10-29  Niels Möller  <nisse@lysator.liu.se>

	* x86_64/salsa20-core-internal.asm: New file.
	* configure.ac: Added salsa20-core-internal.asm.
	* examples/nettle-benchmark.c (bench_salsa20_core): New function.

2012-10-27  Niels Möller  <nisse@lysator.liu.se>

	* testsuite/Makefile.in (TS_SOURCES, CXX_SOURCES): Include sources
	unconditionally.
	(TS_CXX): Moved @IF_CXX@ conditional here.
	(DISTFILES): Use $(SOURCES), which now includes all C source
	files. testutils.c was lost in a the 2012-09-20 change.

	* x86_64/salsa20-crypt.asm: Include x86_64/salsa20.m4.
	Make all exits go via .Lend and W64_EXIT.

	* x86_64/salsa20.m4: New file, extracted from
	x86_64/salsa20-crypt.asm.

2012-10-26  Niels Möller  <nisse@lysator.liu.se>

	* configure.ac (LIBNETTLE_LINK, LIBHOGWEED_LIBS): Add $(CFLAGS) on
	the link command line. Reported by Dennis Clarke.

2012-10-03  Niels Möller  <nisse@lysator.liu.se>

	From: Nikos Mavrogiannopoulos:
	* testsuite/testutils.c (test_hash): On failure, print the
	expected and returned hash values.

2012-09-23  Niels Möller  <nisse@lysator.liu.se>

	* Makefile.in (nettle_SOURCES): Added salsa20-core-internal.c.

	* salsa20-core-internal.c (_salsa20_core): New file and function,
	extracted from salsa20_crypt.
	* salsa20.h (_salsa20_core): Declare it.
	* salsa20-crypt.c (salsa20_crypt): Use _salsa20_core.

2012-09-21  Niels Möller  <nisse@lysator.liu.se>

	* pbkdf2.c (pbkdf2): assert that iterations > 0. Reorganized
	loops.

	* nettle.texinfo (Cipher functions): Stress that the salsa20 hash
	function is not suitable as a general hash function.

2012-09-20  Simon Josefsson  <simon@josefsson.org>

	* pbkdf2-hmac-sha1.c, pbkdf2-hmac-sha256.c: New files.
	* pbkdf2.h (pbkdf2_hmac_sha1, pbkdf2_hmac_sha256): New prototypes.
	* Makefile.in (nettle_SOURCES): Add pbkdf2-hmac-sha1.c and
	pbkdf2-hmac-sha256.c.
	* nettle.texinfo (Key derivation functions): Improve.
	* testsuite/pbkdf2-test.c (test_main): Test new functions.

2012-09-20  Niels Möller  <nisse@lysator.liu.se>

	* pbkdf2.c (pbkdf2): Reordered arguments, for consistency.
	* pbkdf2.h (PBKDF2): Analogous reordering.
	* testsuite/pbkdf2-test.c: Adapted to new argument order. Also use
	LDATA for the salt.
	* nettle.texinfo (Key derivation functions): Updated documented
	pbkdf2 prototype.

	* testsuite/Makefile.in (VALGRIND): New variable, to make valgrind
	checking easier.

	* configure.ac: New substitution IF_CXX, replacing CXX_TESTS.
	(dummy-dep-files): Handle .cxx files.

	* testsuite/Makefile.in: Use IF_CXX. Include dependency file for
	cxx-test.o.

2012-09-19  Niels Möller  <nisse@lysator.liu.se>

	From Tim Rühsen:
	* examples/rsa-encrypt.c (main): Added missing mpz_clear.
	* examples/rsa-keygen.c (main): Added missing deallocation.

	* testsuite/meta-hash-test.c (test_main): Validate
	NETTLE_MAX_HASH_DIGEST_SIZE.

	* pbkdf2.h (PBKDF2): New macro.
	* testsuite/pbkdf2-test.c: Use it.

2012-09-12  Simon Josefsson  <simon@josefsson.org>

	* NEWS: Mention addition of PBKDF2.
	* pbkdf2.c (pbkdf2): New file and function.
	* pbkdf2.h: Declare it.
	* Makefile.in (nettle_SOURCES): Add pbkdf2.c.
	(HEADERS): Add pbkdf2.h.
	* nettle.texinfo (Key derivation functions): New section.
	* testsuite/pbkdf2-test.c: New test case.
	* testsuite/Makefile.in (TS_NETTLE_SOURCES): Add pbkdf2-test.c.
	* testsuite/.test-rules.make (pbkdf2-test): New target.

2012-09-16  Niels Möller  <nisse@lysator.liu.se>

	* testsuite/: Overhaul of testsuite, affecting almost all files.
	+ Use struct tstring for allocated strings, and deallocate before
	exit.
	+ Changed most test functions to take struct tstring as arguments.
	+ Made all test_main return on success.

	* testsuite/testutils.h (struct tstring): New struct type.
	(H2, HL, MEMEQH, SUCCESS): Deleted macros.
	(SHEX, SDATA): New macros.
	(H): Redefined to track storage.

	* testsuite/testutils.c (tstring_alloc): New function.
	(tstring_clear): New function.
	(tstring_data): New function.
	(tstring_hex): New function.
	(tstring_print_hex): New function.
	(decode_hex_length): Made static.
	(decode_hex): Made static. No return value, abort on error.
	(main): Expect test_main to return, and call tstring_clear before
	exit.
	(test_dsa_key): Added missing mpz_clear.
	(test_mac): Deleted unused function.

	* testsuite/rsa2sexp-test.c (test_main): Added missing
	nettle_buffer_clear.

	* testsuite/yarrow-test.c (open_file): Don't leak filename.
	(test_main): fclose input file properly.

	* testsuite/sexp-format-test.c (test_main): Added missing calls to
	nettle_buffer_clear and mpz_clear.

	* testsuite/serpent-test.c (tstring_hex_reverse): New function,
	replacing...
	(decode_hex_reverse): ... deleted function.
	(RHEX): New macro, replacing...
	(RH, RHL): ... deleted macros.

	* testsuite/rsa2sexp-test.c (test_main): Added missing
	nettle_buffer_clear.

	* testsuite/random-prime-test.c (test_main): Added missing
	mpz_clear.

	* realloc.c (nettle_realloc): Only call libc realloc if length >
	0, otherwise call free. Fixes a small memory leak.
	(nettle_xrealloc): Likewise.

	* run-tests (test_program): Don't quote $EMULATOR; allow it to
	expand to program and arguments (e.g., valgrind).

	* tools/pkcs1-conv.c (convert_public_key): Added missing calls to
	dsa_public_key_clear and rsa_public_key_clear.
	(main): Added missing nettle_buffer_clear.

2012-09-10  Niels Möller  <nisse@lysator.liu.se>

	* examples/eratosthenes.c (main): Explicitly deallocate storage
	before exit.

	* examples/io.c (read_file): Explicitly treat an empty file as an
	error. Rearrange loop, check for short fread return value.

	* desdata.c: Don't declare printf, include <stdio.h> instead. Also
	deleted casts of printf return value.

	From Tim Rühsen:
	* examples/nettle-benchmark.c (die): Use PRINTF_STYLE attribute.
	* pgp-encode.c (pgp_put_rsa_sha1_signature): Deleted unused variable.
	* rsa2openpgp.c (rsa_keypair_to_openpgp): Likewise.
	* examples/base16enc.c (main): Deleted useless allocations.

2012-09-07  Niels Möller  <nisse@lysator.liu.se>

	* examples/nettle-benchmark.c (die): Add NORETURN attribute. Patch
	from Tim Rühsen.
	* tools/misc.h (die, werror): Use PRINTF_STYLE and NORETURN macros
	for attributes. Patch from Tim Rühsen.

	* examples/io.h (werror): Use PRINTF_STYLE macro.

2012-08-22  Niels Möller  <nisse@lysator.liu.se>

	From Sam Thursfield <sam.thursfield@codethink.co.uk>:
	* configure.ac: Make documentation optional, to avoid requiring
	TeX. New option --disable-documentation, and Makefile substitution
	IF_DOCUMENTATION.
	* Makefile.in: Use IF_DOCUMENTATION.

2012-07-12  Niels Möller  <nisse@lysator.liu.se>

	* asm.m4 (ALIGN): Use << operator rather than **, with m4 eval.
	The latter is not supported by BSD m4.

2012-07-07  Niels Möller  <nisse@lysator.liu.se>

	Copyright headers: Updated FSF address. Patch from David Woodhouse.

	* examples/Makefile.in (BENCH_LIBS): Added -lm, needed for the
	ldexp function. Reported by Anthony G. Basile.

	* configure.ac: Changed version number to 2.6.

	* Released nettle-2.5.

2012-07-05  Niels Möller  <nisse@lysator.liu.se>

	* x86_64/salsa20-crypt.asm (salsa20_crypt): Write the 64-bit movq
	instructions as "movd", since that makes the osx assembler
	happier. Assembles to the same machine code on gnu/linux.

2012-07-03  Niels Möller  <nisse@lysator.liu.se>

	* aclocal.m4 (LSH_FUNC_ALLOCA): In the config.h boilerplate,
	include malloc.h if it exists, also when compiling with gcc.
	Needed for cross-compiling with --host=i586-mingw32msvc.

	* examples/base16dec.c: Don't #include files using <nettle/...>,
	we don't want to pick up installed versions. On windows, include
	<fcntl.h>, needed for _setmode.
	* examples/base16enc.c: Likewise.
	* examples/base64dec.c: Likewise.
	* examples/base64enc.c: Likewise

	* nettle.texinfo (Cipher functions): Document Salsa20.

2012-06-25  Niels Möller  <nisse@lysator.liu.se>

	* pkcs1.c (_pkcs1_signature_prefix): Renamed function, adding a
	leading underscore. Updated all callers.

	* bignum-next-prime.c (nettle_next_prime): Consistently use the
	type nettle_random_func * (rather then just nettle_random_func)
	when passing the function pointer as argument. Similar change for
	nettle_progress_func. Should have been done for the 2.0 release,
	but a few arguments were overlooked.
	* bignum-random-prime.c (_nettle_generate_pocklington_prime)
	(nettle_random_prime): Likewise.
	* bignum-random.c (nettle_mpz_random_size, nettle_mpz_random):
	Likewise.
	* dsa-keygen.c (dsa_generate_keypair): Likewise.
	* dsa-sha1-sign.c (dsa_sha1_sign_digest, dsa_sha1_sign): Likewise.
	* dsa-sha256-sign.c (dsa_sha256_sign_digest, dsa_sha256_sign):
	Likewise.
	* dsa-sign.c (_dsa_sign): Likewise.
	* pkcs1-encrypt.c (pkcs1_encrypt): Likewise.
	* rsa-blind.c (_rsa_blind): Likewise.
	* rsa-decrypt-tr.c (rsa_decrypt_tr): Likewise.
	* rsa-encrypt.c (rsa_encrypt): Likewise.
	* rsa-keygen.c (rsa_generate_keypair): Likewise.
	* rsa-pkcs1-sign-tr.c (rsa_pkcs1_sign_tr): Likewise.

	* cbc.c (cbc_encrypt, cbc_decrypt): Similarly, use the type
	nettle_crypt_func * rather than just nettle_crypt_func.
	* ctr.c (ctr_crypt): Likewise.
	* gcm.c (gcm_set_key): Likewise.

	* testsuite/des-compat-test.c (test_main): Disable declarations of
	disabled functions and variables, to avoid warnings. No verbose
	output unless verbose flag is set.

2012-06-09  Niels Möller  <nisse@lysator.liu.se>

	* examples/Makefile.in (SOURCES): Added base16dec.c, forgotten
	earlier.

	General pkcs1 signatures, with a "DigestInfo" input. Suggested by
	Nikos Mavrogiannopoulos.
	* Makefile.in (hogweed_SOURCES): Added pkcs1-rsa-digest.c,
	rsa-pkcs1-sign.c, rsa-pkcs1-sign-tr.c, and rsa-pkcs1-verify.c.

	* pkcs1-rsa-digest.c (pkcs1_rsa_digest_encode): New file and
	function.
	* pkcs1.h: Declare it.

	* rsa-pkcs1-verify.c (rsa_pkcs1_verify): New file and function.
	* rsa-pkcs1-sign.c (rsa_pkcs1_sign): New file and function.
	* rsa-pkcs1-sign-tr.c (rsa_pkcs1_sign_tr): New file and function,
	contributed by Nikos Mavrogiannopoulos.
	* rsa.h: Declare new functions.

	* rsa.h (_rsa_blind, _rsa_unblind): Declare functions.
	* rsa-blind.c (_rsa_blind, _rsa_unblind): Functions moved to a
	separate file, renamed and made non-static. Moved from...
	* rsa-decrypt-tr.c: ... here.

2012-06-03  Niels Möller  <nisse@lysator.liu.se>

	* testsuite/pkcs1-test.c (test_main): Include leading zero in
	expected result.

	* pkcs1.c (pkcs1_signature_prefix): Return pointer to where the
	digest should be written. Let the size input be the key size in
	octets, rather then key size - 1.
	* pkcs1-rsa-*.c: Updated for above.
	* rsa-*-sign.c, rsa-*-verify.c: Pass key->size, not key->size - 1.

2012-05-18  Niels Möller  <nisse@lysator.liu.se>

	* pkcs1-encrypt.c (pkcs1_encrypt): New file and function.
	* rsa-encrypt.c (rsa_encrypt): Use pkcs1_encrypt.

2012-05-09  Niels Möller  <nisse@lysator.liu.se>

	* rsa-decrypt-tr.c (rsa_decrypt_tr): Added missing mpz_clear,
	spotted by Nikos Mavrogiannopoulos.

2012-05-07  Niels Möller  <nisse@lysator.liu.se>

	* nettle-types.h (_STDINT_HAVE_INT_FAST32_T): Define here, to
	force nettle-stdint.h to not try to define the int_fast*_t types.
	Avoids compilation problems with gnutls on SunOS-5.8, where the
	definitions here collide with gnulib's.

2012-04-23  Niels Möller  <nisse@lysator.liu.se>

	* nettle-internal.h (NETTLE_MAX_BIGNUM_SIZE): New constant. Based
	on NETTLE_MAX_BIGNUM_BITS, rounded upwards. Replaced all uses of
	NETTLE_MAX_BIGNUM_BITS.

2012-04-19  Niels Möller  <nisse@lysator.liu.se>

	* list-obj-sizes.awk: Use decimal rather than hexadecimal output.
	(hex2int): Use local variables.

2012-04-18  Niels Möller  <nisse@lysator.liu.se>

	* x86_64/salsa20-crypt.asm: New file.

2012-04-17  Niels Möller  <nisse@lysator.liu.se>

	* testsuite/salsa20-test.c (test_salsa20_stream): Check that
	salsa20_crypt doesn't write beyond the given destination area.
	(test_salsa20): Likewise.

	* salsa20-crypt.c: Renamed file, from...
	* salsa20.c: ... old name.

	* x86_64/machine.m4 (WREG): New macro.

	* salsa20.c (salsa20_hash): Deleted function, inlined into
	salsa20_crypt.
	(salsa20_set_key, salsa20_set_iv): Moved, to...
	* salsa20-set-key.c: ...new file.

2012-04-15  Niels Möller  <nisse@lysator.liu.se>

	* testsuite/salsa20-test.c (test_salsa20_stream): New function.
	(test_main): Tests for encrypting more than one block at a time.

2012-04-14  Niels Möller  <nisse@lysator.liu.se>

	* examples/io.c (write_file): Use write_string.

	* examples/Makefile.in (base64enc): New targets. Also
	added missing io.o dependency to several other targets.
	(base64dec, base16enc, base16dec): Likewise.

	* examples/base64enc.c: New file, based on example code
	contributed by Jeronimo Pellegrini.
	* examples/base64dec.c: Likewise.
	* examples/base16enc.c: Likewise.
	* examples/base16dec.c: Likewise.

	* examples/rsa-encrypt.c (process_file): Reorganized fread loop.
	(usage): New function.
	(main): Implemented --help option.

	* examples/rsa-decrypt.c (process_file): Improved error message
	for too short input file.

	* aes-set-decrypt-key.c (gf2_log, gf2_exp): Deleted tables.
	(mult, inv_mix_column): Deleted functions.
	(mtable): New table.
	(MIX_COLUMN): New macro.
	(aes_invert_key): Use MIX_COLUMN and mtable.

	* aesdata.c (compute_mtable): New table, for the inv mix column
	operation in aes_invert_key.

2012-04-13  Niels Möller  <nisse@lysator.liu.se>

	* aes-set-encrypt-key.c (aes_set_encrypt_key): Use LE_READ_UINT32.
	Tabulate the needed "round constants".
	(xtime): Deleted function.

	* aes-internal.h (SUBBYTE): Cast to uint32_t. Use B0, ..., B3
	macros.

2012-04-09  Niels Möller  <nisse@lysator.liu.se>

	Timing resistant RSA decryption, based on RSA blinding code
	contributed by Nikos Mavrogiannopoulos.
	* rsa-decrypt-tr.c (rsa_decrypt_tr): New function.
	(rsa_blind): Helper function.
	(rsa_unblind): Helper function.
	* rsa.h: Declare rsa_decrypt_tr. Some cleanups, no longer include
	nettle-meta.h, more consistent declarations of function pointer
	arguments.
	* testsuite/rsa-encrypt-test.c (test_main): Test rsa_decrypt_tr.
	Check for writes past the end of the message area.

	* Makefile.in (hogweed_SOURCES): Added pkcs1-decrypt.c.
	* rsa-decrypt.c (rsa_decrypt): Use pkcs1_decrypt.
	* pkcs1-decrypt.c (pkcs1_decrypt): New file and function,
	extracted from rsa_decrypt.

2012-04-01  Niels Möller  <nisse@lysator.liu.se>

	* salsa20.c (LE_SWAP32): Typo fix for big-endian case.
	(QROUND): New macro.
	(salsa20_hash): Use it.

2012-03-31  Niels Möller  <nisse@lysator.liu.se>

	* salsa20.c: (salsa20_set_iv): Deleted size argument, only one
	size allowed.
	(U8TO32_LITTLE): Deleted macro. Use LE_READ_UINT32 instead, which
	avoids unaligned reads.
	(salsa20_set_key): Rearranged slightly, to avoid unnecessary
	byte-to-word conversions.

	(LE_SWAP32): Renamed macro from...
	(U32TO32_LITTLE): ... old name.
	(U32TO8_LITTLE): Deleted macro.
	(salsa20_wordtobyte): Renamed function to...
	(salsa20_hash): ... new name. Changed output argument from byte
	array to word array. Use memxor3, which brings a considerable
	performance gain.

	* nettle-internal.c (salsa20_set_key_hack): Updated salsa20_set_iv
	call.
	* testsuite/salsa20-test.c (test_salsa20): Deleted iv_length
	argument, updated all calls.

	* salsa20.h (SALSA20_BLOCK_SIZE): New constant.
	(_SALSA20_INPUT_LENGTH): New constant.
	* salsa20.c: Use these constants.

	* salsa20.c (ROTL32): Deleted macro, use the one from macros.h
	instead, with reversed order of arguments.
	(ROTATE, XOR, PLUS, PLUSONE): Deleted macros, use ROTL32 and
	builtin operators directly.

	Unification of rotation macros.
	* macros.h (ROTL32): New macro, to replace (almost) all other
	rotation macros.

	* aes-set-encrypt-key.c: Include macros.h.
	(aes_set_encrypt_key): Use ROTL32.
	* aes-internal.h (ROTBYTE, ROTRBYTE): Deleted macros.

	* camellia-internal.h (ROL32): Deleted macro.
	(ROTL128): Renamed for consistency, from...
	(ROL128): ... old name.
	* camellia-crypt-internal.c: Updated for renamed rotation macros.
	* camellia-set-encrypt-key.c: Likewise.
	* cast128.c (ROL): Deleted macro.
	(F1, F2, F3): Updated to use ROTL32 (reversed order of arguments).
	Also added proper do { ... } while (0) wrappers.

	* ripemd160-compress.c (ROL32): Deleted macro.
	(R): Updated to use ROTL32 (reversed order of arguments).

	* serpent-internal.h (ROL32): Deleted macro.
	(ROTL64): Renamed (from ROL64) and reorderd arguments, for
	consistency.
	(RSHIFT64): Reordered arguments, for consistency.
	* serpent-decrypt.c: Updated for renamed rotation macros, with
	reversed argument order.
	* serpent-encrypt.c: Likewise.
	* serpent-set-key.c: Likewise.

	* sha1-compress.c (ROTL): Deleted macro, use ROTL32 instead.

	* sha256-compress.c (ROTR): Deleted macro. Replaced by ROTL32,
	with complemented shift count.
	(SHR): Deleted macro, use plain shift operator instead.

	* sha512-compress.c (ROTR): Deleted macro, replaced by...
	(ROTL64): ...new macro, with complemented shift count
	(SHR): Deleted macro, use plain shift operator instead.
	(S0, S1, s0, s1): Updated accordingly.

2012-03-30  Niels Möller  <nisse@lysator.liu.se>

	* nettle-internal.c (nettle_salsa20): Cipher struct for
	benchmarking only. Sets a fix zero IV, and ignores block size.
	* nettle-internal.h (nettle_salsa20): Declare it.

	* examples/nettle-benchmark.c (block_cipher_p): New function.
	(time_cipher): Use block_cipher_p.
	(main): Include salsa20 in benchmark.

	* Makefile.in (soname link): Fixed logic.
	(nettle_SOURCES): Removed nettle-internal.c, so that it's not
	part of the library...
	(internal_SOURCES): ...and put it here.
	* testsuite/Makefile.in (TEST_OBJS): Added ../nettle-internal.o.
	* examples/Makefile.in (BENCH_OBJS): New variable, to simplify the
	nettle-benchmark rule. Also link with ../nettle-internal.o.

2012-03-29  Niels Möller  <nisse@lysator.liu.se>

	Implementation of Salsa20, contributed by Simon Josefsson.
	* salsa20.h: New file.
	* salsa20.c: New file.
	* Makefile.in (nettle_SOURCES): Added salsa20.c
	(HEADERS): Added salsa20.h.
	* testsuite/Makefile.in (TS_NETTLE_SOURCES): Added salsa20-test.c.
	* testsuite/salsa20-test.c: New test case.

	* Makefile.in (soname links): Adding missing space before ].

2012-03-23  Niels Möller  <nisse@lysator.liu.se>

	* arcfour.h (arcfour_stream): Deleted obsolete prototype.

2012-03-05  Niels Möller  <nisse@lysator.liu.se>

	* configure.ac (enable_shared): Build shared libraries by default.

2012-03-04  Niels Möller  <nisse@lysator.liu.se>

	* configure.ac (LIBNETTLE_MINOR): Bumped library version, to 4.4.
	(LIBHOGWEED_MINOR): And to 2.2.

2012-02-27  Niels Möller  <nisse@lysator.liu.se>

	* list-obj-sizes.awk: Recognize elf64 objects.

	* Makefile.in (.texinfo.dvi): Pass -b option to texi2dvi.

	* Makefile.in (TARGETS): Added twofishdata.
	(SOURCES): Added twofishdata.c.
	(twofishdata): New rule.

	* twofish.c (q0, q1): Made const, and reformatted to match the
	twofishdata program.

	* twofishdata.c: Resurrected old file. Used to be called
	generate_q.c, when the twofish code was contributed back in 1999.

	* nettle.texinfo: Documentation for base16 and base64 encoding.
	Text contributed by Jeronimo Pellegrini
	<pellegrini@mpcnet.com.br>, back in April 2006.

2012-02-18  Niels Möller  <nisse@lysator.liu.se>

	* run-tests, getopt.c, getopt1.c, getopt.h: These files were moved
	to the top-level in the conversion to an independent git
	repository. They used to be symlinks to lsh files, from the
	subdirectories which use them.

	* Makefile.in: Build and distribute getopt files. Distribute
	run-tests script.
	* examples/Makefile.in: Adapt to getopt files and the run-tests
	script now located in the parent directory.
	* testsuite/Makefile.in: Likewise.
	* tools/Makefile.in: Likewise.

	* index.html: Converted to xhtml (from lsh repository, change
	dated 2012-02-03). Updated git instructions.

	* nettle.texinfo: Updated charset declaration.
	* misc/plan.html: Likewise.

2012-01-17  Niels Möller  <nisse@lysator.liu.se>

	* testsuite/Makefile.in (DISTFILES): Added setup-env.

	* examples/rsa-decrypt.c (main): Use _setmode rather than setmode,
	suggested by Eli Zaretskii. Affects windows builds only.
	* examples/rsa-encrypt.c: Likewise.

	* Makefile.in ($(LIBNETTLE_FORLINK)): Always create a .lib symlink
	to the library file. Use LN_S.
	($(LIBHOGWEED_FORLINK)): Likewise.

	(install-shared-nettle): Use LN_S.
	(install-shared-hogweed): Likewise.

	* configure.ac: Use AC_PROG_LN_S.
	* config.make.in (LN_S): New substitution.

	* testsuite/setup-env: New file. Wine workaround. Can't get
	../.lib into wine's dll search path, so create additional
	symlinks.
	* testsuite/teardown-env: ...and delete them here. Also delete
	file testtmp.
	* examples/setup-env: Similar links setup here.
	* examples/teardown-env: ... and deleted.

2012-01-07  Niels Möller  <nisse@lysator.liu.se>

	* examples/Makefile.in (check): Add ../.lib to PATH, like in
	testsuite/Makefile. Needed for w*ndows. Reported by Eli Zaretskii.

2011-11-25  Niels Möller  <nisse@lysator.liu.se>

	From Martin Storsjö:
	* x86_64/machine.m4 (W64_ENTRY, W64_EXIT): New macros for
	supporting W64 ABI.
	* x86_64: Updated all assembly files to use them.

	* configure.ac (W64_ABI): New variable, set when compiling for
	W64 ABI (64-bit M$ windows).
	* config.m4.in (W64_ABI): Define, from configure substitution.

2011-11-24  Niels Möller  <nisse@lysator.liu.se>

	From Martin Storsjö:
	* examples/Makefile.in (check): Pass $(EMULATOR) and $(EXEEXT) in
	the environment of run-tests.
	* examples/rsa-encrypt-test: Use $EXEEXT and $EMULATOR.
	* examples/rsa-sign-test: Likewise.
	* examples/rsa-verify-test: Likewise.
	* examples/setup-env: Likewise.

	* testsuite/Makefile.in (check): Pass $(EXEEXT) in the environment of
	run-tests.
	* testsuite/pkcs1-conv-test: Use $EXEEXT and $EMULATOR. Ignore \r
	in rsa-sign output.

	* examples/rsa-decrypt.c (main) [WIN32]: Set stdout/stdin to
	binary mode.
	* examples/rsa-encrypt.c (main): Likewise.

2011-11-24  Niels Möller  <nisse@lysator.liu.se>

	* configure.ac (HAVE_NATIVE_64_BIT): Workaround to get it set to 1
	on w64.

	* serpent-internal.h (ROL64): Use (uint64_t) 1 rather than 1L, for
	M$ w64.
	(RSHIFT64): Likewise. Also added a missing parenthesis.

2011-11-24  Niels Möller  <nisse@lysator.liu.se>

	From Martin Storsjö:
	* testsuite/symbols-test: Use $NM, falling back to nm if undefined.
	* testsuite/Makefile.in (check): Pass $(NM) in the environment of
	run-tests.
	* config.make.in (NM): Set NM.

	* testsuite/sexp-conv-test: Use $EMULATOR when running test
	programs. Also ignore \r for output in the non-canonical output
	formats.
	* testsuite/Makefile.in (check): Pass $(EMULATOR) in the
	environment of run-tests.
	* configure.ac (EMULATOR): New substituted variable. Set to wine
	or wine64 when cross compiling for windows, otherwise empty.
	* config.make.in (EMULATOR): Set from autoconf value.

2011-11-20  Niels Möller  <nisse@lysator.liu.se>

	* x86/camellia-crypt-internal.asm: Take ALIGNOF_UINT64_T into
	account when getting the offset for the subkeys. Differs between
	w32 and other systems. w32 problem identified by Martin Storsjö.

	* config.m4.in: Define ALIGNOF_UINT64_T (from configure).

	* configure.ac: Check alignment of uint64_t, and also use AC_SUBST
	for use in config.m4.in.

2011-11-19  Niels Möller  <nisse@lysator.liu.se>

	Cygwin/mingw32 improvements contributed by Martin Storsjö:
	* Makefile.in (IMPLICIT_TARGETS): New variable for DLL link
	libraries.
	(clean-here): Delete the DLL import libraries.

	* configure.ac: Setup installation of DLL files in $bindir.
	(IF_DLL, LIBNETTLE_FILE_SRC, LIBHOGWEED_FILE_SRC): New
	substitutions.

	* config.make.in (LIBNETTLE_FILE_SRC): Substitute new autoconf
	variable.
	(LIBHOGWEED_FILE_SRC): Likewise.

	* Makefile.in (install-dll-nettle, uninstall-dll-nettle): New
	target for installing the DLL file in $bindir.
	(install-shared-nettle): Conditionally
	depend on install-dll-nettle. Use LIBNETTLE_FILE_SRC.
	(uninstall-shared-nettle): Conditionally depend on
	install-dll-nettle.
	(various hogweed targets): Analogous changes.

	* configure.ac: Unify shared lib setup for cygwin and mingw.

2011-10-31  Niels Möller  <nisse@lysator.liu.se>

	* configure.ac (LIBHOGWEED_LIBS): Typo fix for the darwin case.
	Spotted by Martin Storsjö.

2011-10-25  Niels Möller  <nisse@lysator.liu.se>

	* configure.ac (LIBHOGWEED_LIBS): cygwin fix, added
	libnettle.dll.a. Reported by Volker Zell.

2011-10-18  Niels Möller  <nisse@lysator.liu.se>

	* configure.ac: Improved setup för darwin shared libraries.
	Patch contributed by Ryan Schmidt.

2011-10-03  Niels Möller  <nisse@lysator.liu.se>

	* x86_64/memxor.asm: Implemented sse2-loop. Configured at compile
	time, and currently disabled.

	* testsuite/testutils.h (ASSERT): Write message to stderr.

	* testsuite/memxor-test.c: Use 16-byte alignment for "fully
	aligned" operands.

2011-09-03  Niels Möller  <nisse@lysator.liu.se>

	* x86/camellia-crypt-internal.asm: Use "l"-suffix on instructions
	more consistently. Reportedly, freebsd and netbsd systems with
	clang are more picky about this.

	* configure.ac: Changed version number to 2.5.

	* Released nettle-2.4.

	* configure.ac (LIBNETTLE_MINOR): Bumped library version, to 4.3.

	* gcm-aes.c: Include config.h.
	* tools/nettle-lfib-stream.c: Likewise.

	* ripemd160-compress.c: Added missing include of config.h. Needed
	for correct operation on big-endian systems.

2011-09-02  Niels Möller  <nisse@amfibolit.hack.org>

	* configure.ac: Changed version number to 2.4.

	* Released nettle-2.3.

2011-08-30  Niels Möller  <nisse@lysator.liu.se>

	* testsuite/hmac-test.c: Added tests for hmac-ripemd160.

	* hmac.h: Declare hmac-ripemd160 related functions.

	* Makefile.in (nettle_SOURCES): Added hmac-ripemd160.c.

2011-08-30  Niels Möller  <nisse@amfibolit.hack.org>

	* nettle.texinfo (Hash functions): Document ripemd-160.

	* hmac-ripemd160.c: New file.

	* hmac.h: Declare hmac-ripemd160 functions.

2011-08-29  Niels Möller  <nisse@lysator.liu.se>

	* sha256.c (sha256_update): Updated MD_UPDATE call for new
	conventions.
	(sha256_write_digest): Use MD_PAD rather than MD_FINAL, and insert
	the length manually.
	* sha512.c: Analogous changes.

	* sha1.c (COMPRESS): New macro.
	(sha1_update): Updated MD_UPDATE call for new conventions.
	(sha1_digest): Use MD_PAD rather than MD_FINAL, and insert the
	length manually.

	* ripemd160.c (ripemd160_init): Use memcpy for initializing the
	state vector.
	(COMPRESS): New macro.
	(ripemd160_update): Use MD_UPDATE.
	(ripemd160_digest): Inline ripemd160_final processing. Use MD_PAD
	and _nettle_write_le32.
	(ripemd160_final): Deleted function.

	* ripemd160.h (struct ripemd160_ctx): Use a 64-bit block count.
	Renamed digest to state.

	* md5.c (md5_init): Use memcpy for initializing the state vector.
	(COMPRESS): New macro, wrapping _nettle_md5_compress.
	(md5_update): Use MD_UPDATE.
	(md5_digest): Inline md5_final processing. Use MD_PAD and
	_nettle_write_le32.
	(md5_final): Deleted.

	* md5.h (struct md5_ctx): Renamed some fields, for consistency.

	* md4.h (struct md4_ctx): Renamed some fields, for consistency.

	* md4.c (md4_init): Use memcpy for initializing the state vector.
	(md4_update): Use MD_UPDATE.
	(md4_digest): Inline md4_final processing, using MD_PAD. Use
	_nettle_write_le32.
	(md4_block): Renamed, to...
	(md4_compress): ... new name. Take ctx pinter as argument.
	(md4_final): Deleted function.

	* md2.c (md2_update): Use MD_UPDATE.

	* macros.h (MD_UPDATE): Added incr argument. Invoke compression
	function with ctx pointer as argument, rather than ctx->state.
	(MD_FINAL): Just pad, don't store length field. Renamed to MD_PAD.
	(MD_PAD): Analogous change of compression invocations.

	* sha512.c: (COMPRESS): New macro wrapping _nettle_sha512_compress.
	(sha512_update): Use MD_UPDATE.
	(sha512_final): Deleted function.
	(sha512_write_digest): Use MD_FINAL.

	* sha256.c (COMPRESS): New macro wrapping _nettle_sha256_compress.
	(SHA256_INCR): Deleted macro.
	(sha256_update): Use MD_UPDATE.
	(sha256_final): Deleted function.
	(sha256_write_digest): New function, replacing sha256_final, and
	using MD_FINAL.
	(sha256_digest): Use sha256_write_digest.
	(sha224_digest): Likewise.

	* tools/nettle-hash.c (list_algorithms): Fixed typo in header.

	* sha1.c (SHA1_DATA_LENGTH): Deleted unused macro.
	(sha1_init): Use memcpy to initialize the state vector.
	(SHA1_INCR): Deleted macro.
	(sha1_update): Use MD_UPDATE macro, to reduce code duplication.
	(sha1_digest): Use MD_FINAL macro.
	(sha1_final): Deleted function.

	* sha.h (struct sha1_ctx): Renamed attribute digest to state.

	* macros.h (MD_UPDATE): New macro.
	(MD_FINAL): New macro.

2011-08-28  Niels Möller  <nisse@lysator.liu.se>

	* ripemd160.c (ripemd160_final): Use LE_WRITE_UINT32. Deleted byte
	swapping at the end, leaving it to ripemd160_digest.
	(ripemd160_digest): Use _nettle_write_le32.

	* Makefile.in (nettle_SOURCES): Added write-le32.c.

	* md5.c (md5_digest): Use _nettle_write_le32.

	* write-le32.c (_nettle_write_le32): New file and function.

	* ripemd160-compress.c (ROL32): Renamed macro (was "rol"). Deleted
	x86 version using inline assembly; at least gcc-4.4.5 recognizes
	shift-and-or expressions which are in fact rotations.
	(_nettle_ripemd160_compress): Use LE_READ_UINT32.

	* configure.ac (LIBNETTLE_MINOR): Bumped library version, to 4.2.

	* testsuite/meta-hash-test.c: Updated for the addition of
	ripemd-160.

	* testsuite/.test-rules.make: Added rule for ripemd160-test.

	* examples/nettle-benchmark.c (main): Benchmark ripemd-160.

2011-08-28  Niels Möller  <nisse@lysator.liu.se>

	RIPEMD-160 hash function. Ported from libgcrypt by Andres Mejia.
	* testsuite/ripemd160-test.c: New file.
	* ripemd160.h: New file.
	* nettle-meta.h: Declare nettle_ripemd160.
	* ripemd160.c: New file, ported from libgcrypt.
	* ripemd160-compress.c: Likewise.
	* ripemd160-meta.c: New file.
	* testsuite/Makefile.in (TS_NETTLE_SOURCES): Added
	ripemd160-test.c.
	* nettle-meta-hashes.c (nettle_hashes): Added nettle_ripemd160.
	* Makefile.in (nettle_SOURCES): Added ripemd160.c,
	ripemd160-compress.c, and ripemd160-meta.c.
	(HEADERS): Added ripemd160.h.

2011-08-10  Niels Möller  <nisse@amfibolit.hack.org>

	* nettle.texinfo: Fixed mis-placed const in various prototypes.
	Spotted by Tatsuhiro Tsujikawa.

2011-07-24  Niels Möller  <nisse@lysator.liu.se>

	* Makefile.in (PKGCONFIG_FILES, pkgconfigdir): New variables.
	(DISTFILES): Added nettle.pc.in and hogweed.pc.in.
	(nettle.pc, hogweed.pc): New targets (invoking config.status).
	(install-pkgconfig, uninstall-pkgconfig): New targets.
	(install-here): Depend on install-pkgconfig.
	(uninstall-here): Depend on uninstall-pkgconfig.
	(distclean-here): Delete nettle.pc and hogweed.pc.

2011-07-20  Niels Möller  <nisse@lysator.liu.se>

	* configure.ac: Generate nettle.pc and hogweed.pc.

	* nettle.pc.in, hogweed.pc.in: New files.

2011-07-17  Niels Möller  <nisse@lysator.liu.se>

	* nettle-internal.h: Added missing extern declarations.

2011-07-11  Niels Möller  <nisse@lysator.liu.se>

	* configure.ac: Changed version number to 2.3.

	* Released nettle-2.2.

	* Makefile.in (DISTFILES): Distribute COPYING.LIB, not COPYING,

2011-07-07  Niels Möller  <nisse@lysator.liu.se>

	* tools/misc.h (werror): Removed incorrect noreturn attribute from
	declaration.

	* examples/io.c (read_file): Bug fix, in dependence of initial
	size on max_size.

2011-07-01  Niels Möller  <nisse@lysator.liu.se>

	* cbc.c	(CBC_BUFFER_LIMIT): Reduced to 512 bytes.
	(cbc_decrypt): For in-place operation, use overlapping memxor3 and
	eliminate a memcpy.

	* ctr.c (ctr_crypt): Reorganized to call the encryption function
	with several blocks at a time. Handle the case of a single block
	specially.

	* x86_64/memxor.asm: Added ALIGN for shifting loop. Deleted
	obsolete ifelse.

2011-06-30  Niels Möller  <nisse@lysator.liu.se>

	* configure.ac: Link in serpent-decrypt.asm, if found.

	* x86_64/serpent-decrypt.asm: Added an SSE2 loop, doing four
	blocks at a time in parallel.

	* x86_64/serpent-encrypt.asm: Include serpent.m4. Deleted a
	redundant label.

	* x86_64/serpent.m4: New file, with serpent-related macros.

2011-06-29  Niels Möller  <nisse@lysator.liu.se>

	* x86_64/serpent-decrypt.asm: Wrote main (32-bit) loop.
	(SBOX0I, SBOX1I, SBOX7I): Fixed bugs.

	* nettle.texinfo (Copyright): Updated for license change to
	LGPLv2+. Updated copyright info on serpent.

	* NEWS: Updated information for nettle-2.2.

	* x86_64/serpent-decrypt.asm: New file.

	* x86_64/serpent-encrypt.asm: Fixed .file pseudo op.

	* testsuite/testutils.c (test_cipher_ctr): Display more info on
	failure.

	* examples/nettle-benchmark.c (bench_ctr): New function.
	(time_cipher): Also benchmark CTR mode.

	* configure.ac (LIBNETTLE_MINOR): Updated library version number
	to 4.1.
	(LIBHOGWEED_MINOR): And to 2.1.

2011-06-22  Niels Möller  <nisse@lysator.liu.se>

	* configure.ac: Use pwd -P when examining lib directories.
	Link in serpent-encrypt.asm, if found.

2011-06-21  Niels Möller  <nisse@lysator.liu.se>

	* serpent-decrypt.c (SBOX3_INVERSE): Eliminated temporaries.
	(SBOX4_INVERSE): Likewise.
	(SBOX5_INVERSE): Likewise.
	(SBOX6_INVERSE): Likewise.
	(SBOX7_INVERSE): Likewise.
	(All SBOX_INVERSE-macros): Deleted type argument, and updated users.

2011-06-20  Niels Möller  <nisse@lysator.liu.se>

	* serpent-decrypt.c: Renamed arguments in sbox macros.
	(SBOX0_INVERSE): Eliminated temporaries.
	(SBOX1_INVERSE): Likewise.
	(SBOX2_INVERSE): Likewise.

	* x86_64/serpent-encrypt.asm: Added an SSE2 loop, doing four
	blocks at a time in parallel.

	* testsuite/serpent-test.c (test_main): Added some more multiple
	block tests.

2011-06-15  Niels Möller  <nisse@lysator.liu.se>

	* configure.ac (libdir): On 64-bit Linux, we used to assume that
	libraries are installed according to the FHS. Since at least
	Fedora and Gentoo follow the FHS convention, while at least Debian
	doesn't, we have to try to figure out which convention is used.

2011-06-14  Niels Möller  <nisse@lysator.liu.se>

	* x86_64/serpent-encrypt.asm: Slight simplification of loop logic.

	* x86_64/serpent-encrypt.asm: New file.

2011-06-12  Niels Möller  <nisse@lysator.liu.se>

	* testsuite/serpent-test.c (test_main): Added tests with multiple
	blocks at a time.

	* serpent-encrypt.c (SBOX6): Renamed arguments. Eliminated
	temporaries.
	(SBOX7): Likewise.
	(All SBOX-macros): Deleted type argument, and updated users.

	* configure.ac: Display summary at the end of configure..
	(asm_path): Set only if enable_assember is yes.

2011-06-10  Niels Möller  <nisse@lysator.liu.se>

	* serpent-encrypt.c (SBOX5): Renamed arguments. Eliminated
	temporaries.

2011-06-09  Niels Möller  <nisse@lysator.liu.se>

	* serpent-encrypt.c (SBOX4): Renamed arguments. Eliminated
	temporaries.

	* configure.ac (LIBNETTLE_LINK, LIBHOGWEED_LINK): Cygwin fix, from
	Vincent Torri.

2011-06-08  Niels Möller  <nisse@lysator.liu.se>

	* examples/eratosthenes.c (find_first_one): Fixed c99-style
	declaration. Reported by Sebastian Reitenbach.
	(find_first_one): Declare the lookup table as static const, and
	use unsigned char rather than unsigned..

2011-06-07  Niels Möller  <nisse@lysator.liu.se>

	* serpent-encrypt.c (SBOX0): Renamed arguments. Eliminated
	temporaries.
	(SBOX1): Likewise.
	(SBOX2): Likewise.
	(SBOX3): Likewise.

2011-06-06  Niels Möller  <nisse@lysator.liu.se>

	* Makefile.in (DISTFILES): Added serpent-internal.h.
	(nettle_SOURCES): Replaced serpent.c by serpent-set-key.c,
	serpent-encrypt.c, and serpent-decrypt.c.

	* serpent.c: Replaced by several new files.
	* serpent-set-key.c: New file.
	* serpent-encrypt.c: New file.
	* serpent-decrypt.c: New file.
	* serpent-internal.h: New file.

	* serpent.c [HAVE_NATIVE_64_BIT]: Process two blocks at a time in
	parallel. Measured speedup of 10%--25% (higher for encryption) on
	x86_64.

2011-06-01  Niels Möller  <nisse@lysator.liu.se>

	* serpent.c (ROUNDS): Deleted macro.
	(serpent_block_t): Deleted array typedef.
	(KEYXOR): New macro, replacing BLOCK_XOR.
	(BLOCK_COPY, SBOX, SBOX_INVERSE): Deleted macros.
	(LINEAR_TRANSFORMATION): Use four separate arguments.
	(LINEAR_TRANSFORMATION_INVERSE): Likewise.
	(ROUND): Take separate arguments for all input and output words.
	(ROUND_INVERSE): Likewise.
	(ROUND_LAST, ROUND_FIRST_INVERSE): Deleted macros.
	(serpent_set_key): Moved loop termination test.
	(serpent_encrypt): Rewrote with unrolling of just eight rounds,
	and without serpent_block_t.
	(serpent_decrypt): Likewise.

	* serpent.c: Added do { ... } while (0) around block macros.
	(serpent_key_t): Deleted array typedef.
	(ROL32, ROR32): Renamed macros, were rol and ror.
	(KS_RECURRENCE, KS): New macros.
	(serpent_key_pad): Renamed, from...
	(serpent_key_prepare): ...old name.
	(serpent_subkeys_generate): Deleted function.
	(serpent_set_key): Rewrote the generation of subkeys. Reduced both
	temporary storage and code size (less unrolling)

2011-05-31  Niels Möller  <nisse@lysator.liu.se>

	* testsuite/serpent-test.c (test_main): Enabled test with short,
	40-bit, key.

	* serpent.c (byte_swap_32): Deleted macro.
	(serpent_key_prepare): Use LE_READ_UINT32. Don't require aligned
	input, and support arbitrary key sizes.

2011-05-30  Simon Josefsson  <simon@josefsson.org>

	* serpent.c: Rewrite, based on libgcrypt code.  License changed
	from GPL to LGPL.
	* serpent_sboxes.h: Removed.
	* Makefile.in: Drop serpent_sboxes.h.

2011-05-31  Niels Möller  <nisse@lysator.liu.se>

	* testsuite/serpent-test.c (test_main): Added some tests for
	padding of keys of length which is not a multiple of four bytes.

2011-05-30  Simon Josefsson  <simon@josefsson.org>

	* testsuite/serpent-test.c (test_main): Add test vectors from
	libgcrypt.

2011-05-21  Niels Möller  <nisse@lysator.liu.se>

	* dsa-keygen.c (dsa_generate_keypair): Avoid double init of mpz
	variable. Spotted by Nikos Mavrogiannopoulos.

2011-05-06  Niels Möller  <nisse@lysator.liu.se>

	* configure.ac: Fix link flags for shared libraries on Solaris,
	which needs -h to set the soname. Patch contributed by Dagobert
	Michelsen.

2011-05-06  Niels Möller  <nisse@lysator.liu.se>

	* configure.ac: New configure option --enable-gcov.

	* arcfour.h (arcfour_stream): Deleted obsolete define.

2011-04-27  Niels Möller  <nisse@lysator.liu.se>

	* tools/nettle-hash.c (find_algorithm): Require exact match.

2011-04-15  Niels Möller  <nisse@lysator.liu.se>

	Reverted broken byte-order change from 2001-06-17:
	* serpent.c (serpent_set_key): Use correct byteorder.
	(serpent_encrypt): Likewise.
	(serpent_decrypt): Likewise.

	* testsuite/serpent-test.c (decode_hex_reverse): New function.
	(RH, RHL): New macros.
	(test_main): Byte reverse inputs and outputs for the testvectors
	taken from the serpent submission package. Enable test vectors
	from http://www.cs.technion.ac.il/~biham/Reports/Serpent/.

2011-03-23  Niels Möller  <nisse@lysator.liu.se>

	* tools/sexp-conv.c (xalloc): Deleted function, now it's in misc.c
	instead.

	* configure.ac: Use LSH_FUNC_STRERROR.

	* tools/Makefile.in (TARGETS): Added nettle-hash, and related
	build rules.
	(SOURCES): Added nettle-hash.c.

	* tools/misc.c (xalloc): New function.

	* tools/pkcs1-conv.c (main): Made the OPT_* constants local, and
	fixed numerical values to start with non-ASCII 0x300.

	* tools/nettle-hash.c: New file.

2011-03-23  Niels Möller  <nisse@lysator.liu.se>

	Contributed by Daniel Kahn Gillmor:
	* testsuite/Makefile.in (TS_NETTLE_SOURCES): Added
	meta-hash-test.c, meta-cipher-test.c, and meta-armor-test.c.

	* testsuite/meta-hash-test.c: New file.
	* testsuite/meta-cipher-test.c: New file.
	* testsuite/meta-armor-test.c: New file.

	* nettle.texinfo: Document nettle_hashes and nettle_ciphers.

	* nettle-meta.h: Declare algorithm lists nettle_ciphers,
	nettle_hashes, nettle_armors.

	* Makefile.in (nettle_SOURCES): Added nettle-meta-hashes.c,
	nettle-meta-ciphers.c, and nettle-meta-armors.c.

	* nettle-meta-armors.c: New file.
	* nettle-meta-ciphers.c: New file.
	* nettle-meta-hashes.c: New file.

2011-02-18  Niels Möller  <nisse@lysator.liu.se>

	* arcfour.c (arcfour_stream): Deleted function. It's not very
	useful, and neither documented nor tested.

2011-02-16  Niels Möller  <nisse@lysator.liu.se>

	* cbc.h (CBC_ENCRYPT): Avoid using NULL; we don't ensure that it
	is defined.
	(CBC_DECRYPT): Likewise.

	* gcm-aes.c (gcm_aes_set_iv): Use GCM_SET_IV.
	(gcm_aes_set_key): Deleted cast.
	(gcm_aes_encrypt): Likewise.
	(gcm_aes_decrypt): Likewise.
	(gcm_aes_digest): Likewise.
	(gcm_aes_update): One less argument to GCM_UPDATE.

	* gcm.h (GCM_SET_KEY): Added cast to nettle_crypt_func *. Help
	compiler type checking despite this cast.
	(GCM_ENCRYPT): Likewise.
	(GCM_DECRYPT): Likewise.
	(GCM_DIGEST): Likewise.
	(GCM_SET_IV): New macro, for completeness.
	(GCM_UPDATE): Deleted unused argument encrypt.

2011-02-14  Niels Möller  <nisse@lysator.liu.se>

	* nettle.texinfo: Split node on cipher modes, and started on
	the GCM documentation.

	* testsuite/gcm-test.c (test_gcm_aes): Deleted function, replaced
	by test_aead.
	(test_main): Use test_aead.

	* testsuite/testutils.c (test_aead): New function, replacing
	test_gcm_aes and before that test_cipher_gcm.

	* nettle-internal.c (nettle_gcm_aes128): New const struct.
	(nettle_gcm_aes192): Likewise.
	(nettle_gcm_aes256): Likewise.

	* nettle-internal.h (struct nettle_aead): Tentative interface for
	authenticated encryption with associated data.

	* examples/nettle-benchmark.c (time_gcm): Renamed. Updated for
	gcm_aes_auth to gcm_aes_update renaming. Benchmark both encryption
	and hashing.
	(time_gmac): ...old name.

	* nettle-internal.c (des_set_key_hack): Don't touch the bits
	parity, since thay are now ignored.
	(des3_set_key_hack): Likewise.

	* cast128-meta.c (nettle_cast128): Don't pass keysize.
	* nettle-meta.h (_NETTLE_CIPHER_FIX): Deleted keysize parameter
	derived from the appropriate constant instead.

	* testsuite/gcm-test.c (test_gcm_aes): Updated for gcm_aes_auth to
	gcm_aes_update renaming.

2011-02-13  Niels Möller  <nisse@lysator.liu.se>

	* gcm.h (GCM_UPDATE): Renamed, from...
	(GCM_AUTH): ...old name.

	* gcm-aes.c (gcm_aes_update): Renamed, from...
	(gcm_aes_auth): ...old name.

	* gcm.c (gcm_update): Renamed, and fixed an assert. From...
	(gcm_auth): ...old name.

	* gcm.h (GCM_TABLE_BITS): Increase table size to 8 bits,
	corresponding to 4 KByte of key-dependent tables.

2011-02-10  Niels Möller  <nisse@lysator.liu.se>

	* x86_64/memxor.asm: New file. Improves performance by 22% for the
	unaligned01 case and 35% for the unaligned12 case, benchmarked on
	Intel SU1400.

	* examples/nettle-benchmark.c (cgt_works_p): New function.
	(cgt_time_start): Likewise.
	(cgt_time_end): Likewise.
	(clock_time_start): Likewise.
	(clock_time_end): Likewise.
	(time_function): Read clock via function pointers time_start and
	time_end, so we can select method at runtime.
	(xalloc): Use die function.
	(main): Choose timing function. If available, try clock_gettime,
	and fall back to clock if it doesn't exist.

	* examples/nettle-benchmark.c (die): New function.
	(TIME_END, TIME_START): Check return value from clock_gettime.

	* gcm.h (union gcm_block): Use correct length for w array.

	* testsuite/gcm-test.c (test_main): Added the rest of the
	testcases from the spec.

2011-02-09  Niels Möller  <nisse@lysator.liu.se>

	* testsuite/gcm-test.c (test_main): Enabled testcases 5 and 6,
	with different IV lengths.

	* gcm-aes.c (gcm_aes_set_iv): Updated for gcm_set_iv change.

	* gcm.c (gcm_hash_sizes): New function.
	(gcm_set_iv): Added support for IVs of arbitrary size. Needed
	another argument, for the hash subkey.
	(gcm_digest): Use gcm_hash_sizes.

	* examples/nettle-benchmark.c (time_gmac): Use gcm_aes interface.

	* testsuite/gcm-test.c (test_gcm_aes): New function, replacing
	test_cipher_gcm and using the new gcm_aes interface.
	(test_main): Updated to use test_gcm_aes.
	* testsuite/testutils.c (test_cipher_gcm): Deleted function.

	* Makefile.in (nettle_SOURCES): Added gcm-aes.c.

	* gcm.c (gcm_set_key): Replaced context argument by a struct
	gcm_key *.
	(gcm_hash): Replaced context argument by a struct gcm_key * and a
	pointer to the hashing state block.
	(gcm_auth): Added struct gcm_key * argument.
	(gcm_encrypt): Likewise.
	(gcm_decrypt): Likewise.
	(gcm_digest): Likewise.

	* gcm-aes.c: New file.
	(gcm_aes_set_key): New function.
	(gcm_aes_set_iv): Likewise.
	(gcm_aes_auth): Likewise.
	(gcm_aes_encrypt): Likewise.
	(gcm_aes_decrypt): Likewise.
	(gcm_aes_digest): Likewise.

	* gcm.h (struct gcm_key): Moved the key-dependent and
	message-independent state to its own struct.
	(struct gcm_ctx): ... and removed it here.
	(GCM_CTX): New macro.
	(GCM_SET_KEY): Likewise.
	(GCM_AUTH): Likewise.
	(GCM_ENCRYPT): Likewise.
	(GCM_DECRYPT): Likewise.
	(GCM_DIGEST): Likewise.
	(struct gcm_aes_ctx): New struct.

2011-02-08  Niels Möller  <nisse@lysator.liu.se>

	* gcm.h (struct gcm_ctx): The hash key is now always an array,
	named h, with array size depending on GCM_TABLE_BITS.
	* gcm.c (gcm_gf_shift): Added a separate result argument.
	(gcm_gf_mul): Compile bitwise version only when GCM_TABLE_BITS ==
	0. Simplified interface with just two arguments pointing to
	complete blocks.
	(gcm_gf_shift_4, gcm_gf_shift_8): Renamed table-based functions, from...
	(gcm_gf_shift_chunk): ... old name.
	(gcm_gf_mul): Renamed both table-based versions and made the
	argument types compatible with the bitwise gcm_gf_mul.
	(gcm_gf_mul_chunk): ... the old name.
	(gcm_set_key): Initialize the table using adds and shifts only.
	When GCM_TABLE_BITS > 0, this eliminates the only use of the
	bitwise multiplication.
	(gcm_hash): Simplified, now that we have the same interface for
	gcm_gf_mul, regardless of table size.

	* gcm.c	(GHASH_POLYNOMIAL): Use unsigned long for this constant.
	(gcm_gf_shift_chunk): Fixed bugs for the big endian 64-bit case,
	e.g., sparc64. For both 4-bit and 8-bit tables.

	* gcm.c: Use the new union gcm_block for all gf operations.

	* gcm.h (union gcm_block): New union, used to enforce alignment.

2011-02-07  Niels Möller  <nisse@lysator.liu.se>

	* gcm.c (gcm_gf_shift_chunk) : Bug fix for little-endian 8-bit
	tables.

	* gcm.c (gcm_gf_mul_chunk): Special case first and last iteration.
	(gcm_gf_add): New function, a special case of memxor. Use it for
	all memxor calls with word-aligned 16 byte blocks. Improves
	performance to 152 cycles/byte with no tables, 28 cycles per byte
	with 4-bit tables and 10.5 cycles per byte with 8-bit tables.

	Introduced 8-bit tables. If enabled, gives gmac performance of 19
	cycles per byte (still on intel x86_64).
	* gcm.c (gcm_gf_shift_chunk): New implementation for 8-bit tables.
	(gcm_gf_mul_chunk): Likewise.
	(gcm_set_key): Generate 8-bit tables.

	* Makefile.in (SOURCES): Added gcmdata.c.

	* gcm.h (GCM_TABLE_BITS): Set to 4.

2011-02-06  Niels Möller  <nisse@lysator.liu.se>

	* Makefile.in (TARGETS): Added gcmdata.
	(gcmdata): New rule.

	Introduced 4-bit tables. Gives gmac performance of 45 cycles per
	byte (still on intel x86_64).
	* gcm.c (gcm_gf_shift): Renamed. Tweaked little-endian masks.
	(gcm_rightshift): ... old name.
	(gcm_gf_mul): New argument for the output. Added length argument
	for one of the inputs (implicitly padding with zeros).
	(shift_table): New table (in 4-bit and 8-bit versions), generated
	by gcmdata.
	(gcm_gf_shift_chunk): New function shifting 4 bits at
	a time.
	(gcm_gf_mul_chunk): New function processing 4 bits at a time.
	(gcm_set_key): Generation of 4-bit key table.
	(gcm_hash): Use tables, when available.

	* gcmdata.c (main): New file.

	* gcm.c (gcm_rightshift): Moved the reduction of the shifted out
	bit here.
	(gcm_gf_mul): Updated for gcm_rightshift change. Improves gmac
	performance to 181 cycles/byte.

	* gcm.c (gcm_gf_mul): Rewrote. Still uses the bitwise algorithm from the
	specification, but with separate byte and bit loops. Improves gmac
	performance a bit further, to 227 cycles/byte.

	* gcm.c (gcm_rightshift): Complete rewrite, to use word rather
	than byte operations. Improves gmac performance from 830 cycles /
	byte to (still poor) 268 cycles per byte on intel x86_64.

2011-02-05  Niels Möller  <nisse@lysator.liu.se>

	* examples/nettle-benchmark.c (time_gmac): New function.
	(main): Call time_gmac.

	* testsuite/Makefile.in (TS_NETTLE_SOURCES): Added gcm-test.c.

	* testsuite/testutils.c (test_cipher_gcm): New function,
	contributed by Nikos Mavrogiannopoulos.

	* testsuite/gcm-test.c: New file, contributed by Nikos
	Mavrogiannopoulos.

	* Makefile.in (nettle_SOURCES): Added gcm.c.
	(HEADERS): Added gcm.h.

	* gcm.c: New file, contributed by Nikos Mavrogiannopoulos.
	* gcm.h: New file, contributed by Nikos Mavrogiannopoulos.

	* macros.h (INCREMENT): New macro, moved from ctr.c. Deleted third
	argument.
	* ctr.c: Use INCREMENT macro from macros.h, deleted local version.

2011-01-07  Niels Möller  <nisse@lysator.liu.se>

	* testsuite/Makefile.in (check): Add ../.lib to PATH, since that's
	where w*ndows looks for dlls.

	* testsuite/testutils.c (test_cipher_stream): More debug output on
	failure.

2010-12-14  Niels Möller  <nisse@lysator.liu.se>

	* nettle-types.h: Deleted some unnecessary parenthesis from
	function typedefs.
	(nettle_realloc_func): Moved typedef here...
	* realloc.h: ...from here.

	* buffer.c (nettle_buffer_init_realloc): Use an explicit pointer
	for realloc argument.

2010-12-07  Niels Möller  <nisse@lysator.liu.se>

	* nettle.texinfo (Copyright): Updated info on blowfish.

2010-11-26  Niels Möller  <nisse@lysator.liu.se>

	Reapplied optimizations (150% speedup on x86_32) and other fixes,
	relicensing them as LGPL.
	* blowfish.c (do_encrypt): Renamed, to...
	(encrypt): ...new name.
	(F): Added context argument. Shift input explicitly, instead of
	reading individual bytes via memory.
	(R): Added context argument.
	(encrypt): Deleted a bunch of local variables. Using the context
	pointer for everything should consume less registers.
	(decrypt): Likewise.
	(initial_ctx): Arrange constants into a struct, to simplify key
	setup.
	(blowfish_set_key): Some simplification.

2010-11-26  Simon Josefsson  <simon@josefsson.org>

	* blowfish.c: New version ported from libgcrypt. License changed
	from GPL to LGPL.

2010-11-25  Niels Möller  <nisse@lysator.liu.se>

	* Makefile.in (install-shared-nettle): Use INSTALL_DATA, which
	clears the execute permission bits.
	(install-shared-hogweed): Likewise.

2010-11-16  Niels Möller  <nisse@lysator.liu.se>

	* configure.ac: Updated gmp url.

2010-11-01  Niels Möller  <nisse@lysator.liu.se>

	* tools/misc.c (werror): Don't call exit (copy&paste-error).

2010-10-26  Niels Möller  <nisse@lysator.liu.se>

	* examples/rsa-encrypt.c (main): No extra message for bad options.

	* examples/rsa-keygen.c (main): Added long options. Deleted -?,
	and fixed handling of bad options.

	* examples/next-prime.c (main): Deleted -?, and fixed handling of
	bad options.
	* examples/random-prime.c (main): Likewise.

2010-10-22  Niels Möller  <nisse@lysator.liu.se>

	* examples/nettle-benchmark.c (main): Added long options. Deleted -?,
	and fixed handling of bad options.

	* examples/eratosthenes.c (main): Added long options. Deleted -?,
	and fixed handling of bad options. Renamed -s to -q (long option
	--quiet).

	* tools/pkcs1-conv.c (main): Deleted short alias -? for --help,
	and fixed handling of bad options.
	* tools/sexp-conv.c (parse_options): Likewise.

2010-10-06  Niels Möller  <nisse@lysator.liu.se>

	* memxor.c (memxor3): Optimized.
	(memxor3_common_alignment): New function.
	(memxor3_different_alignment_b): New function.
	(memxor3_different_alignment_ab): New function.
	(memxor3_different_alignment_all): New function.

	* examples/nettle-benchmark.c (time_function): Reorganized, to
	reduce overhead.
	(time_memxor): Also benchmark memxor3.

	* x86_64/memxor.asm: New file.

	* examples/nettle-benchmark.c (overhead): New global variable.
	(time_function): Compensate for call overhead.
	(bench_nothing, time_overhead): New functions.
	(time_memxor): Tweaked src size, making it an integral number of
	words.
	(main): Call time_overhead.

2010-10-01  Niels Möller  <nisse@lysator.liu.se>

	* x86_64/camellia-crypt-internal.asm (ROUND): Reordered sbox
	lookups.

	* testsuite/memxor-test.c: Also test memxor3.

2010-09-30  Niels Möller  <nisse@lysator.liu.se>

	* configure.ac: Link in memxor.asm, if found.

	* testsuite/testutils.c (test_cipher_cbc): Print more info when
	failing.

	* testsuite/memxor-test.c (test_xor): Added verbose printout.

	* examples/nettle-benchmark.c (time_memxor): Count size of
	unsigned long as "block size" for memxor.

2010-09-24  Niels Möller  <nisse@lysator.liu.se>

	* testsuite/.test-rules.make: Added rule for memxor-test.
	* testsuite/Makefile.in (TS_NETTLE_SOURCES): Added memxor-test.c
	* testsuite/memxor-test.c: New file.

	* memxor.c (memxor_common_alignment): New function.
	(memxor_different_alignment): New function.
	(memxor): Optimized to do word-operations rather than byte
	operations.

	* configure.ac (HAVE_NATIVE_64_BIT): New config.h define.

	Partial revert of 2010-09-20 changes.
	* camellia-set-encrypt-key.c (camellia_set_encrypt_key):
	Reintroduce CAMELLIA_F_HALF_INV, for 32-bit machines.
	* camellia-crypt-internal.c (CAMELLIA_ROUNDSM): Two variants,
	differing in where addition of the key is done.
	* x86/camellia-crypt-internal.asm: Moved addition of key.

2010-09-22  Niels Möller  <nisse@lysator.liu.se>

	* examples/nettle-benchmark.c (BENCH_INTERVAL): Changed unit to
	seconds.
	(time_function): Use clock_gettime with CLOCK_PROCESS_CPUTIME_ID,
	if available. This gives better accuracy, at least on recent
	linux.
	(BENCH_INTERVAL): Reduced to 0.1 s.
	(struct bench_memxor_info): New struct.
	(bench_memxor): New function.
	(time_memxor): New function.
	(main): Use time_memxor. Added optional argument used to limit the
	algorithms being benchmarked.
	(GET_CYCLE_COUNTER): Define also for x86_64.
	(time_memxor): Improved display.

	* examples/Makefile.in (nettle-benchmark): Link using
	$(BENCH_LIBS) rather than $(LIBS).

	* configure.ac: Check for clock_gettime, and add -lrt to
	BENCH_LIBS if needed.

2010-09-20  Niels Möller  <nisse@lysator.liu.se>

	* configure.ac: Less quoting when invoking $CC, to allow CC="gcc
	-m32".

	* x86/camellia-crypt-internal.asm (ROUND): Adapted to new key
	convention, moving key xor to the end.

	* camellia-set-encrypt-key.c (CAMELLIA_F_HALF_INV): Deleted macro.
	(camellia_set_encrypt_key): Deleted the CAMELLIA_F_HALF_INV
	operations intended for moving the key xor into the middle of the
	round.

	* camellia-crypt-internal.c (CAMELLIA_ROUNDSM): Moved addition of
	key to the end, to use a 64-bit xor operation.

	* x86_64/camellia-crypt-internal.asm: New file.

	* x86_64/machine.m4 (LREG, HREG, XREG): New macros.

2010-09-17  Niels Möller  <nisse@lysator.liu.se>

	* configure.ac: Support shared libraries (dlls) with mingw32.
	Contributed by David Hoyt.

2010-07-25  Niels Möller  <nisse@lysator.liu.se>

	* configure.ac: Changed version number to nettle-2.2.

	* Released nettle-2.1.

	* configure.ac: Use camellia-crypt-internal.asm, if available.
	Bumped soname to libnettle.so.4, and reset LIBNETTLE_MINOR to
	zero.

	* x86/machine.m4 (LREG, HREG): Moved macros here, from...
	* x86/aes.m4: ...here.

	* x86/camellia-crypt-internal.asm: New file.

	* nettle.texinfo: Updated and expanded section on DSA.
	Document aes_invert_key, and camellia. Added missing functions
	rsa_sha512_verify and rsa_sha512_verify_digest.

	* camellia.h (struct camellia_ctx): Eliminate the two unused
	subkeys, and renumber the remaining ones.
	* camellia-crypt-internal.c (_camellia_crypt): Updated for
	renumbered subkeys.
	* camellia-set-encrypt-key.c (camellia_set_encrypt_key): Likewise.
	* camellia-set-decrypt-key.c (camellia_invert_key): Likewise.

	* camellia-set-encrypt-key.c (camellia_set_encrypt_key): Inline
	the expansion of camellia_setup128 and camellia_setup256, keeping
	the unexpanded key in scalar variables.
	(camellia_setup128): Deleted.
	(camellia_setup256): Deleted.

2010-07-24  Niels Möller  <nisse@lysator.liu.se>

	* camellia-set-encrypt-key.c (camellia_set_encrypt_key): Reduced
	code size, no complete loop unroll. Use one loop for each phase of
	the post-processing.

	* testsuite/camellia-test.c: New tests for camellia_invert_key.
	* testsuite/aes-test.c: New tests for aes_invert_key.

	* aes.h (aes_invert_key): Declare it.

	* aes-set-decrypt-key.c (aes_invert_key): New function, key
	inversion code extracted from aes_set_decrypt_key.
	(aes_set_decrypt_key): Use aes_invert_key.

	* camellia-set-encrypt-key.c (camellia_setup128): Generate
	unmodified subkeys according to the spec. Moved clever combination
	of subkeys to camellia_set_encrypt_key.
	(camellia_setup256): Likewise.
	(camellia_set_encrypt_key): Moved subkey post-processing code
	here, and reduce code duplication between 128-bit keys and larger
	keys.

	* camellia.c: Deleted file, split into several new files...
	* camellia-table.c (_camellia_table): New file with the constant
	sbox tables.
	* camellia-set-encrypt-key.c: New file.
	(camellia_setup128): Generate unmodified subkeys according to the
	spec. Moved clever combination of subkeys to camellia_set_encrypt_key.
	(camellia_setup256): Likewise.

	* camellia-set-decrypt-key.c: New file.
	(camellia_invert_key): Key inversion function.
	(camellia_set_decrypt_key): New key setup function.
	* camellia-internal.h: New file.
	* camellia-crypt.c (camellia_crypt): New file, new wrapper
	function passing the sbox table to _camellia_crypt.
	* camellia-crypt-internal.c (_camellia_crypt): New file, with main
	encrypt/decrypt function.
	* Makefile.in (nettle_SOURCES): Updated list of camellia source files.
	(DISTFILES): Added camellia-internal.h.

2010-07-20  Niels Möller  <nisse@lysator.liu.se>

	* camellia-meta.c: Use _NETTLE_CIPHER_SEP_SET_KEY.

	* camellia.h (struct camellia_ctx): Replaced flag camellia128 by
	expanded key length nkeys.

	* camellia.c (camellia_set_encrypt_key): Renamed, from...
	(camellia_set_key): ... old name.
	(camellia_invert_key): New function.
	(camellia_set_decrypt_key): New function, using
	camellia_invert_key.
	(camellia_crypt): Renamed, from...
	(camellia_encrypt): ... old name.
	(camellia_decrypt): Deleted, no longer needed. camellia_crypt used
	for both encryption and decryption.

	* nettle-meta.h (_NETTLE_CIPHER_SEP_SET_KEY): New macro.

	* dsa-keygen.c: Removed unnecessary include of memxor.h.

	* camellia.c: Rewrote to use 64-bit type for subkeys and use
	64-bit operations throughout. Performance on x86_32, when compiled
	with gcc-4.4.4, is reduced by roughly 15%, this should be fixed
	later.

	* camellia.h (struct camellia_ctx): Use type uint64_t for subkeys.

2010-07-07  Niels Möller  <nisse@lysator.liu.se>

	* aes.h (aes_encrypt, aes_decrypt): Declare ctx argument as const.
	Also updated implementation.
	* blowfish.h (blowfish_encrypt, blowfish_decrypt): Likewise.
	* cast128.h (cast128_encrypt, cast128_decrypt): Likewise.
	* serpent.h (serpent_encrypt, serpent_decrypt): Likewise.
	* twofish.h (twofish_encrypt, twofish_decrypt): Likewise.

	* testsuite/Makefile.in (TS_NETTLE_SOURCES): Added
	camellia-test.c.

	* examples/nettle-benchmark.c: Added camellia ciphers.

	* Makefile.in (nettle_SOURCES): Added camellia.c and
	camellia-meta.c.
	(HEADERS): Added camellia.h.

	* nettle-meta.h (nettle_camellia128): Declare.
	(nettle_camellia192): Likewise.
	(nettle_camellia256): Likewise.

	* camellia-meta.c: New file.

	* camellia.h: Rewrote interface to match nettle conventions.

	* camellia.c: Converted to nettle conventions.
	(camellia_encrypt128, camellia_encrypt256): Unified to new
	function...
	(camellia_encrypt): ...New function, with a loop doing 6
	regular rounds, one FL round and one FLINV round per iteration,
	with iteration count depending on the key size.

	(camellia_decrypt128, camellia_decrypt256): Similarly unified
	as...
	(camellia_decrypt): ...New function, analogous to
	camellia_encrypt.

2010-07-06  Niels Möller  <nisse@lysator.liu.se>

	* camellia.c, camellia.h: New files, copied from
	http://info.isl.ntt.co.jp/crypt/eng/camellia/dl/camellia-LGPL-1.2.0.tar.gz.

	* testsuite/camellia-test.c: New file.

2010-07-05  Niels Möller  <nisse@lysator.liu.se>

	* nettle.texinfo: Document new conventions for weak key and des
	parity checks. Document des_check_parity.

	* testsuite/des-test.c (test_weak): Don't check the deleted status
	attribute.

	* des-compat.c (des_key_sched): Rewrote error checking logic for
	the case of non-zero des_check_key.

	* des3.c (des3_set_key): Changed weak key detection logic.
	Complete key setup also for weak keys, and don't set the status
	attribute.

	* des.c (des_set_key): New iteration logic, to keep key pointer
	unchanged. Moved weak key check to the end, and don't set the
	status attribute.
	(des_encrypt): Ignore status attribute.
	(des_decrypt): Likewise.

	* des.h (enum des_error): Deleted.
	(struct des_ctx): Deleted status attribute.
	(struct des3_ctx): Likewise.

	* blowfish.c (initial_ctx): Deleted status value.
	(blowfish_encrypt): Ignore status attribute.
	(blowfish_decrypt): Likewise.
	(blowfish_set_key): Return result from weak key check, without
	setting the status attribute.

	* blowfish.h (enum blowfish_error): Deleted.
	(struct blowfish_ctx): Deleted status attribute.

	* Makefile.in (des_headers): Deleted parity.h.

2010-06-30  Niels Möller  <nisse@lysator.liu.se>

	* testsuite/des-test.c (test_des): New function.
	(test_weak): New function.
	(test_main): Use test_des and test_weak. Added tests for all the
	weak keys. Added some tests with invalid (to be ignored) parity
	bits.

	* des.c (parity_16): New smaller parity table.
	(des_check_parity): New function.
	(des_fix_parity): Use parity_16.
	(des_weak_p): New weak-key detection. Ignores parity bits, and
	uses a hash table.
	(des_set_key): Deleted parity checking code. Replaced old weak-key
	detection code by a call to des_weak_p.

2010-06-04  Niels Möller  <nisse@lysator.liu.se>

	* testsuite/testutils.c (test_dsa_key): Updated for new name
	DSA_SHA1_MIN_P_BITS.

	* dsa-keygen.c (dsa_generate_keypair): Use DSA_SHA1_MIN_P_BITS and
	DSA_SHA256_MIN_P_BITS.

	* dsa.h (DSA_MIN_P_BITS, DSA_Q_OCTETS, DSA_Q_BITS): Renamed to...
	(DSA_SHA1_MIN_P_BITS, DSA_SHA1_Q_OCTETS, DSA_SHA1_Q_BITS): New
	names.

	* sexp2dsa.c (dsa_keypair_from_sexp_alist): New argument q_bits.
	Renamed parameter limit to p_max_bits.
	(dsa_sha1_keypair_from_sexp): Renamed, was dsa_keypair_from_sexp.
	Updated to call dsa_keypair_from_sexp_alist with the new argument.
	(dsa_sha256_keypair_from_sexp): New function.
	(dsa_signature_from_sexp): New argument q_bits.

	* der2dsa.c (dsa_params_from_der_iterator): Enforce 160-bit limit
	on q. Renamed parameter limit to p_max_bits.
	(dsa_openssl_private_key_from_der_iterator): Enforce 160-bit limit
	on q and x. Renamed parameter limit to p_max_bits.

2010-06-03  Niels Möller  <nisse@lysator.liu.se>

	* testsuite/dsa-test.c (test_main): Added test for dsa-sha256.

2010-06-02  Niels Möller  <nisse@lysator.liu.se>

	* testsuite/dsa-test.c (test_main): Provide expected value of the
	signature.

	* testsuite/testutils.c (test_dsa160): Added argument for expected
	signature.
	(test_dsa256): Likewise.

2010-06-01  Niels Möller  <nisse@lysator.liu.se>

	* testsuite/rsa-keygen-test.c (test_main): Updated expected
	signatures.

	* examples/random-prime.c (main): Updated for nettle_random_prime
	change.
	* testsuite/random-prime-test.c (test_main): Likewise.

	* rsa-keygen.c (bignum_random_prime): Deleted function.
	(rsa_generate_keypair): Use new nettle_random_prime. Generate
	secret factors p and q with the two most significant bits set.

	* dsa-keygen.c (dsa_generate_keypair): Updated for changes in
	nettle_random_prime and _nettle_generate_pocklington_prime. Invoke
	progress callback.

	* bignum-random-prime.c (_nettle_generate_pocklington_prime): New
	argument top_bits_set, to optionally generate primes with the two
	most significant bits set. Reordered argument list.
	(nettle_random_prime): Likewise, added top_bits_set argument.
	Invoke progress callback when a prime is generated.

2010-05-26  Niels Möller  <nisse@lysator.liu.se>

	* dsa-keygen.c (dsa_generate_keypair): Use
	_nettle_generate_pocklington_prime. Deleted old key generation
	code.

	* bignum-random-prime.c (_nettle_generate_pocklington_prime): Also
	return the used r. Updated caller.

	* examples/random-prime.c (main): Allow sizes down to 3 bits.

	* bignum-random-prime.c (_nettle_generate_pocklington_prime): New
	function. Rely on mpz_probab_prime_p (for lack of a trial division
	function) for trial division.
	(nettle_random_prime): Rewritten. Uses the prime table for the
	smallest sizes, then trial division using a new set of tables, and
	then Maurer's algorithm, calling the new
	_nettle_generate_pocklington_prime for the final search.

2010-05-25  Niels Möller  <nisse@lysator.liu.se>

	* testsuite/dsa-test.c (test_main): Updated for dsa testing
	changes.

	* testsuite/dsa-keygen-test.c (test_main): Test dsa256.

	* testsuite/testutils.h (struct nettle_mac): New struct, currently
	unused.

	* testsuite/testutils.c (test_mac): New function (currently not
	used).
	(test_dsa): Replaced by two new functions...
	(test_dsa160): New function.
	(test_dsa256): New function.
	(test_dsa_key): New argument q_size.
	(DSA_VERIFY): Generalized.

	* dsa-keygen.c (dsa_generate_keypair): Rewritten, now generating
	primes using Pocklington's theorem. Takes both p_size and q_size
	as arguments.

2010-05-20  Niels Möller  <nisse@lysator.liu.se>

	* bignum-random-prime.c (miller_rabin_pocklington): Fixed broken
	logic when Miller-rabin succeeds early.

2010-04-09  Niels Möller  <nisse@lysator.liu.se>

	* bignum-next-prime.c: Include stdlib.h, needed for alloca on
	freebsd.
	* hmac.c: Likewise.

	* examples/Makefile.in (SOURCES): Added random-prime.c.

	* examples/random-prime.c: New program.

	* testsuite/Makefile.in (TS_NETTLE_SOURCES): Moved
	knuth-lfib-test.c, cbc-test.c, ctr-test.c, hmac-test.c here, from
	TS_HOGWEED_SOURCES.
	(TS_HOGWEED_SOURCES): Added random-prime-test.c.

	* testsuite/random-prime-test.c: New test case.

	* examples/next-prime.c (main): With no command line arguments.
	exit after dislaying usage message.

	* examples/io.c (simple_random): Free buffer when done.

	* configure.ac: Changed message, say CC is the recommended
	way to configure the ABI.

	* bignum-random.c: Deleted test of HAVE_LIBGMP.
	* bignum.c: Likewise.
	* sexp2bignum.c: Likewise.

	* Makefile.in (hogweed_SOURCES): Added bignum-random-prime.c.

	* bignum-random-prime.c (nettle_random_prime): New file, new
	function.

2010-03-31  Niels Möller  <nisse@lysator.liu.se>

	* examples/nettle-benchmark.c (main): Benchmark sha224.

2010-03-30  Niels Möller  <nisse@lysator.liu.se>

	* testsuite/testutils.c (DSA_VERIFY): Updated for dsa_sha1_verify
	rename.
	(test_dsa): Check return value from dsa_sha1_sign.

	* Makefile.in (hogweed_SOURCES): Added dsa-sha1-sign.c,
	dsa-sha1-verify.c, dsa-sha256-sign.c, and dsa-sha256-verify.c.

	* dsa.h: Updated and added dsa declarations.

	* dsa-sha256-verify.c (dsa_sha256_verify_digest): New file, new
	function.
	(dsa_sha256_verify): New function.
	* dsa-sha256-sign.c (dsa_sha256_sign_digest): New file, new
	function.
	(dsa_sha256_sign): New function.

	* dsa-sha1-verify.c (dsa_sha1_verify_digest): New file. Moved and
	renamed function, from dsa_verify_digest, rewrote to use
	_dsa_verify.
	(dsa_sha1_verify): Analogous change, renamed from dsa_verify.
	* dsa-sha1-sign.c (dsa_sha1_sign_digest): New file. Moved and
	renamed function, from dsa_sign_digest, rewrote to use _dsa_sign,
	and added return value.
	(dsa_sha1_sign): Analogous change, renamed from dsa_sign.

	* dsa-verify.c (_dsa_verify): New general verification function,
	for any hash.
	* dsa-sign.c (_dsa_sign): New general signing function, for any
	hash. Returns success code, like the rsa signture functions.

2010-03-29  Niels Möller  <nisse@lysator.liu.se>

	* configure.ac (ABI): Attempt to use a better, ABI-dependant,
	default value for libdir.

	* x86/md5-compress.asm: Fixed function name in epilogue.

	* asm.m4 (EPILOGUE): Use . to refer to current address.

	* configure.ac (ABI): Detect which ABI the compiler is using.
	On x86_64, also check for __arch64__.

2010-03-28  Niels Möller  <nisse@lysator.liu.se>

	* configure.ac (asm_path): For x86_64, check if compiler is
	generating 32-bit code.

2010-03-27  Niels Möller  <nisse@lysator.liu.se>

	* testsuite/hmac-test.c (test_main): Rewrote rest of tests to use
	HMAC_TEST, and added more tests from Daniel Kahn Gillmor and from
	RFC 4231.

	* Makefile.in (nettle_SOURCES): Added hmac-sha224.c and
	hmac-sha384.c.

	* hmac.h: Added declarations of hmac-sha224 and hmac-sha384.

	* hmac-sha224.c: New file.

2010-03-26  Niels Möller  <nisse@lysator.liu.se>

	* testsuite/hmac-test.c (HMAC_TEST): New macro.
	(test_main): Use HMAC_TEST for the md5 and sha1 tests, and add
	test vectors from Daniel Kahn Gillmor.

	* testsuite/Makefile.in (TS_NETTLE_SOURCES): Added sha224-test.c.

	* Makefile.in (nettle_SOURCES): Added sha224-meta.c and
	write-be32.c.
	(DISTFILES): Added nettle-write.h.

	* sha.h: Added declarations for sha224. Some are aliases for the
	corresponding sha256 definition.

	* sha256.c (sha256_digest): Use _nettle_write_be32.
	(sha224_init): New function.
	(sha224_digest): New function.

	* sha1.c (sha1_digest): Use _nettle_write_be32.

	* nettle-internal.h (NETTLE_MAX_HASH_BLOCK_SIZE)
	(NETTLE_MAX_HASH_DIGEST_SIZE): Increased, to take sha512 into
	account.

	* nettle-write.h: New file.

	* write-be32.c (_nettle_write_be32): New file, new function.

	* sha224-meta.c: New file.

2010-03-25  Niels Möller  <nisse@lysator.liu.se>

	* hmac-sha384.c: New file.

	* testsuite/sha224-test.c: New file.

	* testsuite/md4-test.c (test_main): More test vectors, provided by
	Daniel Kahn Gillmor.
	* testsuite/md5-test.c (test_main): Likewise.
	* testsuite/sha1-test.c (test_main): Likewise.
	* testsuite/sha256-test.c (test_main): Likewise.
	* testsuite/sha384-test.c (test_main): Likewise.
	* testsuite/sha512-test.c (test_main): Likewise.

	* configure.ac: Bumped version numbers. Package version
	nettle-2.1, library versions libnettle.so.3.1, libhogweed.so.2.0.

	* examples/nettle-benchmark.c (main): Benchmark sha384.

	* testsuite/Makefile.in (TS_NETTLE_SOURCES): Added sha384-test.c.

	* testsuite/sha384-test.c: New file.

	* Makefile.in (nettle_SOURCES): Added sha384-meta.c.

	* sha384-meta.c: New file.

	* sha.h: Added declarations for sha384. Some are aliases for the
	corresponding sha512 definition.

	* sha512.c (sha512_write_digest): New function.
	(sha512_digest): Use it.
	(sha384_init): New function.
	(sha384_digest): New function.

2010-03-24  Niels Möller  <nisse@lysator.liu.se>

	* sha512.c: (sha512_digest): Simplified handling of any final
	partial word of the digest.

	* sha512.c: Reorganized to use _nettle_sha512_compress.

	* sha512-compress.c (_nettle_sha512_compress): Compression
	function extracted from sha512.c to a new file.

	* Makefile.in (nettle_SOURCES): Added sha256-compress.c and
	sha512-compress.c.

	* sha256.c: Reorganized to use _nettle_sha256_compress.

	* sha256-compress.c (_nettle_sha256_compress): Compression
	function extracted from sha256.c to a new file.

	* examples/nettle-benchmark.c (main): Benchmark sha512.

	* rsa-keygen.c (rsa_generate_keypair): Ensure that bit size of e
	is less than bit size of n, and check for the unlikely case p = q.

	* rsa.h (RSA_MINIMUM_N_OCTETS, RSA_MINIMUM_N_BITS): Reduced, to
	correspond to pkcs#1 encryption of single byte messagees.

	* pgp-encode.c (pgp_put_rsa_sha1_signature): Check return value
	from rsa_sha1_sign.
	* rsa-compat.c (R_SignFinal): Likewise.

	* rsa-md5-sign.c (rsa_md5_sign): Check and propagate return value
	from pkcs1_rsa_md5_encode.
	(rsa_md5_sign_digest): Check and propagate return value from
	pkcs1_rsa_md5_encode_digest.
	* rsa-md5-verify.c (rsa_md5_verify): Check return value from
	pkcs1_rsa_md5_encode.
	(rsa_md5_verify_digest): Check return value from
	pkcs1_rsa_md5_encode_digest.
	* rsa-sha1-sign.c: Analogous changes.
	* rsa-sha1-verify.c: Analogous changes.
	* rsa-sha256-sign.c: Analogous changes.
	* rsa-sha256-verify.c: Analogous changes.
	* rsa-sha512-sign.c: Analogous changes.
	* rsa-sha512-verify.c: Analogous changes.

	* pkcs1-rsa-md5.c (pkcs1_rsa_md5_encode)
	(pkcs1_rsa_md5_encode_digest): Added return value. Check and
	propagate return value from pkcs1_signature_prefix.
	* pkcs1-rsa-sha256.c (pkcs1_rsa_sha256_encode)
	(pkcs1_rsa_sha256_encode_digest): Likewise.
	* pkcs1-rsa-sha1.c (pkcs1_rsa_sha1_encode)
	(pkcs1_rsa_sha1_encode_digest): Likewise.
	* pkcs1-rsa-sha512.c (pkcs1_rsa_sha512_encode)
	(pkcs1_rsa_sha512_encode_digest): Likewise.

	* pkcs1.c (pkcs1_signature_prefix): Interface change, take both
	the total size and digest size as arguments, and return a status
	code to say if the size was large enough.

	* testsuite/Makefile.in: Added hogweed dependency for the test
	programs.

2010-03-23  Niels Möller  <nisse@lysator.liu.se>

	* testsuite/rsa-test.c (test_main): Test signing with sha512.

	* testsuite/testutils.c (test_rsa_sha512): New function.

	* Makefile.in (hogweed_SOURCES): Added pkcs1-rsa-sha512.c,
	rsa-sha512-sign.c and rsa-sha512-verify.c.

	* rsa.h: Added prototypes for sha512-related functions.
	(RSA_MINIMUM_N_OCTETS, RSA_MINIMUM_N_BITS): Increased.
	* pkcs1.h: Added prototypes for sha512-related functions.

	* rsa-sha512-verify.c: New file.
	* rsa-sha512-sign.c: New file.
	* pkcs1-rsa-sha512.c: New file.

2010-03-22  Niels Möller  <nisse@lysator.liu.se>

	* Makefile.in (nettle_SOURCES): Added hmac-sha512.c.

	* testsuite/hmac-test.c (test_main): Added test cases for
	hmac-sha512.

	* hmac.h: Declare functions sha512-related functions.
	* hmac-sha512.c (hmac_sha512_set_key): New file.

	Basic sha512 support.
	* testsuite/Makefile.in (TS_NETTLE_SOURCES): Added sha512-test.c.
	* testsuite/sha512-test.c: New file.

	* macros.h (READ_UINT64, WRITE_UINT64): New macros.

	* Makefile.in (nettle_SOURCES): Added sha512.c and sha512-meta.c.
	* sha.h: Added sha512-related declarations.
	* nettle-meta.h: Likewise.
	* sha512-meta.c: New file.
	* sha512.c: New file.

2010-03-06  Niels Möller  <nisse@lysator.liu.se>

	* Makefile.in (distdir): Include x86_64 assembler files.

2010-01-20  Niels Möller  <nisse@lysator.liu.se>

	* configure.ac: Check for mpz_powm_sec.

2010-01-13  Niels Möller  <nisse@lysator.liu.se>

	* Makefile.in ($(LIBHOGWEED_FORLINK)): Depend on
	$(LIBNETTLE_FORLINK).

	* configure.ac (LIBHOGWEED_LIBS): Added -lnettle -lgmp for the
	default case. Follows debian, and also makes dlopen of
	libhogweed.so work, without having to use RTLD_GLOBAL.
	(LIBHOGWEED_LINK): Added -L., to find our libnettle.so.

2009-10-21  Niels Möller  <nisse@lysator.liu.se>

	* tools/Makefile.in (pkcs1-conv$(EXEEXT)): Added dependency on
	../libhogweed.a.

2009-10-19  Niels Möller  <nisse@lysator.liu.se>

	* tools/pkcs1-conv.c: Updated for dsa/der interface change.

	* der2dsa.c (dsa_public_key_from_der_iterators): Split into two
	new functions...
	(dsa_params_from_der_iterator): New function.
	(dsa_public_key_from_der_iterator): New function.
	(dsa_openssl_private_key_from_der_iterator): Renamed, was
	dsa_private_key_from_der_iterator.
	(dsa_openssl_private_key_from_der): Likewise.
	* dsa.h: Corresponding changees to prototypes and #defines.

2009-10-12  Niels Möller  <nisse@lysator.liu.se>

	* sexp-format.c: Removed conditioning on HAVE_LIBGMP.

	* tools/pkcs1-conv.c: Support for DSA keys, contributed by Magnus
	Holmgren.

	* Makefile.in (hogweed_SOURCES): Added dsa2sexp.c and der2dsa.c.

	* der2dsa.c: New file, contributed by Magnus Holmgren.
	* dsa2sexp.c: Likewise.
	* dsa.h: Added prototypes.

	* configure.ac (LIBHOGWEED_MINOR): Bumped libhogweed minor
	version, now it's 1.1.

	* testsuite/rsa2sexp-test.c (test_main): Updated testcase for
	"rsa-pkcs1".

2009-10-11  Niels Möller  <nisse@lysator.liu.se>

	* rsa2sexp.c (rsa_keypair_to_sexp): Changed default algorithm name
	to "rsa-pkcs1".

2009-09-20  Niels Möller  <nisse@lysator.liu.se>

	* x86/sha1-compress.asm: Improved performance by 17% on AMD K7,
	by letting loopmix scramble the instruction order.

2009-09-15  Niels Möller  <nisse@lysator.liu.se>

	* x86/sha1-compress.asm: Cleanup, removing old cruft. Slight
	improvement to ROUND_F1_NOEXP. Slight reduction of
	dependency-chains.

2009-08-25  Niels Möller  <nisse@lysator.liu.se>

	* x86/sha1-compress.asm: Eliminated tmp variable for f3 rounds.

	* examples/nettle-benchmark.c (bench_sha1_compress): New function,
	for precise benchmarking of the compression function.

2009-06-08  Niels Möller  <nisse@lysator.liu.se>

	* Released nettle-2.0.

2009-06-04  Niels Möller  <nisse@lysator.liu.se>

	* configure.ac: Set version to 2.0

2009-05-30  Niels Möller  <nisse@lysator.liu.se>

	* Makefile.in (.texinfo.info): Don't use a temporary output file
	$@T, trust makeinfo to remove output file on errors.

2009-05-19  Niels Möller  <nisse@lysator.liu.se>

	* nettle.texinfo: Changed license to public domain.

2009-05-11  Niels Möller  <nisse@lysator.liu.se>

	* nettle.texinfo: Fixes from Karl Berry. Added some more index
	terms.

2009-03-06  Niels Möller  <nisse@lysator.liu.se>

	* x86_64/aes-encrypt-internal.asm: Reduced unrolling. Keep state
	in %eax--%edx only.
	* x86_64/aes-decrypt-internal.asm: Likewise.

	* x86_64/aes.m4 (MOVE_HREG): Deleted, no longer needed.
	(AES_STORE): Reduced offsets.
	(AES_ROUND): Use HREG directly, not MOVE_HREG.

	* x86_64/aes-decrypt-internal.asm: Rearrange register allocation.
	Put SA--SD in %eax--%edx, so the second byte can be accessed as
	%ah-%dh. TD is not needed, SD can be reused. Use the register that
	is saved for the outer loop counter, getting it off the stack.
	* x86_64/aes-encrypt-internal.asm: Likewise.

	* x86_64/aes.m4 (HREG, MOVE_HREG): New macros.
	(XREG): Fixed bug in handling of %r8 and %r9.
	(AES_ROUND): Use MOVE_HREG.

2009-02-10  Niels Möller  <nisse@lysator.liu.se>

	* base16-meta.c (base16_encode_update_wrapper): Mark ctx argument
	as UNUSED.

	* testsuite/sexp-conv-test: Updated testcases for improved
	handling of comments.

	* tools/sexp-conv.c (sexp_convert_item): Use sexp_put_soft_newline
	to terminate comments, and modify indentation for the case that a
	list starts with a comment.

	* tools/output.c (sexp_output_init): Initialize soft_newline.
	(sexp_put_raw_char): Clear soft_newline.
	(sexp_put_newline): Check and reset soft_newline.
	(sexp_put_soft_newline): New function.

	* tools/output.h (struct sexp_output): Removed union with single
	element, and updated all users. New attribute soft_newline.

2008-12-22  Niels Möller  <nisse@lysator.liu.se>

	* Makefile.in ($(des_headers)): Create files in $(srcdir).

2008-11-28  Niels Möller  <nisse@lysator.liu.se>

	* testsuite/cxx-test.cxx: Include <cstdio>.

2008-11-22  Niels Möller  <nisse@lysator.liu.se>

	* yarrow256.c (yarrow256_fast_reseed): Set ctx->seeded = 1, so
	that it is set if and only if the aes context has been initialized
	with aes_set_encrypt_key.
	(yarrow256_seed): No need to set ctx->seeded here.
	(yarrow256_update): Likewise.

2008-11-04  Niels Möller  <nisse@lysator.liu.se>

	* examples/next-prime.c (main): Avoid using gmp_fprintf, to stay
	compatible with gmp-3.1.

2008-11-01  Niels Möller  <nisse@lysator.liu.se>

	* nettle.texinfo: Updated for 2.0. New section on linking.

	* nettle-types.h, nettle-meta.h: Moved all typedefs for function
	types to nettle-types.h. Use non-pointer types, so that the types
	can be used to declare functions. Updated all users.

2008-10-31  Niels Möller  <nisse@lysator.liu.se>

	* testsuite/yarrow-test.c (test_main): Updated for seed file
	changes.

	* sha-example.c (display_hex): Use %02x, not %2x.

2008-10-30  Niels Möller  <nisse@lysator.liu.se>

	* tools/sexp-conv.c (main): Fixed file locking.

2008-10-25  Niels Möller  <nisse@lysator.liu.se>

	* configure.ac: Set version to 2.0rc1.

	* examples/Makefile.in (next-prime$(EXEEXT)): Added -lnettle to
	linker.

2008-10-24  Niels Möller  <nisse@lysator.liu.se>

	* sha256.c (ROUND): Simplified macro.

	* yarrow256.c (yarrow256_fast_reseed): Renamed (was
	yarrow_fast_reseed) and made non-static. Don't generate seed file
	here, let the application use yarrow256_random instead.
	(yarrow256_slow_reseed): Renamed (was yarrow_slow_reseed) and made
	non-static.
	(yarrow256_force_reseed): Deleted function, use
	yarrow256_slow_reseed instead. For backwards compatibility,
	yarrow.h defines yarrow256_force_reseed as an alias for that
	function.

	* yarrow.h (struct yarrow256_ctx): Deleted seed_file buffer.

2008-09-17  Niels Möller  <nisse@lysator.liu.se>

	* x86/arcfour-crypt.asm: Improved loop logic, and unrolled
	loop twice. Gave a modest speedup.

2008-09-15  Niels Möller  <nisse@lysator.liu.se>

	* yarrow256.c (yarrow256_seed): Disallow length == 0.

	* base64-decode.c (decode_table): Added vertical tab (VT) and form
	feed (FF) as white space characters.

	* x86_64/aes-decrypt-internal.asm: New file.

2008-09-13  Niels Möller  <nisse@lysator.liu.se>

	* x86/aes-encrypt-internal.asm: Replaced pushl and popl in the
	loop with movl.	Eliminated redundant movl.
	* x86/aes-decrypt-internal.asm: Likewise.

	* x86_64/aes.m4: New file.

	* x86/aes-encrypt-internal.asm: Updated for AES_FINAL_ROUND. Only
	three times through the substitution loop.
	* x86/aes-decrypt-internal.asm: Likewise.
	* x86_64/aes-encrypt-internal.asm: Likewise.

	* x86/aes.m4 (AES_FINAL_ROUND): Do the substitution on the least
	significant byte here.

	* x86/aes-encrypt-internal.asm: Updated use of AES_SUBST_BYTE. USe
	decl for outer loop.
	* x86/aes-decrypt-internal.asm: Likewise.

	* x86/aes.m4 (LREG, HREG): New macros.
	(AES_SUBST_BYTE): Take state registers as argument. Use LREG to
	get the corresponding byte register.
	(AES_ROUND): Use movzbl together with LREG and HREG.
	(AES_SUBST_BYTE): Likewise.

2008-09-10  Niels Möller  <nisse@lysator.liu.se>

	* x86_64/sha1-compress.asm: Avoid using registers %rbx and %rbp,
	which must be preserved.

2008-09-08  Niels Möller  <nisse@lysator.liu.se>

	* Makefile.in (stamp-h.in): Use $(AUTOHEADER).

	* x86_64/sha1-compress.asm: New x86_64 assembler, based on the x86
	version.

	* configure.ac (asm_path): Set up asm_path for x86_64.

	* x86_64/machine.m4: New file, new directory.

2008-08-28  Niels Möller  <nisse@lysator.liu.se>

	* examples/eratosthenes.c (main): Rewrote block-wise sieving to
	use less memory. New options -s and -v.

2008-08-27  Niels Möller  <nisse@lysator.liu.se>

	* testsuite/sexp-conv-test (print_raw, print_nl): Use printf.
	Updated testcases with comments; comments are now preserved.

	* tools/sexp-conv.c (sexp_convert_item): Keep comments in advanced
	output.
	(parse_options): New --lock option.
	(main): Optionally lock output file.

	* tools/parse.c (sexp_check_token): Removed check for "any" token.
	All callers specify the token they expect.
	(sexp_parse): Pass on comment tokens.

	* tools/output.c (sexp_put_data): Made non-static.

	* tools/input.c (sexp_get_comment): New function.
	(sexp_get_token): Use sexp_get_comment.

	* tools/misc.h (enum sexp_token): Start enumeration with zero, zero
	is no longer used to mean any type. New type SEXP_COMMENT.

	* configure.ac: Check for fcntl file locking.

2008-08-26  Niels Möller  <nisse@lysator.liu.se>

	* Makefile.in (tags-here): Put TAGS file in the source directory.
	* examples/Makefile.in (tags): Likewise.
	* testsuite/Makefile.in (tags): Likewise.
	* tools/Makefile.in (tags): Likewise.

2008-02-29  Niels Möller  <nisse@lysator.liu.se>

	* examples/Makefile.in (SOURCES): Added next-prime.c.

2008-01-05  Niels Möller  <nisse@lysator.liu.se>

	* examples/Makefile.in (TARGETS): Added eratosthenes and next-prime.
	(next-prime, eratosthenes): New rules.
	(nettle-benchmark): Don't rely on $@.

	* examples/eratosthenes.c (find_first_one): Optimized, using
	slightly larger table.
	(main): Use atol, rather than atoi.

	* testsuite/symbols-test: Check symbols also in libhogweed.

	* examples/next-prime.c: New file.
	Deleted code for detailed timing.

	* Makefile.in (hogweed_SOURCES): Added bignum-next-prime.c.
	(DISTFILES): Added prime-list.h.
	(hogweed_OBJS): Removed $(LIBOBJS).

	* bignum-next-prime.c (nettle_next_prime): Renamed function, for
	name space reasons. Was bignum_next_prime. Updated call in
	rsa-keygen.c.
	(primes): Use prime-list.h.
	(nettle_next_prime): Skip Fermat test. Use mpz_millerrabin
	directly, rather than mpz_probab_prime_p, when the former is
	available.

	* bignum.h (nettle_next_prime): New prototype.

	* rsa-keygen.c (bignum_next_prime): Deleted, moved to
	bignum-next-prime.c. Call with a larger prime limit, this improves
	the running time of lsh-keygen by roughly 25%.

	* prime-list.h: List of odd primes < 2^16.

	* configure.ac: Check for sizeof(long).

2008-01-03  Niels Möller  <nisse@lysator.liu.se>

	* examples/nettle-benchmark.c (main): Removed incorrect UNUSED
	from declaration.

	* bignum-next-prime.c: Moved the bignum_next_prime function to a
	separate file.

2007-09-08  Niels Möller  <nisse@lysator.liu.se>

	* sparc64/aes-encrypt-internal.asm: The directory with the aes.m4
	include file was renamed from "sparc" to "sparc32". Updated include.
	* sparc64/aes-decrypt-internal.asm: Likewise.
	* sparc32/aes-encrypt-internal.asm: Likewise.
	* sparc32/aes-decrypt-internal.asm: Likewise.

2007-09-07  Niels Möller  <nisse@lysator.liu.se>

	* examples/read_rsa_key.c: Include stdlib.h.

2007-06-02  Niels Möller  <nisse@lysator.liu.se>

	* Makefile.in: Typo fixes to install targets, spotted by Magnus
	Holmgren.

2007-05-14  Niels Möller  <niels@s3.kth.se>

	* configure.ac: Fixed copy-and-paste errors in shared library
	name setup.

	* config.make.in (LIBNETTLE_SONAME, LIBHOGWEED_SONAME): Define.

	* Makefile.in (libnettle.so, libhogweed.so): Fixed rules.

	* Makefile.in: Split nettle library into two files, libnettle.a
	and libhogweed.a, and similarly for the shared libraries.

	* configure.ac: Bumped nettle so-versions to 3.0. Set hogweed
	so-versions to 1.0. New makefile conditionals IF_SHARED and
	IF_HOGWEED. Renamed WITH_PUBLIC_KEY to WITH_HOGWEED. Deleted
	SHLIBTARGET, SHLIBINSTALL, RSA_EXAMPLES and RSA_TOOLS.

	* config.make.in: Updated for hogweed split.

	* C source files: Don't use WITH_PUBLIC_KEY / WITH_HOGWEED, the
	Makefile sorts out which files should be compiled.

	* pgp.h: Include bignum.h, don't pretend to work without bignums.

	* pgp-encode.c (pgp_put_mpi, pgp_put_public_rsa_key)
	(pgp_put_rsa_sha1_signature): Define unconditionally. Removed the
	checking of HAVE_LIBGMP and WITH_PUBLIC_KEY.

	* examples/io.h: Use WITH_HOGWEED, not WITH_PUBLIC_KEY.
	* examples/io.c (read_rsa_key): Deleted, moved to...
	* examples/read_rsa_key.c: New file, extracted from io.c.

	* examples/Makefile.in: Use IF_HOGWEED instead of RSA_EXAMPLES.
	Link appropriate programs with -lhogweed.
	(SOURCES): Added read_rsa_key.c.

	* tools/Makefile.in (pkcs1-conv): Use IF_HOGWEED, not @RSA_TOOLS@,
	for configuration. Link with -lhogweed.

	* testsuite/testutils.h: Use WITH_HOGWEED, not WITH_PUBLIC_KEY.
	* testsuite/testutils.c: Likewise.

	* testsuite/Makefile.in (TS_NETTLE_SOURCES, TS_HOGWEED_SOURCES):
	Separate test cases using nettle and those also using hogweed.

2007-04-05  Niels Möller  <nisse@lysator.liu.se>

	* Moved in CVS tree. Also renamed directory sparc to sparc32.

2007-02-24  Niels Möller  <nisse@lysator.liu.se>

	* Makefile.in (clean-here): Remove .lib directory.
	(distclean-here): Remove machine.m4.

2006-12-05  Niels Möller  <nisse@lysator.liu.se>

	* configure.ac: AC_PREREQ 2.61, for AC_PROG_MKDIR_P.

	* config.make.in (datarootdir): New directory variable (for
	autoconf-2.61).

2006-11-28  Niels Möller  <nisse@lysator.liu.se>

	* configure.ac: Bumped version to 1.16.

	* Released nettle-1.15.

2006-11-27  Niels Möller  <nisse@lysator.liu.se>

	* NEWS: New entry for nettle-1.15.

	* configure.ac (SHLIBMINOR): Bumped version. Library name is now
	libnettle.so.2.6.

	* sha256.c: Changed copyright notice to use the LGPL.

	* Makefile.in (DISTFILES): Added COPYING.LIB.

	* COPYING.LIB: New file (previously only the plain GPL was
	included in the distribution).

	* nettle.texinfo: Updated vor nettle-1.15.

	* testsuite/rsa-test.c (test_main): Use test_rsa_sha256.
	* testsuite/testutils.c (test_rsa_sha256): New function.

	* testsuite/Makefile.in (DISTFILES): Replaces rfc1750.txt by
	gold-bug.txt.

	* rsa.h (rsa_sha256_sign, rsa_sha256_verify)
	(rsa_sha256_sign_digest, rsa_sha256_verify_digest): New declarations.
	(RSA_MINIMUM_N_OCTETS, RSA_MINIMUM_N_BITS): Increased to
	62 octets and  489 bits, respectively, for supporting sha256.

	* pkcs1.h (pkcs1_rsa_sha256_encode)
	(pkcs1_rsa_sha256_encode_digest): New declarations and name
	mangling symbols.

	* Makefile.in (nettle_SOURCES): Added pkcs1-rsa-sha256.c,
	rsa-sha256-sign.c, rsa-sha256-verify.c.

	* pkcs1-rsa-sha256.c, rsa-sha256-sign.c, rsa-sha256-verify.c: New
	files.

	* COPYING, INSTALL, install-sh, texinfo.tex: Updated files, from
	automake-1.10.

2006-11-27  Niels Möller  <niels@s3.kth.se>

	* tools/Makefile.in (install): Use MKDIR_P to create installation
	directory. Install only one file at a time.

	* Makefile.in (MKDIR_P): Use MKDIR_P for creating installation
	directories.

	* configure.ac: Use AC_PROG_MKDIR_P.

2006-11-24  Niels Möller  <nisse@lysator.liu.se>

	* testsuite/yarrow-test.c (test_main): Use gold-bug.txt as input
	file, instead of rfc1750.txt.

	* testsuite/gold-bug.txt: New test input file for yarrow-test.
	The copyright on this short story by Edgar Allan Poe has expired.

	* testsuite/rfc1750.txt: Deleted file. Debian considers RFC:s
	non-free, and it was expired anyway. Replaced by gold-bug.txt.

2006-11-24  Niels Möller  <niels@s3.kth.se>

	* Almost all header files: Added C++ guards.

	* configure.ac: Test if the system has any C++ compiler.

	* config.make.in (CXX, CXXFLAGS, COMPILE_CXX, LINK_CXX): New variables.

	* testsuite/Makefile.in: New variables TS_C and TS_CXX. Setup for
	compiling the C++ file cxx-test.cxx.

	* testsuite/cxx-test.cxx: New testcase, trying to use nettle from
	a C++ program.

2006-08-28  Niels Möller  <niels@s3.kth.se>

	* index.html: Added section on language bindings.

2006-06-10  Niels Möller  <niels@s3.kth.se>

	* configure.ac: Darwin shared library support, from Grant
	Robinsson.

2006-05-18  Niels Möller  <nisse@lysator.liu.se>

	* src/nettle/x86/aes.asm: Deleted unused file.

	* aes-decrypt.c (_aes_decrypt_table): Deleted the indexing array,
	previously commented out.
	* aes-encrypt-table.c (_aes_encrypt_table): Likewise.

	* Makefile.in (.texinfo.info, .dvi.ps): Use more quotes with
	basename.
	(install-here, install-shared, install-info, install-headers): Use
	plain mkdir, not $(INSTALL) -d.

2006-05-16  Niels Möller  <niels@s3.kth.se>
	Merged from the lsh experimental branch.

2006-04-26  Niels Möller  <nisse@lysator.liu.se>

	* examples/rsa-decrypt.c: Don't include "getopt.h", since it's not used.
	* examples/nettle-benchmark.c: Include "getopt.h".

	* examples/Makefile.in (GETOPT_OBJS): New variable.
	(rsa-keygen, rsa-encrypt, nettle-benchmark): Depend on and link
	with $(GETOPT_OBJS).

	* x86/aes-decrypt-internal.asm: Use ALIGN.
	* x86/aes-encrypt-internal.asm: Likewise.
	* x86/arcfour-crypt.asm: Likewise.
	* x86/md5-compress.asm: Likewise.
	* x86/sha1-compress.asm: Likewise.

	* config.m4.in (ASM_ALIGN_LOG): Substitute.
	* configure.ac (ASM_ALIGN_LOG): Check if .align directive is
	logarithmic.
	* asm.m4 (ALIGN): New macro. Takes a logarithmic argument, and
	expands to a .align directive.

2006-04-21  Niels Möller  <nisse@lysator.liu.se>

	* nettle.texinfo (Public-key algorithms): Say that the public key
	operations are undocumented, not unsupported. Reported by Jeronimo
	Pellegrini.

2006-04-08  Niels Möller  <nisse@lysator.liu.se>

	* tools/pkcs1-conv.c (read_pem): Fixed c99-style declaration.
	Reported by Henrik Grubbström.

2006-01-31  Niels Möller  <niels@s3.kth.se>

	* examples/rsa-verify.c: Fixed typo in usage message.

2005-12-05  Niels Möller  <nisse@lysator.liu.se>

	* configure.ac: Bumped version to 1.15,

	* Released nettle-1.14.

	* NEWS: Updated for 1.14.

	* configure.ac (SHLIBMINOR): Increased minor number. Library
	version is now libnettle.so.2.5, soname still libnettle.so.2.

2005-11-28  Niels Möller  <nisse@lysator.liu.se>

	* config.make.in (INSTALL): Don't substitute INSTALL, INSTALL_DATA
	and friends here, to get a correct a relative filename for
	install-sh when used in tools/Makefile.

	* tools/Makefile.in (INSTALL): Substitute INSTALL, INSTALL_DATA
	and friends here.
	* Makefile.in (INSTALL): Likewise.

2005-11-27  Niels Möller  <nisse@lysator.liu.se>

	* Makefile.in (.texinfo.pdf): New rule. Avoid dependency on
	intermediate .dvi and .ps files.

	* testsuite/Makefile.in (clean): Delete sha1-huge-test.

	* Makefile.in (install-info, install-headers): Don't use $< and
	$?; Solaris make doesn't support them in explicit rules.

2005-11-26  Niels Möller  <nisse@lysator.liu.se>

	* testsuite/Makefile.in: Include .test-rules.make, which contains
	the rules for all the test executables.
	(test-rules): New rule, to update this file.
	(DISTFILES): Added $(EXTRA_SOURCES).

	* testsuite/.test-rules.make: Automatically generated file for
	building the test programs.

2005-11-25  Niels Möller  <nisse@lysator.liu.se>

	* configure.ac: Disable assembler when compiling with rntcl.

	* tools/Makefile.in (pkcs1_conv_SOURCES): New variable.
	(pkcs1-conv): Link with getopt.o and getopt1.o.

	* Makefile.in (aesdata, desdata, shadata): Use explicit rules for
	executables.

	* testsuite/Makefile.in: Use %-rules for building the -test
	executables, in addition to the suffix rules. Hopefully, this
	should make all of GNU make, BSD make and Solaris make happy.
	Use $(EXEEXT) and $(OBJEXT) more consistently.

	* examples/Makefile.in: Use explicit rules for all executable
	targets. Use $(EXEEXT) and $(OBJEXT) more consistently.

2005-11-25  Niels Möller  <niels@s3.kth.se>

	* testsuite/Makefile.in: Avoid using single-suffix rule to build
	executables.

2005-11-24  Niels Möller  <niels@s3.kth.se>

	* Makefile.in (distdir): Use [ -f, not [ -e, since the latter
	is less portable, and not supported by Solaris /bin/sh.

2005-11-23  Niels Möller  <niels@s3.kth.se>

	* testsuite/Makefile.in (DISTFILES): Added teardown-env.
	* testsuite/teardown-env: New file. Delete files created by the
	testsuite.

2005-11-21  Niels Möller  <nisse@lysator.liu.se>

	* testsuite/testutils.c (main): Fixed check for -v option. Spotted
	by Goran K.

2005-11-21  Niels Möller  <niels@s3.kth.se>

	* ctr.h (CTR_CTX, CTR_CRYPT): Fixed bugs, spotted by Goran K.

2005-11-20  Niels Möller  <nisse@lysator.liu.se>

	* Makefile.in (nettle_SOURCES): Added der2rsa.c.

	* testsuite/Makefile.in (TS_SH): Added pkcs1-conv-test.

	* tools/Makefile.in (TARGETS): Added @RSA_TOOLS@.
	(SOURCES): Added pkcs1-conv.c.
	(pkcs1-conv): New rule.

	* tools/pkcs1-conv.c: New program.

	* testsuite/pkcs1-conv-test: New file.

	* examples/rsa-verify-test: Use rsa-sign to create signature.

	* examples/io.c (read_file): Fixed spelling in error message.

	* rsa.h (rsa_public_key_from_der_iterator)
	(rsa_private_key_from_der_iterator, rsa_keypair_from_der): Declare
	functions.

	* der2rsa.c: New file.

	* der-iterator.c (asn1_der_iterator_init): Initialize length and
	data.
	(asn1_der_iterator_next): Support for lengths >= 0x80.
	(asn1_der_decode_constructed_last, asn1_der_decode_bitstring)
	(asn1_der_decode_bitstring_last): New functions.
	(asn1_der_get_bignum): Check for non-mininal encodings.

	* configure.ac (RSA_TOOLS): New substituted variable. Includes
	pkcs1-conv, when public-key support is enabled.

	* bignum.h (nettle_asn1_der_get_bignum): Include nettle_-prefix in
	declaration.

	* asn1.h: Added name mangling defines, and a few new declarations.

2005-11-13  Niels Möller  <nisse@lysator.liu.se>

	* Makefile.in (nettle_SOURCES): Added der-iterator.c.
	(HEADERS): Added asn1.h.

	* bignum.h (asn1_der_get_bignum): Declare function.

	* der-iterator.c: New file.
	* asn1.h: New file.

2005-11-07  Niels Möller  <nisse@lysator.liu.se>

	* examples/nettle-benchmark.c: Check HAVE_UNISTD_H.

	* examples/Makefile.in (TARGETS): Use $(EXEEXT).
	* tools/Makefile.in (TARGETS, sexp-conv, nettle-lfib-stream): Likewise.

	* configure.ac: Use $host_cpu, not $host, when setting up the
	assembler path. Use $host_os, not uname, when setting up shared
	library flags.

	* Makefile.in (des.$(OBJEXT)): Use OBJEXT.

	* config.guess, config.sub: In the CVS tree, moved files to the
	lsh top-level directory.

2005-10-23  Niels Möller  <nisse@lysator.liu.se>

	* sparc64/arcfour-crypt.asm: New file, almost the same as
	sparc/arcfour-crypt.asm.

	* examples/nettle-benchmark.c (display): Use two decimal places.

	* sparc/arcfour-crypt.asm: Reorganized. Main loop unrolled four
	times. Uses aligned 32-bit write accesses at DST. Still uses 8-bit
	read accesses at SRC; could be improved int he case that SRC and
	DST have compatible alignment.

2005-10-19  Niels Möller  <niels@s3.kth.se>

	* testsuite/arcfour-test.c (test_main): New testcase with 512
	bytes of data.

2005-10-19  Niels Möller  <nisse@lysator.liu.se>

	* sparc/arcfour-crypt.asm: Fixed bug, spotted by Mikael Kalms. We
	must order the store at [CTX+I] before the load of [CTX+SI+SJ].

2005-10-18  Niels Möller  <nisse@lysator.liu.se>

	* sparc/arcfour-crypt.asm: Special unrolled code if SRC and DST
	have compatible alignment. Improves performance by 20%, but I'm
	not sure it's worth the extra complexity.

	* bignum.c (nettle_mpz_from_octets): Removed sign argument. If
	mpz_import is available, define nettle_mpz_from_octets as a macro
	calling mpz_import.
	(nettle_mpz_from_octets): Start by setting x to zero; callers no
	longer need to do that.
	(nettle_mpz_set_str_256_s): New logic for the handling of negative
	numbers. Convert in the same way as for positive numbers, and then
	subtract the appropriate power of two.

2005-10-17  Niels Möller  <nisse@lysator.liu.se>

	* bignum.c (nettle_mpz_from_octets): Improved loop. Removed the
	digit temporary (suggested by Torbjörn Granlund).

	* sparc/arcfour-crypt.asm: Improved instruction scheduling.

	* sparc/arcfour-crypt.asm: Bugfix, use lduh and stuh.

	* sparc/arcfour-crypt.asm: New file.

	* sparc64/aes.asm: Deleted unused file.

	* x86/arcfour-crypt.asm: Use ARCFOUR_I and ARCFOUR_J
	* asm.m4 (ARCFOUR): New struct.

2005-10-17  Niels Möller  <niels@s3.kth.se>

	* aes-internal.h (struct aes_table): Deleted idx and sparc_idx
	arrays.
	* aes-encrypt-table.c (_aes_encrypt_table): Likewise.
	* aes-decrypt.c (_aes_decrypt_table): Likewise.
	* asm.m4 (AES): Likewise

2005-10-16  Niels Möller  <nisse@lysator.liu.se>

	* tools/input.c (sexp_get_char): Use unsigned for the done flag.

	* sparc64/aes-encrypt-internal.asm: Include sparc/aes.m4.
	* sparc64/aes-decrypt-internal.asm: Likewise.

	* sparc64/machine.m4: Use .register pseudo op to say that we use
	%g2 and %g3 as scratch registers.

	* sparc/aes-encrypt-internal.asm: Explicitly include sparc/aes.m4.
	* sparc/aes-decrypt-internal.asm: Likewise.

	* sparc/aes.m4: New file. Moved aes-related macros here...
	* sparc/machine.m4: ... removed aes macros.

	* x86/aes-encrypt-internal.asm: Explicitly include x86/aes.m4.
	* x86/aes-decrypt-internal.asm: Likewise.

	* x86/aes.m4: New file. Moved aes-related macros here, from...
	* x86/machine.m4: ... removed aes macros.

	* sparc64/aes-encrypt-internal.asm: New file.
	* sparc64/aes-decrypt-internal.asm: New file.

	* sparc64/machine.m4: Include the same aes macros used for
	sparc32.
	(BIAS): Define magic stack bias constant.

	* sparc/aes-encrypt-internal.asm, sparc/aes-decrypt-internal.asm:
	Reduced frame size to 104 bytes, since we no longer need wtxt and
	tmp on the stack.

	* sparc/aes.asm: Deleted old aes implementation.

	* sparc/aes-decrypt-internal.asm: New file.

	* sparc/machine.m4: Don't use m4 eval, instead rely on the
	assembler's arithmetic.

	* sparc/machine.m4 (AES_FINAL_ROUND): Better scheduling, by
	interleaving independent operations.

	* sparc/machine.m4 (TMP3): A third temporary register.
	(AES_FINAL_ROUND): Prepared for scheduling.

	* sparc/machine.m4 (AES_ROUND): Deleted unused argument T. Updated
	all calls in aes-encrypt-internal.asm.

	* sparc/machine.m4 (AES_ROUND): New loop invariants T0-T3, to
	avoid the additions of the AES_TABLEx constants in the inner loop.

	* sparc/machine.m4 (AES_ROUND): Better scheduling, by
	interleaving independent operations.

	* sparc/machine.m4 (AES_ROUND): Alternate between using TMP1 and
	TMP2, to prepare for scheduling.

	* sparc/aes-encrypt-internal.asm: Renamed Ti -> Xi.

	* sparc/aes-encrypt-internal.asm: Fixed bugs. Now passes the
	testsuite.

	* sparc/machine.m4 (AES_ROUND, AES_FINAL_ROUND): Bugfixes. Put
	NOPs in the load dely slots.

	* sparc/aes-encrypt-internal.asm: Implemented. Not yet working,
	and not optimized.

	* sparc/machine.m4: Use TMP1 and TMP2, so we don't need to pass
	them as arguments.
	(AES_FINAL_ROUND): New macro.

2005-10-15  Niels Möller  <nisse@lysator.liu.se>

	* configure.ac (OBJDUMP): Substitute the program false if objdump
	is not found.

	* asm.m4 (PROLOGUE): Use TYPE_FUNCTION.

	* config.m4.in: Substitute ASM_TYPE_FUNCTION as TYPE_FUNCTION.

	* configure.ac (ASM_ELF_STYLE): Check for %function and #function,
	but not for @function.
	(ASM_TYPE_FUNCTION): New substituted variable.

	* configure.ac (ASM_ELF_STYLE): Fixed .type foo,@function statement
	used when checking for pseudo operations.

	* sparc/machine.m4 (AES_LOAD, AES_ROUND): Started writing new AES
	macros.

	* sparc/aes-encrypt-internal.asm: New file.

2005-10-14  Niels Möller  <nisse@lysator.liu.se>

	* x86/aes-decrypt.asm, x86/aes-encrypt.asm: Deleted files.

	* x86/aes-decrypt-internal.asm: New file.

	* x86/machine.m4: Changed AES macros, to handle a table register.
	Also take more of the used registers as argument.

	* x86/aes-encrypt-internal.asm: Rewritten to match new interface,
	with the table pointer as an argument. Unlike the old code, this
	should really be position independent.

	* configure.ac: When looking for assembler files, link in
	aes-encrypt-internal.asm and aes-decrypt-internal.asm. Don't look
	for aes.asm, aes-encrypt.asm and aes-decrypt.asm.

	* configure.ac (OBJDUMP): Use AC_CHECK_TOOL to check for objdump.
	(ASM_MARK_NOEXEC_STACK): Use $OBJDUMP when examining the object file.

	* Makefile.in (nettle_SOURCES): Removed aes.c,
	aes-decrypt-table.c. Added aes-decrypt-internal.c and aes-encrypt-internal.c.

	* aes.c, aes-decrypt-table.c: Deleted files.

	* aes-decrypt.c (_aes_decrypt_table): Moved table here, and made
	static.

	* aes-internal.h (_aes_decrypt_table): Don't declare, it's no
	longer globally visible.

	* aes-decrypt-internal.c (_nettle_aes_decrypt): New AES decryption
	function, analogous to _nettle_aes_encrypt.

2005-10-14  Niels Möller  <niels@s3.kth.se>

	* aes-internal.h (AES_ROUND, AES_FINAL_ROUND): New macros.

	* aes-encrypt-internal.c (_nettle_aes_encrypt): New AES encryption
	function, avoiding the table-based indexing.

	* sha1-compress.c: Added debugging code.
	* md5-compress.c: Likewise.

2005-10-13  Niels Möller  <niels@s3.kth.se>

	* config.m4.in (ASM_MARK_NOEXEC_STACK): Use a diversion, to
	substitute the value of ASM_MARK_NOEXEC_STACK at the end of each
	assembler file.

	* configure.ac (ASM_MARK_NOEXEC_STACK): Check if the C compiler
	generates a .note.GNU-stack section. If so, we should do the same
	in our assembler files.

	* sparc64/aes.asm: New file. Copy of sparc/aes.asm, with minor
	changes to the stack frame layout. Patch contributed by Henrik
	Grubbström. Not yet tested.

	* x86/md5-compress.asm: Skip copying of input to the stack, and
	don't allocate space for it.
	(F1): Fixed bug.

	* testsuite/md5-test.c: Document intermediate values for first
	test case.

	* configure.ac (asm_path): Check for sparc64, and use sparc64
	subdirectory. Link in md5-compress.asm, if it exists.

2005-10-13  Niels Möller  <nisse@lysator.liu.se>

	* x86/md5-compress.asm (REF): Fixed calculation of offset.

2005-10-12  Niels Möller  <nisse@lysator.liu.se>

	* x86/machine.m4 (OFFSET): Moved macro, used to be in...
	* x86/sha1-compress.asm (OFFSET): ... removed macro.

	* x86/md5-compress.asm: New file, with first attempt at md5
	assembler. Not yet working.

2005-10-11  Niels Möller  <nisse@lysator.liu.se>

	* Makefile.in (nettle_SOURCES): Added md5-compress.c.

	* md5.c: Reorganized to use _nettle_md5_compress, in analogy with
	sha1.c.

	* md5-compress.c (_nettle_md5_compress): New file and new function.

2005-10-10  Niels Möller  <niels@s3.kth.se>

	* testsuite/Makefile.in (EXTRA_SOURCES, EXTRA_TARGETS): New
	variables, for test cases that are not run by default.

	* testsuite/sha1-huge-test.c (test_main): New test case, with a
	very large sha1 input.

	* testsuite/testutils.c (test_hash_large): New function.

	* sha1.c (sha1_block): Deleted function; inlined where used.
	(SHA1_INCR): New macro for incrementing the block count.

2005-10-06  Niels Möller  <nisse@lysator.liu.se>

	* configure.ac: Bumped version to 1.14.

	* Released nettle-1.13.

	* configure.ac: Check for openssl/aes.h.

	* Makefile.in (distdir): Use a loop to pick up the contents of
	$(DISTFILES) from source and build directories. For some reason,
	$? failed to find stamp-h.in in the source directory.

2005-10-05  Niels Möller  <nisse@lysator.liu.se>

	* x86/aes-decrypt.asm: Use C_NAME(_nettle_aes_decrypt_table) when
	using the AES_SUBST_BYTE macro. Use PROLOGUE and EPILOGUE.
	* x86/sha1-compress.asm: Use PROLOGUE and EPILOGUE.
	* x86/arcfour-crypt.asm: Likewise.
	* x86/aes-encrypt.asm: Likewise.

	* config.m4.in (ELF_STYLE): Substitute configure's ASM_ELF_STYLE.

	* asm.m4 (PROLOGUE, EPILOGUE): New macros, checking the value of
	ELF_STYLE. So far, used and tested only for the x86 assembler
	files, and needed to make the assembler happy both with ELF
	(linux, solaris) and COFF (windows).

	* configure.ac (NM): Use AC_CHECK_TOOL to check for nm.
	(ASM_SYMBOL_PREFIX): Use $NM when examining the object file.
	(ASM_ELF_STYLE): New variable. Set to 'yes' if assembling a file
	with ELF-style .type and .size pseudo ops works.

	* Makefile.in (TARGETS, DISTFILES): Added nettle.pdf.
	(.texinfo.dvi, .dvi.ps, .ps.pdf): New targets, to build nettle.pdf.
	(DOCTARGETS): New variable with targets that shouldn't be deleted
	by make clean.
	(maintainer-clean-here): New target. Deletes generated
	documentation files.

	* nettle.texinfo: Define AUTHOR with accents, when running in TeX
	mode, which doesn't handle latin-1 properly. Set UPDATED-FOR to
	1.13. Updated copyright years, and introduced a COPYRIGHT-YEARS
	symbol. Updated copyright section, to mention assembler
	implementations.
	(Cipher modes): Transformed the Cipher Block Chaining to a section
	Cipher modes, describing both CBC and the new CTR mode.

	* src/nettle/x86/aes_tables.asm: Deleted unused file.

	* x86/aes.asm: Deleted contents. This file is needed just to
	override aes.c, which isn't needed for the x86 implementation.

	* configure.ac (SHLIBMINOR): Increased minor number. Library
	version is now libnettle.so.2.4, soname still libnettle.so.2.

	* examples/nettle-benchmark.c (main): Reordered hash benchmarks.

	* x86/sha1-compress.asm (EXPAND): Use % 16 instead of & 15 to
	compute offsets mod 16, since m4 on FreeBSD 49.RELEASE and NetBSD
	doesn't implement & correctly in eval.

2005-10-03  Niels Möller  <nisse@lysator.liu.se>

	* x86/sha1-compress.asm (OFFSET): New macro.
	(F3): Eliminated a movl.
	(ROUND): New argument, for k. When using F3, it's TMP3, on the
	stack, otherwise, it is kept in TMP2, a register.

2005-10-03  Niels Möller  <niels@s3.kth.se>

	* examples/nettle-openssl.c: Use correct block sizes for openssl
	ciphers.

	* examples/nettle-benchmark.c: Also display cycles per block.

2005-10-02  Niels Möller  <nisse@lysator.liu.se>

	* sha1-compress.c (_nettle_sha1_compress): Updated to new
	interface. Now responsible for byte conversion.

	* x86/sha1-compress.asm (_nettle_sha1_compress): Do byte order
	conversion, and store the input data on the stack. This leaves one
	more register free for other uses.

	* examples/nettle-benchmark.c: Now display cycles/byte, if the -f
	option is used to say what the clock frequency is.

	* sha1.c (sha1_block): Don't convert data from uint8_t to
	uint32_t, that's now the responsibility of _nettle_sha1_compress.

	* sha.h (_nettle_sha1_compress): Changed interface. Second
	argument is now a pointer to the input data in unaligned,
	big-endian form.

2005-09-28  Niels Möller  <niels@s3.kth.se>

	* sha1.c (sha1_final): Call sha1_block, don't call the compression
	function _nettle_sha1_compress directly.

	* nettle-internal.h (nettle_openssl_md5)
	(nettle_openssl_sha1): Declare.

	* examples/nettle-benchmark.c (main): Benchmark openssl md5 and
	sha1.

	* examples/nettle-openssl.c (nettle_openssl_md5)
	(nettle_openssl_sha1): Added glue for openssl hash functions.

	* nettle-internal.h (nettle_openssl_aes128, nettle_openssl_aes192)
	(nettle_openssl_aes256, nettle_openssl_arcfour128): Declare.

	* examples/nettle-benchmark.c: Check WITH_OPENSSL, not
	HAVE_LIBCRYPTO. Benchmark openssl's aes and arcfour code.

	* examples/nettle-openssl.c: Updated openssl des glue to use the
	new openssl des interface. Added glue for arcfour and aes.

2005-09-27  Niels Möller  <nisse@lysator.liu.se>

	* nettle.texinfo (RSA): Improved text about the RSA patent.
	Use @documentencoding ISO-8859-1.

2005-09-07  Niels Möller  <niels@s3.kth.se>

	* tools/sexp-conv.c (parse_options): New option --raw-hash, for
	compatibility with lsh-1.x. Equivalent to --hash.

2005-09-06  Niels Möller  <niels@s3.kth.se>

	* tools/sexp-conv.c (main): With --hash, output a newline after
	each hash.

2005-07-02  Niels Möller  <nisse@lysator.liu.se>

	* testsuite/Makefile.in (TS_SOURCES): Added ctr-test.c.

	* testsuite/testutils.c (test_cipher_ctr): New function.

	* testsuite/ctr-test.c: New file.

	* testsuite/cbc-test.c (test_main): Use static const for msg.

	* Makefile.in (nettle_SOURCES): Added ctr.c.
	(HEADERS): Added ctr.h.
	(HEADERS): Added nettle-types.h.
	(INSTALL_HEADERS): Install nettle-stdint.h.
	(distclean-here): Delete nettle-stdint.h, not nettle-types.h.

	* ctr.c (ctr_crypt): New file, new function.

	* memxor.c (memxor3): New function, suggested by Adam Langley.

	* nettle-internal.h (NETTLE_MAX_CIPHER_BLOCK_SIZE): New constant.

	* nettle.texinfo (Cipher functions): Fixed typo in prototype for
	arctwo_encrypt (noticed by Adam Langley).

	* nettle-meta.h: No longer needs to include cbc.h.

	* cbc.h (nettle_crypt_func): Moved typedef to nettle-types.h.
	(CBC_ENCRYPT, CBC_DECRYPT): Deleted older #if:ed out versions.

	* configure.ac (AX_CREATE_STDINT_H): Use the file name
	nettle-stdint.h, not nettle-types.h.

	* nettle-types.h: New file. Automatically generated declarations
	are now in nettle-stdint.h.

2005-03-17  Niels Möller  <niels@s3.kth.se>

	* config.guess: Support Solaris on x86_64. Fix by Henrik
	Grubbström.

2005-01-03  Niels Möller  <niels@s3.kth.se>

	* examples/io.h: Include RSA declarations only when public key
	algorithms are enabled. Problem reported by Meilof Veeningen
	<meilof@gmail.com>.

2004-12-07  Niels Möller  <nisse@lysator.liu.se>

	* Makefile.in: Install directories, using $(INSTALL) -d, only if
	they don't exist already.

2004-12-05  Niels Möller  <nisse@lysator.liu.se>

	* config.make.in (.PRECIOUS): Reverted earlier change. We need
	.PRECIOUS to stop GNU make from deleting object files for the test
	programs.

2004-12-02  Niels Möller  <nisse@lysator.liu.se>

	* Makefile.in (.SUFFIXES): Moved from Makefile.in to...
	* config.make.in (.SUFFIXES): ... here.	This helps compilation
	with BSD make.
	* testsuite/Makefile.in (.SUFFIXES): Deleted target.

	* config.make.in (.c): Disable default rule for BSD-make.

	* Makefile.in (all check install uninstall)
	(clean distclean mostlyclean maintainer-clean): Don't use the -C
	flag when invoking make, for compatibility with Solaris make.

2004-12-02  Niels Möller  <niels@s3.kth.se>

	* Makefile.in (aesdata, desdata): Commented out the explicit
	targets.
	(shadata): Avoid using $< in non-pattern rule.

2004-12-01  Niels Möller  <nisse@lysator.liu.se>

	* config.make.in: Added a default target.

2004-11-29  Niels Möller  <nisse@lysator.liu.se>

	* testsuite/Makefile.in: Use .$(OBJEXT). Explicitly set .SUFFIXES.

	* Makefile.in: Use .$(OBJEXT).

2004-11-28  Niels Möller  <nisse@lysator.liu.se>

	* tools/Makefile.in (nettle-lfib-stream): Avoid using $< in
	non-suffix rule.

	* Makefile.in (distdir): Handle absolute $distdir.
	Avoid using the GNU extension $^.

	* examples/Makefile.in: Avoid using the GNU extension $^.
	* tools/Makefile.in: Likewise.
	* testsuite/Makefile.in: Likewise.

2004-11-24  Niels Möller  <niels@s3.kth.se>

	* configure.ac: Fixed typo, preventing the creation of dependency
	files.

2004-11-23  Niels Möller  <nisse@lysator.liu.se>

	* Makefile.in: Use DEP_INCLUDE.
	* tools/Makefile.in: Likewise.
	* testsuite/Makefile.in: Likewise.
	* examples/Makefile.in: Likewise.

	* configure.ac (dummy-dep-files): Generate only of dependency
	tracking is enabled.

2004-11-18  Niels Möller  <nisse@lysator.liu.se>

	* Makefile.in (clean-here): The clean target should not delete the
	dependency files. Moved to the distclean target.
	* examples/Makefile.in: Likewise.
	* testsuite/Makefile.in: Likewise.
	* tools/Makefile.in: Likewise.

	* configure.ac (ASM_SYMBOL_PREFIX): Fixed test.
	(dummy-dep-files): Added quotes to sed command.

2004-11-17  Niels Möller  <nisse@lysator.liu.se>

	* testsuite/symbols-test: Try plain nm if nm -g doesn't work.

	* x86/sha1-compress.asm: Use C_NAME for global symbols.
	* x86/aes-encrypt.asm: Likewise.
	* x86/aes-decrypt.asm: Likewise.
	* x86/arcfour-crypt.asm: Likewise.

	* Makefile.in (config.m4): New rule.

	* config.m4.in (C_NAME): New macro.

	* configure.ac (ASM_SYMBOL_PREFIX): Check if global symbols have a
	leading underscore.

2004-11-16  Niels Möller  <nisse@lysator.liu.se>

	* Deleted getopt.c, getopt.h and getopt1.c from the CVS tree. Link
	them from shared copies in lsh/misc instead.

2004-11-14  Niels Möller  <nisse@lysator.liu.se>

	* Makefile.in (DEP_FILES): Try include with only one macro
	argument to be expanted.

	* configure.ac (dummy-dep-files): Create dummy dependency files,
	so that they can be included by the makefiles.

2004-11-13  Niels Möller  <nisse@lysator.liu.se>

	* Makefile.in: Don't use -include, as it's GNU make specific.
	* examples/Makefile.in, tools/Makefile.in, testsuite/Makefile.in:
	Likewise.

	* examples/nettle-openssl.c: Check WITH_OPENSSL, not HAVE_LIBCRYPTO.

	* configure.ac: Check for individual openssl headers blowfish.h,
	cast.h, des.h. Renamed symbol HAVE_LIBCRYPTO to WITH_OPENSSL. New
	configure option --disable-openssl.

2004-11-04  Niels Möller  <nisse@lysator.liu.se>

	* configure.ac: Bumped version to 1.13.

	* Released nettle-1.12.

2004-11-04  Niels Möller  <niels@s3.kth.se>

	* nettle.texinfo (UPDATED-FOR): Bumped to 1.12.

2004-11-02  Niels Möller  <nisse@lysator.liu.se>

	* nettle.texinfo (Cipher functions): Updated AES documentation,
	for aes_set_encrypt_key and aes_set_decrypt_key.
	(UPDATED-FOR): Set to 1.11. I think the manual should be updated
	with all user-visible changes.

	* aclocal.m4 (LSH_DEPENDENCY_TRACKING): Need extra quoting in case
	pattern. (This file really lives in the lsh tree, as
	lsh/acinclude.m4. For a complete ChangeLog, see lsh/Changelog).

2004-10-26  Niels Möller  <nisse@lysator.liu.se>

	* configure.ac: Bumped version to 1.12.

	* Released nettle-1.11.

	* Makefile.in (clean-here): Delete *.s files.
	(PRE_CPPFLAGS): Use this variable, not INCLUDES. Removed
	-I$(srcdir).

	* x86/arcfour-crypt.asm: Use movzbl when extending %cl to 32 bits.

2004-10-24  Niels Möller  <nisse@lysator.liu.se>

	* x86/arcfour-crypt.asm: Reverted the latest two changes; update
	bost src and dst pointers in the loop, and use plain addb when
	updating j. These two previous changes slowed the code down on AMD
	Duron.

2004-10-21  Niels Möller  <nisse@lysator.liu.se>

	* Makefile.in (install-shared): Use $(INSTALL_PROGRAM).

	* configure.ac (SHLIBMINOR): Updated, shared library version is
	now libnettle.so.2.3, soname still libnettle.so.2.

	* Makefile.in (DISTFILES): Added asm.m4.

2004-10-21  Niels Möller  <niels@s3.kth.se>

	* examples/Makefile.in: Deleted all configure-related rules,
	except the one rebuilding this Makefile. One should run make at
	top level if other configure related files change.
	* tools/Makefile.in: Likewise.
	* testsuite/Makefile.in: Likewise.

	* configure.ac: Replaced AC_OUTPUT(list...) with an AC_OUTPUT
	without arguments, and AC_CONFIG_FILES listing the files.

	* Makefile.in: Changed the assembler rules as suffix rules.
	Rewrote the configure-related rules, mostly based on the example
	in the autoconf manual.

2004-10-20  Niels Möller  <nisse@lysator.liu.se>

	* examples/nettle-openssl.c (NCOMPAT): Disable openssl backwards
	compatibility.

	* config.make.in: Insert $(PRE_CPPFLAGS) and $(PRE_LDFLAGS) before
	$(CPPFLAGS) and $(LDFLAGS). This mechanism replaces $(INCLUDES).

	* examples/Makefile.in (PRE_CPPFLAGS, PRE_LDFLAGS): Use these
	flags to get -I.. and -L.. early on the command line.
	* testsuite/Makefile.in: Likewise
	* tools/Makefile.in: Likewise.

2004-10-20  Niels Möller  <niels@s3.kth.se>

	* Makefile.in: In the assembler rules, there's no need to look in
	$(srcdir) for the input file.

	* x86/arcfour-crypt.asm: Reduced inner loop by one instruction, by
	precomputing the offset between src and dst.

	* tools/Makefile.in (.c.$(OBJEXT)): Removed redundant -I.. flag.

	* x86/arcfour-crypt.asm (nettle_arcfour_crypt): Replaced addb ->
	addl + andl $0xff, improving speed on PPro by another 15%.

2004-10-20  Niels Möller  <nisse@lysator.liu.se>

	* tools/Makefile.in (install): Support DESTDIR.
	(uninstall): New target.

	* testsuite/Makefile.in (uninstall): New dummy target.

	* config.sub: Copied from automake-1.8.5.

	* examples/Makefile.in (SOURCES): Added rsa-sign.c and rsa-verify.c.
	(DISTFILES): Added getopt.h.
	(install uninstall): New dummy targets.

	* config.make.in (.PHONY): Added more targets.

	* Makefile.in (.texinfo.info, .texinfo.html): New targets. Added
	support for uninstall and DESTDIR. Various fixes to install and
	distcheck.

	* examples/Makefile.in (INCLUDES): Added -I flags.
	(distdir): Use $^ to refer to the files.
	(distclean): New target.
	* testsuite/Makefile.in: Likewise.
	* tools/Makefile.in: Likewise.

	* Makefile.in (INCLUDES): Need -I flags for VPATH build.
	(clean distclean mostlyclean maintainer-clean): Clean
	subdirectories first.
	(DISTFILES): Added a bunch of files.
	(des_headers): Added desCore rules.
	(install-here): Split off target install-headers, which uses $^ to
	refer to the files.
	(distdir): Use $^ to refer to the files.
	distcheck): Fixes.

	* config.make.in (COMPILE): Add $(INCLUDE) to the line.

2004-10-19  Niels Möller  <nisse@lysator.liu.se>

	Stop using automake. Replaced each Makefile.am with a hand-written
	Makefile.in.
	* configure.ac: New output variable CCPIC_MAYBE. New output file
	config.make. Replaced automake constructions.
	* .bootstrap: Don't run aclocal and automake.
	* config.make.in: New file, with shared Makefile variables and rules.

2004-10-18  Niels Möller  <nisse@lysator.liu.se>

	* x86/arcfour-crypt.asm (nettle_arcfour_crypt): Replace incb ->
	incl + andl, to improve speed on PPro and PII. Suggested by
	Fredrik Olsson.

2004-10-08  Niels Möller  <niels@s3.kth.se>

	* examples/rsa-encrypt-test: Avoid reading and executing a file at
	the same time.
	* examples/setup-env: Likewise.

2004-10-06  Niels Möller  <niels@s3.kth.se>

	* testsuite/symbols-test: Ignore __i686.get_pc_thunk.bx and
	similar symbols.

2004-10-05  Niels Möller  <nisse@lysator.liu.se>

	* twofish.c (q_table): Use a const pointer array.

	* sexp2dsa.c (dsa_keypair_from_sexp_alist): Use a const pointer
	array for the keywords.
	(dsa_signature_from_sexp): Likewise.
	* sexp2rsa.c (rsa_keypair_from_sexp_alist): Likewise.
	(rsa_keypair_from_sexp): Likewise.

	* sexp.c (sexp_iterator_check_types): Use an argument of type
	"const uint8_t * const *" for the types list.
	(sexp_iterator_assoc): Likewise, for the keys list.

	* list-obj-sizes.awk: Fixes to handle multiple .data and .rodata
	sections. Also fixed to handle the last file correctly.

2004-09-23  Niels Möller  <nisse@lysator.liu.se>

	* configure.ac (SHLIBLINK, SHLIBLIBS): On cygwin, linking needs
	-Wl,--whole-archive $(OBJECTS) -Wl,--no-whole-archive $(LIBS).

2004-09-22  Niels Möller  <niels@s3.kth.se>

	* configure.ac: Setup SHLIBFORLINK and friends for cygwin.

	* list-obj-sizes.awk: Strip *_a-prefix from all file names.

	* Makefile.am (libnettle_a_SOURCES): List only .c files. Headers
	moved to noinst_HEADERS.
	(SHLIBOBJECTS): Substitute from libnettle_a_SOURCES, not
	am_libnettle_a_OBJECTS, since the latter includes
	libnettle_a-prefixes with some automake versions.
	(SHLIBSONAME): Check if this name is empty, which is the case on
	cygwin, before using it.

2004-08-31  Niels Möller  <nisse@lysator.liu.se>

	* configure.ac: New command line option --disable-pic. Use
	LSH_CCPIC.

	* Makefile.am (libnettle_a_CFLAGS): Added $(CCPIC), to attempt to
	build also the static library as position independent code.

2004-08-24  Niels Möller  <nisse@lysator.liu.se>

	* des-compat.c (des_cbc_cksum): Pad input with NUL's, if it's not
	an integral number of blocks.

2004-08-24  Niels Möller  <niels@s3.kth.se>

	* testsuite/arctwo-test.c, arctwo.h, arctwo.c
	(arctwo_set_key_ekb): Fixed typo; it should be "ekb", not "ebk".

	Integrated arctwo patch from Simon Josefsson.
	* testsuite/Makefile.am (noinst_PROGRAMS): Added arctwo-test.

	* Makefile.am (libnettleinclude_HEADERS): Added arctwo.h.
	(libnettle_a_SOURCES): Added arctwo.c, arctwo.h and arctwo-meta.c.

	* nettle-meta.h (nettle_arctwo40, nettle_arctwo64)
	(nettle_arctwo64, nettle_arctwo_gutmann128): Declare ciphers.

	* arctwo-meta.c, arctwo.c, arctwo.h, testsuite/arctwo-test.c: New
	files.

	* macros.h (LE_READ_UINT16, LE_WRITE_UINT16): New macros.

2004-08-23  Niels Möller  <nisse@lysator.liu.se>

	* testsuite/md5-test.c (test_main): Added collision, found in 2004.
	(test_main): Added second collision.

2004-08-23  Niels Möller  <niels@s3.kth.se>

	* testsuite/md5-test.c (test_main): Added first half of a
	collision test case.

	* des-compat.c (des_cbc_cksum): Changed input argument to be of
	type const uint8_t * (was const des_cblock *).

	* des-compat.h (const_des_cblock): New bogus type. Disabled use of
	const, for compatibility with openssl.

2004-06-08  Niels Möller  <niels@s3.kth.se>

	* aesdata.c: Renamed log and ilog to gf2_log and gf2_exp.

2004-04-07  Niels Möller  <nisse@lysator.liu.se>

	* aes-set-encrypt-key.c (log, ilog): Deleted unused tables.

	* aes-set-decrypt-key.c (gf2_log, gf2_exp, mult): Renamed tables,
	were log and ilog.

2004-03-20  Niels Möller  <nisse@lysator.liu.se>

	* configure.ac: Use AC_CONFIG_AUX_DIR([.]).

2004-03-18  Niels Möller  <niels@s3.kth.se>

	* examples/io.c (read_file): Display a message if fopen fails.

2004-03-05  Niels Möller  <nisse@lysator.liu.se>

	* Released nettle-1.10.

	* configure.ac (SHLIBMINOR): Shared library version is now 2.2.

2004-03-04  Niels Möller  <nisse@lysator.liu.se>

	* testsuite/symbols-test: Pass -g flag to nm.

2004-03-02  Niels Möller  <nisse@lysator.liu.se>

	* configure.ac: Fixed EXEEXT workaround.

2004-03-02  Niels Möller  <niels@s3.kth.se>

	* configure.ac: Added workaround to get the correct $(EXEEXT)=''
	when compiling with rntcl.

2004-03-02  Niels Möller  <nisse@lysator.liu.se>

	* testsuite/Makefile.am (noinst_PROGRAMS): Put test program list
	here, to let automake add $(EXEEXT).

	* configure.ac (RSA_EXAMPLES): Append $(EXEEXT) to the filenames.

2004-03-01  Niels Möller  <nisse@lysator.liu.se>

	* examples/rsa-keygen.c, examples/rsa-encrypt.c,
	examples/rsa-decrypt.c: Include "getopt.h" instead of <unistd.h>.

	* examples/Makefile.am (rsa_encrypt_SOURCES, rsa_decrypt_SOURCES)
	(rsa_keygen_SOURCES): Added getopt.h, getopt.c and getopt1.c.

	* examples/getopt.h, examples/getopt.c, examples/getopt1.c: New
	files.

	* testsuite/des-compat-test.c: Don't include <unistd.h>.

	* testsuite/testutils.c (main): Don't use getopt. Then we don't
	need to include <unistd.h>.

2004-03-01  Niels Möller  <niels@s3.kth.se>

	* config.guess: Copied from automake-1.8.2. Hacked to recognize
	Windows_NT (and Windows_95 and Windows_98) running on "x86" and
	"686".

	* install-sh: Removed from CVS repository. Let automake supply it.

2004-02-26  Niels Möller  <nisse@lysator.liu.se>

	* nettle-meta.h (nettle_crypt_func): Typedef moved to cbc.h.
	Include cbc.h instead.

	* des-compat.c: Reverted const change, now all the des_key_sched
	arguments are not const. This is also what openssl's interface
	looks like.
	(cbc_crypt_func): Deleted typedef, use nettle_crypt_func instead.

	* cbc.h (nettle_crypt_func): Moved typedef here.
	* cbc.c (cbc_encrypt, cbc_decrypt_internal, cbc_decrypt): Use it
	for typing the f argument. Reverted the const change, for
	compatibility with nettle_crypt_func.

2004-02-25  Niels Möller  <nisse@lysator.liu.se>

	* testsuite/des-compat-test.c: Use des_cblock for typing more of
	the variables. Use const. Got rid of most of the explicit casts.
	Disabled the input/output alignment tests.

	* des.c (des_encrypt, des_decrypt): Use a const context pointer.
	* des3.c (des3_encrypt, des3_decrypt): Likewise.

	* cbc.c (cbc_encrypt, cbc_decrypt): Use a _const_ void *ctx argument.

	* des-compat.c: Use const for all unchanged arguments.
	(des_key_sched): Use a copy of the key if we need to fix the
	parity.

	* testsuite/des-compat-test.c (C_Block, Key_schedule): Deleted
	defines. Deleted some of the explicit casts.

	* des-compat.c (des_cbc_cksum): Dereference DST pointer.

2004-02-25  Niels Möller  <niels@s3.kth.se>

	* pgp.h: Include nettle-types.h.

2004-02-24  Niels Möller  <nisse@lysator.liu.se>

	* testsuite/symbols-test: Allow symbols starting with double
	underscores, like on darwin.

2004-02-17  Niels Möller  <niels@s3.kth.se>

	* Makefile.am: Protected %-rules used for building pure objects,
	and for assembler files, by automake conditionals. Needed for
	makes such as tru64's, which tries to understand %-patterns, but
	doesn't get it right.
	(SUFFIXES): Added .html.
	(.texinfo.html): Rewrote rule to use a traditional suffix target.

	* configure.ac (enable_assembler): Explicitly set
	enable_assembler=no, on architectures where we have no assembler
	files.
	(ENABLE_ASSEMBLER, ENABLE_SHARED): New automake conditionals.

	* testsuite/testutils.c (xalloc): xalloc(0) should work also on
	systems where malloc(0) returns NULL.

2004-02-16  Niels Möller  <niels@s3.kth.se>

	* Makefile.am (%.o: %.asm): Added comment about OSF1 make problem.

2004-02-15  Niels Möller  <nisse@lysator.liu.se>

	* testsuite/testutils.h: #include nettle-types.h instead of
	inttypes.h.

2004-02-12  Niels Möller  <nisse@lysator.liu.se>

	* examples/rsa-encrypt-test: Use -r option when invoking
	rsa-encrypt. Needed for the test to work on systems with no
	/dev/urandom.

2004-02-12  Niels Möller  <niels@s3.kth.se>

	* configure.ac (CPPFLAGS, LDFLAGS): No spaces after -I and -L, as
	some C compilers, in particular True64 cc, don't like that.

2004-02-08  Niels Möller  <nisse@lysator.liu.se>

	* configure.ac: Bumped version number to 1.10.

2004-02-07  Niels Möller  <nisse@lysator.liu.se>

	* Released nettle-1.9.

	* configure.ac (SHLIBMINOR): Bumped, library version is now 2.1.

	* testsuite/sexp-format-test.c: Include bignum.h only if HAVE_LIBGMP.
	* testsuite/rsa-encrypt-test.c: Include rsa.h only if WITH_PUBLIC_KEY.
	* testsuite/pkcs1-test.c: Include pkcs1.h only if WITH_PUBLIC_KEY.

	* pgp-encode.c [!HAVE_LIBGMP]: Kludge around the pgp.h's
	dependency on gmp.h.
	(pgp_put_mpi): Condition on HAVE_LIBGMP.

	* pgp.h: Don't include bignum.h, to make it possible to compile
	the non-bignum parts of pgp-encode.c without bignum support. Needs
	to be fixed properly before the pgp interface is advertised.

	* tools/sexp-conv.c (xalloc): New function.
	(main): Use xalloc.

	* tools/output.c (sexp_put_digest): Use TMP_DECL instead of alloca.

	* testsuite/testutils.c (xalloc): New function. Made all other
	functions use xalloc instead of alloca.

	* examples/rsa-keygen.c (main): Use xalloc for allocation.
	* examples/rsa-encrypt.c (write_bignum): Likewise.
	* examples/rsa-decrypt.c (read_bignum): Likewise.
	* testsuite/yarrow-test.c (open_file): Likewise.
	* testsuite/rsa-encrypt-test.c (test_main): Likewise.
	* testsuite/bignum-test.c (test_bignum): Likewise.

	* examples/nettle-openssl.c: When calling des_key_sched and
	des_ecb_encrypt, cst arguments to (void *). Openssl's typedefs
	des_cblock and const_des_cblock are too broken.

	* examples/nettle-benchmark.c (xalloc): New function. Use instead
	of alloca, for better portability.

	* examples/io.c (xalloc): New function.

	* Makefile.am (nodist_libnettleinclude_HEADERS): nettle-types.h
	should not be distributed.

2004-02-06  Niels Möller  <niels@s3.kth.se>

	* x86/sha1-compress.asm: Rename round -> ROUND.

	* x86/sha1-compress.asm: Store the magic constants on stack.
	Accessing them via %esp should be a little faster than using large
	immediate operands.

	* Makefile.am (EXTRA_DIST, DISTCLEANFILES): Handle
	sha1-compress.asm.

	* configure.ac: Use assembler file sha1-compress.asm if available.

	* x86/sha1-compress.asm (EXPAND): Fixed the rotation part of the
	data expansion.

2004-02-06  Niels Möller  <nisse@lysator.liu.se>

	* x86/sha1-compress.asm: Assembler implementation of
	sha1_compress. (Not yet working).

	* Makefile.am (libnettle_a_SOURCES): Added sha1-compress.c.

	* sha1.c (sha1_transform): Function renamed to sha1_compress, and
	moved to...
	* sha1-compress.c: ... New file.

2004-02-05  Niels Möller  <nisse@lysator.liu.se>

	* examples/rsa-encrypt.c (process_file): Copy the leftover to the
	start of the buffer, when preparing for the final processing.

	* examples/nettle-benchmark.c (bench_hash, time_hash): New functions.
	(main): Benchmark hash functions too.
	(BENCH_BLOCK): Increased 10K.
	(BENCH_INTERVAL): Decreased to 0.25s.

	* examples/nettle-benchmark.c (time_function): Loop around calling
	f, until 1s has elapsed. Returns seconds per call. Updated bench
	functions to not loop themselves.
	(display): Updated MB/s calculation.

	* testsuite/arcfour-test.c (test_main): Use test_cipher_stream.

	* testsuite/testutils.c (test_cipher_stream): New function, that
	tries dividing the input into varying size blocks before
	processing.

	* x86/arcfour-crypt.asm (nettle_arcfour_crypt): Bug fix, half of
	the S array swap was forgotten.
	* arcfour.c (arcfour_stream): Likewise.
	* arcfour-crypt.c (arcfour_crypt): Likewise.

2004-02-05  Niels Möller  <niels@s3.kth.se>

	* x86/arcfour-crypt.asm (nettle_arcfour_crypt): Must store the new
	i, j at the end of the loop.

	* Makefile.am (EXTRA_DIST): Make sure x86 assembler files are
	distributed.
	(DISTCLEANFILES): And that the symlinks and .s files are deleted.

	* x86/aes-encrypt.asm, x86/aes-decrypt.asm, x86/arcfour-crypt.asm:
	Fixed debug information.

	* x86/arcfour-crypt.asm: New file. About three times faster than
	the optimized C code.

	* configure.ac: Use assembler file arcfour-crypt.asm if available.

	* arcfour.c (arcfour_crypt): Moved function too...
	* arcfour-crypt.c (arcfour_crypt): New file.

	* arcfour.c (arcfour_crypt): Optimization suggested by Jonas
	Walldén. Makes arcfour up to 50% faster on x86 and ppc, and
	probably on other architectures as well.

2004-01-31  Niels Möller  <nisse@lysator.liu.se>

	* configure.ac (AX_CREATE_STDINT_H): Also look for uint32_t and
	friends in sys/types.h.

2004-01-11  Niels Möller  <nisse@harpo.hack.org>

	* Makefile.am (libnettleinclude_HEADERS): Added bignum.h,
	memxor.h, pkcs1.h and rsa-compat.h.

	* configure.ac: Bumped version to 1.9.

2004-01-10  Niels Möller  <nisse@harpo.hack.org>

	* Released nettle-1.8.

	* examples/teardown-env: Delete more test files.

	* nettle.texinfo (Hash functions): Documented md2 and md4.

	* configure.ac (SHLIBMAJOR): Bumped to 2.

2004-01-09  Niels Möller  <nisse@harpo.hack.org>

	* examples/rsa-encrypt-test: New testcase.

	* examples/rsa-encrypt.c, examples/rsa-session.h: Expanded the
	comment describing the file format, and moved to rsa-session.h.

	* examples/rsa-decrypt.c (process_file): Finished this function.
	(main): Initialize x. Check the size of the session key after rsa
	decryption.

	* examples/io.c (write_string): Treat short item count as an error.

2004-01-08  Niels Möller  <niels@s3.kth.se>

	* index.html: Added instructions for CVS access.

	* dsa-keygen.c (dsa_nist_gen): Fixed declaration/statement order.

	* rsa-keygen.c (bignum_next_prime): Fixed off-by-one error when
	comparing input to the largest listed prime. General cleanup, as
	prime_limit > 0 always. Use TMP_DECL and TMP_ALLOC.

	* nettle-internal.h (TMP_DECL, TMP_ALLOC): New macros. When alloca
	is unavailable, they work by allocating a fix amount of stack and
	imposing a hard limit on what can be allocated. Updated all users
	of alloca.

2004-01-07  Niels Möller  <nisse@harpo.hack.org>

	* nettle-types.h: New (generated) file, to be used instead of
	including <inttypes.h> directly. Updated all users of inttypes.h.

	* Makefile.am (DISTCLEANFILES, libnettleinclude_HEADERS): Added
	nettle-types.h.

	* configure.ac (AX_CREATE_STDINT_H): Create nettle-types.h.

2003-11-16  Niels Möller  <nisse@harpo.hack.org>

	* yarrow256.c (yarrow256_seed): Use const for the seed_file input.

2003-11-12  Niels Möller  <niels@s3.kth.se>

	* list-obj-sizes.awk: New function for decoding hex values, with a
	new function hex2int. Also implemented calculation of total
	storage, removed the dependence on the .comment section, and use
	the $FILTER environment variable as a regexp for restricting the
	object files that are considered.

2003-09-21  Niels Möller  <nisse@cuckoo.hack.org>

	* testsuite/rsa-encrypt-test.c (test_main): Don't use gmp_printf,
	as it seems it's only available with the newer gmp. Use
	mpz_out_str instead.

2003-09-19  Niels Möller  <niels@s3.kth.se>

	* examples/Makefile.am (EXTRA_DIST): Added rsa-session.h.

	* tools/nettle-lfib-stream.c: New tool, which outputs a sequence
	of pseudorandom (non-cryptographic) bytes, using Knuth's lagged
	fibonacci generator.

	* examples/rsa-decrypt.c: Fixes to get the file to compile. It
	won't work yet.

	* examples/Makefile.am (EXTRA_PROGRAMS): Added rsa-encrypt and
	rsa-decrypt.

	* examples/io.c (write_file): New function.
	(write_string): Simplified error check, it's no real point in
	calling ferror unless we also call fflush.

	* examples/rsa-keygen.c (main): Check return value from
	simple_random.

	* examples/rsa-decrypt.c, examples/rsa-encrypt.c,
	examples/rsa-session.h: New files, demonstrating rsa encryption
	and decryption.

	* configure.ac (RSA_EXAMPLES): Added rsa-encrypt and rsa-decrypt.

2003-09-01  Niels Möller  <nisse@cuckoo.hack.org>

	* testsuite/testutils.c (print_hex): Use const.

2003-08-30  Niels Möller  <niels@s3.kth.se>

	* md2.c, md2.h: Added reference to RFC 1319.
	* md4.c, md4.h: Added reference to RFC 1320

2003-08-26  Niels Möller  <niels@s3.kth.se>

	* Makefile.am: Added md2 and md5 files. Deleted the print-path
	hack.

	* configure.ac: Bumped version to 1.8.

	* testsuite/testutils.c (test_rsa_set_key_1): New function.
	* testsuite/rsa-test.c (test_main): Use it.

	* testsuite/dsa-keygen-test.c: Deleted definition of UNUSED, it's
	now in config.h.
	* testsuite/rsa-keygen-test.c: Likewise.

	* testsuite/Makefile.am (TS_PROGS): Added rsa-encrypt-test,
	md4-test, and md2-test.

	* testsuite/rsa-encrypt-test.c, testsuite/md4-test.c,
	testsuite/md2-test.c: New test cases.

	* nettle-meta.h: Declare nettle_md2 and nettle_md4.

	* md5.c: Reorderd functions, putting md5_final at the end.

	* md2.c, md2.h, md2-meta.c: New files, implemented md2.
	* md4.c, md4.h, md4-meta.c: New files, implemented md4.

2003-08-17  Niels Möller  <nisse@cuckoo.hack.org>

	* desCode.h (des_keymap, des_bigmap): Deleted extern declarations,
	they conficted with the static definition in des.c. Reported by
	Simon Josefsson.

	* des.c (DesSmallFipsEncrypt, DesSmallFipsDecrypt): Moved
	definitions after the definition of the des_kemap array.

2003-08-11  Niels Möller  <nisse@cuckoo.hack.org>

	* rsa-encrypt.c (rsa_encrypt): Bugfix contributed by
	leg@terra.com.br.

2003-06-10  Niels Möller  <niels@s3.kth.se>

	* Makefile.am (EXTRA_DIST): Distribute sha-example.c.

2003-06-05  Niels Möller  <nisse@lysator.liu.se>

	* Makefile.am (DISTCLEANFILES): Delete .s files.

2003-05-27  Niels Möller  <nisse@cuckoo.hack.org>

	* testsuite/symbols-test: And allow symbols that start at the
	beginning of the line, as output by AIX nm.

2003-05-26  Niels Möller  <nisse@cuckoo.hack.org>

	* testsuite/symbols-test: Allow symbols to start with a dot.

2003-05-14  Niels Möller  <niels@s3.kth.se>

	* pgp.h (enum pgp_subpacket_tag): Copied values from RFC 2440.
	Renamed PGP_SUBPACKET_ISSUER to PGP_SUBPACKET_ISSUER_KEY_ID.

2003-05-13  Niels Möller  <nisse@cuckoo.hack.org>

	* pgp.h: Do proper namemangling for pgp_put_public_rsa_key and
	pgp_put_rsa_sha1_signature.

	* pgp-encode.c (pgp_put_mpi): Fixed nettle_mpz_get_str_256 call.

2003-05-12  Niels Möller  <nisse@cuckoo.hack.org>

	* rsa2openpgp.c (rsa_keypair_to_openpgp): Some bugfixes.

	* pgp.h (enum pgp_subpacket_tag): New enum. Definition is bogus
	and needs to be fixed.
	Added forward declarations of structs, and prototypes for
	pgp_put_public_rsa_key and pgp_put_rsa_sha1_signature.

	* pgp-encode.c (pgp_put_mpi): Take a const mpz_t argument. Gugfix,
	use nettle_mpz_get_str_256.
	(pgp_put_public_rsa_key, pgp_put_rsa_sha1_signature):
	Constification. Some bugfixes.

	* Use "config.h", not <config.h>.

	* Reordered includes in most or all .c-files. All should now
	include config.h.

2003-05-12  Niels Möller  <niels@s3.kth.se>

	* configure.ac: Use LSH_FUNC_ALLOCA.

2003-04-25  Niels Möller  <niels@s3.kth.se>

	* Makefile.am (libnettle_a_SOURCES): Added hmac-sha256.c.

	* testsuite/hmac-test.c (test_main): Added tests for hmac-sha256,
	from draft-ietf-ipsec-ciph-sha-256-01.txt.

	* hmac-sha256.c (hmac_sha256_digest): New file.

2003-04-22  Niels Möller  <nisse@cuckoo.hack.org>

	* sha-example.c (display_hex): Simplified by using printf better.

	* nettle.texinfo (Example): Use @verbatiminclude to include the
	example program.

	* sha-example.c: Example program, for inclusion in the manual.
	Fixed bugs reported by Mark Arking.

2003-04-14  Niels Möller  <niels@s3.kth.se>

	* x86/aes-encrypt.asm (nettle_aes_encrypt): Fixed references to
	_nettle_aes_encrypt_table.
	* x86/aes-decrypt.asm (nettle_aes_decrypt): Fixed references to
	_nettle_aes_decrypt_table.

2003-04-12  Niels Möller  <nisse@cuckoo.hack.org>

	* testsuite/Makefile.am (TS_SH): New test case symbols-test.
	(EXTRA_PROGRAMS): Added testutils, as a kludge to
	get automake to track dependencies for testutils.o.

	* x86/aes-encrypt.asm (nettle_aes_encrypt): Renamed function to
	use the nettle_ prefix.
	* x86/aes-decrypt.asm (nettle_aes_decrypt): Likewise.
	* sparc/aes.asm (_nettle_aes_crypt): Likewise.

	* examples/Makefile.am (EXTRA_PROGRAMS): Add "io", as a kludge to
	get automake to track dependencies for io.o.
	(LDADD): Added ../libnettle.a, for the dependency.

	* des-compat.c: Use names with the nettle_ prefix when using
	Nettle's des functions.

	* base16-meta.c (base16_encode_update): Need to undef before
	redefining.

	* New name mangling, to reduce the risk of link collisions. All
	functions (except memxor) now use a nettle_ or _nettle prefix when
	seen by the linker. For most functions, the header file that
	declares a function also use #define to provide a shorter more
	readable name without the prefix.

2003-03-11  Niels Möller  <nisse@cuckoo.hack.org>

	* Released nettle-1.7.

	* configure.ac: Bumped version to 1.7.

	* nettle.texinfo (DSA): New section.
	(RSA): Updated documentation.

2003-03-02  Niels Möller  <nisse@cuckoo.hack.org>

	* examples/nettle-benchmark.c (time_cipher): Don't use GNU C
	non-constant initializers.

2003-02-23  Niels Moller  <nisse@carduelis>

	* configure.ac: Use LSH_GCC_ATTRIBUTES.

2003-02-19  Niels Möller  <nisse@cuckoo.hack.org>

	* acinclude.m4: Deleted file from cvs, use a link to lsh's
	acinclude.m4 instead.

2003-02-16  Niels Möller  <nisse@cuckoo.hack.org>

	* Makefile.am (libnettleinclude_HEADERS): Added macros.h.

	* tools/Makefile.am (EXTRA_DIST): Added getopt.h.

2003-02-14  Niels Möller  <niels@s3.kth.se>

	* Makefile.am (print_path): Added target to print the used PATH,
	for debugging.
	(print-path): Moved dependency to all-local.

2003-02-11  Niels Möller  <niels@s3.kth.se>

	* buffer.c (nettle_buffer_copy): Bug fix, it didn't return any
	value.

2003-02-11  Niels Möller  <nisse@cuckoo.hack.org>

	* testsuite/sexp-format-test.c (test_main): Added test for %( and
	%).

	* sexp-format.c (sexp_vformat): Handle %( and %).

	* realloc.c (nettle_xrealloc): Fixed out-of-memory check.

	* configure.ac (SHLIBMAJOR): Bumped version number to 1.

	* buffer.c (nettle_buffer_init_realloc): New function.
	* buffer-init.c (nettle_buffer_init): Use nettle_buffer_init_realloc.

2003-02-10  Niels Möller  <nisse@cuckoo.hack.org>

	* testsuite/sexp-format-test.c (test_main): New test with tokens
	in the format string.
	(test_main): Test space-searated literals too.

	* rsa2sexp.c (rsa_keypair_to_sexp): New argument ALGORITHM_NAME.
	* examples/rsa-keygen.c (main): Updated call to rsa_keypair_to_sexp.
	* testsuite/rsa2sexp-test.c (test_main): Likewise.

	* sexp-format.c (sexp_vformat): Allow whitespace in format string.

	* rsa2sexp.c (rsa_keypair_to_sexp): Use literals with sexp_format.

	* sexp-format.c (format_string): New function.
	(sexp_vformat): Implemented support for literals in the format
	string.

2003-02-06  Niels Möller  <nisse@lysator.liu.se>

	* testsuite/sexp-conv-test (print_raw, print_nl): New functions.
	The testfunctions use these instead of using echo directly.
	Use the test input '3:"\x' instead of '2:"\', to be friendlier to
	sysv echo.

2003-02-05  Niels Möller  <nisse@lysator.liu.se>

	* des-compat.h (des_set_key): Different name mangling, if this
	file is included, des_set_key should refer to a function that
	behaves like openssl's.

	* des-compat.c (des_key_sched, des_is_weak_key): Use the name
	nettle_des_set_key for referring to Nettle's function.

	* des.h (des_set_key): Name mangling, linker symbols should use a
	"nettle_" prefix, and this one collided with openssl. Perhaps all
	symbols should be mangled in a similar way, but that's for later.

	* configure.ac (LDFLAGS): --with-lib-path should add to LDFLAGS,
	not replace it.

2003-01-30  Niels Möller  <nisse@cuckoo.hack.org>

	* tools/output.c (sexp_put_string): Fixed handling of escapable
	characters. The code generated random escape sequences for
	characters in the 0x10-0x1f range.

	* testsuite/sexp-conv-test: More tests for hex and base64 input
	and output.

2003-01-30  Niels Möller  <niels@s3.kth.se>

	* sexp2bignum.c (nettle_mpz_set_sexp): Call sexp_iterator_next on
	success. That means the iterator argument can't be const.

2003-01-29  Niels Möller  <niels@s3.kth.se>

	* tools/Makefile.am (LDADD): Add libnettle.a, for the dependency.

2003-01-27  Niels Möller  <nisse@cuckoo.hack.org>

	* sexp2dsa.c (dsa_signature_from_sexp): New function.

	RSA renaming. Updated all callers.
	* rsa-sign.c (rsa_private_key_init, rsa_private_key_clear)
	(rsa_private_key_prepare): Renamed functions.
	* rsa.c (rsa_public_key_init, rsa_public_key_clear)
	(rsa_public_key_prepare): Renamed functions.

2003-01-23  Niels Möller  <nisse@cuckoo.hack.org>

	* Makefile.am (libnettle_a_SOURCES): Added new rsa and pkcs1
	files. Removed old rsa_md5.c and rsa_sha1.c.

	* testsuite/Makefile.am (TS_PROGS): Added pkcs1-test.

	* dsa-verify.c (dsa_verify_digest): New function.
	(dsa_verify): Most of the code moved to dsa_verify_digest, which
	is used here.
	* dsa-sign.c (dsa_sign_digest): New function.
	(dsa_sign): Most of the code moved to dsa_sign_digest, which is
	used here.
	* dsa.c (_dsa_hash): Deleted function.

	* rsa_md5.c, rsa_sha1.c: Deleted files, contents spread over
	several files for signing and verification.
	* rsa-sign.c, rsa-sha1-verify.c, rsa-sha1-sign.c,
	rsa-md5-verify.c, rsa-md5-sign.c:  New files.

	* rsa-sha1-verify.c (rsa_sha1_verify_digest): New function.
	* rsa-sha1-sign.c (rsa_sha1_sign_digest):  New function.
	* rsa-md5-verify.c (rsa_md5_verify_digest):  New function.
	* rsa-md5-sign.c (rsa_md5_sign_digest):  New function.
	* rsa-verify.c (_rsa_verify): New file, new function.

	* rsa.c (_rsa_check_size): Renamed from rsa_check_size, and made
	non-static. Private key functions moved to rsa-sign.c.

	* pkcs1.c, pkcs1.h, pkcs1-rsa-md5.c, pkcs1-rsa-sha1.c: New files.
	(pkcs1_signature_prefix): New function.

	* testsuite/pkcs1-test.c: New test.

2003-01-22  Niels Möller  <niels@s3.kth.se>

	* examples/Makefile.am (nettle_benchmark_LDADD): Use
	OPENSSL_LIBFLAGS.

	* configure.ac (OPENSSL_LIBFLAGS): If libcrypto is found, add
	-lcrypto to OPENSSL_LIBFLAGS, not the plain LDFLAGS.

2003-01-20  Niels Möller  <nisse@cuckoo.hack.org>

	* testsuite/Makefile.am (CLEANFILES): Delete test.in, test1.out
	and test2.out.

2003-01-17  Niels Möller  <niels@s3.kth.se>

	* examples/Makefile.am (AM_CPPFLAGS): Use AM_CPPFLAGS instead of
	AM_CFLAGS.
	* testsuite/Makefile.am (AM_CPPFLAGS): Likewise.

2003-01-16  Niels Möller  <niels@s3.kth.se>

	* testsuite/Makefile.am (check): Can't use quotes around
	$(srcdir).

2003-01-14  Niels Möller  <nisse@lysator.liu.se>

	* testsuite/Makefile.am (check): Don't use "run-tests" as a
	target, as it's confused with the file with the same name.

	* .bootstrap: Added missing #! /bin/sh.

2003-01-12  Niels Möller  <nisse@cuckoo.hack.org>

	* buffer.c (nettle_buffer_reset): New function.
	(nettle_buffer_copy): New function.

	* tools/input.c, tools/input.h, tools/output.c, tools/output.h,
	tools/parse.c, tools/parse.h, tools/misc.c, tools/misc.h: Moved
	parts ov sexp-conv.c to separate files

	* tools/sexp-conv.c (sexp_convert_list): Inlined into
	sexp_convert_item.

	* tools/sexp-conv.c (struct sexp_input): Deleted string attribute.
	Changed all related functions to take a struct nettle_buffer *
	argument instead.
	(struct sexp_compound_token): New struct.
	(sexp_compound_token_init, sexp_compound_token_clear): New
	functions.
	(struct sexp_parser): Added a struct sexp_compound_token
	attribute, as a temporary measure.
	(sexp_parse): Take a struct sexp_compound_token * as argument.
	Updated all callers. Simplified handling of display types and
	transport encoding.

	* tools/sexp-conv.c (struct sexp_parser): Renamed struct (was
	struct sexp_parse_state). Added input pointer. Updated users to
	not pass around both parser and input.
	(sexp_check_token): handle token == 0.
	(sexp_parse): Simplified a little by calling sexp_check_token
	unconditionally.

	* tools/sexp-conv.c (sexp_convert_string): Deleted function.
	(sexp_skip_token): Likewise.

	* tools/sexp-conv.c (enum sexp_token): New constant SEXP_DISPLAY.
	Start constants from 1, to keep 0 free for special uses.
	(struct sexp_parse_state): New struct for keeping track of parser
	state.
	(sexp_parse_init): New function.
	(sexp_check_token): New function, replacing sexp_skip_token.
	(sexp_parse): New function.
	(sexp_convert_item): Simplified by using sexp_parse.
	(sexp_convert_list): Use sexp_parse.
	(main): Likewise.

2003-01-08  Niels Möller  <niels@s3.kth.se>

	* tools/sexp-conv.c (parse_options): Initialize prefer_hex.

2003-01-07  Niels Möller  <nisse@cuckoo.hack.org>

	* Makefile.am (des_headers): Refer to the desdata binary using
	$(EXEEXT).

2003-01-01  Niels Möller  <nisse@cuckoo.hack.org>

	* testsuite/sexp-conv-test: New tests for hex and base64 literal
	output.

	* tools/sexp-conv.c (sexp_put_string): Print binary strings using
	either hex or base 64 (in advanced mode).
	(parse_options): Implemented -s hex, for output using hex rather
	than base64.

2002-12-30  Niels Möller  <nisse@cuckoo.hack.org>

	* testsuite/rsa2sexp-test.c: Don't include rsa.h (done by
	testutils.h, if enabled).
	* testsuite/sexp2rsa-test.c: Likewise.

	* rsa-decrypt.c: Make compilation conditional on WITH_PUBLIC_KEY.
	* rsa-encrypt.c: Likewise.
	* rsa-compat.c: Likewise.

2002-12-04  Niels Möller  <niels@s3.kth.se>

	* testsuite/Makefile.am (LDADD): Added path to ../libnettle.a,
	which is redundant except for the dependency.

2002-12-04  Niels Möller  <nisse@cuckoo.hack.org>

	* testsuite/sexp-format-test.c (test_main): Use %0s instead of %z.
	New test for %t.

	* sexp-format.c (format_length_string): Deleted function.
	(format_string): Deleted function.
	(sexp_vformat): New %t specifier, formatting an optional display
	type. Deleted %z specifier. Instead, introduced a new modifier "0"
	that can be used with %s, %l and %t, which says that the data is
	NUL-terminated.

	* rsa2sexp.c (rsa_keypair_to_sexp): Use %0s rather than %z, when
	formatting s-expressions.

	* buffer.c (nettle_buffer_grow): Fixed assertion.

2002-11-22  Niels Möller  <niels@s3.kth.se>

	* buffer.c: Include assert.h.

2002-11-21  Niels Möller  <nisse@cuckoo.hack.org>

	* testsuite/testutils.c (print_hex): Add line breaks.

	* Makefile.am (libnettleinclude_HEADERS): Added realloc.h.
	(libnettle_a_SOURCES): Added buffer-init.c and realloc.c.

	* sexp.c (sexp_iterator_exit_lists): New function, #if:ed out for
	now.

	* desdata.c: Include config.h, to get definition of UNUSED.
	* shadata.c: Likewise.

	* buffer.c (nettle_buffer_grow): New function, replacing
	grow_realloc.
	(nettle_buffer_clear): Rewritten to use buffer->realloc.

	* buffer.h (struct nettle_buffer): Replaced the GROW function
	pointer with a nettle_realloc_func pointer and a
	void *realloc_ctx.
	(NETTLE_BUFFER_GROW): Deleted macro, use function instead.

	* buffer-init.c (nettle_buffer_init): Moved to a separate file.

	* realloc.c (nettle_realloc): New function.
	(nettle_xrealloc): New function.

	* realloc.h (nettle_realloc_func): New typedef.

	* configure.ac: Check for gcc:s __attribute__.

2002-11-16  Niels Möller  <nisse@cuckoo.hack.org>

	* sexp2dsa.c, sexp2rsa.c: (macro GET): Check sign of parsed
	numbers.

	* sexp2bignum.c (nettle_mpz_set_sexp): In the first check against
	limit, added some margin to allow for sign octets.

2002-11-15  Niels Möller  <nisse@cuckoo.hack.org>

	* testsuite/testutils.h (LDATA): Use sizeof instead of strlen. Now
	handles strings including NUL-characters. But works only with
	literals and character arrays, no char pointers.
	(LLENGTH): New macro, computing length the same way as LDATA.

	* testsuite/sexp-test.c (test_main): Test sexp_iterator_get_uint32.

	* testsuite/sexp-format-test.c (test_main): Check that %i and %b
	generate leading zeroes when needed. Check that %b handles
	negative numbers.

	* testsuite/rsa2sexp-test.c (test_main): Updated test, one leading
	zero is needed in the private key expression. In verbose mode,
	print the generated keys.

	* testsuite/sexp2rsa-test.c (test_main): Added a leading zero in
	the private key expression.

	* testsuite/bignum-test.c (test_bignum): Use
	nettle_mpz_init_set_str_256_s.
	(test_size): New function.
	(test_main): Test size computation and formatting of negative
	numbers.

	* sexp2bignum.c (nettle_mpz_set_sexp): Use
	nettle_mpz_set_str_256_s, to handle negative numbers correctly.

	* sexp-format.c (sexp_vformat): For %i, output a leading zero when
	needed to get a correct, positive, sign. For %b, use
	nettle_mpz_sizeinbase_256_s, to handle negative numbers properly.

	* bignum.c (nettle_mpz_sizeinbase_256_s): New function.
	(nettle_mpz_sizeinbase_256_u): New name, was
	nettle_mpz_sizeinbase_256. Updated all callers.
	(nettle_mpz_to_octets): New function.
	(nettle_mpz_get_str_256): Handle negative numbers.
	(nettle_mpz_from_octets): New function.
	(nettle_mpz_set_str_256_u): New name, was nettle_mpz_set_str_256.
	(nettle_mpz_init_set_str_256_u): New name, was
	nettle_mpz_init_set_str_256.
	(nettle_mpz_set_str_256_s): New function, handling negative two's
	complement numbers.
	(nettle_mpz_init_set_str_256_s): And an init variant.

	* sexp.c (sexp_iterator_get_uint32): New function.

2002-11-10  Niels Möller  <nisse@cuckoo.hack.org>

	* testsuite/sexp-conv-test: Use input files without any trailing
	newline character, in order to stress the end of file handling.

	* tools/sexp-conv.c (sexp_get_token_string): Fixed end of file
	handling.
	(sexp_get_string): Fixed end of encoding/end of file handling.
	(parse_options): Check for negative width and complain.

	* tools/sexp-conv.c: Use supplied getopt.
	(werror): New function.
	(sexp_output_hash_init): New function.
	(sexp_put_char): Made base64 linebreaking configurable.
	Implemented hashing.
	(sexp_put_code_start, sexp_put_code_end): Don't output any
	delimiters here.
	(sexp_put_string): Output base64 delimiters.
	(sexp_put_digest): New function.
	(sexp_convert_item): Output transport delimiters.
	(sexp_convert_file): Deleted function, folded with main.
	(parse_options): New function.
	(main): Implemented --hash and --once, needed by lsh-authorize.

	* sexp.h (struct sexp_iterator): New field start.

	* sexp.c (sexp_iterator_subexpr): New function.
	(sexp_iterator_parse): Initialize ITERATOR->start.

	* sexp-format.c (sexp_vformat): Abort if format string contains
	unhandled characters.

2002-11-08  Niels Möller  <niels@s3.kth.se>

	* des-compat.c (des_ecb3_encrypt): Don't use struct initialization
	(c89 doesn't allow non-constant initializers). Reported by James
	Ralston.
	(des_ede3_cbc_encrypt): Likewise.

	* examples/nettle-openssl.c: Moved from the top-level directory.
	Should *not* be included in the nettle library.

2002-11-08  Niels Möller  <nisse@cuckoo.hack.org>

	* testsuite/testutils.c (test_dsa_key): Bugfix for renamed DSA
	constant (noted by James Ralston).

2002-11-07  Niels Möller  <niels@s3.kth.se>

	* testsuite/run-tests: Copied new version rom lsh/src/testsuite.
	This version handles test scripts located in $srcdir.

	* examples/Makefile.am (AM_CFLAGS): We need -I$(top_srcdir).
	* tools/Makefile.am (AM_CFLAGS): Likewise.
	* testsuite/Makefile.am (AM_CFLAGS): Likewise.

2002-11-07  Niels Möller  <nisse@cuckoo.hack.org>

	* Makefile.am (SUBDIRS): Added tools.
	(libnettle_a_SOURCES): Added sexp-transport-format.c,
	sexp2bignum.c, sexp2dsa.c.

	* sexp2dsa.c (dsa_keypair_from_sexp_alist, dsa_keypair_from_sexp):
	New file, new functions.

	* rsa2sexp.c (rsa_keypair_to_sexp): %s -> %z renaming.

	* sexp-transport.c (sexp_transport_iterator_first): Fixed bug,
	length was mishandled.

	* sexp-transport-format.c (sexp_transport_format,
	sexp_transport_vformat): New file, new functions.

	* sexp-format.c (sexp_format): Return length of output. Allow
	buffer == NULL, and only compute the needed length in this case.
	Renamed %s to %z. New format specifiers %s, %i, and %l.
	(sexp_vformat): New function.
	(format_prefix): Rewrote to not use snprintf.

	* sexp2rsa.c (rsa_keypair_from_sexp): New limit argument. Use
	nettle_mpz_set_sexp.

	* dsa-keygen.c (dsa_generate_keypair): Added some newlines to
	progress display. Use DSA_P_MIN_BITS.

	* dsa.h (DSA_MIN_P_BITS): New constant (was DSA_MINIMUM_BITS).
	(DSA_Q_OCTETS, DSA_Q_BITS): New constants.
	(dsa_keypair_from_sexp_alist, dsa_keypair_from_sexp): New
	prototypes.

	* configure.ac: Output tools/Makefile.

	* sexp2bignum.c (nettle_mpz_set_sexp): New file, and new function.
	Moved from sexp2rsa.c:get_value.

	* examples/io.c (read_rsa_key): New limit argument in
	call of rsa_keypair_from_sexp_alist.

	* examples/Makefile.am (noinst_PROGRAMS): Removed sexp-conv.

	* tools/sexp-conv.c: Moved file from examples directory.

	* testsuite/Makefile.am (TS_SH): New variable. Added
	sexp-conv-test.

	* testsuite/testutils.h (LDUP): New macro.

	* testsuite/sexp2rsa-test.c (test_main): New limit argument in
	call of rsa_keypair_from_sexp_alist.

	* testsuite/sexp-test.c (test_main): Added test for lengths with
	more than one digit. Added tests for transport mode decoding.

	* testsuite/sexp-format-test.c (test_main): Added tests for %i and
	%l.

	* testsuite/sexp-conv-test: Moved test from examples directory.
	Updated path to sexp-conv, now in ../tools/sexp-conv.

2002-11-03  Niels Möller  <nisse@cuckoo.hack.org>

	* sexp-format.c, sexp_format.c: Renamed sexp_format.c to
	sexp-format.c.
	* Makefile.am (libnettle_a_SOURCES): Renamed sexp_format.c to
	sexp-format.c.

	* examples/Makefile.am: Don't set CFLAGS or CPPFLAGS explicitly,
	let automake handle that.
	* testsuite/Makefile.am: Likewise.

	* sexp2rsa.c (rsa_keypair_from_sexp_alist): New function.
	(rsa_keypair_from_sexp): Use it.

2002-11-01  Niels Möller  <niels@s3.kth.se>

	* examples/Makefile.am (LDADD): Use -lnettle, instead of an
	explicit filename libnettle.a, so that we will use the shared
	library, if it exists.
	(AM_LDFLAGS): Added -L.., so we can find -lnettle.
	(run-tests): Set LD_LIBRARY_PATH to ../.lib, when running the
	testsuite.
	* testsuite/Makefile.am: Similar changes.

	* Makefile.am (LIBOBJS): Put @LIBOBJS@ into the make variable
	LIBOBJS.
	(CLEANFILES): Delete libnettle.so.
	(clean-local): Delete the .lib linkfarm.
	($(SHLIBFORLINK)): When building libnettle.so, create a link from
	.lib/$SHLIBSONAME. Needed at runtime, for the testsuite.

2002-11-01  Niels Möller  <nisse@lysator.liu.se>

	* configure.ac: Fixed definitions using SHLIBMAJOR and SHLIBMINOR.
	Also AC_SUBST SHLIBMAJOR and SHLIBMINOR. Reported by James
	Ralston.

2002-10-31  Niels Möller  <niels@s3.kth.se>

	* examples/sexp-conv.c(sexp_put_list_start): Deleted function.
	(sexp_put_list_end): Likewise.
	(sexp_put_display_start): Likewise.
	(sexp_put_display_end): Likewise.
	(sexp_puts): Likewise.

	* examples/sexp-conv.c (sexp_get_quoted_string): Deleted function.
	Merged with sexp_get_String.
	(sexp_get_hex_string): Likewise.
	(sexp_get_base64_string): Likewise.
	(sexp_get_string): Do hex and base64 decoding.

	* examples/sexp-conv.c (enum sexp_char_type): New enum, for end
	markers in the input strem.
	(struct sexp_input): Deleted LEVEL attribute. Deleted all usage of
	it.
	(sexp_get_raw_char): Use INPUT->c and INPUT->ctype to store
	results. Deleted OUT argument.
	(sexp_get_char): Likewise. Also removed the
	INPUT->coding->decode_final call, for symmetry.
	(sexp_input_end_coding): Call INPUT->coding->decode_final.
	(sexp_next_char): New function.
	(sexp_push_char): New function.
	(sexp_get_token_char): Deleted function.
	(sexp_get_quoted_char): Simplified. Deleted output argument.
	(sexp_get_quoted_string): Simplified.
	(sexp_get_base64_string): Likewise.
	(sexp_get_token_string): Likewise.
	(sexp_get_string_length): Skip the character that terminates the
	string.
	(sexp_get_token): Cleared upp calling conventions. Always consume
	the final character of the token.
	(sexp_convert_list): Take responsibility for converting the start
	and end of the list.
	(sexp_convert_file): Call sexp_get_char first, to get the token
	reading started.
	(sexp_convert_item): Cleared up calling conventions. Should be
	called with INPUT->token being the first token of the expression,
	and returns with INPUT->token being the final token of the
	expression. Return value changed to void..

	* examples/sexp-conv-test: Added test for transport mode input.

	* examples/sexp-conv.c (sexp_get_char): Use the nettle_armor
	interface for decoding.
	(sexp_input_start_coding): New function.
	(sexp_input_end_coding): New function.
	(sexp_get_base64_string): Rewrote to use sexp_input_start_coding
	and sexp_input_end_coding.
	(sexp_get_token): Generate SEXP_TRANSPORT_START tokens.
	(sexp_convert_list): Lists are ended only by SEXP_LIST_END.
	(sexp_convert_item): Implemented transport mode, using
	sexp_input_start_coding and sexp_input_end_coding.

2002-10-30  Niels Möller  <nisse@cuckoo.hack.org>

	* Makefile.am: Added base16 files.

	* examples/sexp-conv-test: New tests for transport output.

	* examples/sexp-conv.c: Deleted hex functions, moved to Nettle's
	base16 files.
	(struct sexp_output): Represent the current encoding as a
	nettle_armor pointer and a state struct.
	(sexp_output_init): Deleted MODE argument. Now passed to functions
	that need it.
	(sexp_get_char): Updated to new base64 conventions.
	(sexp_get_base64_string): Likewise.
	(sexp_put_raw_char): New function.
	(sexp_put_newline): Use sexp_put_raw_char.
	(sexp_put_char): Use nettle_armor interface for encoding data.
	Use OUTPUT->coding_indent for line breaking, so the INDENT
	argument was deleted.
	(sexp_put_code_start): New function, replacing sexp_put_base64_start.
	(sexp_put_code_end): New function, replacing sexp_put_base64_end.
	(sexp_put_data): Deleted argument INDENT.
	(sexp_puts): Likewise.
	(sexp_put_length): Likewise.
	(sexp_put_list_start): Likewise.
	(sexp_put_list_end): Likewise.
	(sexp_put_display_start): Likewise.
	(sexp_put_display_end): Likewise.
	(sexp_put_string): Likewise. Also changed base64 handling.
	(sexp_convert_string): Deleted argument INDENT. New argument
	MODE_OUT.
	(sexp_convert_list): New argument MODE_OUT.
	(sexp_convert_file): Likewise.
	(sexp_convert_item): Likewise. Also handle output in transport
	mode.
	(match_argument): Simple string comparison.
	(main): Adapted to above changes.

	* testsuite/testutils.c (test_armor): Allocate a larger buffer
	CHECK, to make decode_update happy. Updated to new base64
	conventions.

	* testsuite/base64-test.c (test_main): Fixed overlap test to not
	change the base64 before decoding. Updated to new base64
	conventions.

	* testsuite/Makefile.am (TS_PROGS): Added base16-test.

	* testsuite/base16-test.c: New test.

	* sexp-transport.c (sexp_transport_iterator_first): Updated to new
	conventions for base64_decode_update and base64_decode_final.

	* nettle-meta.h: Updated ascii armor declarations. New declaration
	for nettle_base16.

	* base64-decode.c (base64_decode_single): Return -1 on error.
	Also keep track of the number of padding characters ('=') seen.
	(base64_decode_update): New argument dst_length. Return -1 on error.
	(base64_decode_status):  Renamed function...
	(base64_decode_final): ... to this.

	* base64.h (struct base64_decode_ctx): Deleted STATUS attribute.
	Added PADDING attribute.

	* base16.h, base16-encode.c, base16-decode.c, base16-meta.c: New
	files.

2002-10-28  Niels Möller  <nisse@cuckoo.hack.org>

	* examples/sexp-conv.c (struct hex_decode_ctx): New hex decoding
	functions.
	(sexp_get_raw_char): New function.
	(sexp_get_char): Use sexp_get_raw_char.

2002-10-26  Niels Möller  <nisse@cuckoo.hack.org>

	* examples/sexp-conv.c (sexp_put_length): Bugfix, don't output any
	leading zero.
	(main): Implemented -s option.

	* examples/sexp-conv-test: Test for echo -n vs echo '\c'. Added a
	few tests for canonical output.

2002-10-25  Niels Möller  <niels@s3.kth.se>

	* examples/sexp-conv.c (struct sexp_input): Deleted the mode from
	the state, that should be passed as argument to relevant
	functions. Instead, introduces enum sexp_coding, to say if base64
	coding is in effect.
	(struct sexp_output): Added coding attribute.
	(sexp_put_char): Use output->coding.
	(sexp_put_base64_start): Likewise.
	(sexp_put_base64_end): Likewise.

	* base64-decode.c (base64_decode_single): Simplified, got rid of
	the done variable.

2002-10-25  Niels Möller  <nisse@cuckoo.hack.org>

	* examples/sexp-conv.c (sexp_put_newline): Return void, die on
	error.
	(sexp_put_char, sexp_put_data, sexp_puts, sexp_put_length,
	sexp_put_base64_start, sexp_put_base64_end, sexp_put_string,
	sexp_put_list_start, sexp_put_list_end, sexp_put_display_start,
	sexp_put_display_end, sexp_convert_string, sexp_convert_list,
	sexp_skip_token): Likewise.
	(sexp_convert_item): Die on error.

2002-10-24  Niels Möller  <nisse@cuckoo.hack.org>

	* examples/sexp-conv-test: Doesn't need echo -n anymore.

	* examples/sexp-conv.c (die): New function.
	(struct sexp_input): Deleted field ITEM.
	(sexp_get_char): Die on failure, never return -1.
	(sexp_get_quoted_char): Likewise.
	(sexp_get_quoted_string): Die on failure, no returned value.
	(sexp_get_base64_string): Likewise.
	(sexp_get_token_string): Likewise.
	(sexp_get_string): Likewise.
	(sexp_get_string_length): Likewise.
	(sexp_get_token): Likewise.
	(sexp_convert_string): Adapted to sexp_get_token.
	(sexp_convert_list): Likewise.
	(sexp_convert_file): New function.
	(main): Use sexp_convert_file.

2002-10-23  Niels Möller  <nisse@cuckoo.hack.org>

	* examples/Makefile.am (TS_PROGS): Added sexp-conv-test.

	* examples/sexp-conv.c (sexp_input_init): Initialize input->string
	properly.
	(sexp_get_char): Fixed non-transport case.
	(sexp_get_quoted_char): Fixed default case.
	(sexp_get_token): Loop over sexp_get_char (needed for handling of
	white space). Don't modify input->level. Fixed the code that skips
	comments.
	(sexp_put_char): Fixed off-by-one bug in assertion.
	(sexp_put_string): Fixed escape handling for output of quoted
	strings.
	(sexp_convert_list): Prettier output, hanging indent after the
	first list element.
	(sexp_skip_token): New function.
	(sexp_convert_item): Use sexp_skip_token to skip the end of a
	"[display-type]".

2002-10-22  Niels Möller  <nisse@cuckoo.hack.org>

	* examples/sexp-conv-test: New test program.

	* examples/Makefile.am (noinst_PROGRAMS): Added sexp-conv.

	* examples/sexp-conv.c (sexp_convert_list): New function.
	(sexp_convert_item): New function.
	(main): New function. Compiles and runs now, but doesn't work.

	* base64-decode.c (base64_decode_single): New function.
	(base64_decode_update): Use base64_decode_single.

	* examples/sexp-conv.c: Added output functions.

2002-10-21  Pontus Sköld  <pont@soua.net>

	* base64-encode.c (base64_encode_raw): Fixed null statement
	amongst variable declarations, broke compilation for non C99
	compilers.

2002-10-21  Niels Möller  <nisse@lysator.liu.se>

	* examples/sexp-conv.c: New sexp conversion program.

2002-10-21  Niels Möller  <niels@s3.kth.se>

	* Makefile.am (libnettle_a_SOURCES): Added
	sexp-format-transport.c.

	* sexp-transport.c (sexp_transport_iterator_first): New file and
	function.
	* sexp.h (sexp_transport_iterator_first): Added protoype.

	* sexp.c (sexp_iterator_next): Abort if iterator type is boogus.

2002-10-19  Niels Möller  <nisse@cuckoo.hack.org>

	* testsuite/testutils.c (test_armor): Updated to new armor
	conventions.

	* testsuite/base64-test.c (test_main): Test BASE64_ENCODE_LENGTH
	and BASE64_DECODE_LENGTH. Updated test of base64_encode_raw (used
	to be base64_encode).

	* base64.h (BASE64_ENCODE_LENGTH, BASE64_DECODE_LENGTH): Fixed and
	documented macros.

	* base64-meta.c (base64_encode_length, base64_decode_length): New
	functions, corresponding to the macros with the same name.

	* Makefile.am (libnettle_a_SOURCES): base64.c replaced by
	base64-encode.c and base64-decode.c.

	* pgp-encode.c (pgp_armor): Use new base64 conventions.

	* nettle-meta.h: Updated nettle_armor definitions.

	* base64.h: Major reorganization.

	* base64.c: Deleted file, contents moved to base64-encode.c or
	base64-decode.c.

	* base64-encode.c: New file. New supporting both encode-at-once
	and streamed operation.

	* base64-decode.c: New file.

2002-10-09  Niels Möller  <nisse@cuckoo.hack.org>

	* testsuite/Makefile.am (TS_PROGS): Added dsa-keygen-test.

	* dsa-keygen.c: Call the progress callback only if it's non-NULL.

	* Makefile.am (libnettle_a_SOURCES): Added bignum-random.c and
	dsa-keygen.c.

	* testsuite/testutils.c (test_dsa_key): New function to sanity
	check a dsa keypair.

	* testsuite/dsa-test.c (test_main): Call dsa_test_key.

	* testsuite/dsa-keygen-test.c: New test case.

	* dsa.h (DSA_MINIMUM_BITS): New constant.

	* bignum.h (nettle_mpz_random, nettle_mpz_random_size): Added
	prototypes.

	* dsa-keygen.c: New file.

	* bignum-random.c: New file.
	(nettle_mpz_random): New function, moved from...
	* dsa-sign.c (nettle_mpz_random): ... here. Also changed argument
	ordering and updated callers.

	* bignum-random.c: (nettle_mpz_random_size): New function, renamed
	and moved here from...
	* rsa-keygen.c (bignum_random_size): ... here. Updated all
	callers.

	* testsuite/testutils.c (test_dsa): Needs both public and private
	key as arguments.

	* testsuite/dsa-test.c (test_main): Updated to changes of the
	private key struct.

	* testsuite/Makefile.am (TS_PROGS): Added dsa-test.

	* rsa-decrypt.c (rsa_decrypt): Constification.
	* rsa-encrypt.c (rsa_encrypt): Likewise.
	* rsa.c (rsa_compute_root): Likewise.
	* rsa_md5.c (rsa_md5_sign): Likewise.
	(rsa_md5_verify): Likewise.
	* rsa_sha1.c (rsa_sha1_sign): Likewise.
	(rsa_sha1_verify): Likewise.

	* dsa-verify.c (dsa_verify): Use const for the public key
	argument.

	* dsa-sign.c (dsa_sign): Needs the public key as argument, in
	addition to the private key. Use const.

	* dsa.h (struct dsa_private_key): Don't include the public
	information here.
	* dsa.c (dsa_private_key_init, dsa_private_key_clear): Updated to
	new struct dsa_private_key.

	* dsa-sign.c (dsa_sign): Bugfix, added missing mpz_init call.

	* Makefile.am (libnettle_a_SOURCES): Added dsa files.
	(libnettleinclude_HEADERS): Added dsa.h.

	* testsuite/testutils.c (test_dsa): New function.

	* testsuite/dsa-test.c: New test.

	* dsa.h, dsa.c, dsa-sign.c, dsa-verify.c: New files.

	* nettle-meta.h: Moved the nettle_random_func and
	nettle_progress_func typedefs here...
	* rsa.h: ... from here.

2002-10-07  Niels Möller  <nisse@cuckoo.hack.org>

	* sexp.h (enum sexp_type): Deleted SEXP_START.

	* sexp.c (sexp_iterator_parse): New function, similar to the old
	sexp_iterator_next, but independent of the previous value of the
	iterator->type.
	(sexp_iterator_first): Use sexp_iterator_parse.
	(sexp_iterator_next): Likewise.
	(sexp_iterator_enter_list): Use sexp_iterator_parse. SEXP_START
	not needed anymore.
	(sexp_iterator_exit_list): Likewise.

2002-10-06  Niels Möller  <nisse@cuckoo.hack.org>

	* sexp2rsa.c (get_value): No need to call sexp_iterator_next
	anymore.

	* sexp.c (sexp_iterator_assoc): Advance the iterator to the
	element after a matching tag, before recording it.
	* testsuite/sexp-test.c (test_main): Updated test.

	* testsuite/sexp-test.c (test_main): No need to call
	sexp_iterator_next after sexp_iterator_exit_list.

	* sexp2rsa.c (rsa_keypair_from_sexp): No need to call
	sexp_iterator_next anymore.

	* sexp.c (sexp_iterator_next): Updated to new sexp_iterator_exit_list.
	(sexp_iterator_exit_list): Return with iterator pointing to the
	element after the list.
	(sexp_iterator_check_type): Call sexp_iterator_next before
	returning.
	(sexp_iterator_check_types): Likewise.
	(sexp_iterator_assoc): Rearranged calls of sexp_iterator_next.

	* sexp.c (sexp_iterator_enter_list): Call sexp_iterator_next to
	get to the first element of the list. Updated callers.

	* base64.c (base64_encode_group): New function, used by openpgp
	armoring code.

	* Makefile.am: Added openpgp files.

	* sexp2rsa.c (rsa_keypair_from_sexp): Use sexp_iterator_first.
	* testsuite/sexp-test.c (test_main): Likewise.

	* sexp.c (sexp_iterator_init): Made this function static.
	(sexp_iterator_first): New, friendlier, initialization function.

	* pgp-encode.c: New file. Functions for writing openpgp data
	packets.

	* pgp.h: New file, with pgp related declarations.

	* rsa2openpgp.c (rsa_keypair_to_openpgp): New file, new function.

2002-10-04  Niels Möller  <niels@s3.kth.se>

	* examples/rsa-keygen.c: Use malloc, instead of asprintf.

2002-10-03  Niels Möller  <nisse@cuckoo.hack.org>

	* Released nettle-1.6.

	* NEWS: Note the aes api change.

	* examples/Makefile.am (EXTRA_DIST): Distribute setup-env and
	teardown-env.

2002-10-02  Niels Möller  <nisse@cuckoo.hack.org>

	* examples/rsa-keygen.c (main): Comment on the lax security of the
	private key file.

	* index.html: Added link to mailing list.

2002-10-02  Niels Möller  <niels@s3.kth.se>

	* Makefile.am: Fixed assembler rules, and shared libraries.

	* configure.ac: Fixed the enable-shared option.

2002-10-01  Niels Möller  <nisse@cuckoo.hack.org>

	* configure.ac: New option --enable-shared, and a first attempt at
	building a shared library (*without* using libtool).

	* Makefile.am: A first attempt at rules for building a shared
	libnettle.so.

2002-10-01  Niels Möller  <niels@s3.kth.se>

	* examples/run-tests (test_program): Use basename.

	* examples/teardown-env: Delete some more files.

	* examples/run-tests (test_program): Strip directory part of
	displayed name.

	* examples/Makefile.am (TS_PROGS): New variable. Run tests.

	* examples/io.c (read_file): Bug fix, used to overwrite pointer.

	* examples/rsa-keygen.c (main): Bug fix, private key wasn't
	written properly.

	* testsuite/Makefile.am: Some cleanup of make check.

	* examples/setup-env, examples/teardown-env: Test environment scripts.
	* examples/rsa-verify-test, examples/rsa-sign-test: New test cases.

	* examples/run-tests: New file (copied from lsh testsuite).

	* examples/Makefile.am: Use EXTRA_PROGRAMS and @RSA_EXAMPLES@.

	* examples/rsa-sign.c: No need to include config.h. Use werror
	instead of fprintf.
	* examples/rsa-verify.c: Likewise.
	* examples/rsa-keygen.c: Likewise.

	* examples/io.h: Forward declare struct rsa_public_key and struct
	rsa_private_key, to avoid dependences on config.h.

	* configure.ac (RSA_EXAMPLES): New substituted variable,
	controlling which example programs to build.

	* examples/rsa-verify.c: New example program.

	* examples/rsa-keygen.c: Use functions from io.c.
	* examples/rsa-sign.c: Likewise.

	* examples/Makefile.am (noinst_PROGRAMS): Added rsa-verify.
	(LDADD): Added io.o.

	* configure.ac: New define WITH_PUBLIC_KEY, and new configure flag
	--disable-public-key. Updated rsa-files to check for that, rather
	than for HAVE_LIBGMP.

	* examples/io.c, examples/io.c: New files. Miscellaneous functions
	used by the example programs.

	* base64.h (BASE64_DECODE_LENGTH): Comment fix.

2002-09-30  Niels Möller  <nisse@cuckoo.hack.org>

	* sexp2rsa.c (rsa_keypair_from_sexp): Bugfix: Call
	rsa_prepare_public_key and rsa_prepare_private_key.

	* examples/Makefile.am (noinst_PROGRAMS): Added rsa-sign.

	* examples/rsa-sign.c: New example program.

	* testsuite/base64-test.c (test_main): Test encoding and decoding
	in place.

	* base64.c (base64_encode): Encode from the end of the data
	towards the start, in order to support overlapping areas.
	(base64_encode): Broke out some common code from the switch..

2002-09-30  Niels Möller  <niels@s3.kth.se>

	* sexp_format.c (sexp_format): Don't mix code and declarations.

2002-09-29  Niels Möller  <nisse@cuckoo.hack.org>

	* testsuite/Makefile.am (TS_PROGS): Added buffer-test
	sexp-format-test rsa2sexp-test sexp2rsa-test.


	* testsuite/sexp-test.c (test_main): Updated calls to
	sexp_iterator_assoc.

	* testsuite/testutils.h (MEMEQH): New macro.

	* testsuite/sexp2rsa-test.c: New test.
	* testsuite/sexp-format-test.c: New test.
	* testsuite/rsa2sexp-test.c: New test.
	* testsuite/buffer-test.c: New test.

	* testsuite/testutils.c (test_rsa_key): Copied this function
	from...
	testsuite/rsa-keygen-test.c: ... here.

	* examples/rsa-keygen.c: New file.

	* Makefile.am: Added new source files and headers buffer.h,
	buffer.c, sexp_format.c, sexp2rsa.c, rsa2sexp.c.

	* rsa.h (rsa_keypair_to_sexp, rsa_keypair_from_sexp): New
	prototypes.

	* rsa2sexp.c, sexp2rsa.c: New files.

	* sexp.c (sexp_iterator_assoc): Don't enter the list, associate
	keys within the current list. Still exit the list when done.
	(sexp_iterator_assoc): Represent keys as plain NUL-terminated
	strings.
	(sexp_iterator_check_type, sexp_iterator_check_types): New
	functions.

	* sexp_format.c: New file, implementing an sexp canonical syntax
	formatter.

	* buffer.c, buffer.h: New files, implementing a bare-bones string
	stream.

	* bignum.c (nettle_mpz_sizeinbase_256): New function.

2002-09-28  Niels Möller  <nisse@cuckoo.hack.org>

	* sexp.c (sexp_iterator_assoc): Return 0 for missing or duplicate
	keys. Now passes all the tests.

	* sexp.c (sexp_iterator_simple): Bugfixes. Check earlier that
	length doesn't grow too large.
	(sexp_iterator_next): Skip the current list only if type is
	SEXP_LIST. Handle ')'.
	(sexp_iterator_enter_list): Set type to SEXP_START.
	(sexp_iterator_exit_list): Likewise. Don't skip the ')' here.
	(sexp_iterator_assoc): Bug fix.

	* testsuite/sexp-test.c (test_main): Reordered sexp_iterator_assoc
	tests.

	* nettle.texinfo (Randomness): Documented that yarrow256_init can
	be called with a zero number of sources.

	* testsuite/testutils.h (ASSERT): New macro.

	* testsuite/sexp-test.c: Test sexp parser.

	* Makefile.am (SUBDIRS): Added sexp files.

	* sexp.c, sexp.h: New files, implementing an sexp-parser.

2002-08-27  Niels Möller  <niels@s3.kth.se>

	* Makefile.am (DISTCLEANFILES): make distclean should delete the
	assembler-related symlinks.

2002-08-26  Niels Möller  <nisse@cuckoo.hack.org>

	* Makefile.am (%.o: %.asm): Create an empty (and unused)
	dependency file, to make the make/automake dependency tracking
	happier.

2002-07-18  Niels Möller  <niels@s3.kth.se>

	* examples/nettle-benchmark.c (main): Try openssl's ciphers as
	well, if available.

	* Makefile.am (libnettle_a_SOURCES): Added nettle-openssl.c.

	* nettle-openssl.c: New file.

	* nettle-internal.h: Declare openssl glue ciphers.

	* des-compat.h: Extra name-mangling, to avoid collisions in case a
	program links with both nettle and libcrypto (the nettle-benchmark
	program does).

	* configure.ac: Don't use -ggdb3 with gcc-2.96.
	Check for openssl's libcrypto (for benchmarking).

2002-05-16  Niels Möller  <nisse@cuckoo.hack.org>

	* sparc/aes.asm: Deleted registers i and t3.
	(_aes_crypt): Moved some registers around. We now use input
	registers only for arguments, local registers for loop invariants,
	output registers for temporaries and loop variables, and no global
	registers at all.

	* sparc/aes.asm (AES_FINAL_ROUND): New macro.
	(_aes_crypt): Use AES_FINAL_ROUND for the first word of the final
	round.
	(_aes_crypt): And for the rest of the final round.
	(AES_FINAL_ROUND): Don't update dst, just access it offseted by i.
	(_aes_crypt): Add 16 to dst at the end of the final round.
	(AES_ROUND): Use ldub, not ld + and, to get the third byte
	of wtxt.
	(AES_ROUND): Use ldub, not lduh + and, to get the second
	byte of a word.
	(AES_ROUND): Reordered instructions, so that we can save one
	register.
	(AES_ROUND): Eliminated use of t3.
	(AES_FINAL_ROUND): Eliminated ands.
	(AES_FINAL_ROUND): Reordered, so that we can save one register.
	(AES_FINAL_ROUND): Eliminated t3.
	(AES_LOAD): New macro.
	(_aes_crypt): Unrolled source loop.
	(_aes_crypt): Use AES_LOAD macro.
	(_aes_crypt): Deleted cruft from the old source loop.
	(AES_LOAD): Eliminated t3.

2002-05-15  Niels Möller  <nisse@cuckoo.hack.org>

	* sparc/aes.asm (AES_ROUND): New macro.
	(_aes_crypt): Use AES_ROUND for first word of the
	round function.
	(_aes_crypt): And for the rest of the round function.

	* sparc/aes.asm (_aes_crypt): Deleted a bunch of additions,
	after accessing IDX1.

	* aes-internal.h (struct aes_table): sparc_idx[0] should now
	contain index values shifted by the size of a word, and with 2
	added. This saves some additions in the sparc assembler code.
	Updates aes-encrypt-table.c and aes-decrypt-table.c.

	* sparc/aes.asm (_aes_crypt): Unrolled final loop, preparing for
	optimizations.
	(_aes_crypt): Eliminated i from forst copy of the loop. Some
	cleanup.
	(_aes_crypt): And from second copy.
	(_aes_crypt): And from third.
	(_aes_crypt): And fourth.
	(_aes_crypt): Eliminated updates of i from the loop.
	(_aes_crypt): Access IDX1 and IDX3 through the T pointer, saving
	two registers.

	* aes-internal.h (struct aes_table): Renamed the shift_idx field
	to sparc_idx, as it will be tweaked to improve the sparc code.
	Also reduced its size to [2][4].
	(IDX_FACTOR): Deleted constant.
	* aes-encrypt-table.c (_aes_encrypt_table): Adapted initializer of
	sparc_idx.
	* aes-decrypt-table.c (_aes_decrypt_table): Likewise.
	* asm.m4: Deleted AES_SIDX2, to match struct aes_table.

	* sparc/aes.asm (_aes_crypt): Unrolled the inner loop, preparing
	for optimizations suggested by Marcus Comstedt.
	(_aes_crypt): Eliminated i from the first copy of the inner loop.
	(_aes_crypt): And from the second copy.
	(_aes_crypt): And from the third copy.
	(_aes_crypt): And from the fourth copy.
	(_aes_crypt): Renamed .Linner_loop to .Lround_loop.
	(_aes_crypt): Eliminated the loop variable i from the unrolled
	loop.
	(_aes_crypt): Deleted moves of constants into t2.

2002-05-15  Niels Möller  <niels@s3.kth.se>

	* x86/aes-encrypt.asm (aes_encrypt): Use AES_SUBST_BYTE.
	* x86/aes-decrypt.asm (aes_decrypt): Likewise.
	(aes_decrypt): Use AES_STORE.
	(aes_decrypt): Deleted first xchgl instruction into, permuting the
	AES_ROUND calls instead.
	(aes_decrypt): Likewise for the final round.
	(aes_decrypt): Got rid if the xchgl instruction after the final
	round, folding it into the final round.

	* x86/machine.m4: Renamed AES_LAST_ROUND to AES_FINAL_ROUND.
	Updated users.

	* x86/aes-decrypt.asm (aes_decrypt): Use the AES_LOAD macro.
	(aes_decrypt): Start using AES_ROUND.
	(aes_decrypt): Use AES_LAST_ROUND.

	* x86/aes-decrypt.asm (aes_decrypt): Moved function to a separate
	file...
	* x86/aes.asm: ... from here.

	* x86/aes.asm (aes_decrypt): Use _aes_decrypt_table instead of
	itbl1-4. Commented out the inclusion of aes_tables.asm.
	(aes_decrypt): Use _aes_decrypt_table instead of isbox.


	* x86/aes-decrypt.asm: New file, empty at the start.

	* Makefile.am (libnettle_a_SOURCES): Added aes-decrypt-table.c.

	* aes-decrypt.c (_aes_decrypt_table): Moved from this file...
	* aes-decrypt-table.c (_aes_decrypt_table): ... to a new file.

	* testsuite/aes-test.out: New file, with the output of
	testsuite/aes-test, when aes.c has been compiled with debugging
	printouts of intermediate state.

2002-05-15  Niels Möller  <nisse@cuckoo.hack.org>

	* sparc/aes.asm: (_aes_crypt): Restore %fp at end of function, to
	make %fp available for other uses.

	* sparc/aes.asm: The frame setup was broken. Tried to fix it.
	Reverted to revision 1.70 + minor changes from the head revision.

	* x86/aes-encrypt.asm (aes_encrypt): Use test instead of cmpl $0,.

	* x86/machine.m4 (AES_SUBST_BYTE): New macro.

	* sparc/aes.asm: wtxt needs no register of it's own, as its
	pointed to by %sp. %g5 moved to %l0, the register previously
	allocated for wtxt, so that we stay clean of the reserved %g
	registers.

2002-05-14  Niels Möller  <nisse@cuckoo.hack.org>

	* sparc/aes.asm: Avoid using %g6 and %g7, as they are reserved for
	operating sytem use. Use %i5 and %o7 instead. Also moved %g4 to %g1.
	(_aes_crypt): Allocate only 32 bytes local storage on the stack.
	Calculate wtxt and tmp using offsets from %sp, not %fp.

2002-05-14  Niels Möller  <niels@s3.kth.se>

	* x86/aes-encrypt.asm (aes_encrypt): Replaced first quarter of the
	round function with an invocation of AES_ROUND.
	(aes_encrypt): Similarly for the second column.
	(aes_encrypt): Similarly for the rest of the round function.

	* x86/machine.m4 (AES_ROUND): New macro.

	* x86/aes-encrypt.asm (aes_encrypt): Use AES_LOAD macro.

	* x86/machine.m4 (AES_LOAD): New macro.

	* x86/aes-encrypt.asm (aes_encrypt): Use AES_STORE.

	* x86/machine.m4 (AES_STORE): New macro.

	* x86/aes-encrypt.asm (aes_encrypt): Use the AES_LAST_ROUND macro
	for the first column of the final round.
	(aes_encrypt): Similarly for the second column.
	(aes_encrypt): Similarly for the third and fourth column.

	(aes_encrypt): Deleted xchgl instruction in final round, by
	reordering the second and fourth round.

	* x86/machine.m4 (AES_LAST_ROUND): New macro.

	* x86/aes-encrypt.asm (aes_encrypt): Move code here...
	* x86/aes.asm: ...from here.

	* x86/aes.asm: Use addl and subl, not add and sub. Replaced
	references to dtbl1-4 with references to _aes_encrypt_table.

	* configure.ac (asm_path): Enable x86 assembler.

	* x86/aes.asm (aes_decrypt): Adapted to the current interface.
	Notably, the order of the subkeys was reversed. Single block
	encrypt/decrypt works now.
	(aes_encrypt, aes_decrypt): Added an outer loop, so that we can
	encrypt more than one block at a time.

2002-05-07  Niels Möller  <niels@s3.kth.se>

	* configure.ac: Generate config.m4.

	* x86/aes.asm: Use C for comments, include the tables using
	include_src, and commented out the key setup functions.
	Fixed the processing of the first handling of the round function.
	Now, encryption of a single block works! Multiple blocks, and
	decryption, is still broken.

	* x86/machine.m4: New file (empty).

	* x86/aes-encrypt.asm: New file, empty for now.

	* Makefile.am (%.asm): Added asm.m4, machine.m4 and config.m4 to
	the m4 command line.
	(libnettle_a_SOURCES): Added aes-encrypt-table.c.

	* sparc/aes.asm: No need to include asm.m4, that is taken care of
	by the Makefile.

	* config.m4.in: New file, configuration for asm.m4.

	* asm.m4 (C, include_src): New macros.

	* aes-encrypt-table.c: New file, table moved out from
	aes-encrypt.c.

2002-05-06  Niels Möller  <niels@s3.kth.se>

	* configure.ac (CFLAGS): Don't enable -Waggregate-return.

2002-05-05  Niels Möller  <nisse@lysator.liu.se>

	* configure.ac: Pass no arguments to AM_INIT_AUTOMAKE.

2002-05-05  Niels Möller  <nisse@cuckoo.hack.org>

	* configure.ac: Update for automake-1.6.

	* configure.ac: Renamed file, used to be configure.in.

2002-03-20  Niels Möller  <nisse@cuckoo.hack.org>

	* testsuite/run-tests (test_program): Added missing single quote.

2002-03-20  Niels Möller  <nisse@lysator.liu.se>

	* testsuite/run-tests (test_program): Test the exit status of the
	right process.

2002-03-19  Pontus Sköld  <pont@it.uu.se>

	* testsuite/run-tests: Removed /bin/bashisms to use with /bin/sh.

2002-03-18  Niels Möller  <nisse@cuckoo.hack.org>

	* rsa-keygen.c (rsa_generate_keypair): Output a newline after a
	non-empty line of 'e':s (bad e was chosen, try again).

2002-03-16  Niels Möller  <nisse@cuckoo.hack.org>

	* configure.in (asm_path): AC_CONFIG_LINKS adds $srcdir
	automatically.

2002-03-14  Niels Möller  <nisse@cuckoo.hack.org>

	* sparc/aes.asm, x86/aes.asm: Added copyright notice.

	* Makefile.am (libnettle_a_SOURCES): Added aes-internal.h.
	(EXTRA_DIST): Added assembler files.

	* configure.in (asm_path): Use $srcdir when looking for the files.
	* configure.in (asm_path): For now, disable x86 assembler code.
	Bumped version to 1.6.

2002-02-25  Niels Möller  <nisse@cuckoo.hack.org>

	* sparc/aes.asm (_aes_crypt): Moved increment of src into the
	source_loop. Also fixed stop condition, the loop was run 5 times,
	not 4, as it should.
	(_aes_crypt): Use src directly when accessing the source data,
	don't use %o5.
	(_aes_crypt): Renamed variables in source_loop.
	(_aes_crypt): Changed stop condition in source_loop to not depend
	on i. Finally reduced the source_loop to 16 instructions. Also
	increased the alignment of the code to 16.
	(_aes_crypt): In final_loop, use preshifted indices.
	(_aes_crypt): In final_loop, construct the result in t0. Use t0-t3
	for intermediate values.
	(_aes_crypt): In final_loop, use the register idx.
	(_aes_crypt): In final_loop, keep i multiplied by 4. Use key to
	get to the current roundkey.
	(_aes_crypt): In final_loop, use i for indexing.
	(_aes_crypt): Update dst in the output loop. This yields a delay
	slot that isn't filled yet.
	(_aes_crypt): Decrement round when looping, saving yet some
	instructions.
	(_aes_crypt): Reformatted code as blocks of four instructions
	each.
	(_aes_crypt): Copy the addresses of the indexing tables into
	registers at the start. No more need for the idx register.
	(_aes_crypt): Deleted idx register.
	(_aes_crypt): Some peep hole optimizations, duplicating some
	instructions to fill nop:s, and put branch instructions on even
	word addresses.

2002-02-22  Niels Möller  <nisse@cuckoo.hack.org>

	* sparc/aes.asm (_aes_crypt): Moved some more additions out of the
	inner loop, using additional registers.
	(_aes_crypt): Deleted one more addition from the inner loop, by
	using the subkey pointer.

2002-02-19  Niels Möller  <nisse@cuckoo.hack.org>

	* configure.in (asm_path): Renamed "path" to "asm_path". Also look
	for a machine.m4.

2002-02-16  Niels Möller  <nisse@cuckoo.hack.org>

	* sparc/aes.asm: Use that IDX2(j) == j ^ 2

	* Makefile.am (libnettle_a_SOURCES): Reordered aes-decrypt.c and
	aes-encrypt.c. For some strange reason it makes the benchmark go
	faster...

	* sparc/aes.asm (_aes_crypt): Use double-buffering, and no
	separate loop for adding the round key.
	(round): Keep round index muliplied by 16, so it can be used
	directly for indexing the subkeys.
	(_aes_crypt): In the final loop, use ctx+round to access the
	subkeys, no need for an extra register.

2002-02-15  Niels Möller  <nisse@cuckoo.hack.org>

	* sparc/aes.asm (_aes_crypt): Renaming variables, allocating
	locals starting from %l0.
	(_aes_crypt): Consistently use %l4, aka i, as the variable for the
	innermost loops.
	(_aes_crypt): Moved reading of ctx->nrounds out of the loop.
	(_aes_crypt): In final_loop, deleted a redundant mov, and use i as
	loop variable.
	(_aes_crypt): Started renumbering registers in the inner loop. The
	computation for the table[j] sub-expression should be kept in
	register %o[j].
	(_aes_crypt): Renamed more variables in the inner loop. Now the
	primary variables are t0, t1, t2, t3.

	* sparc/aes.asm (_aes_crypt): Swapped register %i0 and %o5, %i1
	and %o0, %i2 and %o4, %i3 and %o3, %i4 and %o2.
	(_aes_crypt): wtxt was stored in both %l1 and %l2 for the entire
	function. Freed %l2 for other uses.
	(_aes_crypt): Likewise for tmp, freeing register %o1.

	* sparc/machine.m4: New file, for sparc-specific macros.

	* sparc/aes.asm (_aes_crypt): Hacked the source_loop, to get rid
	of yet another redundant loop variable, and one instruction.
	(_aes_crypt): Strength reduce loop variable in the
	inner loop, getting rid of one register.
	(_aes_crypt): Use pre-shifted indices (aes_table.idx_shift), to
	avoid some shifts in the inner loop.
	(_aes_crypt): Don't check for nrounds==0 at the start of the loop.

	* asm.m4: Define and use structure-defining macros.

	* Makefile.am (%.asm): Use a GNU pattern rule, to make %.o depend
	on both %.asm and asm.m4.

	* aes-internal.h (struct aes_table): New subtable idx_shift.
	Updated tables in aes_encrypt.c and aes_decrypt.c.

	* asm.m4: Use eval to compute values.

	* sparc/aes.asm (_aes_crypt): Deleted commented out old version of
	the code.

	* asm.m4: Added constants for individual rows of the aes table.

	* aes.c (IDX0, IDX1, IDX2, IDX3): New macros, encapsualting the
	structure of the idx table.

	* asm.m4: Define various aes struct offsets.

	* testsuite/cbc-test.c (test_cbc_bulk): Use aes_set_encrypt_key
	and aes_set_decrypt_key.

	* sparc/aes.asm (_aes_crypt): Use symbolic names for the fucntion
	arguments.

2002-02-14  Niels Möller  <nisse@cuckoo.hack.org>

	* sparc/aes.asm: Copied gcc assembler code for _aes_crypt.

	* aesdata.c: New program for generating AES-related tables.

	* testsuite/testutils.c (print_hex): New function (moved from
	yarrow-test.c).

	* testsuite/rsa-keygen-test.c (progress): Declare the ctx argument
	as UNUSED.

	* testsuite/cbc-test.c (test_cbc_bulk): New function, testing CBC
	with larger blocks.

	* yarrow256.c: Replaced uses of aes_set_key with
	aes_set_encrypt_key.

	* nettle-meta.h (_NETTLE_CIPHER_SEP): New macro, useful for
	algorithms with separate encyption and decryption key setup.

	* aes-internal.h (struct aes_table): New structure, including all
	constant tables needed by the unified encryption or decryption
	function _aes_crypt.

	* aes.c (_aes_crypt): New function, which unifies encryption and
	decryption.

	AES key setup now uses two separate functions for setting
	encryption and decryption keys. Applications that don't do
	decryption need no inverted subkeys and no code to generate them.
	Similarly, the tables (about 4K each for encryption and
	decryption), are put into separate files.

	* aes.h (struct aes_ctx): Deleted space for inverse subkeys. For
	decryption, the inverse subkeys replace the normal subkeys, and
	they are stored _in the order they are used_.

	* aes-set-key.c (aes_set_key): Deleted file, code moved...
	* aes-set-decrypt-key.c, aes-set-encrypt-key.c: New files,
	separated normal and inverse key setup.

	* aes-tables.c: Deleted, tables moved elsewhere...
	* aes-encrypt.c, aes-decrypt.c: New files; moved encryption and
	decryption funktions, and needed tables, into separate files.

2002-02-13  Niels Möller  <nisse@cuckoo.hack.org>

	* aes.c (aes_encrypt): Don't unroll the innerloop.
	(aes_encrypt): Don't unroll the loop for the final round.
	(aes_decrypt): Likewise, no loop unrolling.

	* aes-set-key.c (aes_set_key): Reversed the order of the inverted
	subkeys. They are now stored in the same order as they are used.

	* aes-tables.c (itable): New bigger table, generated by aesdata.c.

	* aes.c (aes_decrypt): Rewrote to use the bigger tables.

2002-02-12  Niels Möller  <nisse@cuckoo.hack.org>

	* aes.c (aes_encrypt): Interleave computation and output in the
	final round.

	* aes-internal.h (AES_SMALL): New macro.

	* aes.c (aes_encrypt): Optionally use smaller rotating inner loop.

	* aes-tables.c (dtbl): Replaced with table generated by aesdata.

	* aes.c (aes_encrypt): Rewrite, now uses larger tables in order to
	avoid rotates.

	* sparc/aes.asm (aes_encrypt): Strength reduced on j, getting rid
	of one register and one instruction in the inner loop.

	* sparc/aes.asm (idx, aes_encrypt): Multiplied tabled values by 4,
	making it possible to get rid of some shifts in the inner loop.

	* configure.in: Fixed spelling of --enable-assembler. Commented
	out debug echo:s.

	* asm.m4: New file. For now, only doing changequote and changecom.

	* sparc/aes.asm (aes_encrypt): Added comments.
	(aes_encrypt): Cut off redundant instruction per block, also
	saving one redundant register pointing to idx.
	(idx_row): New macro. Include asm.m4.

2002-02-11  Niels Möller  <nisse@cuckoo.hack.org>

	* sparc/aes.asm (key_addition_8to32): Cleaned up.
	Deleted gcc-generated debugging information.

	* sparc/aes.asm (key_addition32): First attempt at optimization.
	Made it slower ;-)

	* sparc/aes.asm (key_addition32): Unrolled loop, gained 4%
	speed, payed four instructions compared to gcc
	generated code.

	* Makefile.am (.asm.o): New rule for assembling via m4.
	(libnettle_a_SOURCES): Added new rsa and aes files.

	* configure.in: New command line option --enable-assembler.
	Selects assembler code depending on the host system.

	* rsa-decrypt.c, rsa-encrypt.c: New files for rsa pkcs#1
	encryption.

	* aes-set-key.c, aes-tables.c: New files, split off from aes.c.
	Tables are now not static, but use a _aes_ prefix on their names.

	* aes-internal.h: New file.

	* cast128-meta.c (_NETTLE_CIPHER_FIX): Use _NETTLE_CIPHER_FIX.

	* cbc.c (cbc_decrypt_internal): New function, doing the real CBC
	procesing and requiring that src != dst.
	(cbc_decrypt): Use cbc_decrypt_internal. If src == dst, use a
	buffer of limited size to copy the ciphertext.

	* nettle-internal.c (nettle_blowfish128): Fixed definition, with
	key size in bits.

	* nettle-meta.h (_NETTLE_CIPHER_FIX): New macro, suitable for
	ciphers with a fixed key size.

	* examples/nettle-benchmark.c (display): New function for
	displaying the results, including MB/s figures.

	* sparc/aes.asm: New file. Not yet tuned in any way (it's just the
	code generated by gcc).

2002-02-11  Niels Möller  <nisse@lysator.liu.se>

	* x86/aes.asm, x86/aes_tables.asm: New assembler implementation by
	Rafael Sevilla.

2002-02-06  Niels Möller  <nisse@cuckoo.hack.org>

	Applied patch from Dan Egnor improving the base64 code.
	* base64.h (BASE64_ENCODE_LENGTH): New macro.
	(struct base64_ctx): New context struct, for decoding.
	(BASE64_DECODE_LENGTH): New macro.
	* base64.c (base64_decode_init): New function.
	(base64_decode_update): New function, replacing base64_decode.
	Takes a struct base64_ctx argument.
	* nettle-meta.h: Updated nettle_armor, and related typedefs and
	macros.
	* testsuite/testutils.c (test_armor): Updated.
	* configure.in: Use AC_PREREQ(2.50).

2002-02-01  Niels Möller  <nisse@cuckoo.hack.org>

	* Released nettle-1.5.

2002-01-31  Niels Möller  <nisse@cuckoo.hack.org>

	* acinclude.m4: Commented out gmp-related macros, they're probably
	not needed anymore.

2002-01-31  Niels Möller  <nisse@lysator.liu.se>

	* configure.in: Added command line options --with-lib-path and
	--with-include-path. Use the RPATH-macros to get correct flags for
	linking the test programs with gmp.

	* acinclude.m4: New file.

2002-01-31  Niels Möller  <nisse@cuckoo.hack.org>

	* nettle.texinfo (Randomness): New subsection on Yarrow.

2002-01-30  Niels Möller  <nisse@cuckoo.hack.org>

	* nettle.texinfo (Randomness): New chapter.
	Spell checking and ispell configuration.

	* md5.c: Added reference to RFC 1321.

2002-01-24  Niels Möller  <nisse@cuckoo.hack.org>

	* nettle.texinfo (Public-key algorithms): Minor fixes.

2002-01-22  Niels Möller  <nisse@cuckoo.hack.org>

	* nettle.texinfo (Nettle soup): New chapter.
	(Hash functions): New subsection on struct nettle_hash.
	(Hash functions): New subsection on struct nettle_cipher.
	(Keyed hash functions): New section, describing MAC:s and HMAC.
	(Public-key algorithms): New chapter.

	* testsuite/testutils.c (test_armor): New function.

	* testsuite/base64-test.c: New testcase.

	* testsuite/Makefile.am (TS_PROGS): Added base64-test.

	* nettle-meta.h (struct nettle_armor): New struct.

	* configure.in: Bumped version to 1.5.

	* Makefile.am (libnettle_a_SOURCES): Added base64 files, and some
	missing header files.

	* base64.c, base64.h, base64-meta.c: New files, hacked by Dan
	Egnor.

2002-01-16  Niels Möller  <nisse@cuckoo.hack.org>

	* testsuite/yarrow-test.c: Deleted ran_array code, use
	knuth-lfib.h instead.

	* testsuite/testutils.c (test_rsa_md5, test_rsa_sha1): Moved
	functions here...
	* testsuite/rsa-test.c: ...from here.

	* testsuite/rsa-keygen-test.c: New file.

	* testsuite/knuth-lfib-test.c: New file.

	* Makefile.am (libnettle_a_SOURCES): Added knuth-lfib.c and
	rsa-keygen.c.

	* rsa-keygen.c: New file.

	* rsa.h (RSA_MINIMUM_N_OCTETS): New constant.
	(RSA_MINIMUM_N_BITS): New constant.
	(nettle_random_func, nettle_progress_func): New typedefs. Perhaps
	they don't really belong in this file.
	(rsa_generate_keypair): Added progress-callback argument.

	* macros.h (READ_UINT24, WRITE_UINT24, READ_UINT16, WRITE_UINT16):
	New macros.

	* knuth-lfib.c, knuth-lfib.h: New files, implementing a
	non-cryptographic prng.

2002-01-15  Niels Möller  <nisse@cuckoo.hack.org>

	* hmac-sha1.c: New file.

2002-01-14  Niels Möller  <nisse@cuckoo.hack.org>

	* configure.in: Bumped version to 1.1.

	* testsuite/hmac-test.c (test_main): Added hmac-sha1 test cases.

	* rsa.c (rsa_init_private_key, rsa_clear_private_key): Handle d.

	* rsa.h (struct rsa_private_key): Reintroduced d attribute, to be
	used only for key generation output.
	(rsa_generate_keypair): Wrote a prototype.

	* Makefile.am (libnettle_a_SOURCES): Added hmac-sha1.c and
	nettle-internal.h.

	* des.c: Use static const for all tables.
	(des_set_key): Use a new const * variable for the parity
	procesing, for constness reasons.

	* list-obj-sizes.awk: New file.

	* nettle-internal.c, nettle-internal.h: New files.

	* testsuite/Makefile.am (TS_PROGS): Added hmac-test. Deleted old
	m4-stuff.

	* testsuite/testutils.h (LDATA): Moved this macro here,...
	* testsuite/rsa-test.c: ... from here.

	* testsuite/hmac-test.c: New file.

	* hmac.h: General cleanup. Added declarations of hmac-md5,
	hmac-sha1 and hmac-sha256.

	* hmac.c: Bug fixes.

	* hmac-md5.c: First working version.

	* Makefile.am (libnettle_a_SOURCES): Added hmac.c and hmac-md5.c.
	(libnettleinclude_HEADERS): Added hmac.h.

	* testsuite/rsa-test.c: Also test a 777-bit key.

	* rsa.c (rsa_check_size): Changed argument to an mpz_t. Updated
	callers.
	(rsa_prepare_private_key): Compute the size of the key by
	computing n = p * q.

	* rsa-compat.c: Adapted to new private key struct.
	* rsa_md5.c: Likewise.
	* rsa_sha1.c: Likewise.

	* rsa.c (rsa_check_size): New function, for computing and checking
	the size of the modulo in octets.
	(rsa_prepare_public_key): Usa rsa_check_size.
	(rsa_init_private_key): Removed code handling n, e and d.
	(rsa_clear_private_key): Likewise.
	(rsa_compute_root): Always use CRT.

	* rsa.h (struct rsa_private_key): Deleted public key and d from
	the struct, as they are not needed. Added size attribute.

2002-01-12  Niels Möller  <nisse@cuckoo.hack.org>

	* Makefile.am: Added *-meta files.

	* rsa.c (rsa_init_public_key): New function.
	(rsa_clear_public_key): Likewise.
	(rsa_init_private_key): Likewise.
	(rsa_clear_private_key): Likewise.

	* aes-meta.c: New file.
	* arcfour-meta.c: New file.
	* cast128-meta.c: New file.
	* serpent-meta.c: New file.
	* twofish-meta.c: New file.

	* examples/nettle-benchmark.c: Use the interface in nettle-meta.h.

2002-01-11  Niels Möller  <nisse@cuckoo.hack.org>

	Don't use m4 for generating test programs, it's way overkill. Use
	the C preprocessor instead.
	* testsuite/*-test.c: New file.

	* hmac.c, hmac.h, hmac-md5.c: New files.

	Defined structures describing the algoriths. Useful for code that
	wants to treat an algorithm as a black box.
	* nettle-meta.h, md5-meta.c, sha1-meta.c, sha256-meta.c: New
	files.

2002-01-09  Niels Möller  <nisse@cuckoo.hack.org>

	* rsa-compat.c: Updated for new md5 and rsa conventions.

	* rsa_md5.c: Represent a signature as an mpz_t, not a string.
	Updated calls of md5 functions.
	* rsa_sha1.c: Likewise.

	* rsa.c (rsa_prepare_public_key): Renamed function, was
	rsa_init_public_key.
	(rsa_prepare_private_key): Renamed function, was
	rsa_init_private_key.

	* nettle.texinfo (Hash functions): Update for the changed
	interface without *_final. Document sha256.

	* testsuite/md5-test.m4, testsuite/sha1-test.m4,
	testsuite/sha256-test.m4, testsuite/yarrow-test.c: Updated for new
	hash function interface.

	* yarrow256.c: Removed calls of sha256_final and and some calls of
	sha256_init.

	* md5-compat.c (MD5Final): Call only md5_digest.

	* md5.c (md5_digest): Call md5_final and md5_init.
	(md5_final): Declared static.
	sha1.c, sha256.c: Analogous changes.

	* bignum.c (nettle_mpz_get_str_256): Declare the input argument
	const.

2001-12-14  Niels Möller  <nisse@cuckoo.hack.org>

	* Makefile.am (EXTRA_DIST): Added $(des_headers). Changed
	dependencies for $(des_headers) to depend only on the source file
	desdata.c, not on the executable.

2001-12-12  Niels Möller  <nisse@cuckoo.hack.org>

	* testsuite/yarrow-test.c (main): Updated testcase to match fixed
	generator. Send verbose output to stdout, not stderr.

	* yarrow256.c (yarrow_slow_reseed): Bug fix, update the fast pool
	with the digest of the slow pool.
	(yarrow256_init): Initialize seed_file and counter to zero, to
	ease debugging.

2001-12-07  Niels Möller  <nisse@cuckoo.hack.org>

	* bignum.c (nettle_mpz_get_str_256): Fixed handling of leading
	zeroes.

2001-12-05  Niels Möller  <nisse@cuckoo.hack.org>

	* testsuite/yarrow-test.c (main): Updated test to match the fixed
	key event estimator.

	* yarrow_key_event.c (yarrow_key_event_estimate): Fixed handling
	of timing info.

	* nettle.texinfo (Copyright): Say that under certain
	circumstances, Nettle can be used as if under the LGPL.

	* README: Added a paragraph on copyright.

2001-11-15  Niels Möller  <nisse@cuckoo.hack.org>

	* yarrow256.c (yarrow256_force_reseed): New function.

2001-11-14  Niels Möller  <nisse@ehand.com>

	* testsuite/yarrow-test.c (main): Use yarrow256_is_seeded.

	* yarrow256.c (yarrow256_needed_sources): New function.
	(yarrow256_is_seeded): New function.
	(yarrow256_update): Use yarrow256_needed_sources.

2001-11-14  Niels Möller  <nisse@cuckoo.hack.org>

	* testsuite/yarrow-test.out: Updated, to match the seed-file aware
	generator.

	* testsuite/yarrow-test.c: Updated expected_output. Check the seed
	file contents at the end.

	* yarrow256.c (yarrow256_seed): New function.
	(yarrow_fast_reseed): Create new seed file contents.

2001-11-13  Niels Möller  <nisse@cuckoo.hack.org>

	* yarrow.h: Deleted yarrow160 declarations.

2001-11-02  Niels Möller  <nisse@ehand.com>

	* yarrow256.c (yarrow256_init): Fixed order of code and
	declarations.

2001-10-30  Niels Möller  <nisse@ehand.com>

	* rsa-compat.h: Added real prototypes and declarations.

	* Makefile.am (libnettle_a_SOURCES): Added rsa-compat.h and
	rsa-compat.c.

	* rsa-compat.c: New file, implementing RSA ref signature and
	verification functions.

	* configure.in: Check for libgmp. Deleted tests for SIZEOF_INT and
	friends.

	* rsa_sha1.c: New file, PKCS#1 rsa-sha1 signatures.
	* rsa_md5.c: New file, PKCS#1 rsa-md5 signatures.

	* rsa.c: New file with general rsa functions.

	* Makefile.am (libnettle_a_SOURCES): Added rsa and bignum files.

	* bignum.c, bignum.h: New file, with base256 functions missing in
	gmp.

	* testsuite/Makefile.am: Added bignum-test.

	* testsuite/run-tests (test_program): Check the exit code more
	carefully, and treat 77 as skip. This convention was borrowed from
	autotest.

	* testsuite/macros.m4: New macro SKIP which exits with code 77.

	* testsuite/bignum-test.m4: New file.

2001-10-15  Niels Möller  <nisse@ehand.com>

	* testsuite/Makefile.am (EXTRA_DIST): Include rfc1750.txt in the
	distribution.

2001-10-14  Niels Möller  <nisse@cuckoo.hack.org>

	* testsuite/des-test.m4: Added testcase taken from applied
	cryptography.

	* testsuite/yarrow-test.c: Use sha256 instead of sha1 for checking
	input and output. Updated the expected values.

	* yarrow256.c (YARROW_RESEED_ITERATIONS): New constant.
	(yarrow_iterate): New function.
	(yarrow_fast_reseed): Call yarrow_iterate.

	* testsuite/yarrow-test.c: Added verbose flag, disabled by
	default.

2001-10-12  Niels Möller  <nisse@ehand.com>

	* examples/nettle-benchmark.c: Added more ciphers.

	* Makefile.am (SUBDIRS): Added the examples subdir.

	* configure.in: Output examples/Makefile.

2001-10-12  Niels Möller  <nisse@cuckoo.hack.org>

	* examples/nettle-benchmark.c: New benchmarking program.

2001-10-10  Niels Möller  <nisse@ehand.com>

	* testsuite/yarrow-test.c: Open rfc1750.txt. Hash input and
	output, and compare to expected values.

	* testsuite/Makefile.am (CFLAGS): Don't disable optimization.
	(run-tests): Set srcdir in the environment when running run-tests.

	* testsuite/rfc1750.txt: Added this rfc as test input for yarrow.

	* yarrow_key_event.c (yarrow_key_event_estimate): Check if
	previous is zero.
	(yarrow_key_event_init): Initialize previous to zero.

	* yarrow256.c: Added debug some output.

	* testsuite/yarrow-test.c (main): Better output of entropy
	estimates at the end.

2001-10-09  Niels Möller  <nisse@ehand.com>

	* testsuite/Makefile.am (TS_PROGS): Added yarrow-test.

	* testsuite/yarrow-test.c: New file.

	* yarrow256.c (yarrow256_init): Initialize the sources.
	(yarrow256_random): Fixed loop condition.

	* yarrow.h (YARROW_KEY_EVENT_BUFFER): New constant.

	* yarrow_key_event.c: New file.

	* Makefile.am (libnettle_a_SOURCES): Added yarrow_key_event.c.

2001-10-08  Niels Möller  <nisse@cuckoo.hack.org>

	* yarrow.h (struct yarrow_key_event_ctx): New struct.

	* yarrow256.c (yarrow_fast_reseed): Generate two block of output
	using the old key and feed into the pool.

	* yarrow.h (struct yarrow256_ctx): Deleted buffer, index and
	block_count.

	* yarrow256.c (yarrow_fast_reseed): New function.
	(yarrow_slow_reseed): New function.
	(yarrow256_update): Check seed/reseed thresholds.
	(yarrow_gate): New function, extracted from
	yarrow_generate_block_with_gate which was deleted.
	(yarrow_generate_block_with_gate): Deleted function.
	(yarrow256_random): Don't buffer any output, instead gate after
	each request.
	(YARROW_GATE_THRESHOLD): Deleted constant.

2001-10-07  Niels Möller  <nisse@cuckoo.hack.org>

	* Makefile.am: Added yarrow files.

	* yarrow256.c: New file, implementing Yarrow. Work in progress.

	* sha256.c: New file, implementing sha256.

	* testsuite/Makefile.am (CFLAGS): Added sha256-test.

	* testsuite/sha256-test.m4: New testcases for sha256.

	* shadata.c: New file, for generating sha256 constants.

	* sha.h: Renamed sha1.h to sha.h, and added declarations for
	sha256.

2001-10-05  Niels Möller  <nisse@ehand.com>

	* testsuite/aes-test.m4: Added a comment with NIST test vectors.

2001-10-04  Niels Möller  <nisse@ehand.com>

	* rsa.h, rsa-compat.h, yarrow.h: New files.

2001-09-25  Niels Möller  <nisse@cuckoo.hack.org>

	* Released version 1.0.

2001-09-25  Niels Möller  <nisse@ehand.com>

	* sha1.c: Include stdlib.h, for abort.

	* md5.c: Include string.h, for memcpy.

	* testsuite/Makefile.am (M4_FILES): New variable. Explicitly list
	those C source files that should be generated by m4.

	* configure.in: Changed package name from "libnettle" to "nettle".

	* Makefile.am (EXTRA_DIST): Added .bootstrap.

	* AUTHORS: Added a reference to the manual.

2001-09-25  Niels Möller  <nisse@lysator.liu.se>

	* des-compat.c (des_cbc_cksum): Bug fix, local variable was
	declared in the middle of a block.

2001-09-19  Niels Möller  <nisse@cuckoo.hack.org>

	* nettle.texinfo (Compatibility functions): New section,
	mentioning md5-compat.h and des-compat.h.

2001-09-18  Niels Möller  <nisse@ehand.com>

	* index.html: New file.

2001-09-16  Niels Möller  <nisse@cuckoo.hack.org>

	* nettle.texinfo: Added description of des3. Minor fixes.

	* testsuite/des-compat-test.c (cbc_data): Shorten to 32 bytes (4
	blocks), the last block of zeroes wasn't used anyway.

	* des-compat.c (des_compat_des3_decrypt): Decrypt in the right
	order.
	(des_ncbc_encrypt): Bug fixed.
	(des_cbc_encrypt): Rewritten as a wrapper around des_ncbc_encrypt.

2001-09-14  Niels Möller  <nisse@ehand.com>

	* testsuite/des-compat-test.c: New file, copied from libdes
	(freeswan). All implemented functions but des_cbc_cksum seems to
	work now.

	* testsuite/Makefile.am (TS_PROGS): Added des-compat-test.

	* des-compat.c: Added libdes typedef:s. Had to remove all use of
	const in the process.
	(des_check_key): New global variable, checked by des_set_key.

	* des.c (des_set_key): Go on and expand the key even if it is
	weak.

	* des-compat.c (des_cbc_cksum): Implemented.
	(des_key_sched): Fixed return values.

2001-09-11  Niels Möller  <nisse@cuckoo.hack.org>

	* Makefile.am: Added des-compat.c and des-compat.h

	* des-compat.c: Bugfixes, more functions implemented.

	* des-compat.h: Define DES_ENCRYPT and DES_DECRYPT. Bugfixes.

2001-09-10  Niels Möller  <nisse@ehand.com>

	* nettle.texinfo (Copyright): Added copyright information for
	serpent.
	(Miscellaneous functions): Started writing documentation on the CBC
	functions.
	(Cipher Block Chaining): This section more or less complete now.

2001-09-09  Niels Möller  <nisse@cuckoo.hack.org>

	* testsuite/cbc-test.m4: Record intermediate values in a comment.
	* testsuite/des3-test.m4: Likewise.

	* testsuite/aes-test.m4: Added test case that appeared broken in
	the cbc test.

	* cbc.c (cbc_encrypt): Bug fix, encrypt block *after* XOR:ing the
	iv.

	* Makefile.am (libnettleinclude_HEADERS): Added cbc.h. Deleted
	des3.h.
	(libnettle_a_SOURCES): Added des3.c.

	* testsuite/Makefile.am (TS_PROGS): Added des3-test and cbc-test.

	* testsuite/cbc-test.m4: New testcase.

	* testsuite/des3-test.m4: New testcase.

	* cbc.h (CBC_CTX): New macro.
	(CBC_ENCRYPT): New macro.
	(CBC_DECRYPT): New macro.

	* des.c (des_fix_parity): New function.

	* des3.c: New file, implementing triple des.

2001-09-06  Niels Möller  <nisse@cuckoo.hack.org>

	* cbc.c, cbc.h: New files, for general CBC encryption.

	* des-compat.h: Added some prototypes.

2001-09-05  Niels Möller  <nisse@ehand.com>

	* testsuite/Makefile.am (TS_PROGS): Added md5-compat-test.

	* README: Copied introduction from the manual.

	* configure.in: Bumped version to 1.0.

	* Makefile.am (libnettleinclude_HEADERS): Added missing includes.
	(libnettle_a_SOURCES): Added md5-compat.c and md5-compat.h.

	* md5-compat.c, md5-compat.h: New files, implementing an RFC
	1321-style interface.

2001-09-02  Niels Möller  <nisse@cuckoo.hack.org>

	* twofish.c (twofish_decrypt): Fixed for();-bug in the block-loop.
	Spotted by Jean-Pierre.
	(twofish_encrypt): Likewise.

2001-07-03  Niels Möller  <nisse@ehand.com>

	* testsuite/testutils.c: Include string.h.

	* twofish.c: Include string.h.

2001-06-17  Niels Möller  <nisse@lysator.liu.se>

	* Makefile.am (des_headers): Dont use $(srcdir)/-prefixes as that
	seems to break with GNU make 3.79.1.

	* testsuite/testutils.c, testsuite/testutils.h: Use <inttypes.h>,
	not <stdint.h>.
	Include <stdlib.h>.

2001-06-17  Niels Möller  <nisse@cuckoo.hack.org>

	* Use <inttypes.h>, not <stdint.h>.

	* blowfish.h (BLOWFISH_MAX_KEY_SIZE): Fixed, should be 56.

	* Fixed copyright notices.

	* Makefile.am (libnettle_a_SOURCES): Added desinfo.h and
	desCode.h.
	(info_TEXINFOS): Added manual.
	(EXTRA_DIST): Added nettle.html.
	(%.html): Added rule for building nettle.html.

	* nettle.texinfo: New manual.

	* configure.in: Bumped version to 0.2.

	* testsuite/Makefile.am (TS_PROGS): Added cast128 test.

	* Added CAST128.

	* testsuite/serpent-test.m4: Added a few rudimentary tests
	extracted from the serpent package.

	* twofish.c: Adapted to nettle. Made constant tables const.
	Deleted bytes_to_word and word_to_bytes; use LE_READ_UINT32 and
	LE_WRITE_UINT32 instead.
	(twofish_selftest): Deleted. Moved the tests to the external
	testsuite.
	(twofish_set_key): Don't silently truncate too large keys.

	* sha1.c (sha1_update): Use unsigned for length.

	* serpent.c (serpent_set_key): Read the key backwards. Fixed
	padding (but there are no test vectors for key_size not a multiple
	of 4).
	(serpent_encrypt): Read and write data in the strange order used
	by the reference implementation.
	(serpent_decrypt): Likewise.

	* macros.h (FOR_BLOCKS): New macro, taken from lsh.

	* blowfish.h (struct blowfish_ctx): Use a two-dimensional array
	for s.

	* blowfish.c (initial_ctx): Arrange constants into a struct, to
	simplify key setup.
	(F): Deleted all but one definitions of the F function/macro.
	Added a context argument, and use that to find the subkeys.
	(R): Added context argument, and use that to find the subkeys.
	(blowfish_set_key): Some simplification.

	(encrypt): Deleted code for non-standard number of rounds. Deleted
	a bunch of local variables. Using the context pointer for
	everything should consume less registers.
	(decrypt): Likewise.

	* Makefile.am (libnettle_a_SOURCES): Added twofish.

2001-06-16  Niels Möller  <nisse@cuckoo.hack.org>

	* testsuite/blowfish-test.m4: Fixed test.

	* Added twofish implementation.

	* blowfish.h (struct blowfish_ctx): Use the correct size for the p
	array.

2001-06-15  Niels Möller  <nisse@ehand.com>

	* testsuite/blowfish-test.m4: Fixed testcase, use correct key
	length.

	* Makefile.am (libnettle_a_SOURCES): Added blowfish files.
	($(des_headers)): Strip directory part when passing file name to
	desdata.

	* testsuite/blowfish-test.m4: Added one test, from GNUPG.

	* Created blowfish.c and blowfish.h (from GNUPG via LSH). Needs
	more work.

	* aes.h: Fixed copyright notice to not mention GNU MP. XXX: Review
	all nettle copyrights.

	* testsuite/Makefile.am (TS_PROGS): Added tests for twofish and
	blowfish.

2001-06-13  Niels Möller  <nisse@ehand.com>

	* Makefile.am (libnettle_a_SOURCES): Added serpent files.

2001-06-12  Niels Möller  <nisse@cuckoo.hack.org>

	* des.c (des_encrypt, des_decrypt): Assert that the key setup was
	successful.

	* testsuite/Makefile.am (TS_PROGS): Added tests for des and sha1.

	* testsuite/sha1-test.m4: New file.

	* testsuite/des-test.m4: New file.

	* Added sha1 files.

	* Added desCore files.

	* Makefile.am: Added desCore and sha1.

2001-04-17  Niels Möller  <nisse@cuckoo.hack.org>

	* install-sh: Copied the standard install script.

	* testsuite/Makefile.am (CFLAGS): Disable optimization. Add
	$(top_srcdir) to the include path.
	(EXTRA_DIST): Added testutils.h, testutils.c and run-tests.
	(run-tests): Fixed path to run-tests.

	* Makefile.am (EXTRA_DIST): Added memxor.h.
	(libnettleinclude_HEADERS): Install headers in
	$(libnettleincludedir).

2001-04-13  Niels Möller  <nisse@cuckoo.hack.org>

	* Initial checkin.<|MERGE_RESOLUTION|>--- conflicted
+++ resolved
@@ -1,4 +1,3 @@
-<<<<<<< HEAD
 2022-08-07  Niels Möller  <nisse@lysator.liu.se>
 
 	Based on patch from Corentin Labbe:
@@ -22,7 +21,7 @@
 	* configure.ac: Fix 64-bit MIPS ABI check for other OS's like *BSD / Linux.
 	* aclocal.m4 (LSH_CCPIC): Use proper PIC flag for *BSD OS's.
 	* blowfish-bcrypt.c (swap32): Eliminate conflict with OpenBSD's swap32 macro.
-=======
+
 2022-07-29  Niels Möller  <nisse@lysator.liu.se>
 
 	* s390x/msa_x1/sha256-compress-n.asm: New file. replacing...
@@ -64,7 +63,6 @@
 	* fat-setup.h (sha256_compress_n_func): New typedef, replacing...
 	(sha256_compress_func): ... deleted typedef.
 	* fat-x86_64.c: Update fat setup.
->>>>>>> 6a384afa
 
 2022-06-20  Niels Möller  <nisse@lysator.liu.se>
 
