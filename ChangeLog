--- conflicted
+++ resolved
@@ -1,4 +1,140 @@
-<<<<<<< HEAD
+2018-12-26  Niels Möller  <nisse@lysator.liu.se>
+
+	* tools/nettle-pbkdf2.c: Add #define _GNU_SOURCE, needed for
+	strdup with gcc -std=c89.
+	* testsuite/ed25519-test.c: Add #define _GNU_SOURCE, needed for
+	getline with gcc -std=c89.
+
+	* rsa-sign-tr.c (sec_equal): Fix accidental use of C99 for loop.
+	Reported by Andreas Gustafsson.
+	* testsuite/rsa-sec-decrypt-test.c (test_main): Likewise.
+
+2018-12-04  Niels Möller  <nisse@lysator.liu.se>
+
+	* Released nettle-3.4.1.
+
+2018-11-28  Niels Möller  <nisse@lysator.liu.se>
+
+	* configure.ac: Update GMP check. Check for the function
+	mpn_sec_div_r, available since GMP-6.0.0.
+
+	* testsuite/rsa-encrypt-test.c (test_main): Fix allocation of
+	decrypted storage. Update test of rsa_decrypt, to allow clobbering
+	of all of the passed in message area.
+
+	* pkcs1-decrypt.c (pkcs1_decrypt): Rewrite as a wrapper around
+	_pkcs1_sec_decrypt_variable. Improves side-channel silence of the
+	only caller, rsa_decrypt.
+
+	* Makefile.in (DISTFILES): Add rsa-internal.h, needed for make
+	dist. Patch from Simo Sorce.
+
+	* rsa-internal.h: Add include of rsa.h.
+
+2018-11-27  Niels Möller  <nisse@lysator.liu.se>
+
+	* rsa-sec-compute-root.c (sec_mul, sec_mod_mul, sec_powm): New
+	local helper functions, with their own itch functions.
+	(_rsa_sec_compute_root_itch, _rsa_sec_compute_root): Rewrote to
+	use helpers, for clarity.
+
+2018-11-26  Niels Möller  <nisse@lysator.liu.se>
+
+	* testsuite/rsa-compute-root-test.c (generate_keypair): Simplify
+	selection of psize and qsize, and fix so that qsize is used.
+	(test_main): Add outer loop, to test with more than one key.
+	Deallocate storage before exiting.
+
+2018-11-25  Niels Möller  <nisse@lysator.liu.se>
+
+	* testsuite/rsa-compute-root-test.c: Renamed, from ...
+	* testsuite/rsa-sec-compute-root-test.c: ... old name.
+
+	* rsa.h (rsa_sec_compute_root_tr): Deleted declaration, moved to ...
+	* rsa-internal.h (_rsa_sec_compute_root_tr): ... new location.
+	* rsa-sign-tr.c (_rsa_sec_compute_root_tr): Renamed, from...
+	(rsa_sec_compute_root_tr): ... old name. Updated callers.
+	(cnd_mpn_zero): Use a volatile-declared mask variable.
+
+	* testsuite/testutils.c (mpz_urandomb) [NETTLE_USE_MINI_GMP]: Fix
+	masking of most significant bits.
+
+	* rsa-decrypt-tr.c (rsa_decrypt_tr): Use
+	NETTLE_OCTET_SIZE_TO_LIMB_SIZE.
+
+	* testsuite/rsa-sec-decrypt-test.c (rsa_decrypt_for_test): Tweak
+	valgrind marking, and document potential leakage of lowest and
+	highest bits of p and q.
+
+	* rsa-sec-compute-root.c (_rsa_sec_compute_root): Avoid calls to
+	mpz_sizeinbase, since that potentially leaks most significant bits
+	of private key parameters a and b.
+
+	* testsuite/pkcs1-sec-decrypt-test.c (pkcs1_decrypt_for_test): Fix
+	valgrind marking of return value.
+
+	Merged below changes from Simo Sorce, to make RSA private key
+	operations side-channel silent.
+
+2018-11-08  Simo Sorce  <simo@redhat.com>
+
+	* rsa-sign.c (rsa_compute_root) [!NETTLE_USE_MINI_GMP]: Use
+	_rsa_sec_compute_root.
+
+	* testsuite/rsa-sec-compute-root-test.c: Add more tests for new
+	side-channel silent functions.
+
+	* rsa-sign.c (rsa_private_key_prepare): Check that qn + cn >= pn,
+	since that is required for one of the GMP calls in
+	_rsa_sec_compute_root.
+
+	* rsa-decrypt-tr.c: Switch to use side-channel silent functions.
+
+	* pkcs1-sec-decrypt.c (_pkcs1_sec_decrypt_variable): New private
+	function. Variable size version for backwards compatibility.
+
+	* testsuite/rsa-sec-decrypt-test.c: Adds more tests.
+
+	* rsa-sec-decrypt.c (rsa_sec_decrypt): New function.
+	Fixed length side-channel silent version of rsa-decrypt.
+	* testsuite/rsa-encrypt-test.c: add tests for the new fucntion.
+
+	* testsuite/pkcs1-sec-decrypt-test.c: Adds tests for
+	_pkcs1_sec_decrypt.
+
+	* gmp-glue.c (mpn_get_base256): New function.
+
+	* pkcs1-sec-decrypt.c (_pkcs1_sec_decrypt): New private function.
+	Fixed length side-channel silent version of pkcs1-decrypt.
+
+	* cnd-memcpy.c (cnd_memcpy): New function.
+	* memops.h: Declare it.
+	* testsuite/cnd-memcpy-test.c: New test case.
+
+	* rsa-sign-tr.c (rsa_sec_compute_root_tr): New function that uses
+	_rsa_sec_compute_root, as well as side-channel silent RSA
+	blinding.
+	(rsa_compute_root_tr) Rewritten as a wrapper around
+	rsa_sec_compute_root_tr.
+	(rsa_sec_blind, rsa_sec_unblind, sec_equal, rsa_sec_check_root)
+	(cnd_mpn_zero): New helper functions.
+	(rsa_sec_compute_root_tr) [NETTLE_USE_MINI_GMP]: Defined as a not
+	side-channel silent wrapper around rsa_compute_root_tr, and the
+	latter function left unchanged.
+
+	* rsa-sec-compute-root.c (_rsa_sec_compute_root_itch)
+	(_rsa_sec_compute_root): New file, new private functions.
+	Side-channel silent version of rsa_compute_root.
+	* rsa-internal.h: New header file with declarations.
+
+	* gmp-glue.h (NETTLE_OCTET_SIZE_TO_LIMB_SIZE): New macro.
+
+2018-11-24  Niels Möller  <nisse@lysator.liu.se>
+
+	* configure.ac: Bump package version to 3.4.1.
+	(LIBNETTLE_MINOR): Bump library version to 6.5.
+	(LIBHOGWEED_MINOR): Bump library version to 4.5.
+
 2018-11-17  Niels Möller  <nisse@lysator.liu.se>
 
 	* examples/hogweed-benchmark.c (bench_rsa_verify)
@@ -395,182 +531,6 @@
 	registers before the block loop, and completely unroll the round
 	loop.
 	* x86_64/aesni/aes-decrypt-internal.asm: Likewise.
-=======
-2018-12-26  Niels Möller  <nisse@lysator.liu.se>
-
-	* tools/nettle-pbkdf2.c: Add #define _GNU_SOURCE, needed for
-	strdup with gcc -std=c89.
-	* testsuite/ed25519-test.c: Add #define _GNU_SOURCE, needed for
-	getline with gcc -std=c89.
-
-	* rsa-sign-tr.c (sec_equal): Fix accidental use of C99 for loop.
-	Reported by Andreas Gustafsson.
-	* testsuite/rsa-sec-decrypt-test.c (test_main): Likewise.
-
-2018-12-04  Niels Möller  <nisse@lysator.liu.se>
-
-	* Released nettle-3.4.1.
-
-2018-11-28  Niels Möller  <nisse@lysator.liu.se>
-
-	* configure.ac: Update GMP check. Check for the function
-	mpn_sec_div_r, available since GMP-6.0.0.
-
-	* testsuite/rsa-encrypt-test.c (test_main): Fix allocation of
-	decrypted storage. Update test of rsa_decrypt, to allow clobbering
-	of all of the passed in message area.
-
-	* pkcs1-decrypt.c (pkcs1_decrypt): Rewrite as a wrapper around
-	_pkcs1_sec_decrypt_variable. Improves side-channel silence of the
-	only caller, rsa_decrypt.
-
-	* Makefile.in (DISTFILES): Add rsa-internal.h, needed for make
-	dist. Patch from Simo Sorce.
-
-	* rsa-internal.h: Add include of rsa.h.
-
-2018-11-27  Niels Möller  <nisse@lysator.liu.se>
-
-	* rsa-sec-compute-root.c (sec_mul, sec_mod_mul, sec_powm): New
-	local helper functions, with their own itch functions.
-	(_rsa_sec_compute_root_itch, _rsa_sec_compute_root): Rewrote to
-	use helpers, for clarity.
-
-2018-11-26  Niels Möller  <nisse@lysator.liu.se>
-
-	* testsuite/rsa-compute-root-test.c (generate_keypair): Simplify
-	selection of psize and qsize, and fix so that qsize is used.
-	(test_main): Add outer loop, to test with more than one key.
-	Deallocate storage before exiting.
-
-2018-11-25  Niels Möller  <nisse@lysator.liu.se>
-
-	* testsuite/rsa-compute-root-test.c: Renamed, from ...
-	* testsuite/rsa-sec-compute-root-test.c: ... old name.
-
-	* rsa.h (rsa_sec_compute_root_tr): Deleted declaration, moved to ...
-	* rsa-internal.h (_rsa_sec_compute_root_tr): ... new location.
-	* rsa-sign-tr.c (_rsa_sec_compute_root_tr): Renamed, from...
-	(rsa_sec_compute_root_tr): ... old name. Updated callers.
-	(cnd_mpn_zero): Use a volatile-declared mask variable.
-
-	* testsuite/testutils.c (mpz_urandomb) [NETTLE_USE_MINI_GMP]: Fix
-	masking of most significant bits.
-
-	* rsa-decrypt-tr.c (rsa_decrypt_tr): Use
-	NETTLE_OCTET_SIZE_TO_LIMB_SIZE.
-
-	* testsuite/rsa-sec-decrypt-test.c (rsa_decrypt_for_test): Tweak
-	valgrind marking, and document potential leakage of lowest and
-	highest bits of p and q.
-
-	* rsa-sec-compute-root.c (_rsa_sec_compute_root): Avoid calls to
-	mpz_sizeinbase, since that potentially leaks most significant bits
-	of private key parameters a and b.
-
-	* testsuite/pkcs1-sec-decrypt-test.c (pkcs1_decrypt_for_test): Fix
-	valgrind marking of return value.
-
-	Merged below changes from Simo Sorce, to make RSA private key
-	operations side-channel silent.
-
-2018-11-08  Simo Sorce  <simo@redhat.com>
-
-	* rsa-sign.c (rsa_compute_root) [!NETTLE_USE_MINI_GMP]: Use
-	_rsa_sec_compute_root.
-
-	* testsuite/rsa-sec-compute-root-test.c: Add more tests for new
-	side-channel silent functions.
-
-	* rsa-sign.c (rsa_private_key_prepare): Check that qn + cn >= pn,
-	since that is required for one of the GMP calls in
-	_rsa_sec_compute_root.
-
-	* rsa-decrypt-tr.c: Switch to use side-channel silent functions.
-
-	* pkcs1-sec-decrypt.c (_pkcs1_sec_decrypt_variable): New private
-	function. Variable size version for backwards compatibility.
-
-	* testsuite/rsa-sec-decrypt-test.c: Adds more tests.
-
-	* rsa-sec-decrypt.c (rsa_sec_decrypt): New function.
-	Fixed length side-channel silent version of rsa-decrypt.
-	* testsuite/rsa-encrypt-test.c: add tests for the new fucntion.
-
-	* testsuite/pkcs1-sec-decrypt-test.c: Adds tests for
-	_pkcs1_sec_decrypt.
-
-	* gmp-glue.c (mpn_get_base256): New function.
-
-	* pkcs1-sec-decrypt.c (_pkcs1_sec_decrypt): New private function.
-	Fixed length side-channel silent version of pkcs1-decrypt.
-
-	* cnd-memcpy.c (cnd_memcpy): New function.
-	* memops.h: Declare it.
-	* testsuite/cnd-memcpy-test.c: New test case.
-
-	* rsa-sign-tr.c (rsa_sec_compute_root_tr): New function that uses
-	_rsa_sec_compute_root, as well as side-channel silent RSA
-	blinding.
-	(rsa_compute_root_tr) Rewritten as a wrapper around
-	rsa_sec_compute_root_tr.
-	(rsa_sec_blind, rsa_sec_unblind, sec_equal, rsa_sec_check_root)
-	(cnd_mpn_zero): New helper functions.
-	(rsa_sec_compute_root_tr) [NETTLE_USE_MINI_GMP]: Defined as a not
-	side-channel silent wrapper around rsa_compute_root_tr, and the
-	latter function left unchanged.
-
-	* rsa-sec-compute-root.c (_rsa_sec_compute_root_itch)
-	(_rsa_sec_compute_root): New file, new private functions.
-	Side-channel silent version of rsa_compute_root.
-	* rsa-internal.h: New header file with declarations.
-
-	* gmp-glue.h (NETTLE_OCTET_SIZE_TO_LIMB_SIZE): New macro.
-
-2018-11-24  Niels Möller  <nisse@lysator.liu.se>
-
-	* configure.ac: Bump package version to 3.4.1.
-	(LIBNETTLE_MINOR): Bump library version to 6.5.
-	(LIBHOGWEED_MINOR): Bump library version to 4.5.
-
-2018-06-17  Niels Möller  <nisse@lysator.liu.se>
-
-	Backported from master branch.
-	* aclocal.m4 (NETTLE_CHECK_IFUNC): Fix quoting. Patch contributed
-	by Dmitry Eremin-Solenikov.
-	* testsuite/symbols-test: Exclude ____chkstk_darwin symbols,
-	produced by Apple's Xcode 10 compiler. Patch contributed by
-	Dominyk Tiller.
-
-2018-02-18  Niels Möller  <nisse@lysator.liu.se>
-
-	Backported from master branch.
-	* testsuite/Makefile.in (TS_NETTLE_SOURCES): Moved pss-mgf1-test.c...
-	(TS_HOGWEED_SOURCES): ...to here. Fixes link failure in builds
-	without public-key support.
-
-2018-01-16  Niels Möller  <nisse@lysator.liu.se>
-
-	Backported from master branch.
-	* tools/pkcs1-conv.c (convert_file): Add missing break statements.
-
-2018-10-10  Niels Möller  <nisse@lysator.liu.se>
-
-	Backported from master branch.
-	* aes-set-encrypt-key.c: Add missing include of stdlib.h.
-	* des-compat.c: Likewise.
-
-2018-08-09  Niels Möller  <nisse@lysator.liu.se>
-
-	Backported from master branch.
-	* nettle-internal.c (des_set_key_wrapper, des3_set_key_wrapper)
-	(blowfish128_set_key_wrapper): Wrapper functions, to avoid cast
-	between incompatible function types (which gcc-8 warns about).
-	Wrappers are expected to compile to a single jmp instruction.
-
-	* des-compat.c (des_compat_des3_encrypt)
-	(des_compat_des3_decrypt): Change length argument type to size_t.
->>>>>>> 350d8762
 
 2017-11-19  Niels Möller  <nisse@lysator.liu.se>
 
