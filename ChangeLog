2017-10-16  Niels Möller  <nisse@lysator.liu.se>

<<<<<<< HEAD
	* aclocal.m4 (GMP_PROG_CC_FOR_BUILD): Add -g when compiling with
	gcc.
=======
	CFB support, contributed by Dmitry Eremin-Solenikov.
	* cfb.c (cfb_encrypt, cfb_decrypt): New file, new functions.
	* cfb.h: New header file.
	(CFB_CTX, CFB_SET_IV, CFB_ENCRYPT, CFB_DECRYPT): New macros.
	* Makefile.in (nettle_SOURCES): Add cfb.c.
	(HEADERS): Add cfb.h.
	* testsuite/cfb-test.c: New test case.
	* testsuite/testutils.c (test_cipher_cfb): New function.
	* nettle.texinfo (CFB): Documentation.
>>>>>>> 874232e0

2017-09-24  Niels Möller  <nisse@lysator.liu.se>

	* tools/pkcs1-conv.c (base64_decode_in_place): New helper
	function.
	(decode_base64): Use it.

	* sexp-transport-format.c (base64_encode_in_place): New helper
	function.
	(sexp_transport_vformat): Use it.

	* testsuite/base64-test.c (test_fuzz_once): Update to use char
	type where appropriate.
	(test_main): Use helper functions base64_encode_in_place and
	base64_decode_in_place (copied to this file).

	* testsuite/testutils.c (tstring_data): Use uint8_t for data
	argument.
	* testsuite/testutils.h (SDATA): Use US macro to cast data
	argument.

2017-09-14  Niels Möller  <nisse@lysator.liu.se>

	* hkdf.c: Delete unneeded includes. Use Nettle licensing notice.
	* hkdf.h: Include only nettle-types.h, not nettle-meta.h.

	* ecc-mod.c (ecc_mod): Workaround to silence a false positive from
	the clang static analyzer.

2017-09-12  Niels Möller  <nisse@lysator.liu.se>

	* testsuite/testutils.h (mpn_zero_p): Avoid redefining mpn_zero_p
	when building with mini-gmp. Since the mini-gmp update, this
	function is defined by mini-gmp, causing link errors if nettle is
	configured with --enable-mini-gmp --disable-shared. Reported by
	Tim Rühsen.

2017-09-09  Daiki Ueno  <dueno@redhat.com>

	* testsuite/ecc-mul-g-test.c (test_main): Fixed mpn_cmp call.
	* testsuite/ecc-mul-a-test.c (test_main): Likewise.
	* eccdata.c (ecc_point_out): Write to given stream, instead of
	stderr.
	* eccdata.c (output_curve): In curve448, the bit size of the order
	is slightly smaller than the one of p's. Adjust ecc_Bmodq_shifted
	accordingly.

2017-09-09  Niels Möller  <nisse@lysator.liu.se>

	* mini-gmp.c: Updated mini-gmp from the gmp repository, latest
	change from 2017-07-23.
	* mini-gmp.h: Likewise.

2017-09-06  Niels Möller  <nisse@lysator.liu.se>

	* hkdf.c (hkdf_expand): Eliminate a (signed) ssize_t variable, use
	break rather than return at loop termination.

2017-09-06  Niels Möller  <nisse@lysator.liu.se>

	HKDF implementation, contributed by Nikos Mavrogiannopoulos.
	* hkdf.c (hkdf_extract, hkdf_expand): New file, new functions.
	* hkdf.h: New file.
	* Makefile.in (nettle_SOURCES): Add hkdf.c.
	(HEADERS): Add hkdf.h.
	* testsuite/hkdf-test.c: Tests for hkdf-sha256 and hkdf-sha1.
	* testsuite/Makefile.in (TS_NETTLE_SOURCES): Added hkdf-test.c.
	* nettle.texinfo (Key derivation functions): Document HKDF.

2017-09-04  Andreas Schneider  <asn@samba.org>

	* fat-arm.c: Add missing define for _GNU_SOURCE.

2017-08-27  Niels Möller  <nisse@lysator.liu.se>

	* configure.ac (GMP_NUMB_BITS): Set to dummy value "n/a" in
	mini-gmp builds.
	(NUMB_BITS): New substituted variable which always holds the
	configured value.
	* Makefile.in (GMP_NUMB_BITS): Renamed variable...
	(NUMB_BITS): ...new name
	* config.make.in: Update corresponding substitution.

2017-08-26  Niels Möller  <nisse@lysator.liu.se>

	* ecc-mod-inv.c (ecc_mod_inv): Add missing assert. Fixes a
	"dead increment" warning from the clang static analyzer.

2017-08-26  Niels Möller  <nisse@lysator.liu.se>

	* examples/nettle-openssl.c (struct openssl_cipher_ctx): New
	struct. Use everywhere, instead of typing EVP_CIPHER_CTX pointers
	directly.

	* configure.ac: Update openssl-related tests. Checks for
	cipher-specific headers are replaced by a check for openssl/evp.h,
	and the check for the BF_ecb_encrypt function is replaced by a
	check for EVP_CIPHER_CTX_new.

2017-08-03  Daniel P. Berrange  <berrange@redhat.com>

	* examples/nettle-openssl.c: Rewritten to use openssl's EVP APIs.
	The older cipher-specific functions always use openssl's generic
	software implementation, while the EVP functions enables
	platform-specific code, e.g., using the x86 AES-NI instructions.
	(nettle_openssl_init): New function.

2017-07-18  Niels Möller  <nisse@lysator.liu.se>

	* ecc-add-eh.c (ecc_add_eh): Fix in-place operation by reordering
	two multiplies. Previously, in-place operation resulted in an
	invalid call to mpn_mul with overlapping operands. Reported by
	Sergei Trofimovich.

2017-06-09  Niels Möller  <nisse@lysator.liu.se>

	* pss.c (pss_verify_mgf1): Check for m being too large, fixing an
	assertion failure for certain invalid signatures. Based on a patch
	contributed by Daiki Ueno.

	* testsuite/rsa-pss-sign-tr-test.c (test_main): Add test case
	contributed by Daiki Ueno. Problem originally found by oss-fuzz,
	see https://bugs.chromium.org/p/oss-fuzz/issues/detail?id=2132.
	That problem report is currently embargoed, but will hopefully be
	public in a month or two.

2017-05-23  Niels Möller  <nisse@lysator.liu.se>

	Rework the previous change, which had the unintended effect of
	always regenerating .test-rules.make after ./configure is run.
	* testsuite/Makefile.in (test-rules.stamp): New stamp file target,
	depend on Makefile.in, and run $(MAKE) test-rules.
	(.test-rules.make): Add a level of indirection, by depending on
	test-rules.stamp.

2017-05-20  Niels Möller  <nisse@lysator.liu.se>

	* testsuite/Makefile.in (test-rules): Use $(srddir)/-prefix for
	.test-rules.make target, and change dependency from Makefile.in to
	Makefile.

2017-05-17  Nikos Mavrogiannopoulos  <nmav@redhat.com>

	* testsuite/Makefile.in: Ensure .test-rules.make is regenerated
	when Makefile.in is modified.

2017-04-09  Niels Möller  <nisse@lysator.liu.se>

	* testsuite/dlopen-test.c (main): Call dlclose, to fix memory leak
	on success.

	* testsuite/pss-test.c: Delete magic to let valgrind to check if
	pss_encode_mgf1 is side-channel silent with respect to the salt
	and digest inputs. It turns out that the most significant bits of
	the padded bignum, and hence its size, depends on these inputs.
	Which results in a data-dependent branch in the normalization code
	of at the end of gmp's mpz_import.

2017-04-04  Niels Möller  <nisse@lysator.liu.se>

	* pss.c (pss_verify_mgf1): Use const for input mpz_t argument.
	(pss_encode_mgf1): Avoid unnecessary memset and xor operations.

	Merged RSA-PSS support, contributed by Daiki Ueno.
	* pss-mgf1.h, pss.h: New header files.
	* pss-mgf1.c (pss_mgf1): New file and function.
	* pss.c (pss_encode_mgf1, pss_verify_mgf1): New file and
	functions.
	* rsa-verify.c (_rsa_verify_recover): New function.
	* rsa-pss-sha256-sign-tr.c: (rsa_pss_sha256_sign_digest_tr): New
	file and function.
	* rsa-pss-sha256-verify.c (rsa_pss_sha256_verify_digest): New
	file and function.
	* rsa-pss-sha512-sign-tr.c (rsa_pss_sha384_sign_digest_tr)
	(rsa_pss_sha512_sign_digest_tr): New file and functions.
	* rsa-pss-sha512-verify.c (rsa_pss_sha384_verify_digest)
	(rsa_pss_sha512_verify_digest): New file and functions.
	* rsa.h: Prototypes for new functions.
	* testsuite/rsa-pss-sign-tr-test.c: New test case.
	* testsuite/pss-test.c: New test case.
	* testsuite/pss-mgf1-test.c: New test case.
	* Makefile.in, testsuite/Makefile.in: Added new files.
	* nettle.texinfo: Documentation of rsa-pss functions.

2017-03-20  Niels Möller  <nisse@lysator.liu.se>

	* nettle-internal.h (NETTLE_MAX_HASH_CONTEXT_SIZE): New constant.
	* testsuite/meta-hash-test.c (test_main): Add sanity check for
	NETTLE_MAX_HASH_CONTEXT_SIZE.

	* tools/nettle-hash.c (list_algorithms): Also display the internal
	context size.

2017-01-03  Nikos Mavrogiannopoulos <nmav@redhat.com>

	* ecdsa-verify.c (ecdsa_verify): Eliminated memory leak on error
	path.

2016-10-10  Niels Möller  <nisse@lysator.liu.se>

	* write-be32.c (_nettle_write_be32): Use const for source argument.
	* write-le32.c (_nettle_write_le32): Likewise.
	* write-le64.c (_nettle_write_le64): Likewise.
	* nettle-write.h: Update prototypes.

2016-10-01  Niels Möller  <nisse@lysator.liu.se>

	* Released nettle-3.3.

2016-09-13  Niels Möller  <nisse@lysator.liu.se>

	* nettle-meta-hashes.c (nettle_hashes): Added SHA3 hashes.
	Reported missing by Thomas Walter.
	* testsuite/meta-hash-test.c: Update test accordingly.

2016-09-07  Niels Möller  <nisse@lysator.liu.se>

	* nettle.texinfo (Elliptic curves): Split into sub-nodes.
	(Miscellaneous functions): Document memeql_sec.
	* NEWS: Mention memeql_sec.

2016-09-06  Niels Möller  <nisse@lysator.liu.se>

	* NEWS: Update for 3.3.

	* configure.ac: Bump package version to 3.3.
	(LIBNETTLE_MINOR): Bump library version to 6.3.
	(LIBHOGWEED_MINOR): Bump library version to 4.3.

2016-09-05  Niels Möller  <nisse@lysator.liu.se>

	* curve25519.h (NETTLE_CURVE25519_RFC7748): New preprocessor
	constant.
	* nettle.texinfo: Document it.

2016-09-03  Niels Möller  <nisse@lysator.liu.se>

	* config.make.in (.SUFFIXES): Delete no longer used .p$(OBJEXT).

	* sexp.h (TOKEN_CHAR): Delete macro and declaration of
	sexp_token_chars. They belong in tools/misc.h, not here.

	* examples/ecc-benchmark.c (die): Deleted unused function.

	* testsuite/testutils.h (US): New macro, for unsigned string
	literals.
	(LDATA): Use the US macro, to eliminate pointer signedness
	warnings.

	* testsuite/eddsa-verify-test.c (test_eddsa): Use LDATA.
	* testsuite/pbkdf2-test.c (test_main): Likewise.
	* testsuite/pkcs1-test.c (test_main): Likewise.

	* testsuite/md5-compat-test.c (test_main): Use US macro.

	* testsuite/sexp-test.c (test_main): Use const char * for assoc
	keys. Overlooked in 2016-08-16 change.

	* testsuite/yarrow-test.c (test_main): Fix pointer
	signednesss warnings.
	* testsuite/sexp-format-test.c (test_main): Likewise.
	* testsuite/rsa-encrypt-test.c (test_main): Likewise.
	* tools/nettle-lfib-stream.c (main): Likewise.
	* tools/output.c (sexp_put_string): Likewise.

	* testsuite/testutils.c (test_armor): Change ascii argument to
	const char *.
	* testsuite/base16-test.c (test_main): Use LDATA for the non-ascii
	argument to test_armor.
	* testsuite/base64-test.c (test_main): Likewise.

	* tools/nettle-pbkdf2.c (main): Fix some pointer signedness warning.
	* tools/nettle-hash.c (hash_file): Likewise.

	* examples/rsa-decrypt.c (process_file): Use memeql_sec to check
	the digest.

	* memeql-sec.c (memeql_sec): New public function, moved from...
	* ccm.c (memeql_sec): ... previous location.

	* memops.h: New header file, generalizing memxor.h.

	* testsuite/memeql-test.c (test_main): New test case.
	(memeql_sec_for_test): Wrapper to get valgrind to check for
	side-channel silence.

2016-08-29  Niels Möller  <nisse@lysator.liu.se>

	* sexp-format.c (strlen_u8): New helper function.
	(sexp_vformat): Use uint8_t * for strings instead of char *.

2016-08-16  Niels Möller  <nisse@lysator.liu.se>

	* examples/io.c (hash_file): Use uint8_t for buffer.

	* sexp.c (sexp_iterator_check_type, sexp_iterator_check_types)
	(sexp_iterator_assoc): Use const char * for caller's expression
	types. Updated all callers.

	* rsa2openpgp.c (rsa_keypair_to_openpgp): Added cast to const
	uint8_t *.

	* pgp-encode.c (write_string): New helper function, replacing...
	(WRITE): ... deleted macro.

	* examples/io.c (write_data): Renamed, and use const void * for
	the input data. Updated all callers.
	(write_string): ... old name.
	(write_file): Use const void * for the input data.

2016-08-05  Niels Möller  <nisse@lysator.liu.se>

	* examples/hogweed-benchmark.c: Use uint8_t for curve25519 values.
	(bench_rsa_init): Use unsigned char for sexp strings.
	(bench_dsa_init): Likewise.
	(hash_string): Delete length argument, calling strlen instead.
	Cast string to const uint8_t *. Updated callers.

	* examples/io.c (read_file): Use size_t for sizes, and uint8_t for
	the contents.

2016-08-04  Niels Möller  <nisse@lysator.liu.se>

	* dsa-sign.c (dsa_sign): Return failure if p is even, so that an
	invalid key doesn't result in a crash inside mpz_powm_sec.

	* rsa-sign-tr.c (rsa_compute_root_tr): Return failure if any of p,
	q or n is even, to avoid crashing inside mpz_powm_sec. Invalid
	keys with even modulo are rejected by rsa_public_key_prepare and
	rsa_private_key_prepare, but some applications, notably gnutls,
	don't use them.

2016-07-31  Niels Möller  <nisse@lysator.liu.se>

	* rsa.c (_rsa_check_size): Check that n is odd. Otherwise, using
	an invalid key may crash in mpz_powm_sec. Problem reported by
	Hanno Böck.

2016-07-13  Niels Möller  <nisse@lysator.liu.se>

	* bignum.c (nettle_mpz_from_octets): Unconditionally use
	mpz_import.
	* gmp-glue.c (mpn_copyd, mpn_copyi, mpn_zero): Deleted
	compatibility definitions for older versions of GMP.
	* gmp-glue.h (mpn_sqr): Deleted compatibility definition.
	* testsuite/testutils.c (mpz_combit): Deleted compatibility
	definition.

2016-07-12  Niels Möller  <nisse@lysator.liu.se>

	* configure.ac: Check for mpz_powm_sec, and require GMP-5.0 or
	later.
	* bignum.h (mpz_powm_sec): Fall back to plain mpz_powm for
	mini-gmp build.
	* dsa-sign.c (dsa_sign): Use mpz_powm_sec.
	* rsa-sign.c (rsa_compute_root): Likewise.
	* rsa-sign-tr.c (rsa_blind, rsa_compute_root_tr): Likewise.
	* rsa-blind.c (_rsa_blind): Likewise.

2016-05-02  Niels Möller  <nisse@lysator.liu.se>

	* nettle.texinfo: Update Curve25519 documentation.

	* testsuite/curve25519-dh-test.c: Test that inputs bits which must
	be ignored really are ignored.

2016-04-25  Niels Möller  <nisse@lysator.liu.se>

	* curve25519-mul.c (curve25519_mul): Ignore top bit of the input x
	coordinate, as required by RFC 7748.

2016-03-30  Niels Möller  <nisse@lysator.liu.se>

	From Nikos Mavrogiannopoulos.
	* configure.ac: Change dll names to follow the libtool convention
	with only major version number in the name.

2016-03-15  Niels Möller  <nisse@lysator.liu.se>

	* twofish.c (gf_multiply): Change return value to uint32_t, to
	make shifting of the return value well defined, without any type
	casts. Fixes an undefined shift in compute_s, reported by Nikos
	Mavrogiannopoulos.
	(h_byte): Deleted type casts.

	* blowfish.c (blowfish_encrypt, blowfish_decrypt): Use READ_UINT32
	macro. Fixes an undefined shift, reported by Nikos
	Mavrogiannopoulos.

	From Nikos Mavrogiannopoulos.
	* configure.ac (HOGWEED_EXTRA_SYMBOLS): Add "mp_*", when building
	with mini-gmp.
	* des.c (des_weak_p): Check that the hash value is in the proper
	range before using it. Fixes an out-of-bounds read.

2016-03-14  Niels Möller  <nisse@lysator.liu.se>

	* getopt.c (_getopt_internal_r): Fix c99-ism, move declarations to
	top of block. Reported by Henrik Grubbström.

2016-02-16  Niels Möller  <nisse@lysator.liu.se>

	* tools/input.c (sexp_get_string_length): Process advanced string
	syntax only when in advanced mode. Fixes an assertion failure
	reported by Hanno Böck, for input where advanced syntax is
	improperly wrapped inside transport syntax.

	* tools/parse.c (sexp_parse): Fail with an error message for
	unexpected ']' characters. Fixes crash reported by Hanno Böck.
	Also handle SEXP_DISPLAY (internal error) explicitly, without a
	default clause.

2016-01-28  Niels Möller  <nisse@lysator.liu.se>

	* Released nettle-3.2.

2016-01-26  Niels Möller  <nisse@lysator.liu.se>

	* tools/nettle-pbkdf2.c (main): Fix handling of unrecognized
	options. Bug reported by Dongsheng Zhang. Display usage message
	and exit non-zero. Also added "Usage: "-prefix to the message.
	* tools/nettle-hash.c (usage): New function, extracted from main.
	(main): Analogous fix for unrecognized options.

2016-01-23  Niels Möller  <nisse@lysator.liu.se>

	* nettle.texinfo: Set UPDATED-FOR to 3.2.

2016-01-21  Niels Möller  <nisse@lysator.liu.se>

	* .gitlab-ci.yml: New file. Configuration for gitlab's continuous
	integration system.

2016-01-20  Niels Möller  <nisse@lysator.liu.se>

	* testsuite/dlopen-test.c (main): Mark arguments as UNUSED.

	* testsuite/Makefile.in (clean): Delete dlopen-test.

	* configure.ac: Bump package version, to nettle-3.2.
	(LIBNETTLE_MINOR, LIBHOGWEED_MINOR): Bump minor versions, to
	libnettle.so.6.2 and and libhogweed.so.4.2.

2016-01-10  Niels Möller  <nisse@lysator.liu.se>

	* base64-encode.c (encode_raw): Use const uint8_t * for the
	alphabet argument.

	* nettle.texinfo (RSA): Document the rsa_pkcs1_verify and
	rsa_pkcs1_sign functions, and the new rsa_*_tr functions.

2015-12-18  Niels Möller  <nisse@lysator.liu.se>

	* testsuite/testutils.h: Fix include order, system headers before
	nettle headers. Always include version.h, needed by
	version-test.c. It was included indirectly via bignum.h, but only
	if configured with publickey support.

	* configure.ac (IF_DLOPEN_TEST): Fixed shell conditional.

	* testsuite/ecc-mod-test.c (test_main): Handle random seeding if
	NETTLE_TEST_SEED is set in the environment.

2015-12-15  Niels Möller  <nisse@lysator.liu.se>

	* x86_64/ecc-384-modp.asm: Fixed carry propagation bug. Problem
	reported by Hanno Böck. Simplified the folding to always use
	non-negative carry, the old code attempted to add in a carry which
	could be either positive or negative, but didn't get that case
	right.

2015-12-10  Niels Möller  <nisse@lysator.liu.se>

	* ecc-256.c (ecc_256_modp): Fixed carry propagation bug. Problem
	reported by Hanno Böck.
	(ecc_256_modq): Fixed another carry propagation bug.

2015-11-23  Niels Möller  <nisse@lysator.liu.se>

	* nettle.texinfo: Document rsa_encrypt, rsa_decrypt and
	rsa_decrypt_tr. Text contributed by Andy Lawrence.

2015-11-15  Niels Möller  <nisse@lysator.liu.se>

	* rsa.h (_rsa_blind, _rsa_unblind): Mark as deprecated.

2015-09-17  Niels Möller  <nisse@lysator.liu.se>

	* rsa-md5-sign-tr.c (rsa_md5_sign_tr, rsa_md5_sign_digest_tr): New
	file, new functions.
	* rsa-sha1-sign-tr.c (rsa_sha1_sign_tr, rsa_sha1_sign_digest_tr):
	Likewise.
	* rsa-sha256-sign-tr.c (rsa_sha256_sign_tr)
	(rsa_sha256_sign_digest_tr): Likewise.
	* rsa-sha512-sign-tr.c (rsa_sha512_sign_tr)
	(rsa_sha512_sign_digest_tr): Likewise.
	* rsa.h: Added corresponding prototypes.
	* Makefile.in (hogweed_SOURCES): Added new files.

	* testsuite/testutils.c (SIGN): Extend macro to test new
	functions, and the rsa_*_sign_digest functions. Updated callers.

2015-09-14  Niels Möller  <nisse@lysator.liu.se>

	* rsa-decrypt-tr.c (rsa_decrypt_tr): Use rsa_compute_root_tr.
	Mainly for simplicity and consistency, I'm not aware of any CRT
	fault attacks on RSA decryption.

	* testsuite/rsa-encrypt-test.c (test_main): Added test with
	invalid private key.

	* rsa-sign-tr.c (rsa_compute_root_tr): New file and function.
	* rsa.h: Declare it.
	* rsa-pkcs1-sign-tr.c (rsa_pkcs1_sign_tr): Use rsa_compute_root_tr.
	(rsa_verify_res): Deleted, replaced by rsa_compute_root_tr.
	* testsuite/rsa-sign-tr-test.c (test_rsa_sign_tr): Check that
	signature argument is unchanged on failure.
	* Makefile.in (hogweed_SOURCES): Added rsa-sign-tr.c.

2015-09-07  Niels Möller  <nisse@lysator.liu.se>

	* testsuite/rsa-sign-tr-test.c: Drop include of nettle-internal.h.
	(test_main): Fix incorrect use of sizeof, and use LDATA macro.

	From Nikos Mavrogiannopoulos.
	* rsa-pkcs1-sign-tr.c (rsa_verify_res): New function.
	(rsa_pkcs1_sign_tr): Check result of private key operation, to
	protect against hardware or software errors leaking the private
	key.
	* testsuite/rsa-sign-tr-test.c: New testcase.

2015-09-06  Niels Möller  <nisse@lysator.liu.se>

	* nettle.texinfo: Updated SHA3 documentation.

2015-09-02  Niels Möller  <nisse@lysator.liu.se>

	* testsuite/dlopen-test.c: New test program, exposing the problem
	with ifunc and RTLD_NOW.

	* testsuite/Makefile.in (TS_ALL): Conditionally add dlopen-test.
	(SOURCES): Added dlopen-test.c.
	(dlopen-test): New target, unlike other test programs, *not*
	linked with -lnettle.

	* configure.ac: Check for dlfcn.h and the dlopen function.
	(IF_DLOPEN_TEST): New substituted variable, true if dlopen is
	available and we are building a shared library.

	* fat-setup.h: Disable use of ifunc, since it breaks dlopen with
	RTLD_NOW.

2015-08-25  Niels Möller  <nisse@lysator.liu.se>

	* NEWS: Started on entries for Nettle-3.2.

	* sha3.h (NETTLE_SHA3_FIPS202): New preprocessor constant.

2015-08-24  Niels Möller  <nisse@lysator.liu.se>

	* testsuite/sha3.awk: Document origin of test vectors.

	From Nikos Mavrogiannopoulos.
	* sha3.c (_sha3_pad): Update for NIST version.
	* testsuite/sha3-224-test.c: Updated test vectors.
	* testsuite/sha3-256-test.c: Likewise.
	* testsuite/sha3-384-test.c: Likewise.
	* testsuite/sha3-512-test.c: Likewise.

2015-06-03  Niels Möller  <nisse@lysator.liu.se>

	* arm/neon/chacha-core-internal.asm: New file. 55% speedup over C
	version on Cortex-A9.

2015-05-19  Niels Möller  <nisse@lysator.liu.se>

	* configure.ac: ABI detection (n32 or n64) on Irix, and
	appropriate default for libdir. Patch from Klaus Ziegler.

2015-05-12  Niels Möller  <nisse@lysator.liu.se>

	* version.c (nettle_version_major, nettle_version_minor): New
	file. New functions, returning the value of the corresponding
	preprocessor constant.
	* Makefile.in (nettle_SOURCES): Added version.c.
	* testsuite/version-test.c: New testcase.
	* testsuite/Makefile.in (TS_NETTLE_SOURCES): Added version-test.c.

2015-04-29  Niels Möller  <nisse@lysator.liu.se>

	* arm/v6/sha256-compress.asm: Fix syntax error in offset
	addressing. Spotted by Jukka Ukkonen.
	* arm/v6/aes-decrypt-internal.asm: Drop %-prefix on r12 register.
	* arm/v6/aes-encrypt-internal.asm: Likewise.

2015-04-24  Niels Möller  <nisse@lysator.liu.se>

	* Released nettle-3.1.1.

	* configure.ac: Bump package version, to nettle-3.1.1.
	(LIBNETTLE_MINOR, LIBHOGWEED_MINOR): Bump minor versions, to
	libnettle.so.6.1 and and libhogweed.so.4.1.

2015-04-22  Niels Möller  <nisse@lysator.liu.se>

	* x86_64/gcm-hash8.asm: Use ".value" instead of ".short", since
	the latter is not supported by the Sun/Oracle assembler.

2015-04-13  Niels Möller  <nisse@lysator.liu.se>

	* configure.ac: Fix shell quoting in test of GMP_NUMB_BITS asm
	compatibility. Reported by Edward Sheldrake.

2015-04-07  Niels Möller  <nisse@lysator.liu.se>

	* Released nettle-3.1.

2015-03-31  Niels Möller  <nisse@lysator.liu.se>

	* x86_64/ecc-224-modp.asm: Require that GMP_NUMB_BITS == 64.
	* x86_64/ecc-521-modp.asm: Likewise. Note that the other
	ecc-*-modp.asm files happen to work fine on x86_64, with either 32
	or 64 bits.

	* asm.m4 (GMP_NUMB_BITS): New macro, expanding to nothing.

	* configure.ac: Move tests for compiler characteristics,
	libraries, and GMP_NUMB_BITS, before assembler-related tests.
	For files in $asm_hogweed_optional_list, check if they declare
	a GMP_NUMB_BITS requirement, and skip files which are incompatible
	with the configuration. Needed for --enable-mini-gmp om w64.

	* Makefile.in (clean-here): Unconditionally delete *.a (including
	stub libraries like *.dll.a).

2015-03-30  Niels Möller  <nisse@lysator.liu.se>

	* version.h.in (GMP_NUMB_BITS) [NETTLE_USE_MINI_GMP]: Move
	definition here (uses configure substitution).
	* bignum.h (GMP_NUMB_BITS): ...old location.

	* nettle.texinfo: Updated version number.
	(Installation): Document some more configure options.

	* testsuite/symbols-test: Look for NETTLE_USE_MINI_GMP in
	version.h, not bignum.h. Allow leading underscore on mini-gmp
	symbols.

2015-03-26  Niels Möller  <nisse@lysator.liu.se>

	* Makefile.in (PRE_CPPFLAGS): Drop -I$(srcdir), no longer needed.
	(HEADERS): Added bignum.h. Removed version.h.
	(INSTALL_HEADERS): Added version.h.
	(DISTFILES): Removed bignum.h.in.
	(bignum.h): Deleted make target.
	(distclean-here): Don't delete bignum.h.

	* configure.ac: No longer generate bignum.h.

	* bignum.h: Renamed. Removed substitution of NETTLE_USE_MINI_GMP,
	and include version.h instead.
	* bignum.h.in: ... old name.

	* version.h.in (NETTLE_USE_MINI_GMP): Substitute here.

2015-03-25  Niels Möller  <nisse@lysator.liu.se>

	* configure.ac (MAJOR_VERSION, MINOR_VERSION): Tweak sed
	expressions, to tolerate version suffixes.

	* Makefile.in (distdir): Include assembly files from the new
	x86_64/aesni, x86_64/fat, and arm/fat directories.

	* ed25519-sha512-pubkey.c: Fix stack overwrite. The digest array
	must have room for a complete sha512 digest.

2015-03-19  Niels Möller  <nisse@lysator.liu.se>

	* Makefile.in (OPT_HOGWEED_SOURCES): Deleted make variable.
	(nettle_SOURCES, hogweed_SOURCES): Don't include optional sources
	here.
	(OPT_SOURCES): New variable.
	(SOURCES): Include OPT_SOURCES.
	(DISTFILES): Drop mini-gmp.c here, included via OPT_SOURCES.
	(nettle_OBJS, hogweed_OBJS): Add the object files corresponding to
	the optional source files included in the build.

	* ecc-curve.h (nettle_curve25519): Removed public declaration.
	* ecc-internal.h (_nettle_curve25519): New location, new name.
	Updated all users.

	* nettle.texinfo: Updated EdDSA documentation.

	* Makefile.in (DISTFILES): Added version.h.in, libnettle.map.in,
	and libhogweed.map.in (latter two patch by Nikos).
	(version.h): New make target.
	(distclean-here): Added version.h, libnettle.map, and
	libhogweed.map.

	From Nikos Mavrogiannopoulos.
	* configure.ac (MAJOR_VERSION, MINOR_VERSION): New substituted
	variables.
	* version.h.in: New file, defining version numbers.

2015-03-18  Niels Möller  <nisse@lysator.liu.se>

	EdDSA interface change, use plain strings to represent keys.
	* eddsa.h (_ED25519_LIMB_SIZE): Deleted constant.
	(struct ed25519_private_key, ed25519_public_key): Deleted.
	* eddsa-expand.c (_eddsa_expand_key): Don't compute the public
	key.
	(_eddsa_expand_key_itch): Deleted function.
	* eddsa-pubkey.c (_eddsa_public_key, _eddsa_public_key_itch): New
	file, new functions.
	* ed25519-sha512-pubkey.c (ed25519_sha512_public_key): New file
	and function.
	* ed25519-sha512-verify.c (ed25519_sha512_set_public_key): Deleted
	function.
	(ed25519_sha512_verify): Use a string to represent the public key.
	* ed25519-sha512-sign.c (ed25519_sha512_set_private_key): Deleted
	function.
	(ed25519_sha512_sign): Use strings for the input key pair.
	* Makefile.in (hogweed_SOURCES): Added eddsa-pubkey.c and
	ed25519-sha512-pubkey.c.
	* testsuite/eddsa-sign-test.c (test_eddsa_sign): Adapt to
	_eddsa_expand_key changes, and use _eddsa_public_key.
	* testsuite/ed25519-test.c (test_one): Test
	ed25519_sha512_public_key, and adapt to new ed25519 interface.

2015-03-14  Niels Möller  <nisse@lysator.liu.se>

	* ccm.c (memeql_sec): New function, more side-channel silent than
	memcmp.
	(ccm_decrypt_message): Use it.

2015-03-12  Niels Möller  <nisse@lysator.liu.se>

	* base64.h (struct base64_encode_ctx): Micro optimization of
	struct layout, saving a few bytes.
	(struct base64_decode_ctx): Likewise.
	* base16.h (struct base16_decode_ctx): Likewise.

	* nettle.texinfo (ASCII encoding): Document base64url functions.

2015-03-10  Niels Möller  <nisse@lysator.liu.se>

	* nettle.texinfo: Update documentation of curve25519_mul. Say that
	the output is undefined for points belonging to the twist rather
	than the proper curve.

	* curve25519-mul.c (curve25519_mul): Changed return type to void.
	* curve25519.h (curve25519_mul): Updated prototype.
	* examples/hogweed-benchmark.c (bench_curve25519_mul): Drop check
	of curve25519_mul return value.
	* testsuite/curve25519-dh-test.c (test_a): Likewise.

2015-02-26  Niels Möller  <nisse@lysator.liu.se>

	* nettle.texinfo: Document curve25519 and eddsa.

2015-02-10  Niels Möller  <nisse@lysator.liu.se>

	* base64url-meta.c (nettle_base64url): New file.
	* nettle-meta.h (nettle_base64url): Declare it.
	* nettle-meta-armors.c (nettle_armors): Added nettle_base64url.
	* testsuite/meta-armor-test.c: Updated testcase.
	* testsuite/base64-test.c (test_main): Additional tests, using
	nettle_base64url.
	* Makefile.in (nettle_SOURCES): Added base64url-meta.c.

	Base-64 generalization to support RFC4648 URL safe alphabet,
	contributed by Amos Jeffries.
	* base64url-decode.c (base64url_decode_init): New file and
	function.
	* base64url-encode.c (base64url_encode_init): New file and
	function.
	* Makefile.in (nettle_SOURCES): Added base64url-encode.c and
	base64url-decode.c.
	* base64.h: Declare new functions.
	* testsuite/base64-test.c (test_fuzz): Test base64url encoding and
	decoding.

	* base64.h (struct base64_encode_ctx): Added pointer to alphabet.
	(struct base64_decode_ctx): Added pointer to decoding table.
	* base64-decode.c (base64_decode_init): Initialize table pointer.
	Moved definition of table to local scope.
	(base64_decode_single): Use the context's decoding table.
	* base64-encode.c (ENCODE): Added alphabet argument. Updated all
	uses.
	(encode_raw): New static function, like base64_encode_raw
	but with an alphabet argument.
	(base64_encode_raw): Call encode_raw.
	(base64_encode_init): Initialize alphabet pointer.
	(base64_encode_single, base64_encode_update, base64_encode_final):
	Use the context's alphabet.

2015-02-09  Niels Möller  <nisse@lysator.liu.se>

	* base64-encode.c (base64_encode): Deleted old #if:ed out
	function.

	* testsuite/base64-test.c (test_fuzz_once, test_fuzz): Additional
	tests, based on contribution by Amos Jeffries.

2015-02-05  Niels Möller  <nisse@lysator.liu.se>

	* configure.ac (LIBHOGWEED_MAJOR): Undo latest bump, 4 should be
	enough (previous release, nettle-3.0, used 3).

2015-01-30  Niels Möller  <nisse@lysator.liu.se>

	Update chacha-poly1305 for draft-irtf-cfrg-chacha20-poly1305-08.
	* chacha-poly1305.h (CHACHA_POLY1305_NONCE_SIZE): Increase to 12
	bytes, i.e., CHACHA_NONCE96_SIZE.
	* chacha-poly1305.c (chacha_poly1305_set_nonce): Use
	chacha_set_nonce96.
	(poly1305_pad): New function.
	(chacha_poly1305_encrypt): Use poly1305_pad.
	(chacha_poly1305_digest): Call poly1305_pad, and format length
	fields as a single poly1305 block.

	* chacha-set-nonce.c (chacha_set_nonce96): New function.
	* chacha.h (CHACHA_NONCE96_SIZE): New constant.
	* testsuite/chacha-test.c: Add test for chacha with 96-bit nonce.

2015-01-27  Niels Möller  <nisse@lysator.liu.se>

	* ecc.h: Deleted declarations of unused itch functions. Moved
	declarations of internal functions to...
	* ecc-internal.h: ...new location. Also added a leading under
	score on the symbols.
	(ecc_a_to_j, ecc_j_to_a, ecc_eh_to_a, ecc_dup_jj, ecc_add_jja)
	(ecc_add_jjj, ecc_dup_eh, ecc_add_eh, ecc_add_ehh, ecc_mul_g)
	(ecc_mul_a, ecc_mul_g_eh, ecc_mul_a_eh): Affected functions.

2015-01-26  Niels Möller  <nisse@lysator.liu.se>

	* ecc-add-eh.c (ecc_add_eh_itch): Deleted.
	* ecc-add-ehh.c (ecc_add_ehh_itch): Deleted.
	* ecc-add-jja.c (ecc_add_jja_itch): Deleted.
	* ecc-add-jjj.c (ecc_add_jjj_itch): Deleted.
	* ecc-dup-eh.c (ecc_dup_eh_itch): Deleted.
	* ecc-dup-jj.c (ecc_dup_jj_itch): Deleted.
	* ecc-eh-to-a.c (ecc_eh_to_a_itch): Deleted.
	* ecc-j-to-a.c (ecc_j_to_a_itch): Deleted.
	* ecc-mul-a-eh.c (ecc_mul_a_eh_itch): Deleted.
	* ecc-mul-a.c (ecc_mul_a_itch): Deleted.
	* ecc-mul-g-eh.c (ecc_mul_g_eh_itch): Deleted.
	* ecc-mul-g.c (ecc_mul_g_itch): Deleted.

2015-01-25  Niels Möller  <nisse@lysator.liu.se>

	* arm/fat/sha1-compress-2.asm: New file.
	* arm/fat/sha256-compress-2.asm: Likewise.
	* fat-arm.c (fat_init): Setup for use of additional v6 assembly
	functions.

	* sha1-compress.c: Prepare for fat build with C and assembly
	implementations.
	* sha256-compress.c: Likewise.

	* fat-setup.h (sha1_compress_func, sha256_compress_func): New typedefs.

	* configure.ac (asm_nettle_optional_list): Added
	sha1-compress-2.asm and sha256-compress-2.asm, and corresponding
	HAVE_NATIVE_*.

	From Martin Storsjö:
	* arm: Add .arch directives for armv6. This allows building these
	files as part of a fat build, even if the assembler by default
	targets a lower architecture version.

2015-01-23  Niels Möller  <nisse@lysator.liu.se>

	* fat-setup.h (DEFINE_FAT_FUNC): Check value of function pointer,
	before calling fat_init. Should be correct even without memory
	barrier.
	* fat-x86_64.c (fat_init): Deleted static variable initialized.
	The checks of the relevant pointer in DEFINE_FAT_FUNC is more
	robust.
	* fat-arm.c (fat_init): Likewise.

2015-01-21  Niels Möller  <nisse@lysator.liu.se>

	* fat-arm.c (fat_init): Setup for use of neon assembly functions.

	* arm/fat/salsa20-core-internal-2.asm: New file.
	* arm/fat/sha3-permute-2.asm: New file.
	* arm/fat/sha512-compress-2.asm: New file.
	* arm/fat/umac-nh-2.asm: New file.
	* arm/fat/umac-nh-n-2.asm: New file.

	* salsa20-core-internal.c: Prepare for fat build with C and
	assembly implementations.
	* sha512-compress.c: Likewise.
	* sha3-permute.c: Likewise.
	* umac-nh.c: Likewise.
	* umac-nh-n.c: Likewise.

	* configure.ac (asm_nettle_optional_list): Added more *-2.asm
	files, and corresponding HAVE_NATIVE_* defines. Recognize PROLOGUE
	macro in asm files, also when not at the start of the line.

2015-01-20  Niels Möller  <nisse@lysator.liu.se>

	* fat-arm.c (get_arm_features): Check NETTLE_FAT_OVERRIDE
	environment variable.

	* fat-x86_64.c (get_x86_features): New function. Check
	NETTLE_FAT_OVERRIDE environment variable.
	(fat_init): Use it.

	* fat-setup.h (secure_getenv) [!HAVE_SECURE_GETENV]: Dummy
	definition, returning NULL.
	(ENV_OVERRIDE): New constant.

	* configure.ac: Check for secure_getenv function.

2015-01-19  Niels Möller  <nisse@lysator.liu.se>

	* configure.ac: Fat library setup for arm.
	* fat-arm.c: New file.
	* arm/fat/aes-encrypt-internal.asm: New files.
	* arm/fat/aes-encrypt-internal-2.asm: New file.
	* arm/fat/aes-decrypt-internal.asm: New file.
	* arm/fat/aes-decrypt-internal-2.asm: New file.

	* Makefile.in (DISTFILES): Added fat-setup.h.

	* fat-setup.h: New file, declarations moved from...
	* fat-x86_64.c: ... old location

2015-01-17  Niels Möller  <nisse@lysator.liu.se>

	* fat-x86_64.c (DECLARE_FAT_FUNC, DEFINE_FAT_FUNC)
	(DECLARE_FAT_FUNC_VAR): New macros, to define needed resolver and
	wrapper functions.

	* config.m4.in (SYMBOL_PREFIX): Define from from autoconf
	ASM_SYMBOL_PREFIX.
	(C_NAMS): move definition to...
	* asm.m4 (C_NAME): Define here, also take fat_transform.
	(fat_suffix): Replaced by...
	(fat_transform): New macro, taking symbol name as argument.
	Updated all uses of fat_suffix.
	* fat-x86_64.c: Updated for internal "_nettle" prefix on
	cpu-specific memxor functions.

	* fat-x86_64.c: Set up for sse2 vs non-sse2 memxor. Patch by Nikos
	Mavrogiannopoulos.
	* configure.ac (asm_nettle_optional_list): Added memxor-2.asm.
	* x86_64/fat/memxor-2.asm: New file.
	* x86_64/fat/memxor.asm: New file.

	* x86_64/memxor.asm: Use ifdef, not ifelse, for testing USE_SSE2.

2015-01-16  Niels Möller  <nisse@lysator.liu.se>

	* configure.ac (OPT_NETTLE_SOURCES): New substituted variable.
	(asm_path): Fixed x86_64 fat setup. Include only x86_64 and
	x86_64/fat in the asm_path. Put fat-x86_64.c in
	OPT_NETTLE_SOURCES, with no symlinking.

	* fat-x86_64.c: Renamed,...
	* x86_64/fat/fat.c: ... from old name.

2015-01-13  Niels Möller  <nisse@lysator.liu.se>

	* x86_64/fat/fat.c: For constructor hack, check
	HAVE_GCC_ATTRIBUTE, not __GNUC__. Also support sun compilers, as
	suggested by Nikos Mavrogiannopoulos, and attch the constructor
	attribute directly to fat_init.
	(fat_constructor): Deleted wrapper function.

	* x86_64/fat/fat.c: New file, initialization for x86_64 fat
	library.

	* x86_64/fat/cpuid.asm (_nettle_cpuid): New file and function.

	* x86_64/fat/aes-encrypt-internal.asm: New file, including
	x86_64/aes-encrypt-internal.asm, after setting fat_suffix to
	_x86_64.
	* x86_64/fat/aes-decrypt-internal.asm: New file, analogous setup.
	* x86_64/fat/aes-encrypt-internal-2.asm: New file, including
	x86_64/aesni/aes-encrypt-internal.asm, after setting fat_suffix to
	_aesni.
	* x86_64/fat/aes-decrypt-internal.asm-2: New file, analogous
	setup.

	* configure.ac: New command line option --enable-fat.
	(asm_nettle_optional_list): Added cpuid.asm, fat.c,
	aes-encrypt-internal-2.asm, and aes-decrypt-internal-2.asm.

	* asm.m4 (fat_suffix): New suffix added to symbol names.

	* x86_64/aesni/aes-encrypt-internal.asm: Use explicit .byte
	sequences for aes instructions, don't rely on assembler support.
	* x86_64/aesni/aes-decrypt-internal.asm: Likewise.

	* aclocal.m4 (NETTLE_CHECK_IFUNC): New macro, checking for ifunc
	and settting HAVE_LINK_IFUNC if working.
	* configure.ac: Use it.

2015-01-12  Niels Möller  <nisse@lysator.liu.se>

	* asm.m4 (DECLARE_FUNC): New macro, extracted from PROLOGUE.
	(PROLOGUE): Use it.

	* configure.ac (OPT_NETTLE_OBJS, OPT_HOGWEED_OBJS): Renamed
	substituted variables, and list the object files rather than
	source files.
	(OPT_ASM_NETTLE_SOURCES, OPT_ASM_HOGWEED_SOURCES): ...Old names.
	* Makefile.in (OPT_NETTLE_OBJS, OPT_HOGWEED_OBJS): Use new
	variables.

2015-01-11  Niels Möller  <nisse@lysator.liu.se>

	* x86_64/aesni/aes-decrypt-internal.asm: New file.
	* x86_64/aesni/aes-encrypt-internal.asm: New file.
	* configure.ac: New configure flag --enable-x86-aesni.

	* aclocal.m4 (LSH_RPATH_INIT): Handle freebsd, in the same way as
	gnu/linux, with -Wl,-rpath,.

	Merged memxor-reorg changes, starting at 2014-10-23.

2015-01-10  Niels Möller  <nisse@lysator.liu.se>

	* arm/memxor.asm (memxor3): Moved to new file.
	* arm/memxor3.asm: New file.

2014-11-24  Niels Möller  <nisse@lysator.liu.se>

	* x86_64/memxor3.asm (memxor3): New file, code moved from old
	memxor.asm.
	* x86_64/memxor.asm (memxor): Rewritten, no longer jumps into
	memxor3.

	* configure.ac (asm_replace_list): Added memxor.asm and
	memxor3.asm.

2014-10-23  Niels Möller  <nisse@lysator.liu.se>

	* configure.ac (IF_ASM): New substituted variable.
	* testsuite/Makefile.in (VALGRIND): Allow partial loads only when
	build includes assembly files.

	* memxor-internal.h (READ_PARTIAL): New macro.
	* memxor.c (memxor_different_alignment): Avoid out-of-bounds
	reads, corresponding to valgrind's --partial-loads-ok. Use
	READ_PARTIAL.
	* memxor3.c: Analogous changes for unaligned operations.

	* configure.ac (asm_replace_list): Deleted memxor.asm, now
	incompatible with the memxor/memxor3 split.

	* memxor3.c: New file, split off from memxor.c.
	* memxor-internal.h: New file, declarations shared by memxor.c and
	memxor3.c.
	* memxor.c: memxor3 functions moved out from this file.
	* Makefile.in (nettle_SOURCES): Added memxor3.c.
	(DISTFILES): Added memxor-internal.h.

	* memxor.c (memxor_common_alignment, memxor_different_alignment)
	(memxor): Change loop order, iterate from the end.
	(memxor3_common_alignment): Unroll twice.
	(word_t): On x86_64, unconditionally define as uint64_t, to get 64
	bits also in M$ windows. Replaced all uses of SIZEOF_LONG.

2014-12-12  Niels Möller  <nisse@lysator.liu.se>

	* cbc.h (CBC_ENCRYPT, CBC_DECRYPT): Make type-checking hack
	stricter, warn if type of length argument is smaller than size_t.
	* ctr.h (CTR_CRYPT): Likewise.
	* eax.h (EAX_SET_KEY, EAX_SET_NONCE, EAX_UPDATE, EAX_ENCRYPT)
	(EAX_DECRYPT, EAX_DIGEST): Likewise.
	* gcm.h (GCM_SET_KEY, GCM_ENCRYPT, GCM_DECRYPT, GCM_DIGEST):
	Likewise.

2014-12-08  Niels Möller  <nisse@lysator.liu.se>

	* aclocal.m4 (LD_VERSION_SCRIPT): Linker scripts no longer located
	in the source tree.

	* configure.ac (LIBNETTLE_MAJOR): Bump major number, now 6.
	(LIBHOGWEED_MAJOR): Bump major number, now 5.

	From Nikos Mavrogiannopoulos. Support for versioned symbols.
	* aclocal.m4 (LD_VERSION_SCRIPT): New macro. Substitute
	EXTRA_LINKER_FLAGS and EXTRA_HOGWEED_LINKER_FLAGS.
	* configure.ac: Use LD_VERSION_SCRIPT. Generate libnettle.map
	and libhogweed.map.
	(HOGWEED_EXTRA_SYMBOLS): New substituted variable.
	* libnettle.map.in: New file, libnettle.so linker script
	* libhogweed.map.in: New file, libhogweed.so linker script.
	* Makefile.in ($(LIBNETTLE_FORLINK)): Use EXTRA_LINKER_FLAGS.
	($(LIBHOGWEED_FORLINK)): Use EXTRA_HOGWEED_LINKER_FLAGS.

2014-11-24  Niels Möller  <nisse@lysator.liu.se>

	* gcm.h (GCM_SET_KEY): Rename macro argument KEY to avoid
	collision with a struct tag. Spotted by Nikos Mavrogiannopoulos.

	* testsuite/eddsa-verify-test.c (test_eddsa): Fixed test case bug,
	showing up as use of uninitialized data with valgrind.

2014-10-23  Niels Möller  <nisse@lysator.liu.se>

	* examples/nettle-benchmark.c (time_memxor): Allocate buffers as
	arrays of unsigned long, for more reliable alignment.

2014-10-22  Niels Möller  <nisse@lysator.liu.se>

	* configure.ac: Check for getline function.
	* testsuite/ed25519-test.c (getline) [!HAVE_GETLINE]: Fallback
	definition.

	* Makefile.in (clean-here): Unconditionally delete .so and .dll
	files.
	(IMPLICIT_TARGETS): Deleted variable.

2014-10-21  Niels Möller  <nisse@lysator.liu.se>

	* testsuite/ed25519-test.c: New test case. Optionally reads the
	file pointed to by $ED25519_SIGN_INPUT.

	* testsuite/testutils.c (tstring_hex): Rewrite, using Nettle's
	base16 functions.
	(decode_hex, decode_hex_length): Deleted functions.

2014-10-20  Niels Möller  <nisse@lysator.liu.se>

	* eddsa.h (ED25519_KEY_SIZE): New constant.
	(ED25519_SIGNATURE_SIZE): New constant.
	(struct ed25519_private_key): New struct.
	(struct ed25519_public_key): New struct.

	* ed25519-sha512-sign.c (ed25519_sha512_set_private_key)
	(ed25519_sha512_sign): New file and functions.
	* ed25519-sha512-verify.c (ed25519_sha512_set_public_key)
	(ed25519_sha512_verify): New file and functions.
	* Makefile.in (hogweed_SOURCES): Added ed25519-sha512-sign.c and
	ed25519-sha512-verify.c.


2014-10-18  Niels Möller  <nisse@lysator.liu.se>

	* eddsa-verify.c (_eddsa_verify): Change argument order, putting A
	before ctx.
	* eddsa.h: Updated prototype.
	* testsuite/eddsa-verify-test.c (test_eddsa): Updated
	_eddsa_verify calls.

2014-10-14  Niels Möller  <nisse@lysator.liu.se>

	* eddsa-verify.c (equal_h): New function.
	(_eddsa_verify): Use it for a proper point compare, replacing an
	ecc_add_ehh.

	* testsuite/eddsa-verify-test.c: New testcase.
	* testsuite/Makefile.in (TS_HOGWEED_SOURCES): Added
	eddsa-verify-test.c.

	* eddsa-verify.c (_eddsa_verify, eddsa_verify_itch): New file, new
	functions.
	* eddsa.h: Declare new functions.
	* Makefile.in (hogweed_SOURCES): Added eddsa-verify.c.

2014-10-08  Niels Möller  <nisse@lysator.liu.se>

	* testsuite/eddsa-sign-test.c (test_eddsa_sign): Use
	_eddsa_expand_key, and check its public key output.

	* eddsa-expand.c (_eddsa_expand_key): New file, new function.
	* eddsa.h (_eddsa_expand_key): Declare it.
	* Makefile.in (hogweed_SOURCES): Added eddsa-expand.c.

	* eddsa-sign.c: Drop unneeded include of nettle-internal.h.

2014-10-04  Niels Möller  <nisse@lysator.liu.se>

	* testsuite/eddsa-sign-test.c: New testcase.
	* testsuite/Makefile.in (TS_HOGWEED_SOURCES): Added
	eddsa-sign-test.c.

	* eddsa-sign.c (_eddsa_sign, _eddsa_sign_itch): New file, new
	functions.
	* eddsa-hash.c (_eddsa_hash): New file and function.
	* eddsa.h: Declare new functions.
	* Makefile.in (hogweed_SOURCES): Added eddsa-hash.c and
	eddsa-sign.c.

2014-10-03  Niels Möller  <nisse@lysator.liu.se>

	* testsuite/ecc-redc-test.c [NETTLE_USE_MINI_GMP]: Enable test.
	(test_main): Replace gmp_fprintf calls.
	* testsuite/ecc-mul-a-test.c: Likewise.
	* testsuite/ecc-mul-g-test.c: Likewise.

	* testsuite/ecc-modinv-test.c [NETTLE_USE_MINI_GMP]: Enable test.
	(ref_modinv): Use mpz_gcdext, instead of mpn_gcdext.
	(test_modulo): Replace gmp_fprintf calls.

	* testsuite/ecc-mod-test.c [NETTLE_USE_MINI_GMP]: Enable test.
	(ref_mod): Use mpz_mod and mpz_limbs_copy, instead of mpn_tdiv_qr.
	(test_modulo): Replace gmp_fprintf calls by plain fprintf and
	mpn_out_str.

	* testsuite/testutils.c (mpn_out_str): New function, needed to
	replace uses of gmp_fprintf.

	* testsuite/ecc-sqrt-test.c (mpz_ui_kronecker)
	[NETTLE_USE_MINI_GMP]: New fallback definition when building with
	mini-gmp.
	* testsuite/testutils.c (gmp_randinit_default)
	[NETTLE_USE_MINI_GMP]: Likewise.
	(mpz_urandomb): Likewise.
	* testsuite/testutils.h (gmp_randstate_t) [NETTLE_USE_MINI_GMP]:
	Fallback typedef, using knuth_lfib_ctx.

2014-10-02  Niels Möller  <nisse@lysator.liu.se>

	* testsuite/eddsa-compress-test.c: New testcase.
	* testsuite/Makefile.in (TS_HOGWEED_SOURCES): Added
	eddsa-compress-test.c.

	* eddsa-decompress.c (_eddsa_decompress): New file, new function.
	* eddsa-compress.c (_eddsa_compress): New file, new function.
	* eddsa.h: New file.
	* Makefile.in (HEADERS): Added eddsa.h.
	(hogweed_SOURCES): Added eddsa-compress.c and eddsa-decompress.c.

	* testsuite/ecc-sqrt-test.c: New test case.
	* testsuite/Makefile.in (TS_HOGWEED_SOURCES): Added
	ecc-sqrt-test.c.

	* ecc-25519.c (PHIGH_BITS): Always define this constant.
	(ecc_25519_zero_p): New function.
	(ecc_25519_sqrt): Take a ratio u/v as input. Added scratch
	argument. Made static.
	* ecc-internal.h (ecc_mod_sqrt_func): New typedef.
	(struct ecc_modulo): Added sqrt_itch and sqrt function pointer.
	Updated all instances.
	(ecc_25519_sqrt): Deleted declaration, function now static.

2014-09-24  Niels Möller  <nisse@lysator.liu.se>

	* curve25519.h [__cplusplus]: Fixed extern "C" block.

2014-09-23  Niels Möller  <nisse@lysator.liu.se>

	* ecc-hash.c (ecc_hash): Changed argument type from struct
	ecc_curve to struct ecc_modulo. Updated callers.
	* testsuite/ecdsa-sign-test.c (test_main): Updated curve25519
	signature s. Changed since the hash value is truncated a few bits
	more, to match the size of q.
	* testsuite/ecdsa-verify-test.c (test_main): Likewise.

	* testsuite/ecc-modinv-test.c (zero_p): New function, checking for
	zero modulo p.
	(test_modulo): Use zero_p. Switch to dynamic allocation. Updated
	for larger modinv result area, and use invert_itch.

	* ecc-25519.c (ecc_mod_pow_2kp1): Renamed, and take a struct
	ecc_modulo * as argument.
	(ecc_modp_powm_2kp1): ... old name.
	(ecc_mod_pow_252m3): New function, extracted from ecc_25519_sqrt.
	(ecc_25519_inv): New modp invert function, about 5.5 times faster
	then ecc_mod_inv.
	(ecc_25519_sqrt): Use ecc_mod_pow_252m3.
	(nettle_curve25519): Point to ecc_25519_inv. Updated p.invert_itch
	and h_to_a_itch.

	* ecc-internal.h (struct ecc_modulo): New field invert_itch.
	Updated all implementations.
	(ECC_EH_TO_A_ITCH): Updated, and take invert itch as an argument.
	* ecc-eh-to-a.c (ecc_eh_to_a_itch): Take invert scratch into account.

	* testsuite/testutils.c (test_ecc_mul_h): Use ecc->h_to_a_itch.

	* ecc-mod-inv.c (ecc_mod_inv): Interface change, make ap input
	const, and require 2n limbs at rp. Preparing for powm-based
	alternative implementations. Drop #if:ed out code and dp
	temporary. Updated all callers, more complicated cases described
	below.
	* ecc-internal.h (typedef ecc_mod_inv_func): Added const to input
	argument.
	(ECC_MOD_INV_ITCH): Renamed, was ECC_MODINV_ITCH, and reduced to
	2*n.
	* ecc-ecdsa-verify.c (ecc_ecdsa_verify): Overhauled allocation,
	putting mod_inv scratch at the end.

2014-09-22  Niels Möller  <nisse@lysator.liu.se>

	* ecc-random.c (ecc_mod_random): Renamed, and take a const struct
	ecc_modulo * as argument. Updated callers.
	(ecc_modq_random): ... old name.

	* ecc-mod-arith.c: New file, replacing ecc-modp.c and ecc-modq.c.
	All functions take a struct ecc_modulo as argument.
	(ecc_mod_add, ecc_mod_sub, ecc_mod_mul_1, ecc_mod_addmul_1)
	(ecc_mod_submul_1, ecc_mod_mul, ecc_mod_sqr): New functions,
	replacing the corresponding ecc_modp_* functions. For convenience,
	old names are defined as macros wrapping the new functions.
	* ecc-modp.c: Deleted file.
	* ecc-modq.c: Deleted file.
	* Makefile.in (hogweed_SOURCES): Updated accordingly.

	* testsuite/ecc-redc-test.c (test_main): Relaxed tests for which
	tests to run.

	* testsuite/ecc-modinv-test.c (test_modulo): New function, same
	organization as in ecc-mod-test.c below.

	* testsuite/ecc-mod-test.c (test_modulo): New function, testing
	one modulo. Replacing...
	(test_curve): ... old function.
	(test_main): Invoke test_modulo for p and q of each curve.

	* ecc-internal.h (ecc_mod_inv_func): New typedef.
	(struct ecc_modulo): Added mp1h constant and invert function
	pointer. Updated all callers.
	* ecc-modp.c (ecc_modp_inv): Deleted wrapper function.
	* ecc-modq.c (ecc_modq_inv): Deleted wrapper function.

	* ecc-mod-inv.c (ecc_mod_inv): Renamed file and function. Also
	take a struct ecc_modulo * as argument.
	* sec-modinv.c (sec_modinv): ... the old names. Deleted.
	* Makefile.in (hogweed_SOURCES): Updated accordingly.

	* examples/ecc-benchmark.c (bench_modinv_powm, bench_curve):
	Updated benchmarking of mpn_sec_powm.

	* ecc-internal.h (struct ecc_curve): Deleted redc function
	pointer. Use only reduce pointer, which is redc or modp as
	applicable. Updated all users.
	(struct ecc_modulo): Moved mod and reduce function pointers to
	this struct.

	* ecc-generic-modp.c (ecc_generic_modp): Deleted file and
	function. We no longer need a wrapper around ecc_mod.
	* ecc-generic-modq.c (ecc_generic_modq): Likewise deleted.
	* Makefile.in (hogweed_SOURCES): Removed ecc-generic-modp.c and
	ecc-generic-modq.c.

	* ecc-internal.h (typedef ecc_mod_func): Take a const struct
	ecc_modulo * argument, not const struct ecc_curve *. Updated all
	implementations and all callers.

	* ecc-mod.c (ecc_mod): Use struct ecc_modulo to specify the
	modulo. Drop input size argument, always reduce from 2*size to
	size.

	* ecc-internal.h (struct ecc_modulo): New struct, collecting
	constants needed for modulo arithmetic.
	(struct ecc_curve): Use struct ecc_modulo for p and q arithmetic.
	Updated all ecc-related files.

2014-09-17  Niels Möller  <nisse@lysator.liu.se>

	* gmp-glue.c (mpn_get_base256_le): Fixed missing update of rn
	counter, making the function clear some bytes beyond the end of
	the output buffer. The bug triggered a make check failure on ARM.

	* testsuite/testutils.c (ecc_curves): Include curve25519 in list.
	(test_ecc_mul_a): Include reference points for curve25519 (with
	Edwards coordinates). Allow n == 0 and n == 1, comparing to zero
	and the generator, respectively.
	* testsuite/ecc-add-test.c (point_zero_p): Deleted function.
	(test_main): Replace calls to point_zero_p by calls to
	test_ecc_mul_h with n == 0.
	* testsuite/ecc-dup-test.c: Likewise.

	* testsuite/ecc-modinv-test.c (mpn_zero_p): Moved function, to...
	* testsuite/testutils.c (mpn_zero_p): New location. Also make
	non-static.

	* testsuite/ecdsa-keygen-test.c (ecc_valid_p): Add special case
	for curve25519.

	* testsuite/ecc-mul-a-test.c (test_main): Fix point negation to
	support curve25519.
	* testsuite/ecc-mul-g-test.c (test_main): Likewise.

	* ecc-a-to-eh.c (ecc_a_to_eh_itch, ecc_a_to_eh): Deleted file and
	functions.
	* ecc.h: Deleted corresponding declarations.
	* ecc-internal.h (ECC_A_TO_EH_ITCH): Deleted macro.
	* Makefile.in (hogweed_SOURCES): Removed ecc-a-to-eh.c.

	* testsuite/ecdh-test.c (test_main): Update curve25519 test to use
	Edwards coordinates.
	* testsuite/ecdsa-sign-test.c (test_main): Likewise.
	* testsuite/ecdsa-verify-test.c (test_main): Likewise.

	* ecc-point.c (ecc_point_set): Use Edwards rather than Montgomery
	curve.

	* ecc-mul-a-eh.c (ecc_mul_a_eh, table_init): Take an Edwards point
	as input, not a Montgomery point. Hence, use ecc_a_to_j, not
	ecc_a_to_eh.

	* ecc-eh-to-a.c (ecc_eh_to_a): Just convert to affine coordinates,
	don't transform from Edwards to Montgomery form. Also reduces
	scratch need slightly.
	* ecc-internal.h (ECC_EH_TO_A_ITCH): Reduced.

	* ecdsa-keygen.c (ecdsa_generate_keypair): Use struct ecc_curve
	function pointers.

	* testsuite/curve25519-dup-test.c: Deleted file. In the way for
	conversion to Edwards coordinate convention, and in the end
	the tests will be done by ecc-dup-test.c.
	* testsuite/curve25519-add-test.c: Similarly deleted.
	* testsuite/Makefile.in (TS_HOGWEED_SOURCES): Removed
	curve25519-dup-test.c and curve25519-add-test.c.

2014-09-16  Niels Möller  <nisse@lysator.liu.se>

	* testsuite/ecc-add-test.c: New generalized testcase, to replace
	curve25519-add-test.c.
	* testsuite/ecc-dup-test.c: New generalized testcase, to replace
	curve25519-dup-test.c.
	* testsuite/Makefile.in (TS_HOGWEED_SOURCES): Added ecc-add-test.c
	and ecc-dup-test.c.

2014-09-14  Niels Möller  <nisse@lysator.liu.se>

	* testsuite/ecc-mul-a-test.c (test_main): Use struct ecc_curve
	function pointers.
	* testsuite/ecc-mul-g-test.c (test_main): Likewise.

2014-09-09  Niels Möller  <nisse@lysator.liu.se>

	* curve25519-mul.c (curve25519_mul): Switch to use Montgomery
	ladder. About 20% faster than current Edwards curve operations.
	Difference is expected to shrink when Edwards operations are
	optimized to take advantage of the twist, but it seems unlikely to
	get significantly faster than the Montgomery ladder.

	* gmp-glue.c (cnd_swap): Moved function here, made non-static.
	Changed cnd type to mp_limb_t, for consistency with GMP
	mpn_cnd_add_n.
	* sec-modinv.c (cnd_swap): ... old location.
	* gmp-glue.h (cnd_swap): Declare function.

2014-09-06  Niels Möller  <nisse@lysator.liu.se>

	* examples/hogweed-benchmark.c (bench_curve25519_mul_g)
	(bench_curve25519_mul, bench_curve25519): New functions.
	(main): Added benchmarking of curve25519 functions.

2014-09-03  Niels Möller  <nisse@lysator.liu.se>

	* Makefile.in: Revert 2013-02-06 Makefile changes: use a single
	rule for transforming .asm to .o, and drop include of asm.d.
	Possible now since we generate a single object file from each asm
	file. This change also helps Solaris' make recognize .asm files.
	* config.make.in (.SUFFIXES): Drop .s from list.
	* configure.ac: Delete code to generate asm.d.

	* Makefile.in: Delete all uses of *.po files, use the same object
	files for both shared and static libraries.
	* configure.ac (dummy-dep-files): Don't create any .po.d files.

	* aclocal.m4 (LSH_CCPIC): Don't substitute CCPIC here, let
	configure.ac do that if needed.

	* configure.ac (CCPIC_MAYBE, SHLIBCFLAGS): Deleted substituted
	variables. Instead, use CCPIC directly when compiling all library
	files.
	(CCPIC): Set to empty, if --disable-pic is used.

	* config.make.in (SHLIBCFLAGS, CCPIC_MAYBE): Deleted.
	(COMPILE, COMPILE_CXX): Drop CCPIC. New variable EXTRA_CFLAGS,
	which can be set by individual Makefiles.

	* Makefile.in (EXTRA_CFLAGS): Set using CCPIC.
	Also delete all uses of CCPIC_MAYBE and SHLIBCFLAGS.

2014-09-02  Niels Möller  <nisse@lysator.liu.se>

	* curve25519-eh-to-x.c (curve25519_eh_to_x): New file, new
	function. The curve25519 transform currently done by ecc_eh_to_a,
	but which should eventually be eliminted from that function.
	* Makefile.in (hogweed_SOURCES): Added curve25519-eh-to-x.c.
	* ecc-internal.h (curve25519_eh_to_x): Declare it.

	* curve25519-mul.c (curve25519_mul): Use it.
	* curve25519-mul-g.c (curve25519_mul_g): Likewise. Also introduce
	local variable ecc, and use ecc->mul_g_itch.

2014-08-29  Niels Möller  <nisse@lysator.liu.se>

	* testsuite/testutils.c (test_ecc_mul_j): Renamed, to ...
	(test_ecc_mul_h): ... new name. Use ecc->h_to_a function pointer.
	Updated callers.

	* examples/ecc-benchmark.c (bench_add_jjj): Renamed, to ...
	(bench_add_hhh): ... new name. Use ecc->add_hhh function pointer.
	(bench_add_ehh): Deleted.
	(bench_curve): Use bench_add_hhh for all curves. Use ecc->mul_itch
	for scratch size.

	Switch the curve25519 implementation to use the isomorphism to the
	twisted Edwards curve which is used for Ed25519 signatures.
	* eccdata.c (ecc_curve_init): Tweaked the transformation constant
	for the isomorphism between curve25519 and the twisted Edwards
	curve.
	* ecc-add-ehh.c (ecc_add_ehh): Updated formulas for the twist curve.
	* ecc-add-eh.c (ecc_add_eh): Likewise.
	* ecc-dup-eh.c (ecc_dup_eh): Likewise.

2014-08-28  Niels Möller  <nisse@lysator.liu.se>

	* ecdsa-verify.c (ecdsa_verify): Drop include of ecc-internal.h,
	use ecc_size function instead.

	* ecc-ecdsa-verify.c (ecc_ecdsa_verify): Use the struct ecc_curve
	function pointers: mul, mul_g, add_hhh, h_to_a.

	* ecc-internal.h (ECC_ECDSA_VERIFY_ITCH): Deleted macro. Needed
	scratch depends on curve type, not just size.
	(ecc_add_func): New typedef.
	(struct ecc_curve): New function pointer add_hhh, and constant
	add_hhh_itch. Updated all instances.

	* ecdsa-verify.c (ecdsa_verify): Use the ecc_ecdsa_verify_itch
	function, not the corresponding macro.
	* ecc-ecdsa-verify.c (ecc_ecdsa_verify_itch): Take ecc->mul_itch
	into account. Also reduce to 5*ecc->size + ecc->mul_itch.

	* testsuite/ecdsa-sign-test.c (test_main): Added test for the
	obscure case of ecdsa using curve25519.
	* testsuite/ecdsa-verify-test.c (test_main): Likewise (depends on
	above changes).

	* ecc-ecdsa-sign.c (ecc_ecdsa_sign): Use mul_g and h_to_a function
	pointers. Implies (obscure) support for curve25519.

	* ecc-25519.c (ecc_25519_modq): Access q via the ecc struct.

	* ecc-eh-to-a.c (ecc_eh_to_a): Analogous change as for ecc_j_to_a.
	The modulo q case (op == 2) is hardcoded for curve25519.

	* ecc-j-to-a.c (ecc_j_to_a): For curves using redc, always convert
	back from redc form. When producing x coordinate only, optionally
	reduce it modulo q. Completely changes the meaning of the "flags"
	argument, and renames it to "op". Update all users of this
	function or ecc->h_to_a.

	* ecc-ecdsa-sign.c (ecc_ecdsa_sign): Use new ecc_j_to_a modulo q
	feature.
	* ecc-ecdsa-verify.c (ecc_ecdsa_verify): Likewise.

	* testsuite/symbols-test: Regexp fixes, to better filter out
	get_pc_thunk functions.

	* ecc-generic-redc.c (ecc_generic_redc): Deleted file and
	function. Split into...
	* ecc-pp1-redc.c (ecc_pp1_redc): New file and function.
	* ecc-pm1-redc.c (ecc_pm1_redc): New file and function.
	* ecc-internal.h: Updated declarations.
	* Makefile.in (hogweed_SOURCES): Replace ecc-generic-redc.c by
	ecc-pp1-redc.c and ecc-pm1-redc.c.
	* ecc-192.c: Use ecc_pp1_redc (benchmarking only).
	* ecc-224.c: Use ecc_pm1_redc when applicable.
	* ecc-256.c: Use ecc_pp1_redc when applicable.
	* ecc-384.c: Use ecc_pp1_redc (benchmarking only).
	* ecc-521.c: Use ecc_pp1_redc (benchmarking only).
	* testsuite/ecc-redc-test.c (test_main): Replace use of
	ecc_generic_redc by ecc_pp1_redc and ecc_pm1_redc.

	* eccdata.c (output_curve): Don't output ecc_redc_g.
	* ecc-internal.h (struct ecc_curve): Deleted unused field redc_g.
	Updated all instances.

2014-08-27  Niels Möller  <nisse@lysator.liu.se>

	* ecc-modq.c (ecc_modq_inv): Use q_bit_size.

	* ecc-internal.h (struct ecc_curve): New field q_bit_size. Updated
	all instances.

	* configure.ac: Bumped package version number to 3.1.
	(LIBHOGWEED_MAJOR): Bumped library version to 4.0.

	Merged curve25519 changes (starting at 2014-07-04).
	* Makefile.in (clean-here): Added ecc-25519.h.

2014-08-26  Niels Möller  <nisse@lysator.liu.se>

	* examples/ecc-benchmark.c (bench_mul_g, bench_mul_a): Use struct
	ecc_curve function pointers.
	(bench_mul_g_eh, bench_mul_a_eh): Deleted.
	(bench_curve): Make modq benchmark unconditional. Use bench_mul_g
	and bench_mul_a also for curve25519.

	* testsuite/ecc-mod-test.c (test_curve): Make modq test
	unconditional, partially reverting 2014-07-04 change.

	* ecc-25519.c (ecc_25519_modq): New function.

	* eccdata.c (output_curve): Precomputation for curve25519 mod q.

	* mini-gmp.c (mpz_abs_sub_bit): Do full normalization, needed in
	case the most significant bit is cleared.

2014-08-25  Niels Möller  <nisse@lysator.liu.se>

	* testsuite/ecdh-test.c (set_point): Check return value of
	ecc_point_set.
	(test_main): Enable curve25519 test.

	* ecc-point-mul-g.c (ecc_point_mul_g): Use ecc->mul_g and
	ecc->h_to_a function pointers.
	* ecc-point-mul.c (ecc_point_mul): Use the ecc->mul and
	ecc->h_to_a function pointers.

	* ecc-internal.h (ecc_mul_g_func, ecc_mul_func, ecc_h_to_a_func):
	New typedefs.
	(struct ecc_curve): New function pointers mul, mul_g, h_to_a, and
	constans for their scratch requirements. Updated all instances.

	* ecc-point.c (ecc_point_set): Handle curve25519 as a special
	case, when checking if the point is on the curve.

2014-08-24  Niels Möller  <nisse@lysator.liu.se>

	* testsuite/ecdh-test.c: Test ecc_point_mul and ecc_point_mul_g,
	using test data generated by ecc-ref.gp. Tests for all curves
	except curve25519, which doesn't yet work with the general
	ecc_point interface.

	* testsuite/Makefile.in (TS_HOGWEED_SOURCES): Added ecdh-test.c.

	* misc/ecc-ref.gp: Script to generate ECDH test data.

2014-08-23  Niels Möller  <nisse@lysator.liu.se>

	* ecc-a-to-j.c (ecc_a_to_j): Deleted INITIAL argument.
	* ecc.h (ecc_a_to_j): Updated prototype.
	* ecc-mul-a.c (ecc_mul_a, table_init): Updated calls to ecc_a_to_j.

	* ecc-mul-a.c (ecc_mul_a): Deleted INITIAL argument, all callers,
	except the tests, pass 1. Updated all callers.
	(table_init): Likewise deleted INITIAL.
	* ecc.h (ecc_mul_a): Updated prototype.
	* testsuite/ecc-mul-a-test.c (test_main): Deleted tests for
	ecc_mul_a with INITIAL == 0.

	* ecc-internal.h (struct ecc_curve): Reordered struct, moved
	function pointers before pointers to bignum constants.

	* sec-modinv.c (sec_modinv): Document that for a == 0 (mod m), we
	should produce the "inverse" 0.

	* testsuite/ecc-modinv-test.c (test_main): Check that ecc_modp_inv
	produces 0 if a == 0 or a == p.

2014-08-22  Niels Möller  <nisse@lysator.liu.se>

	* x86_64/ecc-25519-modp.asm: New file. Assembly implementation,
	initial version yields 30% speedup of ecc_25519_modp. Early
	folding eliminates one pass of carry propagation, and yields
	almost 20% additional speedup.

	* ecc-25519.c [HAVE_NATIVE_ecc_25519_modp]: Use assembly version
	if available.

	* configure.ac (asm_hogweed_optional_list): Added ecc-25519-modp.asm.
	Also add HAVE_NATIVE_ecc_25519_modp to config.h.in.

2014-08-19  Niels Möller  <nisse@lysator.liu.se>

	* examples/ecc-benchmark.c (bench_curve): Support benchmarking of
	curve25519, for now handled as a special case.
	(curves): Added nettle_curve25519.
	(bench_dup_eh, bench_add_eh, bench_add_ehh, bench_mul_g_eh): New
	functions.

2014-08-18  Niels Möller  <nisse@lysator.liu.se>

	* testsuite/curve25519-dh-test.c (test_a): Use curve25519_mul.
	(test_main): Use little-endian inputs for test_a.
	(curve25519_sqrt, curve_25519): Deleted static helper functions,
	no longer needed.

	* curve25519-mul.c (curve25519_mul): New file and function.
	* curve25519.h (curve25519_mul): Declare it.
	* Makefile.in (hogweed_SOURCES): Added curve25519-mul.c.

	* curve25519-mul-g.c (curve25519_mul_g): Renamed file and
	function, updated callers.
	* curve25519-base.c (curve25519_base): ... old names.
	* Makefile.in (hogweed_SOURCES): Updated for rename.

	* eccdata.c (output_curve): Compute constants needed for
	Shanks-Tonelli.
	* ecc-25519.c (ecc_modp_powm_2kp1, ecc_25519_sqrt): New functions.
	* ecc-internal.h (ecc_25519_sqrt): Declare it.

2014-08-06  Niels Möller  <nisse@lysator.liu.se>

	* testsuite/curve25519-dh-test.c (test_g): Use curve25519_base.
	(test_main): Use little-endian inputs for test_g.

	* curve25519-base.c (curve25519_base): New file, new function.
	Analogous to NaCl's crypto_scalarmult_base.
	* curve25519.h: New file.
	* Makefile.in (hogweed_SOURCES): Added curve25519-base.c.
	(HEADERS): Added curve25519.h.

	* gmp-glue.c (mpn_set_base256_le, mpn_get_base256_le): New functions.
	* gmp-glue.h: Declare them.

2014-08-02  Niels Möller  <nisse@lysator.liu.se>

	* testsuite/curve25519-dh-test.c (curve25519_sqrt): Fixed memory
	leak, a mpz_clear call was missing.

	* ecc-internal.h (ECC_MUL_A_EH_WBITS): Set to 4, to enable
	window-based scalar multiplication.

	* ecc-mul-a-eh.c (table_init) [ECC_MUL_A_EH_WBITS > 0]: Fixed
	initialization of TABLE(1).

2014-07-29  Niels Möller  <nisse@lysator.liu.se>

	* ecc-internal.h (ECC_MUL_A_EH_WBITS): New constant.
	(ECC_A_TO_EH_ITCH, ECC_MUL_A_EH_ITCH): New macros.
	* ecc-a-to-eh.c (ecc_a_to_eh, ecc_a_to_eh_itch): New file, new
	functions.
	* ecc-mul-a-eh.c: New file.
	(ecc_mul_a_eh): New function. The case [ECC_MUL_A_EH_WBITS > 0]
	not yet working).
	(ecc_mul_a_eh_itch): New function.
	* ecc.h: Declare new functions.
	* Makefile.in (hogweed_SOURCES): Added ecc-a-to-eh.c and
	ecc-mul-a-eh.c.

	* testsuite/curve25519-dh-test.c (curve25519_sqrt): New function.
	(curve_25519): Use ecc_mul_a_eh.
	(test_a): New function.
	(test_main): Test construction of shared secret, using scalar
	multiplication with points other than the fix generator.

2014-07-26  Niels Möller  <nisse@lysator.liu.se>

	* ecc-add-ehh.c (ecc_add_ehh): Reduce scratch need.
	* ecc-internal.h (ECC_ADD_EHH_ITCH): Reduced to 7*size.

2014-07-23  Niels Möller  <nisse@lysator.liu.se>

	* testsuite/curve25519-dh-test.c: New test case, based on
	draft-josefsson-tls-curve25519-05 test vectors.
	* testsuite/Makefile.in (TS_HOGWEED_SOURCES): Added curve25519-dh-test.c.

2014-07-18  Niels Möller  <nisse@lysator.liu.se>

	* ecc-mul-g-eh.c (ecc_mul_g_eh, ecc_mul_g_eh_itch): New file and
	functions. Untested.
	* ecc.h (ecc_mul_g_eh_itch): Declare new functions.
	* ecc-internal.h (ECC_MUL_G_EH_ITCH): New macro.
	* Makefile.in (hogweed_SOURCES): Added ecc-mul-g-eh.c.

2014-07-17  Niels Möller  <nisse@lysator.liu.se>

	* ecc-add-eh.c (ecc_add_eh): Reduce scratch need.
	* ecc-internal.h (ECC_ADD_EH_ITCH): Reduced to 6*size.

	* testsuite/curve25519-dup-test.c (test_main): Free allocated
	storage.

2014-07-15  Niels Möller  <nisse@lysator.liu.se>

	* ecc-add-eh.c (ecc_add_eh, ecc_add_eh_itch): New file, new
	functions.
	* ecc.h: Declare new functions.
	* ecc-internal.h (ECC_ADD_EH_ITCH): New macro.
	* Makefile.in (hogweed_SOURCES): Added ecc-add-eh.c.
	* testsuite/curve25519-add-test.c (test_main): Test ecc_add_eh.
	Additional test for g2+g2. Free allocated storage.

2014-07-14  Niels Möller  <nisse@lysator.liu.se>

	* testsuite/curve25519-add-test.c: New test case.
	* testsuite/Makefile.in (TS_HOGWEED_SOURCES): Added
	curve25519-add-test.c.

	* ecc-add-ehh.c (ecc_add_ehh, ecc_add_ehh_itch): New file, new
	functions.
	* ecc.h (ecc_add_ehh, ecc_add_ehh_itch): Declare them.
	* ecc-internal.h (ECC_ADD_EHH_ITCH): New macro.
	* Makefile.in (hogweed_SOURCES): Added ecc-add-ehh.c.

	* ecc-25519.c (nettle_curve25519): Use ecc_d instead of ecc_b.

	* eccdata.c: For curve25519, output the Edwards curve constant,
	ecc_d = (121665/121666) mod p.

	* testsuite/curve25519-dup-test.c (test_main): Add test for 4g.
	Delete some left-over debug output.

2014-07-11  Niels Möller  <nisse@lysator.liu.se>

	* misc/ecc-formulas.tex: Some ECC notes.

	* testsuite/curve25519-dup-test.c: New testcase.
	* testsuite/Makefile.in (TS_HOGWEED_SOURCES): Added
	curve25519-dup-test.c.

	* testsuite/testutils.c (test_ecc_point): Made non-static.
	* testsuite/testutils.h (struct ecc_ref_point): Moved here, from
	testutils.h.
	(test_ecc_point): Declare it.

	* ecc-dup-eh.c (ecc_dup_eh, ecc_dup_eh_itch): New file, new functions.
	* ecc-eh-to-a.c (ecc_eh_to_a, ecc_eh_to_a_itch): New file, new
	functions.
	* ecc.h: Declare new functions.
	* ecc-internal.h (ECC_EH_TO_A_ITCH, ECC_DUP_EH_ITCH): New macros.
	* Makefile.in (hogweed_SOURCES): Added ecc-dup-eh.c and
	ecc-eh-to-a.c.

	* ecc-internal.h (struct ecc_curve): New constant edwards_root.
	* ecc-192.c (nettle_secp_192r1): Updated accordingly, additional
	NULL pointer.
	* ecc-224.c (nettle_secp_224r1): Likewise.
	* ecc-256.c (nettle_secp_256r1): Likewise.
	* ecc-384.c (nettle_secp_384r1): Likewise.
	* ecc-521.c (nettle_secp_521r1): Likewise.
	* ecc-25519.c (nettle_curve25519): Initialize new constant.

	* eccdata.c (ecc_curve_init): For curve 25519, use correct
	constant for edwards coordinate transform, and output the constant
	as ecc_edwards.

2014-07-06  Niels Möller  <nisse@lysator.liu.se>

	* eccdata.c: Use separate is_zero flag to represent the neutral
	element.
	(output_point, output_point_redc): Unified to a single function,
	with a use_redc flag argument. Also support conversion to Edwards
	form.
	(ecc_curve_init_str): New argument for Edwards curve conversion
	constant.

2014-07-04  Niels Möller  <nisse@lysator.liu.se>

	Started curve25519 branch.
	* ecc-25519.c: New file.
	(ecc_25519_modp): New function.
	(nettle_curve25519): New curve.

	* ecc-curve.h (nettle_curve25519): Declare it.

	* Makefile.in (hogweed_SOURCES): Added ecc-25519.c.
	(ecc-25519.h): New generated file. Add as explicit dependency for
	ecc-25519.o.

	* testsuite/ecc-mod-test.c (test_curve): New function, extracted
	from test_main. Tolerate NULL modq function pointer.
	(test_main): Use test_curve, iterate over supported curves, and
	also test curve_25519 for the new modp function.

2014-08-23  Niels Möller  <nisse@lysator.liu.se>

	* ecc-modp.c (ecc_modp_sub_1): Deleted unused function.
	* ecc-internal.h: Deleted corresponding declaration.

	* examples/nettle-benchmark.c (time_cipher): Fixed memset calls,
	amending the totally broken change from 2014-02-06.

2014-07-02  Niels Möller  <nisse@lysator.liu.se>

	* eccdata.c (ecc_dup): Use mpz_submul_ui, now available in
	mini-gmp.
	(ecc_type): New enum, for Weierstrass and Montgomery curves
	(ecc_curve): New field type.
	(ecc_dup): Support montgomery curves.
	(ecc_add): Likewise.
	(ecc_curve_init_str): New argument, for the curve type.
	(ecc_curve_init): Pass curve type to all ecc_curve_init_str calls.
	Recognize curve25519, for bit_size 255.
	(output_modulo): Deleted assert, which isn't true for curve25519.

2014-06-30  Niels Möller  <nisse@lysator.liu.se>

	* camellia-absorb.c: Include <limits.h>, needed for correct use of
	HAVE_NATIVE_64_BIT. Reported and debugged by Magnus Holmgren.
	Fixes debian build failure on s390x.

2014-06-26  Niels Möller  <nisse@lysator.liu.se>

	From Martin Storsjö:
	* configure.ac (IF_NOT_SHARED): New substituted variable.
	* hogweed.pc.in: Use @LIBS@, instead of hardcoding -lgmp. When
	shared libraries are disabled, move needed libraries from
	Requires.private: to Requires: and from Libs.private: to Libs:.

 	From Nikos Mavrogiannopoulos.
	* examples/hogweed-benchmark.c (bench_alg): Tolerate alg->init
	returning NULL.
	(bench_openssl_ecdsa_init): Return NULL if
	EC_KEY_new_by_curve_name fails, indicating the curve is not
	supported.

2014-06-25  Niels Möller  <nisse@lysator.liu.se>

	Support for building with mini-gmp instead of the real GMP. Loosely
	based on work by Nikos Mavrogiannopoulos.
	* configure.ac: New command line option --enable-mini-gmp. Also
	disable all libgmp-related checks when enabled.
	(NETTLE_USE_MINI_GMP): New substituted variable.
	(LIBHOGWEED_LIBS): Use $(LIBS) instead of -lgmp.
	(IF_MINI_GMP): New Makefile conditional.
	(GMP_NUMB_BITS): Alternative test for the mini-gmp case.
	Substituted also in bignum.h.
	(HAVE_MPZ_POWM_SEC): Drop this unused check.

	* bignum.h: Renamed, to...
	* bignum.h.in: New name.
	(NETTLE_USE_MINI_GMP): Substituted by configure.
	(GMP_NUMB_BITS): Substituted by configure, for the mini-gmp case.

	* Makefile.in (OPT_HOGWEED_SOURCES): New variable, value
	conditional on @IF_MINI_GMP@.
	(hogweed_SOURCES): Add $(OPT_HOGWEED_SOURCES).
	(PRE_CPPFLAGS): Add -I$(srcdir).
	(HEADERS): Delete bignum.h.
	(INSTALL_HEADERS): Add bignum.h. Also add mini-gmp.h, if mini-gmp
	is enabled.
	(DISTFILES): Added bignum.h.in.
	(bignum.h): New target.
	(distclean-here): Delete bignum.h.

	* examples/ecc-benchmark.c (modinv_gcd) [NETTLE_USE_MINI_GMP]:
	Disable this benchmark.
	(mpn_random) [NETTLE_USE_MINI_GMP]: Provide a simple implementation.

	* testsuite/ecc-mod-test.c [NETTLE_USE_MINI_GMP]: Skip test, it
	depends on gmp_randstate_t.
	* testsuite/ecc-modinv-test.c [NETTLE_USE_MINI_GMP]: Likewise.
	* testsuite/ecc-mul-a-test.c [NETTLE_USE_MINI_GMP]: Likewise.
	* testsuite/ecc-mul-g-test.c [NETTLE_USE_MINI_GMP]: Likewise.
	* testsuite/ecc-redc-test.c [NETTLE_USE_MINI_GMP]: Likewise.

	Various preparations for mini-gmp support.
	* testsuite/bignum-test.c: Use WITH_HOGWEED instead of HAVE_LIBGMP
	for preprocessor conditionals.
	* testsuite/testutils.h: Likewise.
	* testsuite/sexp-format-test.c: Likewise.

	* testsuite/ecdsa-keygen-test.c (test_main): Use printf,
	mpz_out_str and write_mpn instead of gmp_fprintf.
	* testsuite/ecdsa-sign-test.c (test_ecdsa): Likewise.
	* testsuite/ecdsa-verify-test.c (test_ecdsa): Likewise.

	* dsa.h: Include bignum.h instead of gmp.h.
	* ecc-internal.h: Likewise.
	* ecc.h: Likewise.
	* gmp-glue.h: Likewise.
	* pkcs1.h: Likewise.
	* rsa.h: Likewise.

	* testsuite/testutils.c (die): Use plain vfprintf, not
	gmp_vfprintf.
	(write_mpn): New function.
	(test_ecc_point): Use it, replacing gmp_fprintf.
	* testsuite/testutils.h (write_mpn): Declare it.

	* der-iterator.c: Deleted HAVE_LIBGMP conditionals.

2014-06-07  Niels Möller  <nisse@lysator.liu.se>

	* Released nettle-3.0.

2014-06-04  Niels Möller  <nisse@lysator.liu.se>

	* NEWS: List des-compat.h as a candidate for removal in the next
	release.

	* testsuite/des-compat-test.c (test_main): Fixed out of bounds
	memory read, reported by Nikos Mavrogiannopoulos.

	* nettle-write.h: Include <stddef.h>, fixing compilation on
	freebsd.

	* aclocal.m4 (ac_stdint): Fixed "unsinged" typo, spotted by Andy
	Goth.

2014-06-01  Niels Möller  <nisse@lysator.liu.se>

	* x86_64/gcm-hash8.asm: Pass correct argument count to W64_EXIT.
	* x86_64/camellia-crypt-internal.asm: Pass correct argument count
	to W64_ENTRY and W64_EXIT.

	* x86_64/machine.m4 [W64_ABI]: Fix for the case of 6 function
	arguments. Also push %rdi unconditionally, and use aligned
	accesses for save and restore %xmm registers (movdqa).

2014-05-31  Niels Möller  <nisse@lysator.liu.se>

	* configure.ac: Check for COFF type directives.
	(ASM_COFF_STYLE): New substituted variable.
	* config.m4.in: Set COFF_STYLE from configure.
	* asm.m4 (PROLOGUE): Use COFF type directive, if enabled by
	configure. Fixes problem with windows dll linking.

	* asm.m4: Deleted unused offsets for struct aes_ctx.

2014-05-28  Niels Möller  <nisse@lysator.liu.se>

	* testsuite/nettle-pbkdf2-test: Delete carriage return characters
	from output.

	* configure.ac (LIBHOGWEED_LIBS): Be explicit and link
	libhogweed.so with libnettle.so, not -lnettle.
	(LIBHOGWEED_LINK): Drop -L. flag, no longer needed, and previously
	not at the correct position in the link command line.

2014-05-27  Niels Möller  <nisse@lysator.liu.se>

	* examples/ecc-benchmark.c: If mpn_sec_powm is available,
	benchmark it, for modinv.
	(bench_modinv_powm): New function.
	(bench_curve): Use it.

2014-05-22  Niels Möller  <nisse@lysator.liu.se>

	From Claudio Bley:
	* Makefile.in ($(des_headers)): Use the EXEEXT_FOR_BUILD.

2014-05-15  Niels Möller  <nisse@lysator.liu.se>

	* NEWS: Updated with library version numbers.

	* configure.ac (dummy-dep-files): Use simpler and more portable
	sed expression. Problem reported by Peter Eriksson.
	(LIBHOGWEED_MAJOR): Bumped shared library version to 3.0.
	(LIBHOGWEED_MINOR): Reset to zero. Also increased the package
	version number to 3.0.

	* getopt.c: Don't use gettext.

2014-05-14  Niels Möller  <nisse@lysator.liu.se>

	* testsuite/nettle-pbkdf2-test: Avoid the bash construction
	${#foo}.

	* getopt.c: Copied from glibc tree, tag glibc-2.19.
	* getopt.h: Likewise.
	* getopt1.c: Likewise.
	* getopt_int.h: New file, also copied from glibc.
	* Makefile.in (DISTFILES): Added getopt_int.h.

2014-05-09  Niels Möller  <nisse@lysator.liu.se>

	* mini-gmp.c: Updated, use version from gmp-6.0.0.
	* mini-gmp.h: Likewise.

	* testsuite/Makefile.in (all): Drop dependency on $(TARGETS), to
	delay building of test programs until make check.

2014-05-08  Niels Möller  <nisse@lysator.liu.se>

	* nettle.texinfo (nettle_aead abstraction): Document nettle_aead.

	* Makefile.in (nettle_SOURCES): Added nettle-meta-aeads.c.
	* nettle-meta.h (nettle_aeads): Declare array.
	* nettle-meta-aeads.c (nettle_aeads): New file, new array.
	* testsuite/meta-aead-test.c: New test case.
	* testsuite/Makefile.in (TS_NETTLE_SOURCES): Added
	meta-aead-test.c.

	* aclocal.m4 (GMP_PROG_CC_FOR_BUILD): If CC_FOR_BUILD is gcc, add
	-O option. This makes eccdata twice as fast.

2014-05-06  Niels Möller  <nisse@lysator.liu.se>

	* nettle.texinfo: Document SHA3 and ChaCha-Poly1305 as
	experimental.

2014-05-05  Niels Möller  <nisse@lysator.liu.se>

	* nettle.texinfo (POLY1305): Document poly1305-aes.
	(Authenticated encryption): Move AEAD algorithms to their own
	section.
	(RSA, DSA, ECDSA): Change some subsections to subsubsections.
	(ChaCha-Poly1305): Document ChaCha-Poly1305.

2014-05-04  Niels Möller  <nisse@lysator.liu.se>

	* nettle.texinfo (DSA): Document new DSA interface.
	(Salsa20): Update salsa20 docs.
	(ChaCha): Document ChaCha.

2014-05-03  Niels Möller  <nisse@lysator.liu.se>

	* configure.ac: Check for SIZEOF_SIZE_T.
	* ccm.c (ccm_set_nonce): Skip code for 64-bit encoding when size_t
	is only 32 bits.

	* nettle.texinfo (CCM): Document new ccm macros and constants.
	Describe ccm restrictions.

	* ccm.h (CCM_DIGEST_SIZE): New constant.

2014-04-30  Niels Möller  <nisse@lysator.liu.se>

	* ccm.c (CCM_IV_MAX_SIZE, CCM_IV_MIN_SIZE): Deleted, replaced by
	public constants CCM_MIN_NONCE_SIZE and CCM_MAX_NONCE_SIZE.
	(ccm_build_iv): Updated for above rename.
	(CCM_L_MAX_SIZE): Deleted, no longer used.

	* ccm.h (CCM_MIN_NONCE_SIZE, CCM_MAX_NONCE_SIZE): New constants.
	(CCM_MAX_MSG_SIZE): New macro.

2014-04-27  Niels Möller  <nisse@lysator.liu.se>

	* nettle.texinfo (Cipher modes): Subsection on AEAD constructions.
	(GCM): Update GCM documentation, including functions for
	gcm_aes128, gcm_camellia128, ...

2014-04-26  Niels Möller  <nisse@lysator.liu.se>

	* nettle.texinfo: Update for introduction of nettle_cipher_func.
	(GCM): Document GCM_DIGEST_SIZE.
	(UMAC): Document new UMAC constants.
	(Keyed hash functions): Make HMAC and UMAC their own info nodes.
	(EAX): Document EAX.

	* umac.h (UMAC_MIN_NONCE_SIZE, UMAC_MAX_NONCE_SIZE): New
	constants.

2014-04-25  Niels Möller  <nisse@lysator.liu.se>

	* All hash-related files: Renamed all _DATA_SIZE constants to
	_BLOCK_SIZE, for consistency. Old names kept for backwards
	compatibility.

	* nettle.texinfo (CCM): Documentation for CCM mode, contributed by
	Owen Kirby.

	* testsuite/ccm-test.c (test_cipher_ccm): And tests.

	* ccm.c (ccm_decrypt_message): Change length argument, should now
	be clear text (dst) length.
	* ccm-aes128.c (ccm_aes128_decrypt_message): Likewise.
	* ccm-aes192.c (ccm_aes192_decrypt_message): Likewise.
	* ccm-aes256.c (ccm_aes256_decrypt_message): Likewise.
	* ccm.h: Updated prototypes.

2014-04-22  Niels Möller  <nisse@lysator.liu.se>

	* nettle.texinfo (Recommended hash functions): Document additional
	sha512 variants.

	* sha2.h (sha512_224_ctx, sha512_256_ctx): New aliases for the
	sha512_ctx struct tag.

2014-04-17  Niels Möller  <nisse@lysator.liu.se>

	* examples/Makefile.in (SOURCES): Deleted next-prime.c (forgotten
	in 2014-04-13 change).

2014-04-16  Niels Möller  <nisse@lysator.liu.se>

	* testsuite/ccm-test.c (test_cipher_ccm): Deleted check for NULL
	authdata.

	* sha3-224.c (sha3_224_init): Pass pointer to context struct, not
	pointer to first element, to memset.
	* sha3-256.c (sha3_256_init): Likewise.
	* sha3-384.c (sha3_384_init): Likewise.
	* sha3-512.c (sha3_512_init): Likewise.

	* examples/eratosthenes.c (vector_alloc): Use sizeof(*vector)
	instead of explicit type in malloc call.
	(vector_init): Make constant explicitly unsigned long.

	* tools/input.c (sexp_get_quoted_char): Deleted useless for loop.

2014-04-13  Niels Möller  <nisse@lysator.liu.se>

	* rsa-compat.c: Deleted file.
	* rsa-compat.h: Deleted file.
	* Makefile.in (hogweed_SOURCES): Deleted rsa-compat.c.
	(HEADERS): Deleted rsa-compat.h.

	* examples/next-prime.c: Deleted file.
	* bignum-next-prime.c (nettle_next_prime): Deleted file and
	function.
	* prime-list.h: Deleted file.
	* bignum.h (nettle_next_prime): Deleted prototype.
	* Makefile.in (hogweed_SOURCES): Deleted bignum-next-prime.c.
	(DISTFILES): Deleted prime-list.h.
	* examples/Makefile.in (HOGWEED_TARGETS): Deleted next-prime, and
	corresponding make target.

2014-04-12  Niels Möller  <nisse@lysator.liu.se>

	* nettle.texinfo (Copyright): Updated licensing info.
	* README: Likewise.

	* Makefile.in (DISTFILES): Distribute new COPYING* files.

	* COPYING.LESSERv3: New file.
	* COPYINGv3: New file.
	* COPYING.LIB: Deleted.
	* COPYINGv2: New name for GPL version 2 file.
	* COPYING: Old name, deleted.

	* Update license headers for LGPL3+ and GPL2+ dual licensing.

2014-04-11  Niels Möller  <nisse@lysator.liu.se>

	* testsuite/testutils.c (test_aead): Use aead->digest_size.

	* configure.ac: Skip GMP tests if public key support is disabled.

	* eax.c (block16_xor): Fixed bug effecting 32-bit platforms.

	* Makefile.in (DISTFILES): Deleted memxor.c, already included via
	nettle_SOURCES.
	* tools/Makefile.in (SOURCES): Add nettle-pbkdf2.c.

2014-04-10  Niels Möller  <nisse@lysator.liu.se>

	From Nikos Mavrogiannopoulos:
	* examples/hogweed-benchmark.c (bench_openssl_ecdsa_init): Support
	for secp192r1 and secp256r1.
	(alg_list): Add them.

2014-04-09  Niels Möller  <nisse@lysator.liu.se>

	* examples/nettle-benchmark.c (main): Benchmark sha512_224 and
	sha512_256.

	* testsuite/sha512-224-test.c: New file.
	* testsuite/sha512-256-test.c: New file.
	* testsuite/Makefile.in (TS_NETTLE_SOURCES): Added new files.

	* nettle-meta.h (nettle_sha512_224, nettle_sha512_256): Declare.
	* sha512-224-meta.c (nettle_sha512_224): New file, new nettle_hash.
	* sha512-256-meta.c (nettle_sha512_256): New file, new nettle_hash.

	* sha2.h (SHA512_224_DIGEST_SIZE, SHA512_224_DATA_SIZE)
	(SHA512_256_DIGEST_SIZE, SHA512_256_DATA_SIZE): New constants.

	* sha512.c (sha512_256_digest): Typo fix, call sha512_256_init.

	* testsuite/testutils.c (test_hash): Removed redundant init call.
	Tests that digest implies init.

2014-03-28  Niels Möller  <nisse@lysator.liu.se>

	* testsuite/dsa-keygen-test.c (test_main): Explicitly use
	dsa_compat_generate_keypair.
	(test_main): Test dsa_generate_params and dsa_generate_keypair
	with a large q; p_bits = 1024, q_bits = 768.

	* testsuite/testutils.h: Undo dsa-compat.h name mangling.

	* dsa-keygen.c (dsa_generate_keypair): New interface, generating
	only a keypair, and no new parameters.
	* dsa-compat-keygen.c (dsa_compat_generate_keypair): New file.
	Moved old key generation function here. Use dsa_generate_keypair.

2014-03-27  Niels Möller  <nisse@lysator.liu.se>

	* dsa-compat.c (dsa_public_key_init, dsa_public_key_clear)
	(dsa_private_key_init, dsa_private_key_clear): : Move deprecated
	DSA functions to a separate file...
	* dsa.c: ...from here.
	* dsa-compat.h: New file, declaring deprecated DSA interface.
	Include in corresponding C files.
	* Makefile.in (hogweed_SOURCES): Add dsa-compat.c.
	(HEADERS): Add dsa-compat.h.

	* dsa-gen-params.c (dsa_generate_params): New file and function,
	extracted from DSA key generation.
	* dsa-keygen.c (dsa_generate_keypair): Use dsa_generate_params.

2014-03-26  Niels Möller  <nisse@lysator.liu.se>

	* der2dsa.c (dsa_params_from_der_iterator): Converted to new DSA
	interface. Allow q_size == 0, meaning any q < p is allowed.
	Additional validity checks.
	(dsa_public_key_from_der_iterator): Converted to new DSA
	interface. Also check that the public value is in the correct
	range.
	(dsa_openssl_private_key_from_der_iterator): Converted
	to new DSA interface. Additional validity checks.
	(dsa_openssl_private_key_from_der): Converted to new DSA
	interface.
	* tools/pkcs1-conv.c (convert_dsa_private_key): Update to use
	struct dsa_params, and adapt to the der decoding changes.
	(convert_public_key): Likewise.

	* examples/hogweed-benchmark.c: Update dsa benchmarking to use new
	DSA interface.

	* dsa.c (dsa_params_init, dsa_params_clear): New functions.
	(dsa_public_key_init): Use dsa_params_init.
	(dsa_public_key_clear): Use dsa_params_clear.

	* sexp2dsa.c (dsa_keypair_from_sexp_alist): Converted to new DSA
	interface. Allow q_size == 0, meaning any q < p is allowed.
	Additional validity checks.
	(dsa_sha1_keypair_from_sexp, dsa_sha256_keypair_from_sexp):
	Converted to new DSA interface.

	* dsa2sexp.c (dsa_keypair_to_sexp): Converted to new DSA
	interface.
	* tools/pkcs1-conv.c: Updated uses of dsa_keypair_to_sexp.

	* dsa.h (struct dsa_params): New struct.

	* dsa-sign.c (dsa_sign): Use struct dsa_params, with key as a
	separate mpz_t.
	* dsa-verify.c (dsa_verify): Likewise.
	* dsa-sha1-verify.c (dsa_sha1_verify_digest, dsa_sha1_verify): Use
	dsa_verify, cast the struct dsa_public_key * input to a struct
	dsa_params *
	* dsa-sha256-verify.c (dsa_sha256_verify_digest)
	(dsa_sha256_verify): Likewise.
	* dsa-sha1-sign.c (dsa_sha1_sign_digest, dsa_sha1_sign): Likewise
	use dsa_sign, with a cast from struct dsa_public_key * to struct
	dsa_params *.
	* dsa-sha256-sign.c (dsa_sha256_sign_digest, dsa_sha256_sign):
	Likewise.

	* testsuite/testutils.c (test_dsa_verify): Use struct dsa_params.
	(test_dsa_key): Likewise.
	* testsuite/dsa-test.c (test_main): Adapt to test_dsa_key and
	test_dsa_verify changes.
	* testsuite/dsa-keygen-test.c (test_main): Adapt to
	test_dsa_key change.

	* testsuite/testutils.c (test_dsa_sign): #if out, currently
	unused.

2014-03-23  Niels Möller  <nisse@lysator.liu.se>

	From Owen Kirby:
	* ccm.c: New file.
	* ccm.h: New file.
	* ccm-aes128.c: New file.
	* ccm-aes192.c: New file.
	* ccm-aes256.c: New file.
	* Makefile.in (nettle_SOURCES): Added ccm source files.
	(HEADERS): Added ccm.h.
	* testsuite/ccm-test.c: New file.
	* testsuite/Makefile.in (TS_NETTLE_SOURCES): Added ccm-test.c.

2014-03-20  Niels Möller  <nisse@lysator.liu.se>

	From Joachim Strömbergson:
	* sha512.c (K): Indentation fix.
	(sha512_224_init, sha512_224_digest, sha512_256_init)
	(sha512_256_digest): New functions.
	* sha2.h: Add prototypes.
	(sha512_224_update, sha512_256_update): New aliases for
	sha512_update.

2014-03-18  Niels Möller  <nisse@lysator.liu.se>

	* examples/nettle-benchmark.c (main): Add benchmarking of arcfour,
	salsa20 and chacha, via time_aead.

	* nettle-internal.c (nettle_arcfour128): Define, as a struct
	nettle_aead (with NULL set_nonce, update, and digest methods).
	* examples/nettle-openssl.c (nettle_openssl_arcfour128): Likewise.
	* nettle-internal.h (nettle_arcfour128)
	(nettle_openssl_arcfour128): Declare.

	* nettle-types.h (nettle_cipher_func): New typedef, similar to
	nettle_crypt_func, but with a const context, intended for block
	ciphers.
	* nettle-meta.h (struct nettle_cipher): Use the nettle_cipher_func
	type.
	* Many other files affected: aes*-meta.c, camellia*-meta.c,
	cast128-meta.c, serpent-meta.c, twofish-meta.c, cbc.[ch],
	ctr.[ch], ctr.[ch], des-compat.c, eax.[ch], gcm*.[ch],
	nettle-internal.*, testsuite/aes-test.c,
	examples/nettle-benchmark.c, examples/nettle-openssl.c.

2014-03-16  Niels Möller  <nisse@lysator.liu.se>

	* chacha-set-key.c: Include string.h.

	* arcfour-meta.c: Deleted file.
	* nettle-meta.h (nettle_arcfour128): Deleted declaration.
	* nettle-meta-ciphers.c (nettle_ciphers): Deleted
	nettle_arcfour128 from list.
	* Makefile.in (nettle_SOURCES): Deleted arcfour-meta.c.
	* examples/nettle-openssl.c (nettle_openssl_arcfour128): Deleted.
	* testsuite/meta-cipher-test.c: Adjust test for removal of
	nettle_arcfour128.

2014-03-15  Niels Möller  <nisse@lysator.liu.se>

	* examples/nettle-benchmark.c (struct bench_aead_info): New
	struct.
	(bench_aead_crypt, bench_aead_update, init_nonce, time_aead): New
	functions, for benchmarking aead algorithms.
	(time_gcm, time_eax): Deleted functions.
	(main): Use time_aead to benchmark gcm, eax and chacha-poly1305.

	* salsa20.h (SALSA20_NONCE_SIZE): Renamed constant, old name
	SALSA20_IV_SIZE kept as an alias.
	(salsa20_set_nonce): Update prototype for the 2014-01-20 rename.

	* Makefile.in (.asm.s): Add dependencies.
	(.s.o, .s.po): Empty any dependency .d file.

2014-03-04  Niels Möller  <nisse@lysator.liu.se>

	* testsuite/chacha-test.c (test_main): Additional test cases, for
	256-bit keys.

	* Makefile.in (nettle_SOURCES): Deleted chacha128-set-key.c and
	chacha256-set-key.c.

	* chacha.h (CHACHA256_KEY_SIZE): Deleted.
	(chacha_set_key): Updated prototype.
	* chacha256-set-key.c (chacha256_set_key): Deleted file and
	function, moved to...
	* chacha-set-key.c (chacha_set_key): Do 256-bit keys only. Deleted
	length argument. Updated all callers.

	* chacha128-set-key.c (chacha128_set_key): Deleted file and
	function. Support for 128-bit chacha keys may be reintroduced
	later, if really needed.
	* chacha.h: Deleted chacha128-related declarations.
	* chacha-set-key.c (chacha_set_key): Drop support for 128-bit
	keys.
	* testsuite/chacha-test.c (test_main): #if:ed out all tests with
	128-bit keys.

2014-02-16  Niels Möller  <nisse@lysator.liu.se>

	* gcm.h: Declarations for gcm-camellia256.
	* gcm-camellia256.c: New file.
	* gcm-camellia256-meta.c: New file.
	* nettle-meta.h (nettle_gcm_camellia256): Declare.
	* Makefile.in (nettle_SOURCES): Added gcm-camellia256.c and
	gcm-camellia256-meta.c.
	* testsuite/gcm-test.c (test_main): Test cases for
	nettle_gcm_camellia256.

	* gcm.h: Include camellia.h. Declarations for gcm-camellia128.
	* gcm-camellia128.c: New file.
	* gcm-camellia128-meta.c: New file.
	* nettle-meta.h (nettle_gcm_camellia128): Declare.
	* Makefile.in (nettle_SOURCES): Added gcm-camellia128.c and
	gcm-camellia128-meta.c.
	* testsuite/gcm-test.c (test_main): Test cases for
	nettle_gcm_camellia128. From Nikos Mavrogiannopoulos.

2014-02-13  Niels Möller  <nisse@lysator.liu.se>

	* Makefile.in (nettle_SOURCES): Added eax-aes128.c
	eax-aes128-meta.c.
	* examples/nettle-benchmark.c: Include eax.h.
	* nettle-meta.h (nettle_eax_aes128): Declare, moved from
	nettle-internal.h.
	* eax.h: Declare eax_aes128_ctx and related functions. Moved from
	nettle-internal.h
	(EAX_IV_SIZE): New constant.
	* eax-aes128-meta.c (nettle_eax_aes128): Moved definition to new
	file.
	* eax-aes128.c (eax_aes128_set_key, eax_aes128_set_nonce)
	(eax_aes128_update, eax_aes128_encrypt, eax_aes128_decrypt)
	(eax_aes128_digest): Moved functions to a new file.
	* nettle-internal.c: ... from old location.
	* nettle-internal.h: Moved eax declarations elsewhere.

	* tools/nettle-pbkdf2.c (main): Added missing deallocation.

2014-02-12  Niels Möller  <nisse@lysator.liu.se>

	* chacha-poly1305.h: New file.
	* chacha-poly1305.c: New file.
	* chacha-poly1305-meta.c (nettle_chacha_poly1305): New file, new
	aead algorithm.
	* nettle-meta.h (nettle_chacha_poly1305): Declare.

	* Makefile.in (nettle_SOURCES): Added chacha-poly1305.c and
	chacha-poly1305-meta.c.
	(HEADERS): Added chacha-poly1305.h.

	* testsuite/Makefile.in (TS_NETTLE_SOURCES): Added
	chacha-poly1305-test.c.
	* testsuite/chacha-poly1305-test.c: New file.

	* nettle-meta.h (struct nettle_aead): New generalized version
	if this struct.
	(nettle_gcm_aes128, nettle_gcm_aes192, nettle_gcm_aes256)
	(nettle_eax_aes128): Declare, moved from nettle-internal.h.
	* nettle-internal.h (struct nettle_aead): Deleted struct, moved to
	nettle-meta.h. Deleted declarations of unused instances.
	(_NETTLE_AEAD): Deleted macro.
	* nettle-internal.c (nettle_eax_aes128): Updated for new
	nettle_aead struct.
	(nettle_gcm_aes128, nettle_gcm_aes192, nettle_gcm_aes256):
	Deleted, moved to new files.
	* gcm-aes128-meta.c (nettle_gcm_aes128): Moved to new file,
	updated for new nettle_aead struct.
	* gcm-aes192-meta.c (nettle_gcm_aes192): Likewise.
	* gcm-aes256-meta.c (nettle_gcm_aes256): Likewise.
	* testsuite/testutils.c (test_aead): Take alternative set_nonce
	function as argument, and use it when nonce size differs from
	aead->nonce_length.
	* testsuite/testutils.h (test_aead): Updated prototype.
	* testsuite/gcm-test.c (nettle_gcm_unified_aes128): Updated for
	new nettle_aead struct.
	(test_main): Pass additional argument to test_aead.
	* testsuite/eax-test.c (test_main): Pass additional NULL argument
	to test_aead.

	* eax.h (EAX_DIGEST_SIZE): New constant.
	* gcm.h (GCM_DIGEST_SIZE): Likewise.

2014-02-10  Niels Möller  <nisse@lysator.liu.se>

	* chacha-set-nonce.c (chacha_set_nonce): Renamed file and
	function, updated callers and Makefile.in.
	* chacha-set-iv.c (chacha_set_iv): ... from old names.

2014-02-08  Niels Möller  <nisse@lysator.liu.se>

	* testsuite/chacha-test.c (test_chacha): For 20 rounds, use
	chacha_crypt, and test varying the message length.
	(test_main): Add second key stream block, for all testcases with
	20 rounds.

	* chacha-crypt.c (chacha_crypt): Fixed block counter update.

2014-02-07  Niels Möller  <nisse@lysator.liu.se>

	* nettle.texinfo (ASCII encoding): Document that
	base16_encode_update and base64_encode_update now uses dst_length
	as an output only.

	* testsuite/base64-test.c (test_main): Updated
	base64_decode_update test case.

	* sexp-transport.c (sexp_transport_iterator_first): For
	base64_decode_update, omit initialization of coded_length.
	* examples/base64dec.c (main): Likewise.
	* examples/base16dec.c (main): Likewise, for base16_decode_update.

	* base64-decode.c (base64_decode_update): Use *dst_length for
	output only. Don't require callers to pass a sane value.
	* base16-decode.c (base16_decode_update): Likewise.

2014-02-06  Niels Möller  <nisse@lysator.liu.se>

	* NEWS: List _set_key incompatibilities.

	* nettle-meta.h (_NETTLE_CIPHER_SEP, _NETTLE_CIPHER_SEP_SET_KEY)
	(_NETTLE_CIPHER_FIX, _NETTLE_CIPHER): Deleted unused macros.

	* nettle-internal.c (nettle_blowfish128): Deleted only use of
	_NETTLE_CIPHER.

	* blowfish.c (blowfish128_set_key): New function.
	* blowfish.h (BLOWFISH128_KEY_SIZE): New constant.

	* cast128-meta.c (nettle_cast128): Deleted only use of
	_NETTLE_CIPHER_FIX.

	* examples/nettle-benchmark.c (time_cipher): Fixed memset calls.

2014-01-30  Niels Möller  <nisse@lysator.liu.se>

	* Makefile.in (nettle_SOURCES): Arrange in alphabetic order.

	* nettle.texinfo: Updated, document size_t for length arguments.
	Document new AES and Camellia interfaces.

	* ecc-size.c (ecc_bit_size): New function.
	* ecc.h (ecc_bit_size): Declare it.

2014-01-29  Niels Möller  <nisse@lysator.liu.se>

	* nettle-types.h (typedef nettle_set_key_func): Deleted length
	argument.

	* arctwo.c (arctwo40_set_key, arctwo64_set_key)
	(arctwo128_set_key, arctwo128_set_key_gutmann): New functions.
	* arctwo.h: Declare them.
	* arctwo-meta.c (ARCTWO): New macro.
	(nettle_arctwo40, nettle_arctwo64, nettle_arctwo128)
	(nettle_arctwo_gutmann128): Use new _set_key functions.

	* arcfour.h (ARCFOUR128_KEY_SIZE): New constant.
	* arcfour.c (arcfour128_set_key): New function.
	* arcfour-meta.c (nettle_arcfour128): Use arcfour128_set_key and
	ARCFOUR128_KEY_SIZE.

	* cast128.c (cast5_set_key): Renamed, was cast128_set_key.
	(cast128_set_key): New definition, with fixed key size.
	* cast128.h (CAST128_MIN_KEY_SIZE, CAST128_MAX_KEY_SIZE): Renamed
	constants, to...
	(CAST5_MIN_KEY_SIZE, CAST5_MAX_KEY_SIZE): ... new names.

	* eax.h (EAX_SET_KEY): Deleted length argument.

	* aes128-meta.c: Deleted _set_key wrappers.
	* aes192-meta.c: Likewise.
	* aes256-meta.c: Likewise.
	* camellia128-meta.c: Likewise.
	* camellia192-meta.c: Likewise.
	* camellia256-meta.c: Likewise.

	* gcm-aes128.c (gcm_aes128_set_key): Deleted length argument.
	* gcm-aes192.c (gcm_aes192_set_key): Likewise.
	* gcm-aes256.c (gcm_aes256_set_key): Likewise.
	* gcm.h: Updated prototypes.

	* serpent-set-key.c (serpent128_set_key, serpent192_set_key)
	(serpent256_set_key): New functions.
	* serpent.h: Declare new functions.
	(SERPENT128_KEY_SIZE, SERPENT192_KEY_SIZE)
	(SERPENT256_KEY_SIZE): New constants.
	* serpent-meta.c (SERPENT): New macro.
	(nettle_serpent128, nettle_serpent192, nettle_serpent256): Use new
	_set_key functions.

	* twofish-set-key.c (twofish128_set_key, twofish192_set_key)
	(twofish256_set_key): New functions.
	* twofish.h: Declare new functions.
	(TWOFISH128_KEY_SIZE, TWOFISH192_KEY_SIZE)
	(TWOFISH256_KEY_SIZE): New constants.
	* twofish-meta.c (TWOFISH): New macro.
	(nettle_twofish128, nettle_twofish192, nettle_twofish256): Use new
	_set_key functions.

	* nettle-internal.h (struct nettle_aead): Use
	nettle_hash_update_func for the set_iv function pointer.

	* nettle-internal.c (des_set_key_hack, des3_set_key_hack): Deleted
	wrapper functions.
	(chacha_set_key_hack): Deleted length argument. Use
	chacha256_set_key.
	(salsa20_set_key_hack): Deleted length argument. Use
	salsa20_256_set_key.
	(nettle_unified_aes128, nettle_unified_aes192)
	(nettle_unified_aes256): Deleted, moved to test program.
	(eax_aes128_set_key): Deleted length argument. Use EAX_SET_KEY.

	* examples/nettle-benchmark.c: Updated for _set_key changes.
	* examples/nettle-openssl.c: Likewise.
	* testsuite/testutils.c: Likewise.
	* testsuite/gcm-test.c: Likewise.

	* testsuite/aes-test.c (UNIFIED_AES): New macro. Moved glue for
	testing the old aes interface (struct aes_ctx) here.

	* testsuite/arcfour-test.c (test_arcfour): New function, for key
	sizes != 128 bits.
	(test_main): Use it.

	* testsuite/blowfish-test.c (test_blowfish): New function.
	(test_main): Use it. Also deleted old #if:ed out code.

	* testsuite/cast128-test.c (test_cast5): New function.
	(test_main): Use it, for 40-bit and 80-bit tests.

	* testsuite/serpent-test.c (test_serpent): New function.
	(test_main): Use it.

2014-01-27  Niels Möller  <nisse@lysator.liu.se>

	* eax.h (struct eax_key, struct eax_ctx): Use union
	nettle_block16, for alignment.
	* eax.c: Updated everything to use nettle_block16.
	(block16_xor): New function.

	* examples/nettle-benchmark.c (time_eax): New function.
	(main): Use it.

	* x86_64/chacha-core-internal.asm: Use pshufhw + pshuflw for the
	16-bit rotate.

	* configure.ac (asm_replace_list): Added chacha-core-internal.asm.
	* x86_64/chacha-core-internal.asm: New file.

	* examples/nettle-benchmark.c (main): Add benchmarking of chacha.
	* nettle-internal.c (nettle_chacha): New const struct, for the
	benchmark.

	Chacha implementation, based on contribution by Joachim
	Strömbergson.
	* chacha.h: New file.
	* chacha256-set-key.c (chacha256_set_key): New file and function.
	* chacha128-set-key.c (chacha128_set_key): New file and function.
	* chacha-set-key.c (chacha_set_key): New file and function.
	* chacha-set-iv.c (chacha_set_iv): New file and function.
	* chacha-core-internal.c (_chacha_core): New file and function.
	* chacha-crypt.c (chacha_crypt): New file and function.
	* Makefile.in (nettle_SOURCES): Added chacha files.
	(HEADERS): Added chacha.h.
	* testsuite/chacha-test.c: New file.
	* testsuite/Makefile.in (TS_NETTLE_SOURCES): Added chacha-test.c.

2014-01-26  Niels Möller  <nisse@lysator.liu.se>

	* nettle-internal.h (_NETTLE_AEAD_FIX): Renamed to...
	(_NETTLE_AEAD): ... new name, and deleted old definition. Also use
	_set_nonce instead of _set_iv.
	* nettle-internal.c (nettle_gcm_aes128, nettle_gcm_aes192)
	(nettle_gcm_aes256): Define in terms of new interface.
	(nettle_eax_aes128): Updated for _NETTLE_AEAD changes.

	* testsuite/gcm-test.c (test_gcm_hash): Likewise use struct
	gcm_aes128_ctx.
	(test_main): Added a testcase using the old interface based on
	struct gcm_aes_ctx.

	* examples/nettle-benchmark.c (time_gcm): Update to use new struct
	gcm_aes128_ctx. Also use name "gcm-aes128" in output.

	* gcm.h: New interface for gcm_aes128, gcm_aes192, gcm_aes256,
	using the new AES interface.
	(GCM_CTX): Reorder fields, putting the cipher context
	last.

	* Makefile.in (nettle_SOURCES): Added gcm-aes128.c, gcm-aes192.c,
	and gcm-aes256.c.

	* gcm-aes128.c: New file.
	* gcm-aes192.c: New file
	* gcm-aes256.c: New file.

2014-01-25  Niels Möller  <nisse@lysator.liu.se>

	* gcm.h (GCM_SET_KEY): Deleted length argument.
	* gcm-aes.c (gcm_aes_set_key): Use aes_set_encrypt_key and
	gcm_set_key, can no longer use GCM_SET_KEY macro.

2014-01-23  Niels Möller  <nisse@lysator.liu.se>

	* testsuite/gcm-test.c (test_main): Use the correct
	nettle_gcm_aes128/192/256 object.

2014-01-21  Niels Möller  <nisse@lysator.liu.se>

	Merged camellia-reorg changes (starting at 2013-10-07).

2013-10-10  Niels Möller  <nisse@lysator.liu.se>

	* Makefile.in (nettle_SOURCES): Updated list of camellia files.

	* testsuite/camellia-test.c (test_invert): Updated for new
	camellia interface.

	* camellia.h: Reorganized camellia interface, with distinct
	context structs and functions for camellia128 and camellia256.

	* camellia-meta.c: Deleted file.
	* camellia256-meta.c: New file.
	* camellia192-meta.c: New file.
	* camellia128-meta.c: New file.

	* camellia-set-decrypt-key.c: Deleted file, code moved to:
	* camellia128-set-decrypt-key.c: New file.
	(camellia128_invert_key, camellia128_set_decrypt_key): New
	functions.
	* camellia256-set-decrypt-key.c: New file.
	(camellia256_invert_key, camellia256_set_decrypt_key)
	(camellia192_set_decrypt_key): New functions.
	* camellia-invert-key.c (_camellia_invert_key): New file and
	function.

	* camellia-set-encrypt-key.c: Deleted file, code moved to:
	* camellia128-set-encrypt-key.c: New file.
	(camellia128_set_encrypt_key): New function.
	* camellia256-set-encrypt-key.c: New file.
	(_camellia256_set_encrypt_key, camellia256_set_encrypt_key)
	(camellia192_set_encrypt_key): New functions.
	* camellia-absorb.c (_camellia_absorb): New file and function.
	* camellia-internal.h: Moved key schedule macros here.

	* camellia-crypt.c: Deleted file, code moved to:
	* camellia128-crypt.c (camellia128_crypt): New file and function.
	* camellia256-crypt.c (camellia256_crypt): New file and function.

2013-10-07  Niels Möller  <nisse@lysator.liu.se>

	* configure.ac: Delete check for ALIGNOF_UINT64_T, no longer
	needed.
	* config.m4.in: Likewise delete ALIGNOF_UINT64_T.

	* camellia-crypt.c (camellia_crypt): Updated call to
	_camellia_crypt.
	* camellia-internal.h (_camellia_crypt): Updated prototype.
	* camellia-crypt-internal.c (_camellia_crypt): Take separate
	arguments for rounds and subkey array.
	* x86_64/camellia-crypt-internal.asm: Likewise.	Also corrected
	.file pseudo-ops.
	* x86/camellia-crypt-internal.asm: Likewise.

2014-01-20  Niels Möller  <nisse@lysator.liu.se>

	* poly1305-internal.c (poly1305_digest): Use union nettle_block16
	for s argument.
	* poly1305-aes.c (poly1305_aes_digest): Update for poly1305_digest
	change.

	Merged poly1305 changes (starting at 2013-11-08).
	* x86_64/poly1305-internal.asm: Update to new interface.
	poly1305_digest much simplified.

	* poly1305.h (struct poly1305_ctx): Moved block and index
	fields...
	(struct poly1305_aes_ctx): ... to here.
	* asm.m4: Delete also from the assembly definition of struct
	poly1305_ctx.

	* poly1305-internal.c (poly1305_digest): Don't do final padding
	here, leave that to caller. Add digest to the provided nonce s,
	and deleted length and dst arguments. Also reset h0-h4 to zero
	when done.
	(_poly1305_block): Renamed, from...
	(poly1305_block): ...old name.

	* poly1305-aes.c (poly1305_aes_update): New function.
	(poly1305_aes_digest): Update for poly1305_digest changes, do
	final padding here.

	* poly1305.c (poly1305_update): Deleted file and function. Moved
	to poly1305-aes.c.
	* Makefile.in (nettle_SOURCES): Deleted poly1305.c.

2014-01-17  Niels Möller  <nisse@lysator.liu.se>

	* poly1305-internal.c (poly1305_block): Additional argument with
	the high bit.
	(poly1305_block_internal): Deleted function, code moved into the
	poly1305_block.
	(poly1305_digest): Simplified padding code, call poly1305_block
	with high bit 0.
	* poly1305.h (poly1305_block): Update prototype.
	* poly1305.c (poly1305_update): Call poly1305_block with high bit 1.
	* x86_64/poly1305-internal.asm (poly1305_block): Handle new
	argument.

	* poly1305.h (struct poly1305_ctx): Moved nonce field from here...
	(struct poly1305_aes_ctx): ... to here.
	* poly1305-aes.c (poly1305_aes_set_nonce, poly1305_aes_digest):
	Updated for above.
	* poly1305.c (poly1305_set_nonce): Deleted function.
	* asm.m4: Delete nonce also from the assembly definition of struct
	poly1305_ctx.

2014-01-16  Niels Möller  <nisse@lysator.liu.se>

	* poly1305-aes.c: Include poly1305.h. Rewrite functions without
	using the POLY1305_* macros.

	* Makefile.in (HEADERS): Deleted poly1305-aes.h.

	* poly1305.h (POLY1305_CTX, POLY1305_SET_KEY, POLY1305_SET_NONCE)
	(POLY1305_DIGEST): Deleted macros. Only implemented variant is
	poly1305-aes.
	(POLY1305_DIGEST_SIZE, POLY1305_BLOCK_SIZE, POLY1305_KEY_SIZE):
	New constants.
	(POLY1305_AES_KEY_SIZE, POLY1305_AES_DIGEST_SIZE): Moved here,
	from poly1305-aes.h.
	(struct poly1305_aes_ctx): Likewise.
	(poly1305_aes_set_key, poly1305_aes_set_nonce)
	(poly1305_aes_update, poly1305_aes_digest): Likewise.
	* poly1305-aes.h: Deleted file, declarations moved to poly1305.h.
	Update all users.

	* poly1305-internal.c (s2, s3, s4): Fixed macros.

	* poly1305-aes.h (struct poly1305_aes_ctx): Replace struct aes_ctx
	by struct aes128_ctx.
	* poly1305-aes.c (poly1305_aes_set_key, poly1305_aes_digest):
	Update to use aes128_* functions.
	* poly1305.h (POLY1305_SET_KEY): Drop key size argument when
	calling set_key.

2013-12-19  Niels Möller  <nisse@lysator.liu.se>

	* poly1305-aes.h (poly1305_aes_update): Define as an alias for
	poly1305_update, using preprocessor and a type cast.

	* poly1305-aes.c (poly1305_aes_update): Deleted function.

	* poly1305.h (poly1305_update): Declare.
	(_POLY1305_BLOCK, POLY1305_UPDATE): Deleted macros.

	* poly1305.c (poly1305_update): New function.

2013-11-21  Niels Möller  <nisse@lysator.liu.se>

	* x86_64/poly1305-internal.asm: New file. Almost a factor of two
	speedup.

	* configure.ac (asm_replace_list): Added poly1305-internal.asm.

	* asm.m4: Define struct offsets for 64-bit poly1305_ctx.

	* poly1305.h (POLY1305_DIGEST): Pass the encrypted nonce as an
	additional argument to poly1305_digest.
	(struct poly1305_ctx): Introduce unions, to support either 26-bit
	or 64-bit implementation.

	* poly1305-internal.c (poly1305_digest): Added s argument.

	* poly1305.c (poly1305_set_s): Deleted function.

2013-11-12  Niels Möller  <nisse@lysator.liu.se>

	* poly1305-internal.c: New file, for poly1305 functions depending
	on the internal mod (2^130 - 5) representation.
	(poly1305_block_internal): New helper function.
	(poly1305_block, poly1305_digest): Use it.

2013-11-08  Nikos Mavrogiannopoulos  <nmav@gnutls.org>

	* poly1305.h: New file.
	* poly1305.c: New file.
	* poly1305-aes.h: New file.
	* poly1305-aes.c: New file.
	* Makefile.in (nettle_SOURCES): Added poly1305-aes.c and poly1305.c.
	(HEADERS): Added poly1305-aes.h and poly1305.h.

	* testsuite/poly1305-test.c: New file.
	* testsuite/Makefile.in (TS_NETTLE_SOURCES): Added poly1305-test.c.

	* examples/nettle-benchmark.c (time_poly1305_aes): New function.
	(main): Benchmark poly1305.

2014-01-20  Niels Möller  <nisse@lysator.liu.se>

	* Makefile.in (nettle_SOURCES): Added salsa20-set-nonce.c,
	salsa20-128-set-key.c, and salsa20-256-set-key.c.

	* salsa20.h: Declare new functions.
	(SALSA20_128_KEY_SIZE, SALSA20_256_KEY_SIZE): New constants.
	(salsa20_set_iv): Define as an alias for salsa20_set_nonce.

	* salsa20-set-key.c (salsa20_set_key): Use salsa20_128_set_key and
	salsa20_256_set_key.
	(salsa20_set_iv): Renamed and moved...
	* salsa20-set-nonce.c (salsa20_set_nonce): ... new file, new name.

	* salsa20-256-set-key.c (salsa20_256_set_key): New file and
	function.
	* salsa20-128-set-key.c (salsa20_128_set_key): New file and
	function.

2014-01-13  Niels Möller  <nisse@lysator.liu.se>

	* nettle-types.h (union nettle_block16): New type, replacing union
	gcm_block.
	* gcm.h (union gcm_block): Deleted. Replaced by nettle_block16.
	* gcm.c: Replaced all use of gcm_block by nettle_block16.

2014-01-04  Niels Möller  <nisse@lysator.liu.se>

	* config.guess: Updated to 2014-01-01 version, from
	git://git.sv.gnu.org/config.git.
	* config.sub: Likewise.

	* testsuite/memxor-test.c [HAVE_VALGRIND_MEMCHECK_H] (test_mark):
	New function.
	(test_memxor, test_memxor3): Use test_mark to tell valgrind the
	start and end of src and destination areas.

	* configure.ac: Check for valgrind/memcheck.h.

	* testsuite/Makefile.in (VALGRIND): Added --partial-loads-ok=yes,
	needed for the way unaligned data is handled in, e.g., memxor.

2014-01-03  Niels Möller  <nisse@lysator.liu.se>

	* shadata.c (main): Zero-pad output values to 8 hex digits.
	* sha256.c (K): Updated table.

2013-12-17  Niels Möller  <nisse@lysator.liu.se>

	* configure.ac (ASM_RODATA): New substituted variable. Needed for
	portability to darwin.
	* config.m4.in: Define RODATA, using configure variable ASM_RODATA
	* x86_64/gcm-hash8.asm: Use RODATA macro.

	* bignum-random-prime.c (_nettle_generate_pocklington_prime): Use
	stronger variants of Pocklington's theorem, to allow p0 of size
	down to bits/3.

2013-12-15  Niels Möller  <nisse@lysator.liu.se>

	* nettle-internal.h (NETTLE_MAX_BIGNUM_BITS)
	(NETTLE_MAX_BIGNUM_SIZE): Deleted arbitrary limits.

2013-12-15  Nikos Mavrogiannopoulos <nmav@redhat.com>

	Introduced TMP_GMP_ALLOC macro for temporary allocations of
	potentially large data, e.g, sized as an RSA key.
	* gmp-glue.h (TMP_GMP_DECL, TMP_GMP_ALLOC, TMP_GMP_FREE): New
	macros.
	* gmp-glue.c (gmp_alloc, gmp_free): New functions.
	* bignum-next-prime.c (nettle_next_prime): Use TMP_GMP_ALLOC.
	* bignum-random.c (nettle_mpz_random_size): Likewise.
	* pkcs1-decrypt.c (pkcs1_decrypt): Likewise.
	* pkcs1-encrypt.c (pkcs1_encrypt): Likewise.
	* pkcs1-rsa-digest.c (pkcs1_rsa_digest_encode): Likewise.
	* pkcs1-rsa-sha512.c (pkcs1_rsa_sha512_encode)
	(pkcs1_rsa_sha512_encode_digest): Likewise.
	* pkcs1-rsa-sha256.c (pkcs1_rsa_sha256_encode)
	(pkcs1_rsa_sha256_encode_digest): Likewise.
	* pkcs1-rsa-sha1.c (pkcs1_rsa_sha1_encode)
	(pkcs1_rsa_sha1_encode_digest): Likewise.
	* pkcs1-rsa-md5.c (pkcs1_rsa_md5_encode)
	(pkcs1_rsa_md5_encode_digest): Likewise.

2013-12-14  Niels Möller  <nisse@lysator.liu.se>

	* x86_64/gcm-hash8.asm: Use .short rather than .hword, for
	compatibility with apple's assembler.

2013-12-03  Niels Möller  <nisse@lysator.liu.se>

	* x86_64/sha1-compress.asm: Reorganized, to get closer to the x86
	version. No difference in running time.

	* configure.ac (dummy-dep-files): Don't overwrite any existing
	dependency files.

	* x86_64/md5-compress.asm: New file, similar to the x86 version.
	35% speedup on AMD, 15% speedup on Intel.

2013-11-25  Niels Möller  <nisse@lysator.liu.se>

	* testsuite/dsa-test.c (test_main): Additional tests from NIST
	test vectors.

	* testsuite/testutils.c (test_dsa_sign, test_dsa_verify): New
	functions, supporting arbitrary digest size.

	* testsuite/testutils.h (ASSERT): Improved failure message.

	* dsa-verify.c (dsa_verify): Renamed, from _dsa_verify.
	* dsa-sign.c (dsa_sign): Renamed, from _dsa_sign.

2013-11-24  Niels Möller  <nisse@lysator.liu.se>

	* testsuite/dsa-keygen-test.c (test_main): Test generating a
	key with 224-bit q.

	* dsa-verify.c (_dsa_verify): Use _dsa_hash.

	* dsa-sign.c (_dsa_sign): Use _dsa_hash. Fix memory leak in
	error case, spotted by Nikos.

	* dsa-keygen.c (dsa_generate_keypair): Allow q_bits == 224.

	* dsa-hash.c (_dsa_hash): New file and function. Allows digest
	sizes not matching the bitsize of q.
	* dsa.h (_dsa_hash): Declare it.
	* Makefile.in (hogweed_SOURCES): Added dsa-hash.c.

2013-11-23  Niels Möller  <nisse@lysator.liu.se>

	* configure.ac: Check also for openssl/ecdsa.h.

2013-10-05  Niels Möller  <nisse@lysator.liu.se>

	* Makefile.in (nettle_SOURCES): Added eax.c.
	(HEADERS): Added eax.h.

	* testsuite/Makefile.in (TS_NETTLE_SOURCES): Added eax-test.c.

	* testsuite/eax-test.c: New file.

	* nettle-internal.c (nettle_eax_aes128): New aead algorithm.
	(eax_aes128_set_key, eax_aes128_set_nonce, eax_aes128_update)
	(eax_aes128_encrypt, eax_aes128_decrypt, eax_aes128_digest): New
	functions.

	* eax.c: New file.
	* eax.h: New file.

	* aes.h: Fixed typo in name mangling for new aes functions.

2013-09-28  Niels Möller  <nisse@lysator.liu.se>

	* Merge aes-reorg branch. Changes below,
	dated 2013-05-17 - 2013-08-13.

2013-08-13  Niels Möller  <nisse@lysator.liu.se>

	* yarrow.h (struct yarrow256_ctx): Use aes256_ctx, not aes_ctx.
	* yarrow256.c: Adapted to use new aes256 interface.

2013-08-07  Niels Möller  <nisse@lysator.liu.se>

	* umac.h (_UMAC_STATE): Use struct aes128_ctx, not aes_ctx.
	* umac-set-key.c (umac_kdf, _umac_set_key): Use aes128 interface.
	* umac32.c (umac32_digest): Likewise.
	* umac64.c (umac64_digest): Likewise.
	* umac96.c (umac96_digest): Likewise.
	* umac128.c (umac128_digest): Likewise.

2013-06-25  Niels Möller  <nisse@lysator.liu.se>

	* aes-meta.c: Deleted file.

	Analogous changes for new aes192 and aes256 interface.

	* aes.h (struct aes128_ctx): New aes128 declarations.
	* aes-decrypt.c (aes128_decrypt): New function.
	* aes-encrypt.c (aes128_encrypt): New function.
	* aes128-meta.c: New file.
	* aes128-set-encrypt-key.c (aes128_set_encrypt_key): New file and
	function.
	* aes128-set-decrypt-key.c (aes128_set_decrypt_key)
	(aes128_invert_key): New file and functions.
	* Makefile.in (nettle_SOURCES): Added aes128-set-encrypt-key.c,
	aes128-set-decrypt-key.c and aes128-meta.c.

	* nettle-internal.c (nettle_unified_aes128): For testing the old
	AES interface.
	* testsuite/aes-test.c (test_cipher2): New function.
	(test_main): Test both nettle_aes128 and nettle_unified_aes128.

2013-05-22  Niels Möller  <nisse@lysator.liu.se>

	* Makefile.in (nettle_SOURCES): Added aes-invert-internal.c and
	aes-set-key-internal.c.

	* aes.h (AES128_KEY_SIZE, _AES128_ROUNDS): New constants.
	Similarly also for aes192 and aes256.

	* aes-internal.h: Declare new functions.

	* aes-set-key-internal.c (_aes_set_key): New file and funxtion
	extracted from aes_set_encrypt_key.
	* aes-set-encrypt-key.c (aes_set_encrypt_key): Use _aes_set_key.

	* aes-invert-internal.c (_aes_invert): New file and function,
	extracted from aes_invert_key.
	* aes-set-decrypt-key.c (aes_invert_key): Use _aes_invert.

	* arm/v6/aes-encrypt-internal.asm: Adapted to new interface.
	Unfortunately, 4% slowdown on Cortex-A9, for unknown reason.
	* arm/v6/aes-decrypt-internal.asm: Likewise.
	* arm/aes-encrypt-internal.asm: Adapted to new interface.
	* arm/aes-decrypt-internal.asm: Likewise.

2013-05-21  Niels Möller  <nisse@lysator.liu.se>

	* sparc32/aes-encrypt-internal.asm: Adapted to new interface.
	* sparc32/aes-decrypt-internal.asm: Likewise.
	* sparc64/aes-encrypt-internal.asm: Likewise.
	* sparc64/aes-decrypt-internal.asm: Likewise.

	* x86/aes-encrypt-internal.asm: Adapted to new interface.
	* x86/aes-decrypt-internal.asm: Likewise.

2013-05-20  Niels Möller  <nisse@lysator.liu.se>

	* x86_64/aes-encrypt-internal.asm: Adapted to new interface.
	* x86_64/aes-decrypt-internal.asm: Likewise.

2013-05-17  Niels Möller  <nisse@lysator.liu.se>

	* aes.h (struct aes_ctx): Renamed nrounds to rounds, and moved
	first in the structure.
	* aes-set-encrypt-key.c (aes_set_encrypt_key): Updated for renaming.
	* aes-set-decrypt-key.c (aes_invert_key): Likewise.

	* aes-encrypt-internal.c (_nettle_aes_encrypt): Take rounds and
	subkeys as separate arguments, not a struct aes_ctx *. Updated
	callers.
	* aes-decrypt-internal.c (_nettle_aes_decrypt): Likewise.
	* aes-internal.h: Updated prototypes.

	* Start of aes-reorg changes.

2013-09-28  Niels Möller  <nisse@lysator.liu.se>

	* md4.h (struct md4_ctx): Use single uint64_t variable for block
	count.
	* md4.c: Use new block count variable.
	* md5.c, md5.h (struct md5_ctx): Likewise.
	* ripemd160.c, ripemd160.h (struct ripemd160_ctx): Likewise.
	* sha1.c, sha1.h (struct sha1_ctx): Likewise.
	* sha256.c, sha2.h (struct sha256_ctx): Likewise.

	* testsuite/testutils.c (test_hash_large): Added simple progress
	indicator.

	* macros.h (MD_PAD): Use size argument, don't depend on
	sizeof of the count field(s).

2013-09-22  Niels Möller  <nisse@lysator.liu.se>

	* x86_64/gcm-hash8.asm: New file.
	* x86_64/gcm-gf-mul-8.asm: Deleted.

	* configure.ac (asm_nettle_optional_list): Look for gcm-hash8.asm,
	not gcm-gf-mul-8.asm.
	* gcm.c [HAVE_NATIVE_gcm_hash8]: Make use of (optional) assembly
	implementation.

2013-09-21  Niels Möller  <nisse@lysator.liu.se>

	* Makefile.in (des.po): Add same dependencies as for des.o.
	Reported by Vincent Torri.

2013-09-20  Niels Möller  <nisse@lysator.liu.se>

	* testsuite/gcm-test.c: Added tests with associated data of
	varying size.

	* testsuite/testutils.c (tstring_alloc): Add NUL-termination.

2013-09-18  Niels Möller  <nisse@lysator.liu.se>

	* Makefile.in: New stampfiles, libnettle.stamp and
	libhogweed.stamp, updated when both static and shared libraries
	are rebuilt. Used as link dependencies in subdirectories.
	* examples/Makefile.in: Make executable targets depend on
	../libnettle.stamp and libhogweed.stamp, not directly on the
	static library files.
	* testsuite/Makefile.in: Likewise.
	* tools/Makefile.in: Likewise.

2013-09-09  Niels Möller  <nisse@lysator.liu.se>

	* gcm.c [HAVE_NATIVE_gcm_gf_mul_8]: Make use of (optional)
	assembly implementation.

	* configure.ac: Support optional assembly files for both nettle
	and hogweed. Replaced OPT_ASM_SOURCES with OPT_ASM_NETTLE_SOURCES,
	OPT_ASM_HOGWEED_SOURCES, and asm_optional_list with
	asm_nettle_optional_list and asm_hogweed_optional_list.
	(asm_nettle_optional_list): Added gcm-gf-mul-8.asm.

2013-06-25  Niels Möller  <nisse@lysator.liu.se>

	* testsuite/gcm-test.c: Deleted redundant include of aes.h.

	* testsuite/testutils.c (test_aead): Allow digest size smaller
	than the block size.

	* tools/nettle-pbkdf2.c: New command line tool.
	* tools/Makefile.in (TARGETS): Added nettle-pbkdf2.
	(nettle-pbkdf2$(EXEEXT)): New target.
	* testsuite/nettle-pbkdf2-test: New test case.
	* testsuite/Makefile.in (TS_SH): Added nettle-pbkdf2-test.

	* tools/nettle-hash.c (digest_file): Use stack allocation for the
	small hex output buffer.

	* examples/io.c (MIN): Deleted unused macro.

2013-05-21  Niels Möller  <nisse@lysator.liu.se>

	From nettle-2.7-fixes branch:
	* Makefile.in (distdir): Distribute files in arm/v6 subdirectory.

2013-05-20  Niels Möller  <nisse@lysator.liu.se>

	* arm/v6/sha1-compress.asm: Moved into v6 directory, since it uses
	the v6 instruction uadd8, sel and rev.
	* arm/v6/sha256-compress.asm: Likewise.

	* nettle-types.h: Include <stddef.h>, for size_t.

2013-05-17  Niels Möller  <nisse@lysator.liu.se>

	* macros.h (ROTL32, ROTL64): Avoid undefined behaviour for zero
	rotation count. Unfortunately makes CAST128 a bit slower with
	gcc-4.6.3.

	* ecc-j-to-a.c (ecc_j_to_a): Fixed ecc_modp_mul call, to avoid
	invalid overlap of arguments to mpn_mul_n. Problem tracked down by
	Magnus Holmgren.

2013-05-16  Niels Möller  <nisse@lysator.liu.se>

	* arm/aes-encrypt-internal.asm: New file, for pre-v6 processors.
	* arm/aes-decrypt-internal.asm: New file, likewise.

	* arm/aes.m4 (AES_FINAL_ROUND_V5): Variant without using uxtb.
	(AES_FINAL_ROUND_V6): New name, updated callers.
	(AES_FINAL_ROUND): ... old name. Also eliminated one uxtb
	instruction.
	(AES_ENCRYPT_ROUND, AES_DECRYPT): Moved macros to the
	files using them.

	* arm/v6/aes-encrypt-internal.asm: Use ALIGN macro. Use 16-byte
	alignment for loops.
	* arm/v6/aes-decrypt-internal.asm: Likewise. Also added a nop
	which mysteriously improves benchmark performance on Cortex-A9.

2013-05-15  Niels Möller  <nisse@lysator.liu.se>

	* configure.ac (asm_path): Handle armv6 and armv7 differently from
	older ARMs. Add the arm/v6 directory to asm_path when appropriate.

	* arm/v6/aes-encrypt-internal.asm: Moved into v6 directory. Uses
	the uxtb instruction which is not available for older ARMs.
	* arm/v6/aes-decrypt-internal.asm: Likewise.

2013-05-03  Niels Möller  <nisse@lysator.liu.se>

	* cast128.c: Adapt to new struct cast128_ctx.
	(cast128_set_key): Rewrite, eliminating lots of conditions and
	some false warnings.

	* cast128.h (struct cast128_ctx): Separate the small 5-bit
	rotation subkeys and the larger 32-bit masking subkeys.

2013-05-02  Niels Möller  <nisse@lysator.liu.se>

	* testsuite/testutils.c (mpz_combit): Renamed. Define only if not
	provided GMP. Updated all uses.
	(mpz_togglebit): ... old name.

	* sexp-format.c (sexp_vformat): Use type mpz_srcptr rather
	than the old MP_INT *.

2013-04-26  Niels Möller  <nisse@lysator.liu.se>

	* Many files: Use size_t rather than unsigned for data sizes.
	* x86_64/aes-encrypt-internal.asm: Accept 64-bit length.
	* x86_64/aes-decrypt-internal.asm: Likewise.

2013-04-25  Niels Möller  <nisse@lysator.liu.se>

	* configure.ac: Changed version number, to 2.8.
	(LIBNETTLE_MAJOR): Bumped major number, following
	nettle_memxor ABI break.
	(LIBNETTLE_MINOR): Reset to zero.

	* examples/hogweed-benchmark.c: Add benchmarking of OpenSSL's RSA
	functions.
	(all functions): Deleted unneeded casts.

2013-04-24  Niels Möller  <nisse@lysator.liu.se>

	* nettle.texinfo (Miscellaneous functions): Updated memxor
	prototype. Document memxor3.

	* salsa20-crypt.c (salsa20_crypt): Deleted cast of memxor
	argument, no longer needed.
	* salsa20r12-crypt.c (salsa20r12_crypt): Likewise.
	* sha3.c (sha3_absorb): Likewise.

	* memxor.h: Updated prototypes. Drop include of nettle-types.h.

	* memxor.c: Include nettle-types.h, for uintptr_t. Replace all
	internal uses of uint8_t by plain char.
	(memxor): Use void * rather than uint8_t * for
	arguments.
	(memxor3): Likewise.

	* x86_64/memxor.asm: Added nettle_ prefix to symbols.
	* arm/memxor.asm: Likewise.

	* testsuite/symbols-test: Don't allow memxor functions without
	nettle prefix,

	* memxor.h (memxor3): Added name mangling to add "nettle_" prefix
	to memxor and memxor3 symbols.

	* Makefile.in (nettle_OBJS): Deleted $(LIBOBJS), and also deleted
	LIBOBJS substitution.
	(nettle_SOURCES): Added memxor.c, to include it in the library
	unconditionally.

	* configure.ac: Deleted AC_REPLACE_FUNCS for memxor.

	* Released nettle-2.7.

2013-04-23  Niels Möller  <nisse@lysator.liu.se>

	From Martin Storsjö:
	* x86_64/sha256-compress.asm: Add forgotten W64_EXIT.
	* x86_64/sha512-compress.asm: Likewise.
	* x86_64/salsa20-crypt.asm (Lpartial): Don't return via W64_EXIT
	within this subfunction.
	* x86_64/machine.m4 (W64_ENTRY): Use movdqu instead of movdqa for
	saving xmm registers, since the stack is not guaranteed to be
	16-byte aligned on win64. Take pushed xmm registers into account
	when reading the fifth parameter from the stack.

	* Makefile.in: Consistently use EXEEXT_FOR_BUILD.

2013-04-21  Niels Möller  <nisse@lysator.liu.se>

	* Makefile.in (DISTFILES): Added mini-gmp.c and mini-gmp.h.
	(distdir): Use find, for identifying assembly files to copy.

2013-04-18  Niels Möller  <nisse@lysator.liu.se>

	* configure.ac: Recognize cpu type "arm*", not just "armv7*'.

	* arm/aes-encrypt-internal.asm: Updated include of aes.m4.
	* arm/aes-decrypt-internal.asm: Likewise.

	* Makefile.in (distdir): Updated for ARM reorganization.

	* configure.ac (asm_path): Generalized, can now be a list of
	directories. On ARM, check for neon instructions, and add arm/neon
	if appropriate. New command line options
	--enable-arm-neon/--disable-arm-neon, for overriding the default.

	arm/neon: New subdirectory, for assembly files making use of neon
	instructions.

	arm: Renamed directory, from...
	armv7: ...old name.

	* aclocal.m4 (NETTLE_CHECK_ARM_NEON): New macro.

	* nettle.texinfo (Keyed hash functions): Document UMAC.

	* umac.h (UMAC32_DIGEST_SIZE, UMAC64_DIGEST_SIZE)
	(UMAC96_DIGEST_SIZE, UMAC128_DIGEST_SIZE): New constants.
	(UMAC_DATA_SIZE): New name, for consistency with hash functions.
	Updated all uses.
	(UMAC_BLOCK_SIZE): ... old name.

2013-04-17  Niels Möller  <nisse@lysator.liu.se>

	* examples/nettle-benchmark.c (main): Benchmark salsa20r12.

	* nettle-internal.c (nettle_salsa20r12): Cipher struct for
	benchmarking only.
	* nettle-internal.h (nettle_salsa20): Declare it.

	* Makefile.in (eccdata): Depend on mini-gmp files. Drop -lgmp.

	* eccdata.c: Use mini-gmp, to avoid gmp dependency and associated
	configure tests for the *build* system. Replaced mpz_submul_ui by
	mpz_mul_ui + mpz_sub, and gmp_printf and gmp_fprintf by calls to
	mpz_out_str.

	* mini-gmp.h, mini-gmp.c: New files, copied from gmp-5.1.1.

2013-04-16  Niels Möller  <nisse@lysator.liu.se>

	* umac-set-key.c (BE_SWAP32_N): Fixed dummy definition used for
	big-endian systems.

	* Makefile.in (TARGETS): Deleted eccdata, it should be build only
	when public key support is enabled.
	(clean-here): Exlicitly list it here.

	* asm.m4 (m4_log2): New macro, similar to the one in gmp.
	(ALIGN): Changed to take alignment in bytes. Updated all callers,
	currently used only in x86 and x86_64 files.

	* umac.h (umac32_ctx, umac64_ctx, umac96_ctx, umac128_ctx): Make
	block count an uint64_t. Reorder some elements to put short values
	together.
	* umac-l2.c (_umac_l2, _umac_l2_final): Make count argument an uint64_t.
	(_umac_l2): Deleted redundant memcpy.
	(_umac_l2, _umac_l2_final): Store input buffer at end of the
	poly64/poly128 state. Deleted l1_out from corresponding context
	structs, and updated all callers.

	* configure.ac: Changed version number to 2.7.
	(LIBNETTLE_MINOR): Bumped library version, to 4.6.
	(LIBHOGWEED_MINOR): And to 2.4.

	* Makefile.in (distdir): Include files from armv7 subdirectory.

	* x86_64/umac-nh-n.asm: New file, 3.5 time speedup.

	* umac32.c (umac32_digest): Fix nonce caching.
	* umac64.c (umac64_digest): Likewise.

	* testsuite/umac-test.c (test_incr): New function.
	(test_main): Test nonce increment.

	* misc/umac/umac.py: UMAC reference implementation.
	* misc/umac/rijndael.py: AES implementation used by umac.py.
	* misc/umac/mkvectors: Script to generate UMAC test vectors.
	* misc/umac/vectors.out: Generated test vectors.

	* umac32.c (umac32_digest): Fix nonce increment, use INCREMENT
	macro.
	* umac64.c (umac64_digest): Likewise.
	* umac96.c (umac96_digest): Likewise.
	* umac128.c (umac128_digest): Likewise.

	* macros.h (INCREMENT): Allow size == 1.

2013-04-15  Niels Möller  <nisse@lysator.liu.se>

	* x86_64/umac-nh.asm: New file. 4.4 time speedup.

	* armv7/umac-nh-n.asm: New file. 2.0-2.3 time speedup.

	* testsuite/umac-test.c (test_align): Fixed memory leak.

2013-04-12  Niels Möller  <nisse@lysator.liu.se>

	* armv7/umac-nh.asm: New file. 2.4 time speedup.

	* armv7/machine.m4 (D0REG, D1REG): New macros.

	* configure.ac (asm_replace_list): Added umac-nh.asm and
	umac-nh-n.asm.

	* testsuite/umac-test.c: Test different alignments for the
	message.

2013-04-11  Niels Möller  <nisse@lysator.liu.se>

	* umac-nh-n.c (_umac_nh_n): Rewrote as a single pass over the
	message data.

	* examples/nettle-benchmark.c (time_umac): New function.
	(main): Call it.

	* umac-set-key.c (_umac_set_key): Drop byteswapping of l3_key2, it
	can be xored directly to the pad in native byteorder.
	* umac-l3.c (_umac_l3): Drop key_2 argument, let caller do that
	xor. Updated all callers.
	* umac32.c (umac32_digest): Adapt to l3 changes.
	* umac64.c (umac64_digest): Likewise.
	* umac96.c (umac96_digest): Likewise.
	* umac128.c (umac128_digest): Likewise.

	Initial implementation of umac.
	* umac.h: New file.
	* umac-nh.c: New file.
	* umac-nh-n.c: New file.
	* umac-poly64.c: New file.
	* umac-poly128.c: New file.
	* umac-l2.c: New file.
	* umac-l3.c: New file.
	* Makefile.in (nettle_SOURCES): Added umac source files.
	(HEADERS): Added umac.h.
	* testsuite/umac-test.c: New file.
	* testsuite/Makefile.in (TS_NETTLE_SOURCES): Added umac-test.c.

	* ecc-mul-a.c (ecc_mul_a): Avoid using mp_bitcnt_t, for
	compatibility with older GMP versions.
	* ecc-mul-g.c (ecc_mul_g): Likewise.
	* eccdata.c (ecc_mul_binary): Likewise.
	* sec-modinv.c (sec_modinv): Likewise.

	* x86_64/sha3-permute.asm: Go via memory for moves between general
	registers and xmm registers.

2013-04-06  Niels Möller  <nisse@lysator.liu.se>

	From Edgar E. Iglesias:
	* sha3.c (_sha3_update): Fix condition for when the block buffer
	is full.

2013-04-04  Niels Möller  <nisse@lysator.liu.se>

	* ecc-point.c (ecc_point_get): Allow NULL x or y, ignore
	corresponding coordinate.

	* nettle.texinfo (Elliptic curves): Document high-level ECDSA
	support.

	From Martin Storsjö. Fallback functions for older GMP releases.
	* gmp-glue.c (mpn_copyd, mpn_copyi, mpn_zero): New functions.
	* gmp-glue.h: Declare them.
	(mpn_sqr): Fallback macro.

	* gmp-glue.h (cnd_add_n, cnd_sub_n): Moved here, define in terms
	of mpn_cnd_add_n and mpn_sub_n if available, otherwise in terms of
	mpn_addmul_1 and mpn_submul_1. This seems to be an improvement for
	subtraction, but more questionable for addition.

	* ecc-internal.h: Include gmp-glue.h. Deleted corresponding
	include in all files using ecc-internal.h.
	(cnd_add_n, cnd_sub_n): Moved from here.

2013-04-03  Niels Möller  <nisse@lysator.liu.se>

	* ecc-point-mul-g.c (ecc_point_mul_g): New file and function.
	* ecc-point-mul.c (ecc_point_mul): New file and function.
	* ecc.h: Updated declarations and name mangling.
	* Makefile.in (hogweed_SOURCES): Added ecc-point-mul.c and
	ecc-point-mul-g.c.

	* testsuite/salsa20-test.c (test_main): Tests for salsa20r12,
	contributed by Nikos Mavrogiannopoulos.

2013-03-26  Niels Möller  <nisse@lysator.liu.se>

	* armv7/salsa20-core-internal.asm: New file. 45% speedup.

2013-03-25  Niels Möller  <nisse@lysator.liu.se>

	From Martin Storsjö:
	* examples/timing.c: New file, extracted from nettle-benchmark.c.
	* examples/timing.h: New file.
	* examples/Makefile.in (SOURCES): Added timing.c.
	(DISTFILES): Added timing.h.
	(BENCH_OBJS, ECC_BENCH_OBJS, HOGWEED_BENCH_OBJS): Added timing.o.
	* examples/nettle-benchmark.c: Use timing.h.
	* examples/hogweed-benchmark.c: Likewise.
	* examples/ecc-benchmark.c: Likewise.

	From Nikos Mavrogiannopoulos:
	* salsa20r12-crypt.c (salsa20r12_crypt): New file and function.
	* salsa20.h (salsa20r12_crypt): Declare.
	* Makefile.in (nettle_SOURCES): Added salsa20r12-crypt.c.

	From Martin Storsjö:
	* examples/hogweed-benchmark.c: Include local headers.
	* testsuite/ecdsa-keygen-test.c: Likewise.
	* x86_64/sha3-permute.asm: Workaround for Apple's assembler; write
	movq instructions as movd.

	* Makefile.in (hogweed_PURE_OBJS): Don't include OPT_ASM_SOURCES
	twice.

2013-03-15  Niels Möller  <nisse@lysator.liu.se>

	* armv7/sha3-permute.asm: New file. 4.5 time speedup.

	* armv7/machine.m4 (QREG): New macro.

2013-03-14  Niels Möller  <nisse@lysator.liu.se>

	* configure.ac (asm_replace_list): Added sha3-permute.asm,
	revering 2012-12-30 change. 34% speedup on intel i5, from 2190
	cycles for the C implementation down to 1630.

	* armv7/sha512-compress.asm: Optimized. Keep expanded data in
	registers, exploit parallelism. Another 70% speedup.

	* testsuite/sha512-test.c (test_main): Additional test vectors,
	including some longer than 128 bytes.

2013-03-13  Niels Möller  <nisse@lysator.liu.se>

	* armv7/sha512-compress.asm: New file, using neon instructions.
	2.3 time speedup.

	* configure.ac (asm_replace_list): Added sha512-compress.asm.
	* x86_64/machine.m4 (OFFSET64): New macro.
	* x86_64/sha512-compress.asm: New file, 20% speedup.

	* sha512-compress.c (ROUND): Eliminated a temporary, analogous to
	sha256 change below.

	* x86_64/sha256-compress.asm: New file, 16% speedup (benchmarked
	on intel i5).

2013-03-11  Niels Möller  <nisse@lysator.liu.se>

	* armv7/sha256-compress.asm: New file, 25% speedup.

	* configure.ac (asm_replace_list): Added sha256-compress.asm.

	* sha256-compress.c (ROUND): Eliminated a temporary.

	* armv7/sha1-compress.asm: New file, 9% speedup.

	* testsuite/testutils.c (test_hash): Test different alignments for
	the hash input.

2013-03-08  Niels Möller  <nisse@lysator.liu.se>

	* armv7/aes-decrypt-internal.asm: New file, 15% speedup.
	* armv7/aes-encrypt-internal.asm: New file, 25% speedup.
	* armv7/aes.m4: New file.

2013-03-07  Niels Möller  <nisse@lysator.liu.se>

	* gmp-glue.c (mpz_limbs_cmp): Don't use PTR and SIZ macros.

	* Makefile.in (aesdata, desdata, twofishdata, shadata, gcmdata)
	(eccdata): Arrange for compiling these programs for running on the
	build system, also when cross compiling everything else.

	* config.make.in (CC_FOR_BUILD, EXEEXT_FOR_BUILD): New variables.

	* configure.ac: Use GMP_PROG_CC_FOR_BUILD and
	GMP_PROG_EXEEXT_FOR_BUILD.

	* aclocal.m4 (GMP_PROG_CC_FOR_BUILD, GMP_PROG_CC_FOR_BUILD_WORKS)
	(GMP_PROG_EXEEXT_FOR_BUILD): New macros, based on GMP's.

	* aesdata.c: Deleted includes of config.h and nettle-types.h. Use
	unsigned char and unsigned long instead of stdint.h types.

	* desdata.c: Deleted includes of config.h and desCode.h.
	(main): Return 1 on invalid argument. Don't use ROR macro. Use
	unsigned long instead of uint32_t, and make it work if unsigned
	long is larger than 32 bits.

	* gcmdata.c: Deleted include of config.h and use UNUSED macro.
	* shadata.c: Likewise.

	* twofishdata.c: Deleted include of nettle-types.h. Use unsigned
	char instead of stdint.h types.

	* x86_64/ecc-521-modp.asm: New file. 2.4 time speedup.

2013-03-06  Niels Möller  <nisse@lysator.liu.se>

	* x86_64/ecc-384-modp.asm: New file, 3 time speedup.
	* x86_64/ecc-256-redc.asm: New file, 2.5 time speedup.
	* x86_64/ecc-224-modp.asm: New file, 5 time speedup over C
	version.

2013-03-05  Niels Möller  <nisse@lysator.liu.se>

	* configure.ac (asm_optional_list): Added ecc-521-modp.asm.
	* ecc-521.c: Check HAVE_NATIVE_ecc_521_modp, and use native
	version if available.
	* armv7/ecc-521-modp.asm: New file, 2 time speedup over C version.

2013-03-04  Niels Möller  <nisse@lysator.liu.se>

	* configure.ac (asm_optional_list): Added ecc-384-modp.asm. Deleted
	bogus reference to $asm_search_list.
	* ecc-384.c: Check HAVE_NATIVE_ecc_384_modp, and use native
	version if available.
	* armv7/ecc-384-modp.asm: New file, 3 time speedup over C version.

2013-03-03  Niels Möller  <nisse@lysator.liu.se>

	* ecc-256.c: Fixed definition of USE_REDC.

2013-03-01  Niels Möller  <nisse@lysator.liu.se>

	* ecc-256.c: Check HAVE_NATIVE_ecc_256_redc, and use native
	version if available.
	* armv7/ecc-256-redc.asm: New file, 4 time speedup over C version.

	* testsuite/ecc-redc-test.c: Increased test count.

	* ecc-224.c: Check HAVE_NATIVE_ecc_224_modp, and use native
	version if available.
	* armv7/ecc-224-modp.asm: New file, 4.5 time speedup over C
	version.

	* configure.ac (asm_optional_list): Added ecc-224-modp.asm.
	(OPT_ASM_SOURCES): Fixed assignment.

2013-02-28  Niels Möller  <nisse@lysator.liu.se>

	* x86_64/ecc-192-modp.asm: Reorganized to reduce number of
	additions. Use setc instruction.

	* examples/Makefile.in: Let $(HOGWEED_TARGETS) depend on
	../libhogweed.a.

	* armv7/ecc-192-modp.asm: New file. 2.5 time speedup over C
	version.

2013-02-27  Niels Möller  <nisse@lysator.liu.se>

	* ecc-192.c: Check HAVE_NATIVE_ecc_192_modp, and use native
	version if available.
	(ecc_192_modp): Fixed carry handling bug in 32-bit version.

	* x86_64/ecc-192-modp.asm: New file. 3.8 times speedup over C
	version.

	* configure.ac (OPT_ASM_SOURCES): New substituted variable.
	(asm_replace_list, asm_optional_list): New variables. For files in
	asm_optional_list, also add them to OPT_ASM_SOURCES and define
	appropriate HAVE_NATIVE_* symbols found.

	* Makefile.in (OPT_ASM_SOURCES): New variable. Used for setting
	hogweed_OBJS and hogweed_PURE_OBJS.

	* testsuite/ecc-mod-test.c: Increased test count.

	* ecc-384.c (ecc_384_modp): Fixed typo which broke carry handling
	in the 64-bit version.

	* examples/ecc-benchmark.c (bench_add_jjj): Typo fix, benchmark
	the right function.

	* gmp-glue.h: Check if GMP provides mpz_limbs_read (expected in
	next release).
	* gmp-glue.c: Use GMP's mpz_limbs_read and friends if available.
	Renamed all functions for consistency with GMP. Updated all
	callers.

2013-02-20  Niels Möller  <nisse@lysator.liu.se>

	* examples/Makefile.in (HOGWEED_TARGETS): Added
	hogweed-benchmark$(EXEEXT).
	(SOURCES): Added hogweed-benchmark.c.
	(hogweed-benchmark$(EXEEXT)): New target.

	* examples/hogweed-benchmark.c: New file.

	* ecdsa-keygen.c (ecdsa_generate_keypair): New file and function.
	* Makefile.in (hogweed_SOURCES): Added ecdsa-keygen.c.
	* testsuite/ecdsa-keygen-test.c: New testcase.
	* testsuite/Makefile.in (TS_HOGWEED_SOURCES): Added
	ecdsa-keygen-test.c.

	* nettle-internal.h (TMP_ALLOC): Added missing parentheses.

2013-02-18  Niels Möller  <nisse@lysator.liu.se>

	* testsuite/ecdsa-verify-test.c: New testcase.
	* testsuite/ecdsa-sign-test.c: New testcase.
	* testsuite/Makefile.in (TS_HOGWEED_SOURCES): Added
	ecdsa-sign-test.c and ecdsa-verify-test.c.
	* testsuite/testutils.h: Include ecdsa.h.
	(SHEX): Deleted const cast.

	* ecc-point.c: New file, struct ecc_point abstraction.
	* ecc-scalar.c: New file, struct ecc_scalar abstraction.
	* ecc-random.c (ecc_modq_random, ecc_scalar_random): New file, new
	functions.
	* ecc-hash.c (ecc_hash): New file and function.
	* ecc-ecdsa-sign.c: New file, low-level signing interface.
	* ecc-ecdsa-verify.c: New file, low-level ecdsa verify.
	* ecdsa-sign.c: (ecdsa_sign): New file and function.
	* ecdsa-verify.c (ecdsa_verify): New file and function.
	* ecdsa.h: New header file.
	* ecc.h: Declare ecc_point and ecc_scalar functions.
	* ecc-internal.h: Added declarations.
	* Makefile.in (hogweed_SOURCES): Added new source files.
	(HEADERS): Added ecdsa.h.

	* gmp-glue.c (_mpz_set_mpn): New convenience function.
	(_mpn_set_base256): New function.
	(_gmp_alloc_limbs): New function.
	(_gmp_free_limbs): New function.
	* gmp-glue.h: Corresponding declarations. Include nettle-stdinh.h.

	* examples/Makefile.in (HOGWEED_TARGETS): Renamed, was
	RSA_TARGETS. Added ecc-benchmark$(EXEEXT).
	(SOURCES): Added ecc-benchmark.c.
	(ecc-benchmark$(EXEEXT)): New target.

	* examples/ecc-benchmark.c: New file, benchmarking ecc primitives.

2013-02-15  Niels Möller  <nisse@lysator.liu.se>

	Integrate ecc_mul_a.
	* ecc-a-to-j.c: New file.
	* ecc-add-jjj.c: New file.
	* ecc-mul-a.c: New file.
	* Makefile.in (hogweed_SOURCES): Added new files.
	* testsuite/ecc-mul-a-test.c: New file.
	* testsuite/Makefile.in (TS_HOGWEED_SOURCES): Added
	ecc-mul-a-test.c.

	* testsuite/testutils.c: Removed redundant includes.
	(die): New function.

	Integrate ecc_mul_g.
	* ecc.h: New file.
	* ecc-j-to-a.c: New file.
	* ecc-size.c: New file.
	* ecc-add-jja.c: New file.
	* ecc-dup-jj.c: New file.
	* ecc-mul-g.c: New file.
	* sec-tabselect.c: New file.
	* Makefile.in (hogweed_SOURCES): Added new files.
	(HEADERS): Added ecc.h
	* testsuite/ecc-mul-g-test.c: New file.
	* testsuite/Makefile.in (TS_HOGWEED_SOURCES): Added
	ecc-mul-g-test.c.
	* testsuite/testutils.c (xalloc_limbs): New function.
	(test_mpn): New function.
	(test_ecc_point): New function.
	(test_ecc_mul_a): New function.
	(test_ecc_mul_j): New function.
	* testsuite/testutils.h: Corresponding declarations.

	Integrate ECC internals.
	* ecc-curve.h: New file.
	* ecc-internal.h: New file.
	* cnd-copy.c: New file.
	* ecc-192.c: New file.
	* ecc-224.c: New file.
	* ecc-256.c: New file.
	* ecc-384.c: New file.
	* ecc-521.c: New file.
	* ecc-generic-modp.c: New file.
	* ecc-generic-modq.c: New file.
	* ecc-generic-redc.c: New file.
	* ecc-mod.c: New file.
	* ecc-modp.c: New file.
	* ecc-modq.c: New file.
	* sec-add-1.c: New file.
	* sec-modinv.c: New file.
	* sec-sub-1.c: New file.
	* Makefile.in (hogweed_SOURCES): Added new files.
	(HEADERS): Added ecc-curve.h.
	(DISTFILES): Added ecc-internal.h.
	* testsuite/ecc-mod-test.c: New file.
	* testsuite/ecc-modinv-test.c: New file.
	* testsuite/ecc-redc-test.c: New file.
	* testsuite/testutils.c (ecc_curves): New constant array.
	* testsuite/testutils.h: Include ecc-related headers. Declare
	ecc_curves array.
	* testsuite/Makefile.in (TS_HOGWEED_SOURCES): Added ecc-mod-test.c
	ecc-modinv-test.c ecc-redc-test.c.

	* gmp-glue.c: New file, mpn <-> mpz conversions.
	* gmp-glue.h: New file.
	* Makefile.in: Added to hogweed_SOURCES and DISTFILES, respectively.

	* eccdata.c: New program, for generating ECC-related tables.
	* Makefile.in (ecc-192.h, ecc-224.h, ecc-256.h, ecc-384.h)
	(ecc-512.h): New generated files.

2013-02-19  Niels Möller  <nisse@lysator.liu.se>

	* armv7/memxor.asm (memxor): Software pipelining for the aligned
	case. Runs at 6 cycles (0.5 cycles per byte). Delayed push of
	registers until we know how many registers we need.
	(memxor3): Use 3-way unrolling also for aligned memxor3.
	Runs at 8 cycles (0.67 cycles per byte)

2013-02-14  Niels Möller  <nisse@lysator.liu.se>

	* configure.ac: Find GMP's GMP_NUMB_BITS. Substitute in Makefile.
	* config.make.in (GMP_NUMB_BITS): New variable.

	* examples/rsa-keygen.c (uint_arg): New function.
	(main): New options -s and -e, to specify key size and public
	exponent. Increased default key size to 2048.

2013-02-12  Niels Möller  <nisse@lysator.liu.se>

	* armv7/memxor.asm (memxor): Optimized aligned case, using 3-way
	unrolling.

2013-02-06  Niels Möller  <nisse@lysator.liu.se>

	* armv7/memxor.asm (memxor, memxor3): Optimized aligned case, now
	runs at 0.75 cycles/byte.

	* armv7/README: New file.
	* armv7/machine.m4: New (empty) file.
	* armv7/memxor.asm: Initial assembly implementation.

	* config.m4.in: Substitute ASM_TYPE_PROGBITS as TYPE_PROGBITS.

	* config.make.in: Added .s to the suffix list.

	* Makefile.in (.asm.s): Use a separate make target for .asm
	preprocessing. Include asm.d, which the corresponding
	dependencies.

	* configure.ac (asm_file_list): Collect assembly files into this
	variable.
	(asm.d): Make config.status write dependencies for .s files into
	asm.d.
	(ASM_ALIGN_LOG): Set to "no" when appropriate.
	(ASM_TYPE_FUNCTION): Default to "@function".
	(ASM_TYPE_PROGBITS): New substituted variable, set in the same way
	as ASM_TYPE_FUNCTION.
	(ASM_MARK_NOEXEC_STACK): Use TYPE_PROGBITS.
	(asm_path): Set up asm_path for armv7.

	* asm.m4: Use changecom to disable m4 quoting. Use divert to
	suppress output.

2013-02-05  Niels Möller  <nisse@lysator.liu.se>

	* testsuite/rsa-keygen-test.c (test_main): Updated expected
	signatures, after the nettle_mpz_random change below.
	* testsuite/dsa-test.c (test_main): Likewise. Also fixed the
	dsa256 test to actually use the expected signature.

2013-01-31  Niels Möller  <nisse@lysator.liu.se>

	* bignum-random.c (nettle_mpz_random): Increased number of extra
	bits to 64, following FIPS 186-3.

2013-01-16  Niels Möller  <nisse@lysator.liu.se>

	* Released nettle-2.6.

2013-01-12  Niels Möller  <nisse@lysator.liu.se>

	* configure.ac: Use AC_LANG_SOURCE.

2013-01-02  Niels Möller  <nisse@lysator.liu.se>

	* configure.ac (LIBNETTLE_MINOR): Bumped library version, to 4.5.
	(LIBHOGWEED_MINOR): And to 2.3.

	* examples/Makefile.in: Explicit rules for building objects in
	parent directory.
	* tools/Makefile.in: Likewise.
	* testsuite/Makefile.in: Likewise.

2013-01-01  Niels Möller  <nisse@lysator.liu.se>

	* nettle.texinfo (Recommended hash functions): Document additional
	sha3 functions.

	* examples/nettle-benchmark.c (main): Benchmark additional sha3
	functions.

2012-12-30  Niels Möller  <nisse@lysator.liu.se>

	* sha3-224.c, sha3-224-meta.c: New files.
	* sha3-384.c, sha3-384-meta.c: New files.
	* sha3-512.c, sha3-512-meta.c: New files.
	* sha3.h: Prototypes for sha3 with sizes 224, 384 and 512.
	* nettle-meta.h: Declare nettle_sha3_224, nettle_sha3_384 and
	nettle_sha3_512.
	* Makefile.in (nettle_SOURCES): Added new sha3 files.

	* testsuite/sha3-224-test.c: New file.
	* testsuite/sha3-384-test.c: New file.
	* testsuite/sha3-512-test.c: New file.
	* testsuite/Makefile.in (TS_NETTLE_SOURCES): Added new sha3 test files.

	* configure.ac: Disabled use of sha3-permute.asm.

2012-12-20  Niels Möller  <nisse@lysator.liu.se>

	From Tim Rühsen:
	* testsuite/des-compat-test.c (pt): Use proper prototype, use
	const.
	* testsuite/testutils.c (test_dsa_key): Deleted spurious
	semicolon.

2012-12-15  Niels Möller  <nisse@lysator.liu.se>

	Based on a patch from Alon Bar-Lev:
	* Makefile.in (LIBTARGETS, SHLIBTARGET): Define as empty if static
	or shared libraries, respectively, are disabled.
	(TARGETS): Deleted @IF_SHARED@ conditional, now in the definition
	of SHLIBTARGET.

	From Alon Bar-Lev:
	* configure.ac: Check for ar program. New option --disable-static.
	* config.make.in (AR): Use configured value.

2012-12-13  Niels Möller  <nisse@lysator.liu.se>

	* x86_64/sha3-permute.asm: Rewrote, to keep all state in
	registers. 2400 cycles on x86_64, only slightly faster than the
	current C code.

2012-12-09  Niels Möller  <nisse@lysator.liu.se>

	* sha3-permute.c (sha3_permute): Rewrote to do permutation in
	place. 80% speedup on x86_64, 2500 cycles.

2012-12-04  Niels Möller  <nisse@lysator.liu.se>

	* ctr.c (ctr_crypt): Fix bug reported by Tim Kosse. Don't
	increment the counter when length is zero (was broken for the
	in-place case).

	* testsuite/ctr-test.c (test_main): Added test with zero-length
	data.
	* testsuite/testutils.c (test_cipher_ctr): Check the ctr value
	after encrypt and decrypt.

2012-12-03  Niels Möller  <nisse@lysator.liu.se>

	* sha3-permute.c (sha3_permute): Optimized, to reduce number of
	passes over the data. 20% speedup on x86_64, 4700 cycles.

	* configure.ac: Added sha3-permute.asm.

	* x86_64/sha3-permute.asm: New file. 30% speedup over current C
	code, 4300 cycles.

	* nettle.texinfo (Hash functions): Split into several sections,
	separating recommended hash functions and legacy hash functions.
	Document sha3-256.

2012-12-02  Niels Möller  <nisse@lysator.liu.se>

	Split sha.h into new files sha1.h and sha2.h. Replaced all
	internal usage of sha.h in all files.
	* sha.h: Kept for compatibility, just includes both new files.
	* sha1.h: New file.
	* sha2.h: New file.
	* Makefile.in (HEADERS): Added sha1.h and sha2.h.

2012-11-28  Niels Möller  <nisse@lysator.liu.se>

	From Fredrik Thulin:
	* testsuite/pbkdf2-test.c (test_main): Add PBKDF2-HMAC-SHA512 test
	cases.

2012-11-15  Niels Möller  <nisse@lysator.liu.se>

	* sha3-permute.c (sha3_permute): Use ULL suffix on round
	constants. Avoid passing shift count 0 to ROTL64.

	* sha3.c (sha3_absorb): Fixed big-endian code. Need macros.h.

	* macros.h (LE_READ_UINT64): New macro.

2012-11-13  Niels Möller  <nisse@lysator.liu.se>

	* sha3-permute.c (sha3_permute): Micro optimizations. Partial
	unrolling. Use lookup table for the permutation. On an x86_64,
	execution time reduced from appr. 13000 cycles to appr. 6000.

	* examples/nettle-benchmark.c (TIME_CYCLES): New macro.
	(bench_sha1_compress, bench_salsa20_core): Use it.
	(bench_sha3_permute): New function.
	(main): Call bench_sha3_permute.

2012-11-12  Niels Möller  <nisse@lysator.liu.se>

	* examples/nettle-benchmark.c (main): Benchmark sha3_256.

	* sha3-permute.c: New file. Permutation function for sha3, aka
	Keccak.
	* sha3.h: New header file.
	* sha3.c: New file, absorption and padding for sha3.
	* sha3-256.c: New file.
	* sha3-256-meta.c: New file.
	* nettle-meta.h (nettle_sha3_256): Declare.
	* Makefile.in (nettle_SOURCES): Added sha3 files.
	(HEADERS): Added sha3.h.
	* testsuite/sha3.awk: New file. Script to extract test vectors.
	* testsuite/sha3-256-test.c: New file.
	* testsuite/sha3-permute-test.c: New file.
	* testsuite/Makefile.in (TS_NETTLE_SOURCES): Added
	sha3-permute-test.c and sha3-256-test.c.
	(DISTFILES): Added sha3.awk.
	* testsuite/.test-rules.make: Added sha3 targets.

	* macros.h (LE_WRITE_UINT64): New macro.
	* write-le64.c (_nettle_write_le64): New file and function.
	* nettle-write.h (_nettle_write_le64): Declare. Also deleted
	declaration of non-existent _nettle_write_be64.
	* Makefile.in (nettle_SOURCES): Added write-le64.c.

	* macros.h (ROTL64): New macro, moved from...
	* sha512-compress.c (ROTL64): ... old location, deleted.

	* serpent-internal.h [HAVE_NATIVE_64_BIT] (DROTL32): Renamed from...
	(ROTL64): ... old name.
	(DRSHIFT32): Renamed from ...
	(RSHIFT64): ... old name.
	* serpent-encrypt.c (LINEAR_TRANSFORMATION64): Updated for above
	renames.
	* serpent-decrypt.c (LINEAR_TRANSFORMATION64_INVERSE): Likewise.

2012-11-11  Niels Möller  <nisse@lysator.liu.se>

	From Nikos Mavrogiannopoulos:
	* nettle.texinfo (Hash functions): Added documentation for
	gosthash94.
	* examples/nettle-benchmark.c (main): Benchmark gosthash94.

2012-11-10  Niels Möller  <nisse@lysator.liu.se>

	* nettle.texinfo (nettle_hashes, nettle_ciphers): Use deftypevr,
	not deftypevrx. Spotted by Nikos Mavrogiannopoulos.

2012-11-08  Niels Möller  <nisse@lysator.liu.se>

	Gost hash function, ported from Aleksey Kravchenko's rhash library
	by Nikos Mavrogiannopoulos.
	* gosthash94.c: New file.
	* gosthash94.h: New file.
	* gosthash94-meta.c: New file.
	* nettle-meta.h (nettle_gosthash94): Declare.
	* Makefile.in (nettle_SOURCES): Added gosthash94.c and
	gosthash94-meta.c.
	(HEADERS): Added gosthash94.h.
	* testsuite/gosthash94-test.c: New file.
	* testsuite/Makefile.in (TS_NETTLE_SOURCES): Added
	gosthash94-test.c.

2012-10-29  Niels Möller  <nisse@lysator.liu.se>

	From Martin Storsjö:
	* configure.ac (dummy-dep-files): Avoid non-posix \|-operator in
	sed regexp.

2012-10-29  Niels Möller  <nisse@lysator.liu.se>

	* x86_64/salsa20-core-internal.asm: New file.
	* configure.ac: Added salsa20-core-internal.asm.
	* examples/nettle-benchmark.c (bench_salsa20_core): New function.

2012-10-27  Niels Möller  <nisse@lysator.liu.se>

	* testsuite/Makefile.in (TS_SOURCES, CXX_SOURCES): Include sources
	unconditionally.
	(TS_CXX): Moved @IF_CXX@ conditional here.
	(DISTFILES): Use $(SOURCES), which now includes all C source
	files. testutils.c was lost in a the 2012-09-20 change.

	* x86_64/salsa20-crypt.asm: Include x86_64/salsa20.m4.
	Make all exits go via .Lend and W64_EXIT.

	* x86_64/salsa20.m4: New file, extracted from
	x86_64/salsa20-crypt.asm.

2012-10-26  Niels Möller  <nisse@lysator.liu.se>

	* configure.ac (LIBNETTLE_LINK, LIBHOGWEED_LIBS): Add $(CFLAGS) on
	the link command line. Reported by Dennis Clarke.

2012-10-03  Niels Möller  <nisse@lysator.liu.se>

	From: Nikos Mavrogiannopoulos:
	* testsuite/testutils.c (test_hash): On failure, print the
	expected and returned hash values.

2012-09-23  Niels Möller  <nisse@lysator.liu.se>

	* Makefile.in (nettle_SOURCES): Added salsa20-core-internal.c.

	* salsa20-core-internal.c (_salsa20_core): New file and function,
	extracted from salsa20_crypt.
	* salsa20.h (_salsa20_core): Declare it.
	* salsa20-crypt.c (salsa20_crypt): Use _salsa20_core.

2012-09-21  Niels Möller  <nisse@lysator.liu.se>

	* pbkdf2.c (pbkdf2): assert that iterations > 0. Reorganized
	loops.

	* nettle.texinfo (Cipher functions): Stress that the salsa20 hash
	function is not suitable as a general hash function.

2012-09-20  Simon Josefsson  <simon@josefsson.org>

	* pbkdf2-hmac-sha1.c, pbkdf2-hmac-sha256.c: New files.
	* pbkdf2.h (pbkdf2_hmac_sha1, pbkdf2_hmac_sha256): New prototypes.
	* Makefile.in (nettle_SOURCES): Add pbkdf2-hmac-sha1.c and
	pbkdf2-hmac-sha256.c.
	* nettle.texinfo (Key derivation functions): Improve.
	* testsuite/pbkdf2-test.c (test_main): Test new functions.

2012-09-20  Niels Möller  <nisse@lysator.liu.se>

	* pbkdf2.c (pbkdf2): Reordered arguments, for consistency.
	* pbkdf2.h (PBKDF2): Analogous reordering.
	* testsuite/pbkdf2-test.c: Adapted to new argument order. Also use
	LDATA for the salt.
	* nettle.texinfo (Key derivation functions): Updated documented
	pbkdf2 prototype.

	* testsuite/Makefile.in (VALGRIND): New variable, to make valgrind
	checking easier.

	* configure.ac: New substitution IF_CXX, replacing CXX_TESTS.
	(dummy-dep-files): Handle .cxx files.

	* testsuite/Makefile.in: Use IF_CXX. Include dependency file for
	cxx-test.o.

2012-09-19  Niels Möller  <nisse@lysator.liu.se>

	From Tim Rühsen:
	* examples/rsa-encrypt.c (main): Added missing mpz_clear.
	* examples/rsa-keygen.c (main): Added missing deallocation.

	* testsuite/meta-hash-test.c (test_main): Validate
	NETTLE_MAX_HASH_DIGEST_SIZE.

	* pbkdf2.h (PBKDF2): New macro.
	* testsuite/pbkdf2-test.c: Use it.

2012-09-12  Simon Josefsson  <simon@josefsson.org>

	* NEWS: Mention addition of PBKDF2.
	* pbkdf2.c (pbkdf2): New file and function.
	* pbkdf2.h: Declare it.
	* Makefile.in (nettle_SOURCES): Add pbkdf2.c.
	(HEADERS): Add pbkdf2.h.
	* nettle.texinfo (Key derivation functions): New section.
	* testsuite/pbkdf2-test.c: New test case.
	* testsuite/Makefile.in (TS_NETTLE_SOURCES): Add pbkdf2-test.c.
	* testsuite/.test-rules.make (pbkdf2-test): New target.

2012-09-16  Niels Möller  <nisse@lysator.liu.se>

	* testsuite/: Overhaul of testsuite, affecting almost all files.
	+ Use struct tstring for allocated strings, and deallocate before
	exit.
	+ Changed most test functions to take struct tstring as arguments.
	+ Made all test_main return on success.

	* testsuite/testutils.h (struct tstring): New struct type.
	(H2, HL, MEMEQH, SUCCESS): Deleted macros.
	(SHEX, SDATA): New macros.
	(H): Redefined to track storage.

	* testsuite/testutils.c (tstring_alloc): New function.
	(tstring_clear): New function.
	(tstring_data): New function.
	(tstring_hex): New function.
	(tstring_print_hex): New function.
	(decode_hex_length): Made static.
	(decode_hex): Made static. No return value, abort on error.
	(main): Expect test_main to return, and call tstring_clear before
	exit.
	(test_dsa_key): Added missing mpz_clear.
	(test_mac): Deleted unused function.

	* testsuite/rsa2sexp-test.c (test_main): Added missing
	nettle_buffer_clear.

	* testsuite/yarrow-test.c (open_file): Don't leak filename.
	(test_main): fclose input file properly.

	* testsuite/sexp-format-test.c (test_main): Added missing calls to
	nettle_buffer_clear and mpz_clear.

	* testsuite/serpent-test.c (tstring_hex_reverse): New function,
	replacing...
	(decode_hex_reverse): ... deleted function.
	(RHEX): New macro, replacing...
	(RH, RHL): ... deleted macros.

	* testsuite/rsa2sexp-test.c (test_main): Added missing
	nettle_buffer_clear.

	* testsuite/random-prime-test.c (test_main): Added missing
	mpz_clear.

	* realloc.c (nettle_realloc): Only call libc realloc if length >
	0, otherwise call free. Fixes a small memory leak.
	(nettle_xrealloc): Likewise.

	* run-tests (test_program): Don't quote $EMULATOR; allow it to
	expand to program and arguments (e.g., valgrind).

	* tools/pkcs1-conv.c (convert_public_key): Added missing calls to
	dsa_public_key_clear and rsa_public_key_clear.
	(main): Added missing nettle_buffer_clear.

2012-09-10  Niels Möller  <nisse@lysator.liu.se>

	* examples/eratosthenes.c (main): Explicitly deallocate storage
	before exit.

	* examples/io.c (read_file): Explicitly treat an empty file as an
	error. Rearrange loop, check for short fread return value.

	* desdata.c: Don't declare printf, include <stdio.h> instead. Also
	deleted casts of printf return value.

	From Tim Rühsen:
	* examples/nettle-benchmark.c (die): Use PRINTF_STYLE attribute.
	* pgp-encode.c (pgp_put_rsa_sha1_signature): Deleted unused variable.
	* rsa2openpgp.c (rsa_keypair_to_openpgp): Likewise.
	* examples/base16enc.c (main): Deleted useless allocations.

2012-09-07  Niels Möller  <nisse@lysator.liu.se>

	* examples/nettle-benchmark.c (die): Add NORETURN attribute. Patch
	from Tim Rühsen.
	* tools/misc.h (die, werror): Use PRINTF_STYLE and NORETURN macros
	for attributes. Patch from Tim Rühsen.

	* examples/io.h (werror): Use PRINTF_STYLE macro.

2012-08-22  Niels Möller  <nisse@lysator.liu.se>

	From Sam Thursfield <sam.thursfield@codethink.co.uk>:
	* configure.ac: Make documentation optional, to avoid requiring
	TeX. New option --disable-documentation, and Makefile substitution
	IF_DOCUMENTATION.
	* Makefile.in: Use IF_DOCUMENTATION.

2012-07-12  Niels Möller  <nisse@lysator.liu.se>

	* asm.m4 (ALIGN): Use << operator rather than **, with m4 eval.
	The latter is not supported by BSD m4.

2012-07-07  Niels Möller  <nisse@lysator.liu.se>

	Copyright headers: Updated FSF address. Patch from David Woodhouse.

	* examples/Makefile.in (BENCH_LIBS): Added -lm, needed for the
	ldexp function. Reported by Anthony G. Basile.

	* configure.ac: Changed version number to 2.6.

	* Released nettle-2.5.

2012-07-05  Niels Möller  <nisse@lysator.liu.se>

	* x86_64/salsa20-crypt.asm (salsa20_crypt): Write the 64-bit movq
	instructions as "movd", since that makes the osx assembler
	happier. Assembles to the same machine code on gnu/linux.

2012-07-03  Niels Möller  <nisse@lysator.liu.se>

	* aclocal.m4 (LSH_FUNC_ALLOCA): In the config.h boilerplate,
	include malloc.h if it exists, also when compiling with gcc.
	Needed for cross-compiling with --host=i586-mingw32msvc.

	* examples/base16dec.c: Don't #include files using <nettle/...>,
	we don't want to pick up installed versions. On windows, include
	<fcntl.h>, needed for _setmode.
	* examples/base16enc.c: Likewise.
	* examples/base64dec.c: Likewise.
	* examples/base64enc.c: Likewise

	* nettle.texinfo (Cipher functions): Document Salsa20.

2012-06-25  Niels Möller  <nisse@lysator.liu.se>

	* pkcs1.c (_pkcs1_signature_prefix): Renamed function, adding a
	leading underscore. Updated all callers.

	* bignum-next-prime.c (nettle_next_prime): Consistently use the
	type nettle_random_func * (rather then just nettle_random_func)
	when passing the function pointer as argument. Similar change for
	nettle_progress_func. Should have been done for the 2.0 release,
	but a few arguments were overlooked.
	* bignum-random-prime.c (_nettle_generate_pocklington_prime)
	(nettle_random_prime): Likewise.
	* bignum-random.c (nettle_mpz_random_size, nettle_mpz_random):
	Likewise.
	* dsa-keygen.c (dsa_generate_keypair): Likewise.
	* dsa-sha1-sign.c (dsa_sha1_sign_digest, dsa_sha1_sign): Likewise.
	* dsa-sha256-sign.c (dsa_sha256_sign_digest, dsa_sha256_sign):
	Likewise.
	* dsa-sign.c (_dsa_sign): Likewise.
	* pkcs1-encrypt.c (pkcs1_encrypt): Likewise.
	* rsa-blind.c (_rsa_blind): Likewise.
	* rsa-decrypt-tr.c (rsa_decrypt_tr): Likewise.
	* rsa-encrypt.c (rsa_encrypt): Likewise.
	* rsa-keygen.c (rsa_generate_keypair): Likewise.
	* rsa-pkcs1-sign-tr.c (rsa_pkcs1_sign_tr): Likewise.

	* cbc.c (cbc_encrypt, cbc_decrypt): Similarly, use the type
	nettle_crypt_func * rather than just nettle_crypt_func.
	* ctr.c (ctr_crypt): Likewise.
	* gcm.c (gcm_set_key): Likewise.

	* testsuite/des-compat-test.c (test_main): Disable declarations of
	disabled functions and variables, to avoid warnings. No verbose
	output unless verbose flag is set.

2012-06-09  Niels Möller  <nisse@lysator.liu.se>

	* examples/Makefile.in (SOURCES): Added base16dec.c, forgotten
	earlier.

	General pkcs1 signatures, with a "DigestInfo" input. Suggested by
	Nikos Mavrogiannopoulos.
	* Makefile.in (hogweed_SOURCES): Added pkcs1-rsa-digest.c,
	rsa-pkcs1-sign.c, rsa-pkcs1-sign-tr.c, and rsa-pkcs1-verify.c.

	* pkcs1-rsa-digest.c (pkcs1_rsa_digest_encode): New file and
	function.
	* pkcs1.h: Declare it.

	* rsa-pkcs1-verify.c (rsa_pkcs1_verify): New file and function.
	* rsa-pkcs1-sign.c (rsa_pkcs1_sign): New file and function.
	* rsa-pkcs1-sign-tr.c (rsa_pkcs1_sign_tr): New file and function,
	contributed by Nikos Mavrogiannopoulos.
	* rsa.h: Declare new functions.

	* rsa.h (_rsa_blind, _rsa_unblind): Declare functions.
	* rsa-blind.c (_rsa_blind, _rsa_unblind): Functions moved to a
	separate file, renamed and made non-static. Moved from...
	* rsa-decrypt-tr.c: ... here.

2012-06-03  Niels Möller  <nisse@lysator.liu.se>

	* testsuite/pkcs1-test.c (test_main): Include leading zero in
	expected result.

	* pkcs1.c (pkcs1_signature_prefix): Return pointer to where the
	digest should be written. Let the size input be the key size in
	octets, rather then key size - 1.
	* pkcs1-rsa-*.c: Updated for above.
	* rsa-*-sign.c, rsa-*-verify.c: Pass key->size, not key->size - 1.

2012-05-18  Niels Möller  <nisse@lysator.liu.se>

	* pkcs1-encrypt.c (pkcs1_encrypt): New file and function.
	* rsa-encrypt.c (rsa_encrypt): Use pkcs1_encrypt.

2012-05-09  Niels Möller  <nisse@lysator.liu.se>

	* rsa-decrypt-tr.c (rsa_decrypt_tr): Added missing mpz_clear,
	spotted by Nikos Mavrogiannopoulos.

2012-05-07  Niels Möller  <nisse@lysator.liu.se>

	* nettle-types.h (_STDINT_HAVE_INT_FAST32_T): Define here, to
	force nettle-stdint.h to not try to define the int_fast*_t types.
	Avoids compilation problems with gnutls on SunOS-5.8, where the
	definitions here collide with gnulib's.

2012-04-23  Niels Möller  <nisse@lysator.liu.se>

	* nettle-internal.h (NETTLE_MAX_BIGNUM_SIZE): New constant. Based
	on NETTLE_MAX_BIGNUM_BITS, rounded upwards. Replaced all uses of
	NETTLE_MAX_BIGNUM_BITS.

2012-04-19  Niels Möller  <nisse@lysator.liu.se>

	* list-obj-sizes.awk: Use decimal rather than hexadecimal output.
	(hex2int): Use local variables.

2012-04-18  Niels Möller  <nisse@lysator.liu.se>

	* x86_64/salsa20-crypt.asm: New file.

2012-04-17  Niels Möller  <nisse@lysator.liu.se>

	* testsuite/salsa20-test.c (test_salsa20_stream): Check that
	salsa20_crypt doesn't write beyond the given destination area.
	(test_salsa20): Likewise.

	* salsa20-crypt.c: Renamed file, from...
	* salsa20.c: ... old name.

	* x86_64/machine.m4 (WREG): New macro.

	* salsa20.c (salsa20_hash): Deleted function, inlined into
	salsa20_crypt.
	(salsa20_set_key, salsa20_set_iv): Moved, to...
	* salsa20-set-key.c: ...new file.

2012-04-15  Niels Möller  <nisse@lysator.liu.se>

	* testsuite/salsa20-test.c (test_salsa20_stream): New function.
	(test_main): Tests for encrypting more than one block at a time.

2012-04-14  Niels Möller  <nisse@lysator.liu.se>

	* examples/io.c (write_file): Use write_string.

	* examples/Makefile.in (base64enc): New targets. Also
	added missing io.o dependency to several other targets.
	(base64dec, base16enc, base16dec): Likewise.

	* examples/base64enc.c: New file, based on example code
	contributed by Jeronimo Pellegrini.
	* examples/base64dec.c: Likewise.
	* examples/base16enc.c: Likewise.
	* examples/base16dec.c: Likewise.

	* examples/rsa-encrypt.c (process_file): Reorganized fread loop.
	(usage): New function.
	(main): Implemented --help option.

	* examples/rsa-decrypt.c (process_file): Improved error message
	for too short input file.

	* aes-set-decrypt-key.c (gf2_log, gf2_exp): Deleted tables.
	(mult, inv_mix_column): Deleted functions.
	(mtable): New table.
	(MIX_COLUMN): New macro.
	(aes_invert_key): Use MIX_COLUMN and mtable.

	* aesdata.c (compute_mtable): New table, for the inv mix column
	operation in aes_invert_key.

2012-04-13  Niels Möller  <nisse@lysator.liu.se>

	* aes-set-encrypt-key.c (aes_set_encrypt_key): Use LE_READ_UINT32.
	Tabulate the needed "round constants".
	(xtime): Deleted function.

	* aes-internal.h (SUBBYTE): Cast to uint32_t. Use B0, ..., B3
	macros.

2012-04-09  Niels Möller  <nisse@lysator.liu.se>

	Timing resistant RSA decryption, based on RSA blinding code
	contributed by Nikos Mavrogiannopoulos.
	* rsa-decrypt-tr.c (rsa_decrypt_tr): New function.
	(rsa_blind): Helper function.
	(rsa_unblind): Helper function.
	* rsa.h: Declare rsa_decrypt_tr. Some cleanups, no longer include
	nettle-meta.h, more consistent declarations of function pointer
	arguments.
	* testsuite/rsa-encrypt-test.c (test_main): Test rsa_decrypt_tr.
	Check for writes past the end of the message area.

	* Makefile.in (hogweed_SOURCES): Added pkcs1-decrypt.c.
	* rsa-decrypt.c (rsa_decrypt): Use pkcs1_decrypt.
	* pkcs1-decrypt.c (pkcs1_decrypt): New file and function,
	extracted from rsa_decrypt.

2012-04-01  Niels Möller  <nisse@lysator.liu.se>

	* salsa20.c (LE_SWAP32): Typo fix for big-endian case.
	(QROUND): New macro.
	(salsa20_hash): Use it.

2012-03-31  Niels Möller  <nisse@lysator.liu.se>

	* salsa20.c: (salsa20_set_iv): Deleted size argument, only one
	size allowed.
	(U8TO32_LITTLE): Deleted macro. Use LE_READ_UINT32 instead, which
	avoids unaligned reads.
	(salsa20_set_key): Rearranged slightly, to avoid unnecessary
	byte-to-word conversions.

	(LE_SWAP32): Renamed macro from...
	(U32TO32_LITTLE): ... old name.
	(U32TO8_LITTLE): Deleted macro.
	(salsa20_wordtobyte): Renamed function to...
	(salsa20_hash): ... new name. Changed output argument from byte
	array to word array. Use memxor3, which brings a considerable
	performance gain.

	* nettle-internal.c (salsa20_set_key_hack): Updated salsa20_set_iv
	call.
	* testsuite/salsa20-test.c (test_salsa20): Deleted iv_length
	argument, updated all calls.

	* salsa20.h (SALSA20_BLOCK_SIZE): New constant.
	(_SALSA20_INPUT_LENGTH): New constant.
	* salsa20.c: Use these constants.

	* salsa20.c (ROTL32): Deleted macro, use the one from macros.h
	instead, with reversed order of arguments.
	(ROTATE, XOR, PLUS, PLUSONE): Deleted macros, use ROTL32 and
	builtin operators directly.

	Unification of rotation macros.
	* macros.h (ROTL32): New macro, to replace (almost) all other
	rotation macros.

	* aes-set-encrypt-key.c: Include macros.h.
	(aes_set_encrypt_key): Use ROTL32.
	* aes-internal.h (ROTBYTE, ROTRBYTE): Deleted macros.

	* camellia-internal.h (ROL32): Deleted macro.
	(ROTL128): Renamed for consistency, from...
	(ROL128): ... old name.
	* camellia-crypt-internal.c: Updated for renamed rotation macros.
	* camellia-set-encrypt-key.c: Likewise.
	* cast128.c (ROL): Deleted macro.
	(F1, F2, F3): Updated to use ROTL32 (reversed order of arguments).
	Also added proper do { ... } while (0) wrappers.

	* ripemd160-compress.c (ROL32): Deleted macro.
	(R): Updated to use ROTL32 (reversed order of arguments).

	* serpent-internal.h (ROL32): Deleted macro.
	(ROTL64): Renamed (from ROL64) and reorderd arguments, for
	consistency.
	(RSHIFT64): Reordered arguments, for consistency.
	* serpent-decrypt.c: Updated for renamed rotation macros, with
	reversed argument order.
	* serpent-encrypt.c: Likewise.
	* serpent-set-key.c: Likewise.

	* sha1-compress.c (ROTL): Deleted macro, use ROTL32 instead.

	* sha256-compress.c (ROTR): Deleted macro. Replaced by ROTL32,
	with complemented shift count.
	(SHR): Deleted macro, use plain shift operator instead.

	* sha512-compress.c (ROTR): Deleted macro, replaced by...
	(ROTL64): ...new macro, with complemented shift count
	(SHR): Deleted macro, use plain shift operator instead.
	(S0, S1, s0, s1): Updated accordingly.

2012-03-30  Niels Möller  <nisse@lysator.liu.se>

	* nettle-internal.c (nettle_salsa20): Cipher struct for
	benchmarking only. Sets a fix zero IV, and ignores block size.
	* nettle-internal.h (nettle_salsa20): Declare it.

	* examples/nettle-benchmark.c (block_cipher_p): New function.
	(time_cipher): Use block_cipher_p.
	(main): Include salsa20 in benchmark.

	* Makefile.in (soname link): Fixed logic.
	(nettle_SOURCES): Removed nettle-internal.c, so that it's not
	part of the library...
	(internal_SOURCES): ...and put it here.
	* testsuite/Makefile.in (TEST_OBJS): Added ../nettle-internal.o.
	* examples/Makefile.in (BENCH_OBJS): New variable, to simplify the
	nettle-benchmark rule. Also link with ../nettle-internal.o.

2012-03-29  Niels Möller  <nisse@lysator.liu.se>

	Implementation of Salsa20, contributed by Simon Josefsson.
	* salsa20.h: New file.
	* salsa20.c: New file.
	* Makefile.in (nettle_SOURCES): Added salsa20.c
	(HEADERS): Added salsa20.h.
	* testsuite/Makefile.in (TS_NETTLE_SOURCES): Added salsa20-test.c.
	* testsuite/salsa20-test.c: New test case.

	* Makefile.in (soname links): Adding missing space before ].

2012-03-23  Niels Möller  <nisse@lysator.liu.se>

	* arcfour.h (arcfour_stream): Deleted obsolete prototype.

2012-03-05  Niels Möller  <nisse@lysator.liu.se>

	* configure.ac (enable_shared): Build shared libraries by default.

2012-03-04  Niels Möller  <nisse@lysator.liu.se>

	* configure.ac (LIBNETTLE_MINOR): Bumped library version, to 4.4.
	(LIBHOGWEED_MINOR): And to 2.2.

2012-02-27  Niels Möller  <nisse@lysator.liu.se>

	* list-obj-sizes.awk: Recognize elf64 objects.

	* Makefile.in (.texinfo.dvi): Pass -b option to texi2dvi.

	* Makefile.in (TARGETS): Added twofishdata.
	(SOURCES): Added twofishdata.c.
	(twofishdata): New rule.

	* twofish.c (q0, q1): Made const, and reformatted to match the
	twofishdata program.

	* twofishdata.c: Resurrected old file. Used to be called
	generate_q.c, when the twofish code was contributed back in 1999.

	* nettle.texinfo: Documentation for base16 and base64 encoding.
	Text contributed by Jeronimo Pellegrini
	<pellegrini@mpcnet.com.br>, back in April 2006.

2012-02-18  Niels Möller  <nisse@lysator.liu.se>

	* run-tests, getopt.c, getopt1.c, getopt.h: These files were moved
	to the top-level in the conversion to an independent git
	repository. They used to be symlinks to lsh files, from the
	subdirectories which use them.

	* Makefile.in: Build and distribute getopt files. Distribute
	run-tests script.
	* examples/Makefile.in: Adapt to getopt files and the run-tests
	script now located in the parent directory.
	* testsuite/Makefile.in: Likewise.
	* tools/Makefile.in: Likewise.

	* index.html: Converted to xhtml (from lsh repository, change
	dated 2012-02-03). Updated git instructions.

	* nettle.texinfo: Updated charset declaration.
	* misc/plan.html: Likewise.

2012-01-17  Niels Möller  <nisse@lysator.liu.se>

	* testsuite/Makefile.in (DISTFILES): Added setup-env.

	* examples/rsa-decrypt.c (main): Use _setmode rather than setmode,
	suggested by Eli Zaretskii. Affects windows builds only.
	* examples/rsa-encrypt.c: Likewise.

	* Makefile.in ($(LIBNETTLE_FORLINK)): Always create a .lib symlink
	to the library file. Use LN_S.
	($(LIBHOGWEED_FORLINK)): Likewise.

	(install-shared-nettle): Use LN_S.
	(install-shared-hogweed): Likewise.

	* configure.ac: Use AC_PROG_LN_S.
	* config.make.in (LN_S): New substitution.

	* testsuite/setup-env: New file. Wine workaround. Can't get
	../.lib into wine's dll search path, so create additional
	symlinks.
	* testsuite/teardown-env: ...and delete them here. Also delete
	file testtmp.
	* examples/setup-env: Similar links setup here.
	* examples/teardown-env: ... and deleted.

2012-01-07  Niels Möller  <nisse@lysator.liu.se>

	* examples/Makefile.in (check): Add ../.lib to PATH, like in
	testsuite/Makefile. Needed for w*ndows. Reported by Eli Zaretskii.

2011-11-25  Niels Möller  <nisse@lysator.liu.se>

	From Martin Storsjö:
	* x86_64/machine.m4 (W64_ENTRY, W64_EXIT): New macros for
	supporting W64 ABI.
	* x86_64: Updated all assembly files to use them.

	* configure.ac (W64_ABI): New variable, set when compiling for
	W64 ABI (64-bit M$ windows).
	* config.m4.in (W64_ABI): Define, from configure substitution.

2011-11-24  Niels Möller  <nisse@lysator.liu.se>

	From Martin Storsjö:
	* examples/Makefile.in (check): Pass $(EMULATOR) and $(EXEEXT) in
	the environment of run-tests.
	* examples/rsa-encrypt-test: Use $EXEEXT and $EMULATOR.
	* examples/rsa-sign-test: Likewise.
	* examples/rsa-verify-test: Likewise.
	* examples/setup-env: Likewise.

	* testsuite/Makefile.in (check): Pass $(EXEEXT) in the environment of
	run-tests.
	* testsuite/pkcs1-conv-test: Use $EXEEXT and $EMULATOR. Ignore \r
	in rsa-sign output.

	* examples/rsa-decrypt.c (main) [WIN32]: Set stdout/stdin to
	binary mode.
	* examples/rsa-encrypt.c (main): Likewise.

2011-11-24  Niels Möller  <nisse@lysator.liu.se>

	* configure.ac (HAVE_NATIVE_64_BIT): Workaround to get it set to 1
	on w64.

	* serpent-internal.h (ROL64): Use (uint64_t) 1 rather than 1L, for
	M$ w64.
	(RSHIFT64): Likewise. Also added a missing parenthesis.

2011-11-24  Niels Möller  <nisse@lysator.liu.se>

	From Martin Storsjö:
	* testsuite/symbols-test: Use $NM, falling back to nm if undefined.
	* testsuite/Makefile.in (check): Pass $(NM) in the environment of
	run-tests.
	* config.make.in (NM): Set NM.

	* testsuite/sexp-conv-test: Use $EMULATOR when running test
	programs. Also ignore \r for output in the non-canonical output
	formats.
	* testsuite/Makefile.in (check): Pass $(EMULATOR) in the
	environment of run-tests.
	* configure.ac (EMULATOR): New substituted variable. Set to wine
	or wine64 when cross compiling for windows, otherwise empty.
	* config.make.in (EMULATOR): Set from autoconf value.

2011-11-20  Niels Möller  <nisse@lysator.liu.se>

	* x86/camellia-crypt-internal.asm: Take ALIGNOF_UINT64_T into
	account when getting the offset for the subkeys. Differs between
	w32 and other systems. w32 problem identified by Martin Storsjö.

	* config.m4.in: Define ALIGNOF_UINT64_T (from configure).

	* configure.ac: Check alignment of uint64_t, and also use AC_SUBST
	for use in config.m4.in.

2011-11-19  Niels Möller  <nisse@lysator.liu.se>

	Cygwin/mingw32 improvements contributed by Martin Storsjö:
	* Makefile.in (IMPLICIT_TARGETS): New variable for DLL link
	libraries.
	(clean-here): Delete the DLL import libraries.

	* configure.ac: Setup installation of DLL files in $bindir.
	(IF_DLL, LIBNETTLE_FILE_SRC, LIBHOGWEED_FILE_SRC): New
	substitutions.

	* config.make.in (LIBNETTLE_FILE_SRC): Substitute new autoconf
	variable.
	(LIBHOGWEED_FILE_SRC): Likewise.

	* Makefile.in (install-dll-nettle, uninstall-dll-nettle): New
	target for installing the DLL file in $bindir.
	(install-shared-nettle): Conditionally
	depend on install-dll-nettle. Use LIBNETTLE_FILE_SRC.
	(uninstall-shared-nettle): Conditionally depend on
	install-dll-nettle.
	(various hogweed targets): Analogous changes.

	* configure.ac: Unify shared lib setup for cygwin and mingw.

2011-10-31  Niels Möller  <nisse@lysator.liu.se>

	* configure.ac (LIBHOGWEED_LIBS): Typo fix for the darwin case.
	Spotted by Martin Storsjö.

2011-10-25  Niels Möller  <nisse@lysator.liu.se>

	* configure.ac (LIBHOGWEED_LIBS): cygwin fix, added
	libnettle.dll.a. Reported by Volker Zell.

2011-10-18  Niels Möller  <nisse@lysator.liu.se>

	* configure.ac: Improved setup för darwin shared libraries.
	Patch contributed by Ryan Schmidt.

2011-10-03  Niels Möller  <nisse@lysator.liu.se>

	* x86_64/memxor.asm: Implemented sse2-loop. Configured at compile
	time, and currently disabled.

	* testsuite/testutils.h (ASSERT): Write message to stderr.

	* testsuite/memxor-test.c: Use 16-byte alignment for "fully
	aligned" operands.

2011-09-03  Niels Möller  <nisse@lysator.liu.se>

	* x86/camellia-crypt-internal.asm: Use "l"-suffix on instructions
	more consistently. Reportedly, freebsd and netbsd systems with
	clang are more picky about this.

	* configure.ac: Changed version number to 2.5.

	* Released nettle-2.4.

	* configure.ac (LIBNETTLE_MINOR): Bumped library version, to 4.3.

	* gcm-aes.c: Include config.h.
	* tools/nettle-lfib-stream.c: Likewise.

	* ripemd160-compress.c: Added missing include of config.h. Needed
	for correct operation on big-endian systems.

2011-09-02  Niels Möller  <nisse@amfibolit.hack.org>

	* configure.ac: Changed version number to 2.4.

	* Released nettle-2.3.

2011-08-30  Niels Möller  <nisse@lysator.liu.se>

	* testsuite/hmac-test.c: Added tests for hmac-ripemd160.

	* hmac.h: Declare hmac-ripemd160 related functions.

	* Makefile.in (nettle_SOURCES): Added hmac-ripemd160.c.

2011-08-30  Niels Möller  <nisse@amfibolit.hack.org>

	* nettle.texinfo (Hash functions): Document ripemd-160.

	* hmac-ripemd160.c: New file.

	* hmac.h: Declare hmac-ripemd160 functions.

2011-08-29  Niels Möller  <nisse@lysator.liu.se>

	* sha256.c (sha256_update): Updated MD_UPDATE call for new
	conventions.
	(sha256_write_digest): Use MD_PAD rather than MD_FINAL, and insert
	the length manually.
	* sha512.c: Analogous changes.

	* sha1.c (COMPRESS): New macro.
	(sha1_update): Updated MD_UPDATE call for new conventions.
	(sha1_digest): Use MD_PAD rather than MD_FINAL, and insert the
	length manually.

	* ripemd160.c (ripemd160_init): Use memcpy for initializing the
	state vector.
	(COMPRESS): New macro.
	(ripemd160_update): Use MD_UPDATE.
	(ripemd160_digest): Inline ripemd160_final processing. Use MD_PAD
	and _nettle_write_le32.
	(ripemd160_final): Deleted function.

	* ripemd160.h (struct ripemd160_ctx): Use a 64-bit block count.
	Renamed digest to state.

	* md5.c (md5_init): Use memcpy for initializing the state vector.
	(COMPRESS): New macro, wrapping _nettle_md5_compress.
	(md5_update): Use MD_UPDATE.
	(md5_digest): Inline md5_final processing. Use MD_PAD and
	_nettle_write_le32.
	(md5_final): Deleted.

	* md5.h (struct md5_ctx): Renamed some fields, for consistency.

	* md4.h (struct md4_ctx): Renamed some fields, for consistency.

	* md4.c (md4_init): Use memcpy for initializing the state vector.
	(md4_update): Use MD_UPDATE.
	(md4_digest): Inline md4_final processing, using MD_PAD. Use
	_nettle_write_le32.
	(md4_block): Renamed, to...
	(md4_compress): ... new name. Take ctx pinter as argument.
	(md4_final): Deleted function.

	* md2.c (md2_update): Use MD_UPDATE.

	* macros.h (MD_UPDATE): Added incr argument. Invoke compression
	function with ctx pointer as argument, rather than ctx->state.
	(MD_FINAL): Just pad, don't store length field. Renamed to MD_PAD.
	(MD_PAD): Analogous change of compression invocations.

	* sha512.c: (COMPRESS): New macro wrapping _nettle_sha512_compress.
	(sha512_update): Use MD_UPDATE.
	(sha512_final): Deleted function.
	(sha512_write_digest): Use MD_FINAL.

	* sha256.c (COMPRESS): New macro wrapping _nettle_sha256_compress.
	(SHA256_INCR): Deleted macro.
	(sha256_update): Use MD_UPDATE.
	(sha256_final): Deleted function.
	(sha256_write_digest): New function, replacing sha256_final, and
	using MD_FINAL.
	(sha256_digest): Use sha256_write_digest.
	(sha224_digest): Likewise.

	* tools/nettle-hash.c (list_algorithms): Fixed typo in header.

	* sha1.c (SHA1_DATA_LENGTH): Deleted unused macro.
	(sha1_init): Use memcpy to initialize the state vector.
	(SHA1_INCR): Deleted macro.
	(sha1_update): Use MD_UPDATE macro, to reduce code duplication.
	(sha1_digest): Use MD_FINAL macro.
	(sha1_final): Deleted function.

	* sha.h (struct sha1_ctx): Renamed attribute digest to state.

	* macros.h (MD_UPDATE): New macro.
	(MD_FINAL): New macro.

2011-08-28  Niels Möller  <nisse@lysator.liu.se>

	* ripemd160.c (ripemd160_final): Use LE_WRITE_UINT32. Deleted byte
	swapping at the end, leaving it to ripemd160_digest.
	(ripemd160_digest): Use _nettle_write_le32.

	* Makefile.in (nettle_SOURCES): Added write-le32.c.

	* md5.c (md5_digest): Use _nettle_write_le32.

	* write-le32.c (_nettle_write_le32): New file and function.

	* ripemd160-compress.c (ROL32): Renamed macro (was "rol"). Deleted
	x86 version using inline assembly; at least gcc-4.4.5 recognizes
	shift-and-or expressions which are in fact rotations.
	(_nettle_ripemd160_compress): Use LE_READ_UINT32.

	* configure.ac (LIBNETTLE_MINOR): Bumped library version, to 4.2.

	* testsuite/meta-hash-test.c: Updated for the addition of
	ripemd-160.

	* testsuite/.test-rules.make: Added rule for ripemd160-test.

	* examples/nettle-benchmark.c (main): Benchmark ripemd-160.

2011-08-28  Niels Möller  <nisse@lysator.liu.se>

	RIPEMD-160 hash function. Ported from libgcrypt by Andres Mejia.
	* testsuite/ripemd160-test.c: New file.
	* ripemd160.h: New file.
	* nettle-meta.h: Declare nettle_ripemd160.
	* ripemd160.c: New file, ported from libgcrypt.
	* ripemd160-compress.c: Likewise.
	* ripemd160-meta.c: New file.
	* testsuite/Makefile.in (TS_NETTLE_SOURCES): Added
	ripemd160-test.c.
	* nettle-meta-hashes.c (nettle_hashes): Added nettle_ripemd160.
	* Makefile.in (nettle_SOURCES): Added ripemd160.c,
	ripemd160-compress.c, and ripemd160-meta.c.
	(HEADERS): Added ripemd160.h.

2011-08-10  Niels Möller  <nisse@amfibolit.hack.org>

	* nettle.texinfo: Fixed mis-placed const in various prototypes.
	Spotted by Tatsuhiro Tsujikawa.

2011-07-24  Niels Möller  <nisse@lysator.liu.se>

	* Makefile.in (PKGCONFIG_FILES, pkgconfigdir): New variables.
	(DISTFILES): Added nettle.pc.in and hogweed.pc.in.
	(nettle.pc, hogweed.pc): New targets (invoking config.status).
	(install-pkgconfig, uninstall-pkgconfig): New targets.
	(install-here): Depend on install-pkgconfig.
	(uninstall-here): Depend on uninstall-pkgconfig.
	(distclean-here): Delete nettle.pc and hogweed.pc.

2011-07-20  Niels Möller  <nisse@lysator.liu.se>

	* configure.ac: Generate nettle.pc and hogweed.pc.

	* nettle.pc.in, hogweed.pc.in: New files.

2011-07-17  Niels Möller  <nisse@lysator.liu.se>

	* nettle-internal.h: Added missing extern declarations.

2011-07-11  Niels Möller  <nisse@lysator.liu.se>

	* configure.ac: Changed version number to 2.3.

	* Released nettle-2.2.

	* Makefile.in (DISTFILES): Distribute COPYING.LIB, not COPYING,

2011-07-07  Niels Möller  <nisse@lysator.liu.se>

	* tools/misc.h (werror): Removed incorrect noreturn attribute from
	declaration.

	* examples/io.c (read_file): Bug fix, in dependence of initial
	size on max_size.

2011-07-01  Niels Möller  <nisse@lysator.liu.se>

	* cbc.c	(CBC_BUFFER_LIMIT): Reduced to 512 bytes.
	(cbc_decrypt): For in-place operation, use overlapping memxor3 and
	eliminate a memcpy.

	* ctr.c (ctr_crypt): Reorganized to call the encryption function
	with several blocks at a time. Handle the case of a single block
	specially.

	* x86_64/memxor.asm: Added ALIGN for shifting loop. Deleted
	obsolete ifelse.

2011-06-30  Niels Möller  <nisse@lysator.liu.se>

	* configure.ac: Link in serpent-decrypt.asm, if found.

	* x86_64/serpent-decrypt.asm: Added an SSE2 loop, doing four
	blocks at a time in parallel.

	* x86_64/serpent-encrypt.asm: Include serpent.m4. Deleted a
	redundant label.

	* x86_64/serpent.m4: New file, with serpent-related macros.

2011-06-29  Niels Möller  <nisse@lysator.liu.se>

	* x86_64/serpent-decrypt.asm: Wrote main (32-bit) loop.
	(SBOX0I, SBOX1I, SBOX7I): Fixed bugs.

	* nettle.texinfo (Copyright): Updated for license change to
	LGPLv2+. Updated copyright info on serpent.

	* NEWS: Updated information for nettle-2.2.

	* x86_64/serpent-decrypt.asm: New file.

	* x86_64/serpent-encrypt.asm: Fixed .file pseudo op.

	* testsuite/testutils.c (test_cipher_ctr): Display more info on
	failure.

	* examples/nettle-benchmark.c (bench_ctr): New function.
	(time_cipher): Also benchmark CTR mode.

	* configure.ac (LIBNETTLE_MINOR): Updated library version number
	to 4.1.
	(LIBHOGWEED_MINOR): And to 2.1.

2011-06-22  Niels Möller  <nisse@lysator.liu.se>

	* configure.ac: Use pwd -P when examining lib directories.
	Link in serpent-encrypt.asm, if found.

2011-06-21  Niels Möller  <nisse@lysator.liu.se>

	* serpent-decrypt.c (SBOX3_INVERSE): Eliminated temporaries.
	(SBOX4_INVERSE): Likewise.
	(SBOX5_INVERSE): Likewise.
	(SBOX6_INVERSE): Likewise.
	(SBOX7_INVERSE): Likewise.
	(All SBOX_INVERSE-macros): Deleted type argument, and updated users.

2011-06-20  Niels Möller  <nisse@lysator.liu.se>

	* serpent-decrypt.c: Renamed arguments in sbox macros.
	(SBOX0_INVERSE): Eliminated temporaries.
	(SBOX1_INVERSE): Likewise.
	(SBOX2_INVERSE): Likewise.

	* x86_64/serpent-encrypt.asm: Added an SSE2 loop, doing four
	blocks at a time in parallel.

	* testsuite/serpent-test.c (test_main): Added some more multiple
	block tests.

2011-06-15  Niels Möller  <nisse@lysator.liu.se>

	* configure.ac (libdir): On 64-bit Linux, we used to assume that
	libraries are installed according to the FHS. Since at least
	Fedora and Gentoo follow the FHS convention, while at least Debian
	doesn't, we have to try to figure out which convention is used.

2011-06-14  Niels Möller  <nisse@lysator.liu.se>

	* x86_64/serpent-encrypt.asm: Slight simplification of loop logic.

	* x86_64/serpent-encrypt.asm: New file.

2011-06-12  Niels Möller  <nisse@lysator.liu.se>

	* testsuite/serpent-test.c (test_main): Added tests with multiple
	blocks at a time.

	* serpent-encrypt.c (SBOX6): Renamed arguments. Eliminated
	temporaries.
	(SBOX7): Likewise.
	(All SBOX-macros): Deleted type argument, and updated users.

	* configure.ac: Display summary at the end of configure..
	(asm_path): Set only if enable_assember is yes.

2011-06-10  Niels Möller  <nisse@lysator.liu.se>

	* serpent-encrypt.c (SBOX5): Renamed arguments. Eliminated
	temporaries.

2011-06-09  Niels Möller  <nisse@lysator.liu.se>

	* serpent-encrypt.c (SBOX4): Renamed arguments. Eliminated
	temporaries.

	* configure.ac (LIBNETTLE_LINK, LIBHOGWEED_LINK): Cygwin fix, from
	Vincent Torri.

2011-06-08  Niels Möller  <nisse@lysator.liu.se>

	* examples/eratosthenes.c (find_first_one): Fixed c99-style
	declaration. Reported by Sebastian Reitenbach.
	(find_first_one): Declare the lookup table as static const, and
	use unsigned char rather than unsigned..

2011-06-07  Niels Möller  <nisse@lysator.liu.se>

	* serpent-encrypt.c (SBOX0): Renamed arguments. Eliminated
	temporaries.
	(SBOX1): Likewise.
	(SBOX2): Likewise.
	(SBOX3): Likewise.

2011-06-06  Niels Möller  <nisse@lysator.liu.se>

	* Makefile.in (DISTFILES): Added serpent-internal.h.
	(nettle_SOURCES): Replaced serpent.c by serpent-set-key.c,
	serpent-encrypt.c, and serpent-decrypt.c.

	* serpent.c: Replaced by several new files.
	* serpent-set-key.c: New file.
	* serpent-encrypt.c: New file.
	* serpent-decrypt.c: New file.
	* serpent-internal.h: New file.

	* serpent.c [HAVE_NATIVE_64_BIT]: Process two blocks at a time in
	parallel. Measured speedup of 10%--25% (higher for encryption) on
	x86_64.

2011-06-01  Niels Möller  <nisse@lysator.liu.se>

	* serpent.c (ROUNDS): Deleted macro.
	(serpent_block_t): Deleted array typedef.
	(KEYXOR): New macro, replacing BLOCK_XOR.
	(BLOCK_COPY, SBOX, SBOX_INVERSE): Deleted macros.
	(LINEAR_TRANSFORMATION): Use four separate arguments.
	(LINEAR_TRANSFORMATION_INVERSE): Likewise.
	(ROUND): Take separate arguments for all input and output words.
	(ROUND_INVERSE): Likewise.
	(ROUND_LAST, ROUND_FIRST_INVERSE): Deleted macros.
	(serpent_set_key): Moved loop termination test.
	(serpent_encrypt): Rewrote with unrolling of just eight rounds,
	and without serpent_block_t.
	(serpent_decrypt): Likewise.

	* serpent.c: Added do { ... } while (0) around block macros.
	(serpent_key_t): Deleted array typedef.
	(ROL32, ROR32): Renamed macros, were rol and ror.
	(KS_RECURRENCE, KS): New macros.
	(serpent_key_pad): Renamed, from...
	(serpent_key_prepare): ...old name.
	(serpent_subkeys_generate): Deleted function.
	(serpent_set_key): Rewrote the generation of subkeys. Reduced both
	temporary storage and code size (less unrolling)

2011-05-31  Niels Möller  <nisse@lysator.liu.se>

	* testsuite/serpent-test.c (test_main): Enabled test with short,
	40-bit, key.

	* serpent.c (byte_swap_32): Deleted macro.
	(serpent_key_prepare): Use LE_READ_UINT32. Don't require aligned
	input, and support arbitrary key sizes.

2011-05-30  Simon Josefsson  <simon@josefsson.org>

	* serpent.c: Rewrite, based on libgcrypt code.  License changed
	from GPL to LGPL.
	* serpent_sboxes.h: Removed.
	* Makefile.in: Drop serpent_sboxes.h.

2011-05-31  Niels Möller  <nisse@lysator.liu.se>

	* testsuite/serpent-test.c (test_main): Added some tests for
	padding of keys of length which is not a multiple of four bytes.

2011-05-30  Simon Josefsson  <simon@josefsson.org>

	* testsuite/serpent-test.c (test_main): Add test vectors from
	libgcrypt.

2011-05-21  Niels Möller  <nisse@lysator.liu.se>

	* dsa-keygen.c (dsa_generate_keypair): Avoid double init of mpz
	variable. Spotted by Nikos Mavrogiannopoulos.

2011-05-06  Niels Möller  <nisse@lysator.liu.se>

	* configure.ac: Fix link flags for shared libraries on Solaris,
	which needs -h to set the soname. Patch contributed by Dagobert
	Michelsen.

2011-05-06  Niels Möller  <nisse@lysator.liu.se>

	* configure.ac: New configure option --enable-gcov.

	* arcfour.h (arcfour_stream): Deleted obsolete define.

2011-04-27  Niels Möller  <nisse@lysator.liu.se>

	* tools/nettle-hash.c (find_algorithm): Require exact match.

2011-04-15  Niels Möller  <nisse@lysator.liu.se>

	Reverted broken byte-order change from 2001-06-17:
	* serpent.c (serpent_set_key): Use correct byteorder.
	(serpent_encrypt): Likewise.
	(serpent_decrypt): Likewise.

	* testsuite/serpent-test.c (decode_hex_reverse): New function.
	(RH, RHL): New macros.
	(test_main): Byte reverse inputs and outputs for the testvectors
	taken from the serpent submission package. Enable test vectors
	from http://www.cs.technion.ac.il/~biham/Reports/Serpent/.

2011-03-23  Niels Möller  <nisse@lysator.liu.se>

	* tools/sexp-conv.c (xalloc): Deleted function, now it's in misc.c
	instead.

	* configure.ac: Use LSH_FUNC_STRERROR.

	* tools/Makefile.in (TARGETS): Added nettle-hash, and related
	build rules.
	(SOURCES): Added nettle-hash.c.

	* tools/misc.c (xalloc): New function.

	* tools/pkcs1-conv.c (main): Made the OPT_* constants local, and
	fixed numerical values to start with non-ASCII 0x300.

	* tools/nettle-hash.c: New file.

2011-03-23  Niels Möller  <nisse@lysator.liu.se>

	Contributed by Daniel Kahn Gillmor:
	* testsuite/Makefile.in (TS_NETTLE_SOURCES): Added
	meta-hash-test.c, meta-cipher-test.c, and meta-armor-test.c.

	* testsuite/meta-hash-test.c: New file.
	* testsuite/meta-cipher-test.c: New file.
	* testsuite/meta-armor-test.c: New file.

	* nettle.texinfo: Document nettle_hashes and nettle_ciphers.

	* nettle-meta.h: Declare algorithm lists nettle_ciphers,
	nettle_hashes, nettle_armors.

	* Makefile.in (nettle_SOURCES): Added nettle-meta-hashes.c,
	nettle-meta-ciphers.c, and nettle-meta-armors.c.

	* nettle-meta-armors.c: New file.
	* nettle-meta-ciphers.c: New file.
	* nettle-meta-hashes.c: New file.

2011-02-18  Niels Möller  <nisse@lysator.liu.se>

	* arcfour.c (arcfour_stream): Deleted function. It's not very
	useful, and neither documented nor tested.

2011-02-16  Niels Möller  <nisse@lysator.liu.se>

	* cbc.h (CBC_ENCRYPT): Avoid using NULL; we don't ensure that it
	is defined.
	(CBC_DECRYPT): Likewise.

	* gcm-aes.c (gcm_aes_set_iv): Use GCM_SET_IV.
	(gcm_aes_set_key): Deleted cast.
	(gcm_aes_encrypt): Likewise.
	(gcm_aes_decrypt): Likewise.
	(gcm_aes_digest): Likewise.
	(gcm_aes_update): One less argument to GCM_UPDATE.

	* gcm.h (GCM_SET_KEY): Added cast to nettle_crypt_func *. Help
	compiler type checking despite this cast.
	(GCM_ENCRYPT): Likewise.
	(GCM_DECRYPT): Likewise.
	(GCM_DIGEST): Likewise.
	(GCM_SET_IV): New macro, for completeness.
	(GCM_UPDATE): Deleted unused argument encrypt.

2011-02-14  Niels Möller  <nisse@lysator.liu.se>

	* nettle.texinfo: Split node on cipher modes, and started on
	the GCM documentation.

	* testsuite/gcm-test.c (test_gcm_aes): Deleted function, replaced
	by test_aead.
	(test_main): Use test_aead.

	* testsuite/testutils.c (test_aead): New function, replacing
	test_gcm_aes and before that test_cipher_gcm.

	* nettle-internal.c (nettle_gcm_aes128): New const struct.
	(nettle_gcm_aes192): Likewise.
	(nettle_gcm_aes256): Likewise.

	* nettle-internal.h (struct nettle_aead): Tentative interface for
	authenticated encryption with associated data.

	* examples/nettle-benchmark.c (time_gcm): Renamed. Updated for
	gcm_aes_auth to gcm_aes_update renaming. Benchmark both encryption
	and hashing.
	(time_gmac): ...old name.

	* nettle-internal.c (des_set_key_hack): Don't touch the bits
	parity, since thay are now ignored.
	(des3_set_key_hack): Likewise.

	* cast128-meta.c (nettle_cast128): Don't pass keysize.
	* nettle-meta.h (_NETTLE_CIPHER_FIX): Deleted keysize parameter
	derived from the appropriate constant instead.

	* testsuite/gcm-test.c (test_gcm_aes): Updated for gcm_aes_auth to
	gcm_aes_update renaming.

2011-02-13  Niels Möller  <nisse@lysator.liu.se>

	* gcm.h (GCM_UPDATE): Renamed, from...
	(GCM_AUTH): ...old name.

	* gcm-aes.c (gcm_aes_update): Renamed, from...
	(gcm_aes_auth): ...old name.

	* gcm.c (gcm_update): Renamed, and fixed an assert. From...
	(gcm_auth): ...old name.

	* gcm.h (GCM_TABLE_BITS): Increase table size to 8 bits,
	corresponding to 4 KByte of key-dependent tables.

2011-02-10  Niels Möller  <nisse@lysator.liu.se>

	* x86_64/memxor.asm: New file. Improves performance by 22% for the
	unaligned01 case and 35% for the unaligned12 case, benchmarked on
	Intel SU1400.

	* examples/nettle-benchmark.c (cgt_works_p): New function.
	(cgt_time_start): Likewise.
	(cgt_time_end): Likewise.
	(clock_time_start): Likewise.
	(clock_time_end): Likewise.
	(time_function): Read clock via function pointers time_start and
	time_end, so we can select method at runtime.
	(xalloc): Use die function.
	(main): Choose timing function. If available, try clock_gettime,
	and fall back to clock if it doesn't exist.

	* examples/nettle-benchmark.c (die): New function.
	(TIME_END, TIME_START): Check return value from clock_gettime.

	* gcm.h (union gcm_block): Use correct length for w array.

	* testsuite/gcm-test.c (test_main): Added the rest of the
	testcases from the spec.

2011-02-09  Niels Möller  <nisse@lysator.liu.se>

	* testsuite/gcm-test.c (test_main): Enabled testcases 5 and 6,
	with different IV lengths.

	* gcm-aes.c (gcm_aes_set_iv): Updated for gcm_set_iv change.

	* gcm.c (gcm_hash_sizes): New function.
	(gcm_set_iv): Added support for IVs of arbitrary size. Needed
	another argument, for the hash subkey.
	(gcm_digest): Use gcm_hash_sizes.

	* examples/nettle-benchmark.c (time_gmac): Use gcm_aes interface.

	* testsuite/gcm-test.c (test_gcm_aes): New function, replacing
	test_cipher_gcm and using the new gcm_aes interface.
	(test_main): Updated to use test_gcm_aes.
	* testsuite/testutils.c (test_cipher_gcm): Deleted function.

	* Makefile.in (nettle_SOURCES): Added gcm-aes.c.

	* gcm.c (gcm_set_key): Replaced context argument by a struct
	gcm_key *.
	(gcm_hash): Replaced context argument by a struct gcm_key * and a
	pointer to the hashing state block.
	(gcm_auth): Added struct gcm_key * argument.
	(gcm_encrypt): Likewise.
	(gcm_decrypt): Likewise.
	(gcm_digest): Likewise.

	* gcm-aes.c: New file.
	(gcm_aes_set_key): New function.
	(gcm_aes_set_iv): Likewise.
	(gcm_aes_auth): Likewise.
	(gcm_aes_encrypt): Likewise.
	(gcm_aes_decrypt): Likewise.
	(gcm_aes_digest): Likewise.

	* gcm.h (struct gcm_key): Moved the key-dependent and
	message-independent state to its own struct.
	(struct gcm_ctx): ... and removed it here.
	(GCM_CTX): New macro.
	(GCM_SET_KEY): Likewise.
	(GCM_AUTH): Likewise.
	(GCM_ENCRYPT): Likewise.
	(GCM_DECRYPT): Likewise.
	(GCM_DIGEST): Likewise.
	(struct gcm_aes_ctx): New struct.

2011-02-08  Niels Möller  <nisse@lysator.liu.se>

	* gcm.h (struct gcm_ctx): The hash key is now always an array,
	named h, with array size depending on GCM_TABLE_BITS.
	* gcm.c (gcm_gf_shift): Added a separate result argument.
	(gcm_gf_mul): Compile bitwise version only when GCM_TABLE_BITS ==
	0. Simplified interface with just two arguments pointing to
	complete blocks.
	(gcm_gf_shift_4, gcm_gf_shift_8): Renamed table-based functions, from...
	(gcm_gf_shift_chunk): ... old name.
	(gcm_gf_mul): Renamed both table-based versions and made the
	argument types compatible with the bitwise gcm_gf_mul.
	(gcm_gf_mul_chunk): ... the old name.
	(gcm_set_key): Initialize the table using adds and shifts only.
	When GCM_TABLE_BITS > 0, this eliminates the only use of the
	bitwise multiplication.
	(gcm_hash): Simplified, now that we have the same interface for
	gcm_gf_mul, regardless of table size.

	* gcm.c	(GHASH_POLYNOMIAL): Use unsigned long for this constant.
	(gcm_gf_shift_chunk): Fixed bugs for the big endian 64-bit case,
	e.g., sparc64. For both 4-bit and 8-bit tables.

	* gcm.c: Use the new union gcm_block for all gf operations.

	* gcm.h (union gcm_block): New union, used to enforce alignment.

2011-02-07  Niels Möller  <nisse@lysator.liu.se>

	* gcm.c (gcm_gf_shift_chunk) : Bug fix for little-endian 8-bit
	tables.

	* gcm.c (gcm_gf_mul_chunk): Special case first and last iteration.
	(gcm_gf_add): New function, a special case of memxor. Use it for
	all memxor calls with word-aligned 16 byte blocks. Improves
	performance to 152 cycles/byte with no tables, 28 cycles per byte
	with 4-bit tables and 10.5 cycles per byte with 8-bit tables.

	Introduced 8-bit tables. If enabled, gives gmac performance of 19
	cycles per byte (still on intel x86_64).
	* gcm.c (gcm_gf_shift_chunk): New implementation for 8-bit tables.
	(gcm_gf_mul_chunk): Likewise.
	(gcm_set_key): Generate 8-bit tables.

	* Makefile.in (SOURCES): Added gcmdata.c.

	* gcm.h (GCM_TABLE_BITS): Set to 4.

2011-02-06  Niels Möller  <nisse@lysator.liu.se>

	* Makefile.in (TARGETS): Added gcmdata.
	(gcmdata): New rule.

	Introduced 4-bit tables. Gives gmac performance of 45 cycles per
	byte (still on intel x86_64).
	* gcm.c (gcm_gf_shift): Renamed. Tweaked little-endian masks.
	(gcm_rightshift): ... old name.
	(gcm_gf_mul): New argument for the output. Added length argument
	for one of the inputs (implicitly padding with zeros).
	(shift_table): New table (in 4-bit and 8-bit versions), generated
	by gcmdata.
	(gcm_gf_shift_chunk): New function shifting 4 bits at
	a time.
	(gcm_gf_mul_chunk): New function processing 4 bits at a time.
	(gcm_set_key): Generation of 4-bit key table.
	(gcm_hash): Use tables, when available.

	* gcmdata.c (main): New file.

	* gcm.c (gcm_rightshift): Moved the reduction of the shifted out
	bit here.
	(gcm_gf_mul): Updated for gcm_rightshift change. Improves gmac
	performance to 181 cycles/byte.

	* gcm.c (gcm_gf_mul): Rewrote. Still uses the bitwise algorithm from the
	specification, but with separate byte and bit loops. Improves gmac
	performance a bit further, to 227 cycles/byte.

	* gcm.c (gcm_rightshift): Complete rewrite, to use word rather
	than byte operations. Improves gmac performance from 830 cycles /
	byte to (still poor) 268 cycles per byte on intel x86_64.

2011-02-05  Niels Möller  <nisse@lysator.liu.se>

	* examples/nettle-benchmark.c (time_gmac): New function.
	(main): Call time_gmac.

	* testsuite/Makefile.in (TS_NETTLE_SOURCES): Added gcm-test.c.

	* testsuite/testutils.c (test_cipher_gcm): New function,
	contributed by Nikos Mavrogiannopoulos.

	* testsuite/gcm-test.c: New file, contributed by Nikos
	Mavrogiannopoulos.

	* Makefile.in (nettle_SOURCES): Added gcm.c.
	(HEADERS): Added gcm.h.

	* gcm.c: New file, contributed by Nikos Mavrogiannopoulos.
	* gcm.h: New file, contributed by Nikos Mavrogiannopoulos.

	* macros.h (INCREMENT): New macro, moved from ctr.c. Deleted third
	argument.
	* ctr.c: Use INCREMENT macro from macros.h, deleted local version.

2011-01-07  Niels Möller  <nisse@lysator.liu.se>

	* testsuite/Makefile.in (check): Add ../.lib to PATH, since that's
	where w*ndows looks for dlls.

	* testsuite/testutils.c (test_cipher_stream): More debug output on
	failure.

2010-12-14  Niels Möller  <nisse@lysator.liu.se>

	* nettle-types.h: Deleted some unnecessary parenthesis from
	function typedefs.
	(nettle_realloc_func): Moved typedef here...
	* realloc.h: ...from here.

	* buffer.c (nettle_buffer_init_realloc): Use an explicit pointer
	for realloc argument.

2010-12-07  Niels Möller  <nisse@lysator.liu.se>

	* nettle.texinfo (Copyright): Updated info on blowfish.

2010-11-26  Niels Möller  <nisse@lysator.liu.se>

	Reapplied optimizations (150% speedup on x86_32) and other fixes,
	relicensing them as LGPL.
	* blowfish.c (do_encrypt): Renamed, to...
	(encrypt): ...new name.
	(F): Added context argument. Shift input explicitly, instead of
	reading individual bytes via memory.
	(R): Added context argument.
	(encrypt): Deleted a bunch of local variables. Using the context
	pointer for everything should consume less registers.
	(decrypt): Likewise.
	(initial_ctx): Arrange constants into a struct, to simplify key
	setup.
	(blowfish_set_key): Some simplification.

2010-11-26  Simon Josefsson  <simon@josefsson.org>

	* blowfish.c: New version ported from libgcrypt. License changed
	from GPL to LGPL.

2010-11-25  Niels Möller  <nisse@lysator.liu.se>

	* Makefile.in (install-shared-nettle): Use INSTALL_DATA, which
	clears the execute permission bits.
	(install-shared-hogweed): Likewise.

2010-11-16  Niels Möller  <nisse@lysator.liu.se>

	* configure.ac: Updated gmp url.

2010-11-01  Niels Möller  <nisse@lysator.liu.se>

	* tools/misc.c (werror): Don't call exit (copy&paste-error).

2010-10-26  Niels Möller  <nisse@lysator.liu.se>

	* examples/rsa-encrypt.c (main): No extra message for bad options.

	* examples/rsa-keygen.c (main): Added long options. Deleted -?,
	and fixed handling of bad options.

	* examples/next-prime.c (main): Deleted -?, and fixed handling of
	bad options.
	* examples/random-prime.c (main): Likewise.

2010-10-22  Niels Möller  <nisse@lysator.liu.se>

	* examples/nettle-benchmark.c (main): Added long options. Deleted -?,
	and fixed handling of bad options.

	* examples/eratosthenes.c (main): Added long options. Deleted -?,
	and fixed handling of bad options. Renamed -s to -q (long option
	--quiet).

	* tools/pkcs1-conv.c (main): Deleted short alias -? for --help,
	and fixed handling of bad options.
	* tools/sexp-conv.c (parse_options): Likewise.

2010-10-06  Niels Möller  <nisse@lysator.liu.se>

	* memxor.c (memxor3): Optimized.
	(memxor3_common_alignment): New function.
	(memxor3_different_alignment_b): New function.
	(memxor3_different_alignment_ab): New function.
	(memxor3_different_alignment_all): New function.

	* examples/nettle-benchmark.c (time_function): Reorganized, to
	reduce overhead.
	(time_memxor): Also benchmark memxor3.

	* x86_64/memxor.asm: New file.

	* examples/nettle-benchmark.c (overhead): New global variable.
	(time_function): Compensate for call overhead.
	(bench_nothing, time_overhead): New functions.
	(time_memxor): Tweaked src size, making it an integral number of
	words.
	(main): Call time_overhead.

2010-10-01  Niels Möller  <nisse@lysator.liu.se>

	* x86_64/camellia-crypt-internal.asm (ROUND): Reordered sbox
	lookups.

	* testsuite/memxor-test.c: Also test memxor3.

2010-09-30  Niels Möller  <nisse@lysator.liu.se>

	* configure.ac: Link in memxor.asm, if found.

	* testsuite/testutils.c (test_cipher_cbc): Print more info when
	failing.

	* testsuite/memxor-test.c (test_xor): Added verbose printout.

	* examples/nettle-benchmark.c (time_memxor): Count size of
	unsigned long as "block size" for memxor.

2010-09-24  Niels Möller  <nisse@lysator.liu.se>

	* testsuite/.test-rules.make: Added rule for memxor-test.
	* testsuite/Makefile.in (TS_NETTLE_SOURCES): Added memxor-test.c
	* testsuite/memxor-test.c: New file.

	* memxor.c (memxor_common_alignment): New function.
	(memxor_different_alignment): New function.
	(memxor): Optimized to do word-operations rather than byte
	operations.

	* configure.ac (HAVE_NATIVE_64_BIT): New config.h define.

	Partial revert of 2010-09-20 changes.
	* camellia-set-encrypt-key.c (camellia_set_encrypt_key):
	Reintroduce CAMELLIA_F_HALF_INV, for 32-bit machines.
	* camellia-crypt-internal.c (CAMELLIA_ROUNDSM): Two variants,
	differing in where addition of the key is done.
	* x86/camellia-crypt-internal.asm: Moved addition of key.

2010-09-22  Niels Möller  <nisse@lysator.liu.se>

	* examples/nettle-benchmark.c (BENCH_INTERVAL): Changed unit to
	seconds.
	(time_function): Use clock_gettime with CLOCK_PROCESS_CPUTIME_ID,
	if available. This gives better accuracy, at least on recent
	linux.
	(BENCH_INTERVAL): Reduced to 0.1 s.
	(struct bench_memxor_info): New struct.
	(bench_memxor): New function.
	(time_memxor): New function.
	(main): Use time_memxor. Added optional argument used to limit the
	algorithms being benchmarked.
	(GET_CYCLE_COUNTER): Define also for x86_64.
	(time_memxor): Improved display.

	* examples/Makefile.in (nettle-benchmark): Link using
	$(BENCH_LIBS) rather than $(LIBS).

	* configure.ac: Check for clock_gettime, and add -lrt to
	BENCH_LIBS if needed.

2010-09-20  Niels Möller  <nisse@lysator.liu.se>

	* configure.ac: Less quoting when invoking $CC, to allow CC="gcc
	-m32".

	* x86/camellia-crypt-internal.asm (ROUND): Adapted to new key
	convention, moving key xor to the end.

	* camellia-set-encrypt-key.c (CAMELLIA_F_HALF_INV): Deleted macro.
	(camellia_set_encrypt_key): Deleted the CAMELLIA_F_HALF_INV
	operations intended for moving the key xor into the middle of the
	round.

	* camellia-crypt-internal.c (CAMELLIA_ROUNDSM): Moved addition of
	key to the end, to use a 64-bit xor operation.

	* x86_64/camellia-crypt-internal.asm: New file.

	* x86_64/machine.m4 (LREG, HREG, XREG): New macros.

2010-09-17  Niels Möller  <nisse@lysator.liu.se>

	* configure.ac: Support shared libraries (dlls) with mingw32.
	Contributed by David Hoyt.

2010-07-25  Niels Möller  <nisse@lysator.liu.se>

	* configure.ac: Changed version number to nettle-2.2.

	* Released nettle-2.1.

	* configure.ac: Use camellia-crypt-internal.asm, if available.
	Bumped soname to libnettle.so.4, and reset LIBNETTLE_MINOR to
	zero.

	* x86/machine.m4 (LREG, HREG): Moved macros here, from...
	* x86/aes.m4: ...here.

	* x86/camellia-crypt-internal.asm: New file.

	* nettle.texinfo: Updated and expanded section on DSA.
	Document aes_invert_key, and camellia. Added missing functions
	rsa_sha512_verify and rsa_sha512_verify_digest.

	* camellia.h (struct camellia_ctx): Eliminate the two unused
	subkeys, and renumber the remaining ones.
	* camellia-crypt-internal.c (_camellia_crypt): Updated for
	renumbered subkeys.
	* camellia-set-encrypt-key.c (camellia_set_encrypt_key): Likewise.
	* camellia-set-decrypt-key.c (camellia_invert_key): Likewise.

	* camellia-set-encrypt-key.c (camellia_set_encrypt_key): Inline
	the expansion of camellia_setup128 and camellia_setup256, keeping
	the unexpanded key in scalar variables.
	(camellia_setup128): Deleted.
	(camellia_setup256): Deleted.

2010-07-24  Niels Möller  <nisse@lysator.liu.se>

	* camellia-set-encrypt-key.c (camellia_set_encrypt_key): Reduced
	code size, no complete loop unroll. Use one loop for each phase of
	the post-processing.

	* testsuite/camellia-test.c: New tests for camellia_invert_key.
	* testsuite/aes-test.c: New tests for aes_invert_key.

	* aes.h (aes_invert_key): Declare it.

	* aes-set-decrypt-key.c (aes_invert_key): New function, key
	inversion code extracted from aes_set_decrypt_key.
	(aes_set_decrypt_key): Use aes_invert_key.

	* camellia-set-encrypt-key.c (camellia_setup128): Generate
	unmodified subkeys according to the spec. Moved clever combination
	of subkeys to camellia_set_encrypt_key.
	(camellia_setup256): Likewise.
	(camellia_set_encrypt_key): Moved subkey post-processing code
	here, and reduce code duplication between 128-bit keys and larger
	keys.

	* camellia.c: Deleted file, split into several new files...
	* camellia-table.c (_camellia_table): New file with the constant
	sbox tables.
	* camellia-set-encrypt-key.c: New file.
	(camellia_setup128): Generate unmodified subkeys according to the
	spec. Moved clever combination of subkeys to camellia_set_encrypt_key.
	(camellia_setup256): Likewise.

	* camellia-set-decrypt-key.c: New file.
	(camellia_invert_key): Key inversion function.
	(camellia_set_decrypt_key): New key setup function.
	* camellia-internal.h: New file.
	* camellia-crypt.c (camellia_crypt): New file, new wrapper
	function passing the sbox table to _camellia_crypt.
	* camellia-crypt-internal.c (_camellia_crypt): New file, with main
	encrypt/decrypt function.
	* Makefile.in (nettle_SOURCES): Updated list of camellia source files.
	(DISTFILES): Added camellia-internal.h.

2010-07-20  Niels Möller  <nisse@lysator.liu.se>

	* camellia-meta.c: Use _NETTLE_CIPHER_SEP_SET_KEY.

	* camellia.h (struct camellia_ctx): Replaced flag camellia128 by
	expanded key length nkeys.

	* camellia.c (camellia_set_encrypt_key): Renamed, from...
	(camellia_set_key): ... old name.
	(camellia_invert_key): New function.
	(camellia_set_decrypt_key): New function, using
	camellia_invert_key.
	(camellia_crypt): Renamed, from...
	(camellia_encrypt): ... old name.
	(camellia_decrypt): Deleted, no longer needed. camellia_crypt used
	for both encryption and decryption.

	* nettle-meta.h (_NETTLE_CIPHER_SEP_SET_KEY): New macro.

	* dsa-keygen.c: Removed unnecessary include of memxor.h.

	* camellia.c: Rewrote to use 64-bit type for subkeys and use
	64-bit operations throughout. Performance on x86_32, when compiled
	with gcc-4.4.4, is reduced by roughly 15%, this should be fixed
	later.

	* camellia.h (struct camellia_ctx): Use type uint64_t for subkeys.

2010-07-07  Niels Möller  <nisse@lysator.liu.se>

	* aes.h (aes_encrypt, aes_decrypt): Declare ctx argument as const.
	Also updated implementation.
	* blowfish.h (blowfish_encrypt, blowfish_decrypt): Likewise.
	* cast128.h (cast128_encrypt, cast128_decrypt): Likewise.
	* serpent.h (serpent_encrypt, serpent_decrypt): Likewise.
	* twofish.h (twofish_encrypt, twofish_decrypt): Likewise.

	* testsuite/Makefile.in (TS_NETTLE_SOURCES): Added
	camellia-test.c.

	* examples/nettle-benchmark.c: Added camellia ciphers.

	* Makefile.in (nettle_SOURCES): Added camellia.c and
	camellia-meta.c.
	(HEADERS): Added camellia.h.

	* nettle-meta.h (nettle_camellia128): Declare.
	(nettle_camellia192): Likewise.
	(nettle_camellia256): Likewise.

	* camellia-meta.c: New file.

	* camellia.h: Rewrote interface to match nettle conventions.

	* camellia.c: Converted to nettle conventions.
	(camellia_encrypt128, camellia_encrypt256): Unified to new
	function...
	(camellia_encrypt): ...New function, with a loop doing 6
	regular rounds, one FL round and one FLINV round per iteration,
	with iteration count depending on the key size.

	(camellia_decrypt128, camellia_decrypt256): Similarly unified
	as...
	(camellia_decrypt): ...New function, analogous to
	camellia_encrypt.

2010-07-06  Niels Möller  <nisse@lysator.liu.se>

	* camellia.c, camellia.h: New files, copied from
	http://info.isl.ntt.co.jp/crypt/eng/camellia/dl/camellia-LGPL-1.2.0.tar.gz.

	* testsuite/camellia-test.c: New file.

2010-07-05  Niels Möller  <nisse@lysator.liu.se>

	* nettle.texinfo: Document new conventions for weak key and des
	parity checks. Document des_check_parity.

	* testsuite/des-test.c (test_weak): Don't check the deleted status
	attribute.

	* des-compat.c (des_key_sched): Rewrote error checking logic for
	the case of non-zero des_check_key.

	* des3.c (des3_set_key): Changed weak key detection logic.
	Complete key setup also for weak keys, and don't set the status
	attribute.

	* des.c (des_set_key): New iteration logic, to keep key pointer
	unchanged. Moved weak key check to the end, and don't set the
	status attribute.
	(des_encrypt): Ignore status attribute.
	(des_decrypt): Likewise.

	* des.h (enum des_error): Deleted.
	(struct des_ctx): Deleted status attribute.
	(struct des3_ctx): Likewise.

	* blowfish.c (initial_ctx): Deleted status value.
	(blowfish_encrypt): Ignore status attribute.
	(blowfish_decrypt): Likewise.
	(blowfish_set_key): Return result from weak key check, without
	setting the status attribute.

	* blowfish.h (enum blowfish_error): Deleted.
	(struct blowfish_ctx): Deleted status attribute.

	* Makefile.in (des_headers): Deleted parity.h.

2010-06-30  Niels Möller  <nisse@lysator.liu.se>

	* testsuite/des-test.c (test_des): New function.
	(test_weak): New function.
	(test_main): Use test_des and test_weak. Added tests for all the
	weak keys. Added some tests with invalid (to be ignored) parity
	bits.

	* des.c (parity_16): New smaller parity table.
	(des_check_parity): New function.
	(des_fix_parity): Use parity_16.
	(des_weak_p): New weak-key detection. Ignores parity bits, and
	uses a hash table.
	(des_set_key): Deleted parity checking code. Replaced old weak-key
	detection code by a call to des_weak_p.

2010-06-04  Niels Möller  <nisse@lysator.liu.se>

	* testsuite/testutils.c (test_dsa_key): Updated for new name
	DSA_SHA1_MIN_P_BITS.

	* dsa-keygen.c (dsa_generate_keypair): Use DSA_SHA1_MIN_P_BITS and
	DSA_SHA256_MIN_P_BITS.

	* dsa.h (DSA_MIN_P_BITS, DSA_Q_OCTETS, DSA_Q_BITS): Renamed to...
	(DSA_SHA1_MIN_P_BITS, DSA_SHA1_Q_OCTETS, DSA_SHA1_Q_BITS): New
	names.

	* sexp2dsa.c (dsa_keypair_from_sexp_alist): New argument q_bits.
	Renamed parameter limit to p_max_bits.
	(dsa_sha1_keypair_from_sexp): Renamed, was dsa_keypair_from_sexp.
	Updated to call dsa_keypair_from_sexp_alist with the new argument.
	(dsa_sha256_keypair_from_sexp): New function.
	(dsa_signature_from_sexp): New argument q_bits.

	* der2dsa.c (dsa_params_from_der_iterator): Enforce 160-bit limit
	on q. Renamed parameter limit to p_max_bits.
	(dsa_openssl_private_key_from_der_iterator): Enforce 160-bit limit
	on q and x. Renamed parameter limit to p_max_bits.

2010-06-03  Niels Möller  <nisse@lysator.liu.se>

	* testsuite/dsa-test.c (test_main): Added test for dsa-sha256.

2010-06-02  Niels Möller  <nisse@lysator.liu.se>

	* testsuite/dsa-test.c (test_main): Provide expected value of the
	signature.

	* testsuite/testutils.c (test_dsa160): Added argument for expected
	signature.
	(test_dsa256): Likewise.

2010-06-01  Niels Möller  <nisse@lysator.liu.se>

	* testsuite/rsa-keygen-test.c (test_main): Updated expected
	signatures.

	* examples/random-prime.c (main): Updated for nettle_random_prime
	change.
	* testsuite/random-prime-test.c (test_main): Likewise.

	* rsa-keygen.c (bignum_random_prime): Deleted function.
	(rsa_generate_keypair): Use new nettle_random_prime. Generate
	secret factors p and q with the two most significant bits set.

	* dsa-keygen.c (dsa_generate_keypair): Updated for changes in
	nettle_random_prime and _nettle_generate_pocklington_prime. Invoke
	progress callback.

	* bignum-random-prime.c (_nettle_generate_pocklington_prime): New
	argument top_bits_set, to optionally generate primes with the two
	most significant bits set. Reordered argument list.
	(nettle_random_prime): Likewise, added top_bits_set argument.
	Invoke progress callback when a prime is generated.

2010-05-26  Niels Möller  <nisse@lysator.liu.se>

	* dsa-keygen.c (dsa_generate_keypair): Use
	_nettle_generate_pocklington_prime. Deleted old key generation
	code.

	* bignum-random-prime.c (_nettle_generate_pocklington_prime): Also
	return the used r. Updated caller.

	* examples/random-prime.c (main): Allow sizes down to 3 bits.

	* bignum-random-prime.c (_nettle_generate_pocklington_prime): New
	function. Rely on mpz_probab_prime_p (for lack of a trial division
	function) for trial division.
	(nettle_random_prime): Rewritten. Uses the prime table for the
	smallest sizes, then trial division using a new set of tables, and
	then Maurer's algorithm, calling the new
	_nettle_generate_pocklington_prime for the final search.

2010-05-25  Niels Möller  <nisse@lysator.liu.se>

	* testsuite/dsa-test.c (test_main): Updated for dsa testing
	changes.

	* testsuite/dsa-keygen-test.c (test_main): Test dsa256.

	* testsuite/testutils.h (struct nettle_mac): New struct, currently
	unused.

	* testsuite/testutils.c (test_mac): New function (currently not
	used).
	(test_dsa): Replaced by two new functions...
	(test_dsa160): New function.
	(test_dsa256): New function.
	(test_dsa_key): New argument q_size.
	(DSA_VERIFY): Generalized.

	* dsa-keygen.c (dsa_generate_keypair): Rewritten, now generating
	primes using Pocklington's theorem. Takes both p_size and q_size
	as arguments.

2010-05-20  Niels Möller  <nisse@lysator.liu.se>

	* bignum-random-prime.c (miller_rabin_pocklington): Fixed broken
	logic when Miller-rabin succeeds early.

2010-04-09  Niels Möller  <nisse@lysator.liu.se>

	* bignum-next-prime.c: Include stdlib.h, needed for alloca on
	freebsd.
	* hmac.c: Likewise.

	* examples/Makefile.in (SOURCES): Added random-prime.c.

	* examples/random-prime.c: New program.

	* testsuite/Makefile.in (TS_NETTLE_SOURCES): Moved
	knuth-lfib-test.c, cbc-test.c, ctr-test.c, hmac-test.c here, from
	TS_HOGWEED_SOURCES.
	(TS_HOGWEED_SOURCES): Added random-prime-test.c.

	* testsuite/random-prime-test.c: New test case.

	* examples/next-prime.c (main): With no command line arguments.
	exit after dislaying usage message.

	* examples/io.c (simple_random): Free buffer when done.

	* configure.ac: Changed message, say CC is the recommended
	way to configure the ABI.

	* bignum-random.c: Deleted test of HAVE_LIBGMP.
	* bignum.c: Likewise.
	* sexp2bignum.c: Likewise.

	* Makefile.in (hogweed_SOURCES): Added bignum-random-prime.c.

	* bignum-random-prime.c (nettle_random_prime): New file, new
	function.

2010-03-31  Niels Möller  <nisse@lysator.liu.se>

	* examples/nettle-benchmark.c (main): Benchmark sha224.

2010-03-30  Niels Möller  <nisse@lysator.liu.se>

	* testsuite/testutils.c (DSA_VERIFY): Updated for dsa_sha1_verify
	rename.
	(test_dsa): Check return value from dsa_sha1_sign.

	* Makefile.in (hogweed_SOURCES): Added dsa-sha1-sign.c,
	dsa-sha1-verify.c, dsa-sha256-sign.c, and dsa-sha256-verify.c.

	* dsa.h: Updated and added dsa declarations.

	* dsa-sha256-verify.c (dsa_sha256_verify_digest): New file, new
	function.
	(dsa_sha256_verify): New function.
	* dsa-sha256-sign.c (dsa_sha256_sign_digest): New file, new
	function.
	(dsa_sha256_sign): New function.

	* dsa-sha1-verify.c (dsa_sha1_verify_digest): New file. Moved and
	renamed function, from dsa_verify_digest, rewrote to use
	_dsa_verify.
	(dsa_sha1_verify): Analogous change, renamed from dsa_verify.
	* dsa-sha1-sign.c (dsa_sha1_sign_digest): New file. Moved and
	renamed function, from dsa_sign_digest, rewrote to use _dsa_sign,
	and added return value.
	(dsa_sha1_sign): Analogous change, renamed from dsa_sign.

	* dsa-verify.c (_dsa_verify): New general verification function,
	for any hash.
	* dsa-sign.c (_dsa_sign): New general signing function, for any
	hash. Returns success code, like the rsa signture functions.

2010-03-29  Niels Möller  <nisse@lysator.liu.se>

	* configure.ac (ABI): Attempt to use a better, ABI-dependant,
	default value for libdir.

	* x86/md5-compress.asm: Fixed function name in epilogue.

	* asm.m4 (EPILOGUE): Use . to refer to current address.

	* configure.ac (ABI): Detect which ABI the compiler is using.
	On x86_64, also check for __arch64__.

2010-03-28  Niels Möller  <nisse@lysator.liu.se>

	* configure.ac (asm_path): For x86_64, check if compiler is
	generating 32-bit code.

2010-03-27  Niels Möller  <nisse@lysator.liu.se>

	* testsuite/hmac-test.c (test_main): Rewrote rest of tests to use
	HMAC_TEST, and added more tests from Daniel Kahn Gillmor and from
	RFC 4231.

	* Makefile.in (nettle_SOURCES): Added hmac-sha224.c and
	hmac-sha384.c.

	* hmac.h: Added declarations of hmac-sha224 and hmac-sha384.

	* hmac-sha224.c: New file.

2010-03-26  Niels Möller  <nisse@lysator.liu.se>

	* testsuite/hmac-test.c (HMAC_TEST): New macro.
	(test_main): Use HMAC_TEST for the md5 and sha1 tests, and add
	test vectors from Daniel Kahn Gillmor.

	* testsuite/Makefile.in (TS_NETTLE_SOURCES): Added sha224-test.c.

	* Makefile.in (nettle_SOURCES): Added sha224-meta.c and
	write-be32.c.
	(DISTFILES): Added nettle-write.h.

	* sha.h: Added declarations for sha224. Some are aliases for the
	corresponding sha256 definition.

	* sha256.c (sha256_digest): Use _nettle_write_be32.
	(sha224_init): New function.
	(sha224_digest): New function.

	* sha1.c (sha1_digest): Use _nettle_write_be32.

	* nettle-internal.h (NETTLE_MAX_HASH_BLOCK_SIZE)
	(NETTLE_MAX_HASH_DIGEST_SIZE): Increased, to take sha512 into
	account.

	* nettle-write.h: New file.

	* write-be32.c (_nettle_write_be32): New file, new function.

	* sha224-meta.c: New file.

2010-03-25  Niels Möller  <nisse@lysator.liu.se>

	* hmac-sha384.c: New file.

	* testsuite/sha224-test.c: New file.

	* testsuite/md4-test.c (test_main): More test vectors, provided by
	Daniel Kahn Gillmor.
	* testsuite/md5-test.c (test_main): Likewise.
	* testsuite/sha1-test.c (test_main): Likewise.
	* testsuite/sha256-test.c (test_main): Likewise.
	* testsuite/sha384-test.c (test_main): Likewise.
	* testsuite/sha512-test.c (test_main): Likewise.

	* configure.ac: Bumped version numbers. Package version
	nettle-2.1, library versions libnettle.so.3.1, libhogweed.so.2.0.

	* examples/nettle-benchmark.c (main): Benchmark sha384.

	* testsuite/Makefile.in (TS_NETTLE_SOURCES): Added sha384-test.c.

	* testsuite/sha384-test.c: New file.

	* Makefile.in (nettle_SOURCES): Added sha384-meta.c.

	* sha384-meta.c: New file.

	* sha.h: Added declarations for sha384. Some are aliases for the
	corresponding sha512 definition.

	* sha512.c (sha512_write_digest): New function.
	(sha512_digest): Use it.
	(sha384_init): New function.
	(sha384_digest): New function.

2010-03-24  Niels Möller  <nisse@lysator.liu.se>

	* sha512.c: (sha512_digest): Simplified handling of any final
	partial word of the digest.

	* sha512.c: Reorganized to use _nettle_sha512_compress.

	* sha512-compress.c (_nettle_sha512_compress): Compression
	function extracted from sha512.c to a new file.

	* Makefile.in (nettle_SOURCES): Added sha256-compress.c and
	sha512-compress.c.

	* sha256.c: Reorganized to use _nettle_sha256_compress.

	* sha256-compress.c (_nettle_sha256_compress): Compression
	function extracted from sha256.c to a new file.

	* examples/nettle-benchmark.c (main): Benchmark sha512.

	* rsa-keygen.c (rsa_generate_keypair): Ensure that bit size of e
	is less than bit size of n, and check for the unlikely case p = q.

	* rsa.h (RSA_MINIMUM_N_OCTETS, RSA_MINIMUM_N_BITS): Reduced, to
	correspond to pkcs#1 encryption of single byte messagees.

	* pgp-encode.c (pgp_put_rsa_sha1_signature): Check return value
	from rsa_sha1_sign.
	* rsa-compat.c (R_SignFinal): Likewise.

	* rsa-md5-sign.c (rsa_md5_sign): Check and propagate return value
	from pkcs1_rsa_md5_encode.
	(rsa_md5_sign_digest): Check and propagate return value from
	pkcs1_rsa_md5_encode_digest.
	* rsa-md5-verify.c (rsa_md5_verify): Check return value from
	pkcs1_rsa_md5_encode.
	(rsa_md5_verify_digest): Check return value from
	pkcs1_rsa_md5_encode_digest.
	* rsa-sha1-sign.c: Analogous changes.
	* rsa-sha1-verify.c: Analogous changes.
	* rsa-sha256-sign.c: Analogous changes.
	* rsa-sha256-verify.c: Analogous changes.
	* rsa-sha512-sign.c: Analogous changes.
	* rsa-sha512-verify.c: Analogous changes.

	* pkcs1-rsa-md5.c (pkcs1_rsa_md5_encode)
	(pkcs1_rsa_md5_encode_digest): Added return value. Check and
	propagate return value from pkcs1_signature_prefix.
	* pkcs1-rsa-sha256.c (pkcs1_rsa_sha256_encode)
	(pkcs1_rsa_sha256_encode_digest): Likewise.
	* pkcs1-rsa-sha1.c (pkcs1_rsa_sha1_encode)
	(pkcs1_rsa_sha1_encode_digest): Likewise.
	* pkcs1-rsa-sha512.c (pkcs1_rsa_sha512_encode)
	(pkcs1_rsa_sha512_encode_digest): Likewise.

	* pkcs1.c (pkcs1_signature_prefix): Interface change, take both
	the total size and digest size as arguments, and return a status
	code to say if the size was large enough.

	* testsuite/Makefile.in: Added hogweed dependency for the test
	programs.

2010-03-23  Niels Möller  <nisse@lysator.liu.se>

	* testsuite/rsa-test.c (test_main): Test signing with sha512.

	* testsuite/testutils.c (test_rsa_sha512): New function.

	* Makefile.in (hogweed_SOURCES): Added pkcs1-rsa-sha512.c,
	rsa-sha512-sign.c and rsa-sha512-verify.c.

	* rsa.h: Added prototypes for sha512-related functions.
	(RSA_MINIMUM_N_OCTETS, RSA_MINIMUM_N_BITS): Increased.
	* pkcs1.h: Added prototypes for sha512-related functions.

	* rsa-sha512-verify.c: New file.
	* rsa-sha512-sign.c: New file.
	* pkcs1-rsa-sha512.c: New file.

2010-03-22  Niels Möller  <nisse@lysator.liu.se>

	* Makefile.in (nettle_SOURCES): Added hmac-sha512.c.

	* testsuite/hmac-test.c (test_main): Added test cases for
	hmac-sha512.

	* hmac.h: Declare functions sha512-related functions.
	* hmac-sha512.c (hmac_sha512_set_key): New file.

	Basic sha512 support.
	* testsuite/Makefile.in (TS_NETTLE_SOURCES): Added sha512-test.c.
	* testsuite/sha512-test.c: New file.

	* macros.h (READ_UINT64, WRITE_UINT64): New macros.

	* Makefile.in (nettle_SOURCES): Added sha512.c and sha512-meta.c.
	* sha.h: Added sha512-related declarations.
	* nettle-meta.h: Likewise.
	* sha512-meta.c: New file.
	* sha512.c: New file.

2010-03-06  Niels Möller  <nisse@lysator.liu.se>

	* Makefile.in (distdir): Include x86_64 assembler files.

2010-01-20  Niels Möller  <nisse@lysator.liu.se>

	* configure.ac: Check for mpz_powm_sec.

2010-01-13  Niels Möller  <nisse@lysator.liu.se>

	* Makefile.in ($(LIBHOGWEED_FORLINK)): Depend on
	$(LIBNETTLE_FORLINK).

	* configure.ac (LIBHOGWEED_LIBS): Added -lnettle -lgmp for the
	default case. Follows debian, and also makes dlopen of
	libhogweed.so work, without having to use RTLD_GLOBAL.
	(LIBHOGWEED_LINK): Added -L., to find our libnettle.so.

2009-10-21  Niels Möller  <nisse@lysator.liu.se>

	* tools/Makefile.in (pkcs1-conv$(EXEEXT)): Added dependency on
	../libhogweed.a.

2009-10-19  Niels Möller  <nisse@lysator.liu.se>

	* tools/pkcs1-conv.c: Updated for dsa/der interface change.

	* der2dsa.c (dsa_public_key_from_der_iterators): Split into two
	new functions...
	(dsa_params_from_der_iterator): New function.
	(dsa_public_key_from_der_iterator): New function.
	(dsa_openssl_private_key_from_der_iterator): Renamed, was
	dsa_private_key_from_der_iterator.
	(dsa_openssl_private_key_from_der): Likewise.
	* dsa.h: Corresponding changees to prototypes and #defines.

2009-10-12  Niels Möller  <nisse@lysator.liu.se>

	* sexp-format.c: Removed conditioning on HAVE_LIBGMP.

	* tools/pkcs1-conv.c: Support for DSA keys, contributed by Magnus
	Holmgren.

	* Makefile.in (hogweed_SOURCES): Added dsa2sexp.c and der2dsa.c.

	* der2dsa.c: New file, contributed by Magnus Holmgren.
	* dsa2sexp.c: Likewise.
	* dsa.h: Added prototypes.

	* configure.ac (LIBHOGWEED_MINOR): Bumped libhogweed minor
	version, now it's 1.1.

	* testsuite/rsa2sexp-test.c (test_main): Updated testcase for
	"rsa-pkcs1".

2009-10-11  Niels Möller  <nisse@lysator.liu.se>

	* rsa2sexp.c (rsa_keypair_to_sexp): Changed default algorithm name
	to "rsa-pkcs1".

2009-09-20  Niels Möller  <nisse@lysator.liu.se>

	* x86/sha1-compress.asm: Improved performance by 17% on AMD K7,
	by letting loopmix scramble the instruction order.

2009-09-15  Niels Möller  <nisse@lysator.liu.se>

	* x86/sha1-compress.asm: Cleanup, removing old cruft. Slight
	improvement to ROUND_F1_NOEXP. Slight reduction of
	dependency-chains.

2009-08-25  Niels Möller  <nisse@lysator.liu.se>

	* x86/sha1-compress.asm: Eliminated tmp variable for f3 rounds.

	* examples/nettle-benchmark.c (bench_sha1_compress): New function,
	for precise benchmarking of the compression function.

2009-06-08  Niels Möller  <nisse@lysator.liu.se>

	* Released nettle-2.0.

2009-06-04  Niels Möller  <nisse@lysator.liu.se>

	* configure.ac: Set version to 2.0

2009-05-30  Niels Möller  <nisse@lysator.liu.se>

	* Makefile.in (.texinfo.info): Don't use a temporary output file
	$@T, trust makeinfo to remove output file on errors.

2009-05-19  Niels Möller  <nisse@lysator.liu.se>

	* nettle.texinfo: Changed license to public domain.

2009-05-11  Niels Möller  <nisse@lysator.liu.se>

	* nettle.texinfo: Fixes from Karl Berry. Added some more index
	terms.

2009-03-06  Niels Möller  <nisse@lysator.liu.se>

	* x86_64/aes-encrypt-internal.asm: Reduced unrolling. Keep state
	in %eax--%edx only.
	* x86_64/aes-decrypt-internal.asm: Likewise.

	* x86_64/aes.m4 (MOVE_HREG): Deleted, no longer needed.
	(AES_STORE): Reduced offsets.
	(AES_ROUND): Use HREG directly, not MOVE_HREG.

	* x86_64/aes-decrypt-internal.asm: Rearrange register allocation.
	Put SA--SD in %eax--%edx, so the second byte can be accessed as
	%ah-%dh. TD is not needed, SD can be reused. Use the register that
	is saved for the outer loop counter, getting it off the stack.
	* x86_64/aes-encrypt-internal.asm: Likewise.

	* x86_64/aes.m4 (HREG, MOVE_HREG): New macros.
	(XREG): Fixed bug in handling of %r8 and %r9.
	(AES_ROUND): Use MOVE_HREG.

2009-02-10  Niels Möller  <nisse@lysator.liu.se>

	* base16-meta.c (base16_encode_update_wrapper): Mark ctx argument
	as UNUSED.

	* testsuite/sexp-conv-test: Updated testcases for improved
	handling of comments.

	* tools/sexp-conv.c (sexp_convert_item): Use sexp_put_soft_newline
	to terminate comments, and modify indentation for the case that a
	list starts with a comment.

	* tools/output.c (sexp_output_init): Initialize soft_newline.
	(sexp_put_raw_char): Clear soft_newline.
	(sexp_put_newline): Check and reset soft_newline.
	(sexp_put_soft_newline): New function.

	* tools/output.h (struct sexp_output): Removed union with single
	element, and updated all users. New attribute soft_newline.

2008-12-22  Niels Möller  <nisse@lysator.liu.se>

	* Makefile.in ($(des_headers)): Create files in $(srcdir).

2008-11-28  Niels Möller  <nisse@lysator.liu.se>

	* testsuite/cxx-test.cxx: Include <cstdio>.

2008-11-22  Niels Möller  <nisse@lysator.liu.se>

	* yarrow256.c (yarrow256_fast_reseed): Set ctx->seeded = 1, so
	that it is set if and only if the aes context has been initialized
	with aes_set_encrypt_key.
	(yarrow256_seed): No need to set ctx->seeded here.
	(yarrow256_update): Likewise.

2008-11-04  Niels Möller  <nisse@lysator.liu.se>

	* examples/next-prime.c (main): Avoid using gmp_fprintf, to stay
	compatible with gmp-3.1.

2008-11-01  Niels Möller  <nisse@lysator.liu.se>

	* nettle.texinfo: Updated for 2.0. New section on linking.

	* nettle-types.h, nettle-meta.h: Moved all typedefs for function
	types to nettle-types.h. Use non-pointer types, so that the types
	can be used to declare functions. Updated all users.

2008-10-31  Niels Möller  <nisse@lysator.liu.se>

	* testsuite/yarrow-test.c (test_main): Updated for seed file
	changes.

	* sha-example.c (display_hex): Use %02x, not %2x.

2008-10-30  Niels Möller  <nisse@lysator.liu.se>

	* tools/sexp-conv.c (main): Fixed file locking.

2008-10-25  Niels Möller  <nisse@lysator.liu.se>

	* configure.ac: Set version to 2.0rc1.

	* examples/Makefile.in (next-prime$(EXEEXT)): Added -lnettle to
	linker.

2008-10-24  Niels Möller  <nisse@lysator.liu.se>

	* sha256.c (ROUND): Simplified macro.

	* yarrow256.c (yarrow256_fast_reseed): Renamed (was
	yarrow_fast_reseed) and made non-static. Don't generate seed file
	here, let the application use yarrow256_random instead.
	(yarrow256_slow_reseed): Renamed (was yarrow_slow_reseed) and made
	non-static.
	(yarrow256_force_reseed): Deleted function, use
	yarrow256_slow_reseed instead. For backwards compatibility,
	yarrow.h defines yarrow256_force_reseed as an alias for that
	function.

	* yarrow.h (struct yarrow256_ctx): Deleted seed_file buffer.

2008-09-17  Niels Möller  <nisse@lysator.liu.se>

	* x86/arcfour-crypt.asm: Improved loop logic, and unrolled
	loop twice. Gave a modest speedup.

2008-09-15  Niels Möller  <nisse@lysator.liu.se>

	* yarrow256.c (yarrow256_seed): Disallow length == 0.

	* base64-decode.c (decode_table): Added vertical tab (VT) and form
	feed (FF) as white space characters.

	* x86_64/aes-decrypt-internal.asm: New file.

2008-09-13  Niels Möller  <nisse@lysator.liu.se>

	* x86/aes-encrypt-internal.asm: Replaced pushl and popl in the
	loop with movl.	Eliminated redundant movl.
	* x86/aes-decrypt-internal.asm: Likewise.

	* x86_64/aes.m4: New file.

	* x86/aes-encrypt-internal.asm: Updated for AES_FINAL_ROUND. Only
	three times through the substitution loop.
	* x86/aes-decrypt-internal.asm: Likewise.
	* x86_64/aes-encrypt-internal.asm: Likewise.

	* x86/aes.m4 (AES_FINAL_ROUND): Do the substitution on the least
	significant byte here.

	* x86/aes-encrypt-internal.asm: Updated use of AES_SUBST_BYTE. USe
	decl for outer loop.
	* x86/aes-decrypt-internal.asm: Likewise.

	* x86/aes.m4 (LREG, HREG): New macros.
	(AES_SUBST_BYTE): Take state registers as argument. Use LREG to
	get the corresponding byte register.
	(AES_ROUND): Use movzbl together with LREG and HREG.
	(AES_SUBST_BYTE): Likewise.

2008-09-10  Niels Möller  <nisse@lysator.liu.se>

	* x86_64/sha1-compress.asm: Avoid using registers %rbx and %rbp,
	which must be preserved.

2008-09-08  Niels Möller  <nisse@lysator.liu.se>

	* Makefile.in (stamp-h.in): Use $(AUTOHEADER).

	* x86_64/sha1-compress.asm: New x86_64 assembler, based on the x86
	version.

	* configure.ac (asm_path): Set up asm_path for x86_64.

	* x86_64/machine.m4: New file, new directory.

2008-08-28  Niels Möller  <nisse@lysator.liu.se>

	* examples/eratosthenes.c (main): Rewrote block-wise sieving to
	use less memory. New options -s and -v.

2008-08-27  Niels Möller  <nisse@lysator.liu.se>

	* testsuite/sexp-conv-test (print_raw, print_nl): Use printf.
	Updated testcases with comments; comments are now preserved.

	* tools/sexp-conv.c (sexp_convert_item): Keep comments in advanced
	output.
	(parse_options): New --lock option.
	(main): Optionally lock output file.

	* tools/parse.c (sexp_check_token): Removed check for "any" token.
	All callers specify the token they expect.
	(sexp_parse): Pass on comment tokens.

	* tools/output.c (sexp_put_data): Made non-static.

	* tools/input.c (sexp_get_comment): New function.
	(sexp_get_token): Use sexp_get_comment.

	* tools/misc.h (enum sexp_token): Start enumeration with zero, zero
	is no longer used to mean any type. New type SEXP_COMMENT.

	* configure.ac: Check for fcntl file locking.

2008-08-26  Niels Möller  <nisse@lysator.liu.se>

	* Makefile.in (tags-here): Put TAGS file in the source directory.
	* examples/Makefile.in (tags): Likewise.
	* testsuite/Makefile.in (tags): Likewise.
	* tools/Makefile.in (tags): Likewise.

2008-02-29  Niels Möller  <nisse@lysator.liu.se>

	* examples/Makefile.in (SOURCES): Added next-prime.c.

2008-01-05  Niels Möller  <nisse@lysator.liu.se>

	* examples/Makefile.in (TARGETS): Added eratosthenes and next-prime.
	(next-prime, eratosthenes): New rules.
	(nettle-benchmark): Don't rely on $@.

	* examples/eratosthenes.c (find_first_one): Optimized, using
	slightly larger table.
	(main): Use atol, rather than atoi.

	* testsuite/symbols-test: Check symbols also in libhogweed.

	* examples/next-prime.c: New file.
	Deleted code for detailed timing.

	* Makefile.in (hogweed_SOURCES): Added bignum-next-prime.c.
	(DISTFILES): Added prime-list.h.
	(hogweed_OBJS): Removed $(LIBOBJS).

	* bignum-next-prime.c (nettle_next_prime): Renamed function, for
	name space reasons. Was bignum_next_prime. Updated call in
	rsa-keygen.c.
	(primes): Use prime-list.h.
	(nettle_next_prime): Skip Fermat test. Use mpz_millerrabin
	directly, rather than mpz_probab_prime_p, when the former is
	available.

	* bignum.h (nettle_next_prime): New prototype.

	* rsa-keygen.c (bignum_next_prime): Deleted, moved to
	bignum-next-prime.c. Call with a larger prime limit, this improves
	the running time of lsh-keygen by roughly 25%.

	* prime-list.h: List of odd primes < 2^16.

	* configure.ac: Check for sizeof(long).

2008-01-03  Niels Möller  <nisse@lysator.liu.se>

	* examples/nettle-benchmark.c (main): Removed incorrect UNUSED
	from declaration.

	* bignum-next-prime.c: Moved the bignum_next_prime function to a
	separate file.

2007-09-08  Niels Möller  <nisse@lysator.liu.se>

	* sparc64/aes-encrypt-internal.asm: The directory with the aes.m4
	include file was renamed from "sparc" to "sparc32". Updated include.
	* sparc64/aes-decrypt-internal.asm: Likewise.
	* sparc32/aes-encrypt-internal.asm: Likewise.
	* sparc32/aes-decrypt-internal.asm: Likewise.

2007-09-07  Niels Möller  <nisse@lysator.liu.se>

	* examples/read_rsa_key.c: Include stdlib.h.

2007-06-02  Niels Möller  <nisse@lysator.liu.se>

	* Makefile.in: Typo fixes to install targets, spotted by Magnus
	Holmgren.

2007-05-14  Niels Möller  <niels@s3.kth.se>

	* configure.ac: Fixed copy-and-paste errors in shared library
	name setup.

	* config.make.in (LIBNETTLE_SONAME, LIBHOGWEED_SONAME): Define.

	* Makefile.in (libnettle.so, libhogweed.so): Fixed rules.

	* Makefile.in: Split nettle library into two files, libnettle.a
	and libhogweed.a, and similarly for the shared libraries.

	* configure.ac: Bumped nettle so-versions to 3.0. Set hogweed
	so-versions to 1.0. New makefile conditionals IF_SHARED and
	IF_HOGWEED. Renamed WITH_PUBLIC_KEY to WITH_HOGWEED. Deleted
	SHLIBTARGET, SHLIBINSTALL, RSA_EXAMPLES and RSA_TOOLS.

	* config.make.in: Updated for hogweed split.

	* C source files: Don't use WITH_PUBLIC_KEY / WITH_HOGWEED, the
	Makefile sorts out which files should be compiled.

	* pgp.h: Include bignum.h, don't pretend to work without bignums.

	* pgp-encode.c (pgp_put_mpi, pgp_put_public_rsa_key)
	(pgp_put_rsa_sha1_signature): Define unconditionally. Removed the
	checking of HAVE_LIBGMP and WITH_PUBLIC_KEY.

	* examples/io.h: Use WITH_HOGWEED, not WITH_PUBLIC_KEY.
	* examples/io.c (read_rsa_key): Deleted, moved to...
	* examples/read_rsa_key.c: New file, extracted from io.c.

	* examples/Makefile.in: Use IF_HOGWEED instead of RSA_EXAMPLES.
	Link appropriate programs with -lhogweed.
	(SOURCES): Added read_rsa_key.c.

	* tools/Makefile.in (pkcs1-conv): Use IF_HOGWEED, not @RSA_TOOLS@,
	for configuration. Link with -lhogweed.

	* testsuite/testutils.h: Use WITH_HOGWEED, not WITH_PUBLIC_KEY.
	* testsuite/testutils.c: Likewise.

	* testsuite/Makefile.in (TS_NETTLE_SOURCES, TS_HOGWEED_SOURCES):
	Separate test cases using nettle and those also using hogweed.

2007-04-05  Niels Möller  <nisse@lysator.liu.se>

	* Moved in CVS tree. Also renamed directory sparc to sparc32.

2007-02-24  Niels Möller  <nisse@lysator.liu.se>

	* Makefile.in (clean-here): Remove .lib directory.
	(distclean-here): Remove machine.m4.

2006-12-05  Niels Möller  <nisse@lysator.liu.se>

	* configure.ac: AC_PREREQ 2.61, for AC_PROG_MKDIR_P.

	* config.make.in (datarootdir): New directory variable (for
	autoconf-2.61).

2006-11-28  Niels Möller  <nisse@lysator.liu.se>

	* configure.ac: Bumped version to 1.16.

	* Released nettle-1.15.

2006-11-27  Niels Möller  <nisse@lysator.liu.se>

	* NEWS: New entry for nettle-1.15.

	* configure.ac (SHLIBMINOR): Bumped version. Library name is now
	libnettle.so.2.6.

	* sha256.c: Changed copyright notice to use the LGPL.

	* Makefile.in (DISTFILES): Added COPYING.LIB.

	* COPYING.LIB: New file (previously only the plain GPL was
	included in the distribution).

	* nettle.texinfo: Updated vor nettle-1.15.

	* testsuite/rsa-test.c (test_main): Use test_rsa_sha256.
	* testsuite/testutils.c (test_rsa_sha256): New function.

	* testsuite/Makefile.in (DISTFILES): Replaces rfc1750.txt by
	gold-bug.txt.

	* rsa.h (rsa_sha256_sign, rsa_sha256_verify)
	(rsa_sha256_sign_digest, rsa_sha256_verify_digest): New declarations.
	(RSA_MINIMUM_N_OCTETS, RSA_MINIMUM_N_BITS): Increased to
	62 octets and  489 bits, respectively, for supporting sha256.

	* pkcs1.h (pkcs1_rsa_sha256_encode)
	(pkcs1_rsa_sha256_encode_digest): New declarations and name
	mangling symbols.

	* Makefile.in (nettle_SOURCES): Added pkcs1-rsa-sha256.c,
	rsa-sha256-sign.c, rsa-sha256-verify.c.

	* pkcs1-rsa-sha256.c, rsa-sha256-sign.c, rsa-sha256-verify.c: New
	files.

	* COPYING, INSTALL, install-sh, texinfo.tex: Updated files, from
	automake-1.10.

2006-11-27  Niels Möller  <niels@s3.kth.se>

	* tools/Makefile.in (install): Use MKDIR_P to create installation
	directory. Install only one file at a time.

	* Makefile.in (MKDIR_P): Use MKDIR_P for creating installation
	directories.

	* configure.ac: Use AC_PROG_MKDIR_P.

2006-11-24  Niels Möller  <nisse@lysator.liu.se>

	* testsuite/yarrow-test.c (test_main): Use gold-bug.txt as input
	file, instead of rfc1750.txt.

	* testsuite/gold-bug.txt: New test input file for yarrow-test.
	The copyright on this short story by Edgar Allan Poe has expired.

	* testsuite/rfc1750.txt: Deleted file. Debian considers RFC:s
	non-free, and it was expired anyway. Replaced by gold-bug.txt.

2006-11-24  Niels Möller  <niels@s3.kth.se>

	* Almost all header files: Added C++ guards.

	* configure.ac: Test if the system has any C++ compiler.

	* config.make.in (CXX, CXXFLAGS, COMPILE_CXX, LINK_CXX): New variables.

	* testsuite/Makefile.in: New variables TS_C and TS_CXX. Setup for
	compiling the C++ file cxx-test.cxx.

	* testsuite/cxx-test.cxx: New testcase, trying to use nettle from
	a C++ program.

2006-08-28  Niels Möller  <niels@s3.kth.se>

	* index.html: Added section on language bindings.

2006-06-10  Niels Möller  <niels@s3.kth.se>

	* configure.ac: Darwin shared library support, from Grant
	Robinsson.

2006-05-18  Niels Möller  <nisse@lysator.liu.se>

	* src/nettle/x86/aes.asm: Deleted unused file.

	* aes-decrypt.c (_aes_decrypt_table): Deleted the indexing array,
	previously commented out.
	* aes-encrypt-table.c (_aes_encrypt_table): Likewise.

	* Makefile.in (.texinfo.info, .dvi.ps): Use more quotes with
	basename.
	(install-here, install-shared, install-info, install-headers): Use
	plain mkdir, not $(INSTALL) -d.

2006-05-16  Niels Möller  <niels@s3.kth.se>
	Merged from the lsh experimental branch.

2006-04-26  Niels Möller  <nisse@lysator.liu.se>

	* examples/rsa-decrypt.c: Don't include "getopt.h", since it's not used.
	* examples/nettle-benchmark.c: Include "getopt.h".

	* examples/Makefile.in (GETOPT_OBJS): New variable.
	(rsa-keygen, rsa-encrypt, nettle-benchmark): Depend on and link
	with $(GETOPT_OBJS).

	* x86/aes-decrypt-internal.asm: Use ALIGN.
	* x86/aes-encrypt-internal.asm: Likewise.
	* x86/arcfour-crypt.asm: Likewise.
	* x86/md5-compress.asm: Likewise.
	* x86/sha1-compress.asm: Likewise.

	* config.m4.in (ASM_ALIGN_LOG): Substitute.
	* configure.ac (ASM_ALIGN_LOG): Check if .align directive is
	logarithmic.
	* asm.m4 (ALIGN): New macro. Takes a logarithmic argument, and
	expands to a .align directive.

2006-04-21  Niels Möller  <nisse@lysator.liu.se>

	* nettle.texinfo (Public-key algorithms): Say that the public key
	operations are undocumented, not unsupported. Reported by Jeronimo
	Pellegrini.

2006-04-08  Niels Möller  <nisse@lysator.liu.se>

	* tools/pkcs1-conv.c (read_pem): Fixed c99-style declaration.
	Reported by Henrik Grubbström.

2006-01-31  Niels Möller  <niels@s3.kth.se>

	* examples/rsa-verify.c: Fixed typo in usage message.

2005-12-05  Niels Möller  <nisse@lysator.liu.se>

	* configure.ac: Bumped version to 1.15,

	* Released nettle-1.14.

	* NEWS: Updated for 1.14.

	* configure.ac (SHLIBMINOR): Increased minor number. Library
	version is now libnettle.so.2.5, soname still libnettle.so.2.

2005-11-28  Niels Möller  <nisse@lysator.liu.se>

	* config.make.in (INSTALL): Don't substitute INSTALL, INSTALL_DATA
	and friends here, to get a correct a relative filename for
	install-sh when used in tools/Makefile.

	* tools/Makefile.in (INSTALL): Substitute INSTALL, INSTALL_DATA
	and friends here.
	* Makefile.in (INSTALL): Likewise.

2005-11-27  Niels Möller  <nisse@lysator.liu.se>

	* Makefile.in (.texinfo.pdf): New rule. Avoid dependency on
	intermediate .dvi and .ps files.

	* testsuite/Makefile.in (clean): Delete sha1-huge-test.

	* Makefile.in (install-info, install-headers): Don't use $< and
	$?; Solaris make doesn't support them in explicit rules.

2005-11-26  Niels Möller  <nisse@lysator.liu.se>

	* testsuite/Makefile.in: Include .test-rules.make, which contains
	the rules for all the test executables.
	(test-rules): New rule, to update this file.
	(DISTFILES): Added $(EXTRA_SOURCES).

	* testsuite/.test-rules.make: Automatically generated file for
	building the test programs.

2005-11-25  Niels Möller  <nisse@lysator.liu.se>

	* configure.ac: Disable assembler when compiling with rntcl.

	* tools/Makefile.in (pkcs1_conv_SOURCES): New variable.
	(pkcs1-conv): Link with getopt.o and getopt1.o.

	* Makefile.in (aesdata, desdata, shadata): Use explicit rules for
	executables.

	* testsuite/Makefile.in: Use %-rules for building the -test
	executables, in addition to the suffix rules. Hopefully, this
	should make all of GNU make, BSD make and Solaris make happy.
	Use $(EXEEXT) and $(OBJEXT) more consistently.

	* examples/Makefile.in: Use explicit rules for all executable
	targets. Use $(EXEEXT) and $(OBJEXT) more consistently.

2005-11-25  Niels Möller  <niels@s3.kth.se>

	* testsuite/Makefile.in: Avoid using single-suffix rule to build
	executables.

2005-11-24  Niels Möller  <niels@s3.kth.se>

	* Makefile.in (distdir): Use [ -f, not [ -e, since the latter
	is less portable, and not supported by Solaris /bin/sh.

2005-11-23  Niels Möller  <niels@s3.kth.se>

	* testsuite/Makefile.in (DISTFILES): Added teardown-env.
	* testsuite/teardown-env: New file. Delete files created by the
	testsuite.

2005-11-21  Niels Möller  <nisse@lysator.liu.se>

	* testsuite/testutils.c (main): Fixed check for -v option. Spotted
	by Goran K.

2005-11-21  Niels Möller  <niels@s3.kth.se>

	* ctr.h (CTR_CTX, CTR_CRYPT): Fixed bugs, spotted by Goran K.

2005-11-20  Niels Möller  <nisse@lysator.liu.se>

	* Makefile.in (nettle_SOURCES): Added der2rsa.c.

	* testsuite/Makefile.in (TS_SH): Added pkcs1-conv-test.

	* tools/Makefile.in (TARGETS): Added @RSA_TOOLS@.
	(SOURCES): Added pkcs1-conv.c.
	(pkcs1-conv): New rule.

	* tools/pkcs1-conv.c: New program.

	* testsuite/pkcs1-conv-test: New file.

	* examples/rsa-verify-test: Use rsa-sign to create signature.

	* examples/io.c (read_file): Fixed spelling in error message.

	* rsa.h (rsa_public_key_from_der_iterator)
	(rsa_private_key_from_der_iterator, rsa_keypair_from_der): Declare
	functions.

	* der2rsa.c: New file.

	* der-iterator.c (asn1_der_iterator_init): Initialize length and
	data.
	(asn1_der_iterator_next): Support for lengths >= 0x80.
	(asn1_der_decode_constructed_last, asn1_der_decode_bitstring)
	(asn1_der_decode_bitstring_last): New functions.
	(asn1_der_get_bignum): Check for non-mininal encodings.

	* configure.ac (RSA_TOOLS): New substituted variable. Includes
	pkcs1-conv, when public-key support is enabled.

	* bignum.h (nettle_asn1_der_get_bignum): Include nettle_-prefix in
	declaration.

	* asn1.h: Added name mangling defines, and a few new declarations.

2005-11-13  Niels Möller  <nisse@lysator.liu.se>

	* Makefile.in (nettle_SOURCES): Added der-iterator.c.
	(HEADERS): Added asn1.h.

	* bignum.h (asn1_der_get_bignum): Declare function.

	* der-iterator.c: New file.
	* asn1.h: New file.

2005-11-07  Niels Möller  <nisse@lysator.liu.se>

	* examples/nettle-benchmark.c: Check HAVE_UNISTD_H.

	* examples/Makefile.in (TARGETS): Use $(EXEEXT).
	* tools/Makefile.in (TARGETS, sexp-conv, nettle-lfib-stream): Likewise.

	* configure.ac: Use $host_cpu, not $host, when setting up the
	assembler path. Use $host_os, not uname, when setting up shared
	library flags.

	* Makefile.in (des.$(OBJEXT)): Use OBJEXT.

	* config.guess, config.sub: In the CVS tree, moved files to the
	lsh top-level directory.

2005-10-23  Niels Möller  <nisse@lysator.liu.se>

	* sparc64/arcfour-crypt.asm: New file, almost the same as
	sparc/arcfour-crypt.asm.

	* examples/nettle-benchmark.c (display): Use two decimal places.

	* sparc/arcfour-crypt.asm: Reorganized. Main loop unrolled four
	times. Uses aligned 32-bit write accesses at DST. Still uses 8-bit
	read accesses at SRC; could be improved int he case that SRC and
	DST have compatible alignment.

2005-10-19  Niels Möller  <niels@s3.kth.se>

	* testsuite/arcfour-test.c (test_main): New testcase with 512
	bytes of data.

2005-10-19  Niels Möller  <nisse@lysator.liu.se>

	* sparc/arcfour-crypt.asm: Fixed bug, spotted by Mikael Kalms. We
	must order the store at [CTX+I] before the load of [CTX+SI+SJ].

2005-10-18  Niels Möller  <nisse@lysator.liu.se>

	* sparc/arcfour-crypt.asm: Special unrolled code if SRC and DST
	have compatible alignment. Improves performance by 20%, but I'm
	not sure it's worth the extra complexity.

	* bignum.c (nettle_mpz_from_octets): Removed sign argument. If
	mpz_import is available, define nettle_mpz_from_octets as a macro
	calling mpz_import.
	(nettle_mpz_from_octets): Start by setting x to zero; callers no
	longer need to do that.
	(nettle_mpz_set_str_256_s): New logic for the handling of negative
	numbers. Convert in the same way as for positive numbers, and then
	subtract the appropriate power of two.

2005-10-17  Niels Möller  <nisse@lysator.liu.se>

	* bignum.c (nettle_mpz_from_octets): Improved loop. Removed the
	digit temporary (suggested by Torbjörn Granlund).

	* sparc/arcfour-crypt.asm: Improved instruction scheduling.

	* sparc/arcfour-crypt.asm: Bugfix, use lduh and stuh.

	* sparc/arcfour-crypt.asm: New file.

	* sparc64/aes.asm: Deleted unused file.

	* x86/arcfour-crypt.asm: Use ARCFOUR_I and ARCFOUR_J
	* asm.m4 (ARCFOUR): New struct.

2005-10-17  Niels Möller  <niels@s3.kth.se>

	* aes-internal.h (struct aes_table): Deleted idx and sparc_idx
	arrays.
	* aes-encrypt-table.c (_aes_encrypt_table): Likewise.
	* aes-decrypt.c (_aes_decrypt_table): Likewise.
	* asm.m4 (AES): Likewise

2005-10-16  Niels Möller  <nisse@lysator.liu.se>

	* tools/input.c (sexp_get_char): Use unsigned for the done flag.

	* sparc64/aes-encrypt-internal.asm: Include sparc/aes.m4.
	* sparc64/aes-decrypt-internal.asm: Likewise.

	* sparc64/machine.m4: Use .register pseudo op to say that we use
	%g2 and %g3 as scratch registers.

	* sparc/aes-encrypt-internal.asm: Explicitly include sparc/aes.m4.
	* sparc/aes-decrypt-internal.asm: Likewise.

	* sparc/aes.m4: New file. Moved aes-related macros here...
	* sparc/machine.m4: ... removed aes macros.

	* x86/aes-encrypt-internal.asm: Explicitly include x86/aes.m4.
	* x86/aes-decrypt-internal.asm: Likewise.

	* x86/aes.m4: New file. Moved aes-related macros here, from...
	* x86/machine.m4: ... removed aes macros.

	* sparc64/aes-encrypt-internal.asm: New file.
	* sparc64/aes-decrypt-internal.asm: New file.

	* sparc64/machine.m4: Include the same aes macros used for
	sparc32.
	(BIAS): Define magic stack bias constant.

	* sparc/aes-encrypt-internal.asm, sparc/aes-decrypt-internal.asm:
	Reduced frame size to 104 bytes, since we no longer need wtxt and
	tmp on the stack.

	* sparc/aes.asm: Deleted old aes implementation.

	* sparc/aes-decrypt-internal.asm: New file.

	* sparc/machine.m4: Don't use m4 eval, instead rely on the
	assembler's arithmetic.

	* sparc/machine.m4 (AES_FINAL_ROUND): Better scheduling, by
	interleaving independent operations.

	* sparc/machine.m4 (TMP3): A third temporary register.
	(AES_FINAL_ROUND): Prepared for scheduling.

	* sparc/machine.m4 (AES_ROUND): Deleted unused argument T. Updated
	all calls in aes-encrypt-internal.asm.

	* sparc/machine.m4 (AES_ROUND): New loop invariants T0-T3, to
	avoid the additions of the AES_TABLEx constants in the inner loop.

	* sparc/machine.m4 (AES_ROUND): Better scheduling, by
	interleaving independent operations.

	* sparc/machine.m4 (AES_ROUND): Alternate between using TMP1 and
	TMP2, to prepare for scheduling.

	* sparc/aes-encrypt-internal.asm: Renamed Ti -> Xi.

	* sparc/aes-encrypt-internal.asm: Fixed bugs. Now passes the
	testsuite.

	* sparc/machine.m4 (AES_ROUND, AES_FINAL_ROUND): Bugfixes. Put
	NOPs in the load dely slots.

	* sparc/aes-encrypt-internal.asm: Implemented. Not yet working,
	and not optimized.

	* sparc/machine.m4: Use TMP1 and TMP2, so we don't need to pass
	them as arguments.
	(AES_FINAL_ROUND): New macro.

2005-10-15  Niels Möller  <nisse@lysator.liu.se>

	* configure.ac (OBJDUMP): Substitute the program false if objdump
	is not found.

	* asm.m4 (PROLOGUE): Use TYPE_FUNCTION.

	* config.m4.in: Substitute ASM_TYPE_FUNCTION as TYPE_FUNCTION.

	* configure.ac (ASM_ELF_STYLE): Check for %function and #function,
	but not for @function.
	(ASM_TYPE_FUNCTION): New substituted variable.

	* configure.ac (ASM_ELF_STYLE): Fixed .type foo,@function statement
	used when checking for pseudo operations.

	* sparc/machine.m4 (AES_LOAD, AES_ROUND): Started writing new AES
	macros.

	* sparc/aes-encrypt-internal.asm: New file.

2005-10-14  Niels Möller  <nisse@lysator.liu.se>

	* x86/aes-decrypt.asm, x86/aes-encrypt.asm: Deleted files.

	* x86/aes-decrypt-internal.asm: New file.

	* x86/machine.m4: Changed AES macros, to handle a table register.
	Also take more of the used registers as argument.

	* x86/aes-encrypt-internal.asm: Rewritten to match new interface,
	with the table pointer as an argument. Unlike the old code, this
	should really be position independent.

	* configure.ac: When looking for assembler files, link in
	aes-encrypt-internal.asm and aes-decrypt-internal.asm. Don't look
	for aes.asm, aes-encrypt.asm and aes-decrypt.asm.

	* configure.ac (OBJDUMP): Use AC_CHECK_TOOL to check for objdump.
	(ASM_MARK_NOEXEC_STACK): Use $OBJDUMP when examining the object file.

	* Makefile.in (nettle_SOURCES): Removed aes.c,
	aes-decrypt-table.c. Added aes-decrypt-internal.c and aes-encrypt-internal.c.

	* aes.c, aes-decrypt-table.c: Deleted files.

	* aes-decrypt.c (_aes_decrypt_table): Moved table here, and made
	static.

	* aes-internal.h (_aes_decrypt_table): Don't declare, it's no
	longer globally visible.

	* aes-decrypt-internal.c (_nettle_aes_decrypt): New AES decryption
	function, analogous to _nettle_aes_encrypt.

2005-10-14  Niels Möller  <niels@s3.kth.se>

	* aes-internal.h (AES_ROUND, AES_FINAL_ROUND): New macros.

	* aes-encrypt-internal.c (_nettle_aes_encrypt): New AES encryption
	function, avoiding the table-based indexing.

	* sha1-compress.c: Added debugging code.
	* md5-compress.c: Likewise.

2005-10-13  Niels Möller  <niels@s3.kth.se>

	* config.m4.in (ASM_MARK_NOEXEC_STACK): Use a diversion, to
	substitute the value of ASM_MARK_NOEXEC_STACK at the end of each
	assembler file.

	* configure.ac (ASM_MARK_NOEXEC_STACK): Check if the C compiler
	generates a .note.GNU-stack section. If so, we should do the same
	in our assembler files.

	* sparc64/aes.asm: New file. Copy of sparc/aes.asm, with minor
	changes to the stack frame layout. Patch contributed by Henrik
	Grubbström. Not yet tested.

	* x86/md5-compress.asm: Skip copying of input to the stack, and
	don't allocate space for it.
	(F1): Fixed bug.

	* testsuite/md5-test.c: Document intermediate values for first
	test case.

	* configure.ac (asm_path): Check for sparc64, and use sparc64
	subdirectory. Link in md5-compress.asm, if it exists.

2005-10-13  Niels Möller  <nisse@lysator.liu.se>

	* x86/md5-compress.asm (REF): Fixed calculation of offset.

2005-10-12  Niels Möller  <nisse@lysator.liu.se>

	* x86/machine.m4 (OFFSET): Moved macro, used to be in...
	* x86/sha1-compress.asm (OFFSET): ... removed macro.

	* x86/md5-compress.asm: New file, with first attempt at md5
	assembler. Not yet working.

2005-10-11  Niels Möller  <nisse@lysator.liu.se>

	* Makefile.in (nettle_SOURCES): Added md5-compress.c.

	* md5.c: Reorganized to use _nettle_md5_compress, in analogy with
	sha1.c.

	* md5-compress.c (_nettle_md5_compress): New file and new function.

2005-10-10  Niels Möller  <niels@s3.kth.se>

	* testsuite/Makefile.in (EXTRA_SOURCES, EXTRA_TARGETS): New
	variables, for test cases that are not run by default.

	* testsuite/sha1-huge-test.c (test_main): New test case, with a
	very large sha1 input.

	* testsuite/testutils.c (test_hash_large): New function.

	* sha1.c (sha1_block): Deleted function; inlined where used.
	(SHA1_INCR): New macro for incrementing the block count.

2005-10-06  Niels Möller  <nisse@lysator.liu.se>

	* configure.ac: Bumped version to 1.14.

	* Released nettle-1.13.

	* configure.ac: Check for openssl/aes.h.

	* Makefile.in (distdir): Use a loop to pick up the contents of
	$(DISTFILES) from source and build directories. For some reason,
	$? failed to find stamp-h.in in the source directory.

2005-10-05  Niels Möller  <nisse@lysator.liu.se>

	* x86/aes-decrypt.asm: Use C_NAME(_nettle_aes_decrypt_table) when
	using the AES_SUBST_BYTE macro. Use PROLOGUE and EPILOGUE.
	* x86/sha1-compress.asm: Use PROLOGUE and EPILOGUE.
	* x86/arcfour-crypt.asm: Likewise.
	* x86/aes-encrypt.asm: Likewise.

	* config.m4.in (ELF_STYLE): Substitute configure's ASM_ELF_STYLE.

	* asm.m4 (PROLOGUE, EPILOGUE): New macros, checking the value of
	ELF_STYLE. So far, used and tested only for the x86 assembler
	files, and needed to make the assembler happy both with ELF
	(linux, solaris) and COFF (windows).

	* configure.ac (NM): Use AC_CHECK_TOOL to check for nm.
	(ASM_SYMBOL_PREFIX): Use $NM when examining the object file.
	(ASM_ELF_STYLE): New variable. Set to 'yes' if assembling a file
	with ELF-style .type and .size pseudo ops works.

	* Makefile.in (TARGETS, DISTFILES): Added nettle.pdf.
	(.texinfo.dvi, .dvi.ps, .ps.pdf): New targets, to build nettle.pdf.
	(DOCTARGETS): New variable with targets that shouldn't be deleted
	by make clean.
	(maintainer-clean-here): New target. Deletes generated
	documentation files.

	* nettle.texinfo: Define AUTHOR with accents, when running in TeX
	mode, which doesn't handle latin-1 properly. Set UPDATED-FOR to
	1.13. Updated copyright years, and introduced a COPYRIGHT-YEARS
	symbol. Updated copyright section, to mention assembler
	implementations.
	(Cipher modes): Transformed the Cipher Block Chaining to a section
	Cipher modes, describing both CBC and the new CTR mode.

	* src/nettle/x86/aes_tables.asm: Deleted unused file.

	* x86/aes.asm: Deleted contents. This file is needed just to
	override aes.c, which isn't needed for the x86 implementation.

	* configure.ac (SHLIBMINOR): Increased minor number. Library
	version is now libnettle.so.2.4, soname still libnettle.so.2.

	* examples/nettle-benchmark.c (main): Reordered hash benchmarks.

	* x86/sha1-compress.asm (EXPAND): Use % 16 instead of & 15 to
	compute offsets mod 16, since m4 on FreeBSD 49.RELEASE and NetBSD
	doesn't implement & correctly in eval.

2005-10-03  Niels Möller  <nisse@lysator.liu.se>

	* x86/sha1-compress.asm (OFFSET): New macro.
	(F3): Eliminated a movl.
	(ROUND): New argument, for k. When using F3, it's TMP3, on the
	stack, otherwise, it is kept in TMP2, a register.

2005-10-03  Niels Möller  <niels@s3.kth.se>

	* examples/nettle-openssl.c: Use correct block sizes for openssl
	ciphers.

	* examples/nettle-benchmark.c: Also display cycles per block.

2005-10-02  Niels Möller  <nisse@lysator.liu.se>

	* sha1-compress.c (_nettle_sha1_compress): Updated to new
	interface. Now responsible for byte conversion.

	* x86/sha1-compress.asm (_nettle_sha1_compress): Do byte order
	conversion, and store the input data on the stack. This leaves one
	more register free for other uses.

	* examples/nettle-benchmark.c: Now display cycles/byte, if the -f
	option is used to say what the clock frequency is.

	* sha1.c (sha1_block): Don't convert data from uint8_t to
	uint32_t, that's now the responsibility of _nettle_sha1_compress.

	* sha.h (_nettle_sha1_compress): Changed interface. Second
	argument is now a pointer to the input data in unaligned,
	big-endian form.

2005-09-28  Niels Möller  <niels@s3.kth.se>

	* sha1.c (sha1_final): Call sha1_block, don't call the compression
	function _nettle_sha1_compress directly.

	* nettle-internal.h (nettle_openssl_md5)
	(nettle_openssl_sha1): Declare.

	* examples/nettle-benchmark.c (main): Benchmark openssl md5 and
	sha1.

	* examples/nettle-openssl.c (nettle_openssl_md5)
	(nettle_openssl_sha1): Added glue for openssl hash functions.

	* nettle-internal.h (nettle_openssl_aes128, nettle_openssl_aes192)
	(nettle_openssl_aes256, nettle_openssl_arcfour128): Declare.

	* examples/nettle-benchmark.c: Check WITH_OPENSSL, not
	HAVE_LIBCRYPTO. Benchmark openssl's aes and arcfour code.

	* examples/nettle-openssl.c: Updated openssl des glue to use the
	new openssl des interface. Added glue for arcfour and aes.

2005-09-27  Niels Möller  <nisse@lysator.liu.se>

	* nettle.texinfo (RSA): Improved text about the RSA patent.
	Use @documentencoding ISO-8859-1.

2005-09-07  Niels Möller  <niels@s3.kth.se>

	* tools/sexp-conv.c (parse_options): New option --raw-hash, for
	compatibility with lsh-1.x. Equivalent to --hash.

2005-09-06  Niels Möller  <niels@s3.kth.se>

	* tools/sexp-conv.c (main): With --hash, output a newline after
	each hash.

2005-07-02  Niels Möller  <nisse@lysator.liu.se>

	* testsuite/Makefile.in (TS_SOURCES): Added ctr-test.c.

	* testsuite/testutils.c (test_cipher_ctr): New function.

	* testsuite/ctr-test.c: New file.

	* testsuite/cbc-test.c (test_main): Use static const for msg.

	* Makefile.in (nettle_SOURCES): Added ctr.c.
	(HEADERS): Added ctr.h.
	(HEADERS): Added nettle-types.h.
	(INSTALL_HEADERS): Install nettle-stdint.h.
	(distclean-here): Delete nettle-stdint.h, not nettle-types.h.

	* ctr.c (ctr_crypt): New file, new function.

	* memxor.c (memxor3): New function, suggested by Adam Langley.

	* nettle-internal.h (NETTLE_MAX_CIPHER_BLOCK_SIZE): New constant.

	* nettle.texinfo (Cipher functions): Fixed typo in prototype for
	arctwo_encrypt (noticed by Adam Langley).

	* nettle-meta.h: No longer needs to include cbc.h.

	* cbc.h (nettle_crypt_func): Moved typedef to nettle-types.h.
	(CBC_ENCRYPT, CBC_DECRYPT): Deleted older #if:ed out versions.

	* configure.ac (AX_CREATE_STDINT_H): Use the file name
	nettle-stdint.h, not nettle-types.h.

	* nettle-types.h: New file. Automatically generated declarations
	are now in nettle-stdint.h.

2005-03-17  Niels Möller  <niels@s3.kth.se>

	* config.guess: Support Solaris on x86_64. Fix by Henrik
	Grubbström.

2005-01-03  Niels Möller  <niels@s3.kth.se>

	* examples/io.h: Include RSA declarations only when public key
	algorithms are enabled. Problem reported by Meilof Veeningen
	<meilof@gmail.com>.

2004-12-07  Niels Möller  <nisse@lysator.liu.se>

	* Makefile.in: Install directories, using $(INSTALL) -d, only if
	they don't exist already.

2004-12-05  Niels Möller  <nisse@lysator.liu.se>

	* config.make.in (.PRECIOUS): Reverted earlier change. We need
	.PRECIOUS to stop GNU make from deleting object files for the test
	programs.

2004-12-02  Niels Möller  <nisse@lysator.liu.se>

	* Makefile.in (.SUFFIXES): Moved from Makefile.in to...
	* config.make.in (.SUFFIXES): ... here.	This helps compilation
	with BSD make.
	* testsuite/Makefile.in (.SUFFIXES): Deleted target.

	* config.make.in (.c): Disable default rule for BSD-make.

	* Makefile.in (all check install uninstall)
	(clean distclean mostlyclean maintainer-clean): Don't use the -C
	flag when invoking make, for compatibility with Solaris make.

2004-12-02  Niels Möller  <niels@s3.kth.se>

	* Makefile.in (aesdata, desdata): Commented out the explicit
	targets.
	(shadata): Avoid using $< in non-pattern rule.

2004-12-01  Niels Möller  <nisse@lysator.liu.se>

	* config.make.in: Added a default target.

2004-11-29  Niels Möller  <nisse@lysator.liu.se>

	* testsuite/Makefile.in: Use .$(OBJEXT). Explicitly set .SUFFIXES.

	* Makefile.in: Use .$(OBJEXT).

2004-11-28  Niels Möller  <nisse@lysator.liu.se>

	* tools/Makefile.in (nettle-lfib-stream): Avoid using $< in
	non-suffix rule.

	* Makefile.in (distdir): Handle absolute $distdir.
	Avoid using the GNU extension $^.

	* examples/Makefile.in: Avoid using the GNU extension $^.
	* tools/Makefile.in: Likewise.
	* testsuite/Makefile.in: Likewise.

2004-11-24  Niels Möller  <niels@s3.kth.se>

	* configure.ac: Fixed typo, preventing the creation of dependency
	files.

2004-11-23  Niels Möller  <nisse@lysator.liu.se>

	* Makefile.in: Use DEP_INCLUDE.
	* tools/Makefile.in: Likewise.
	* testsuite/Makefile.in: Likewise.
	* examples/Makefile.in: Likewise.

	* configure.ac (dummy-dep-files): Generate only of dependency
	tracking is enabled.

2004-11-18  Niels Möller  <nisse@lysator.liu.se>

	* Makefile.in (clean-here): The clean target should not delete the
	dependency files. Moved to the distclean target.
	* examples/Makefile.in: Likewise.
	* testsuite/Makefile.in: Likewise.
	* tools/Makefile.in: Likewise.

	* configure.ac (ASM_SYMBOL_PREFIX): Fixed test.
	(dummy-dep-files): Added quotes to sed command.

2004-11-17  Niels Möller  <nisse@lysator.liu.se>

	* testsuite/symbols-test: Try plain nm if nm -g doesn't work.

	* x86/sha1-compress.asm: Use C_NAME for global symbols.
	* x86/aes-encrypt.asm: Likewise.
	* x86/aes-decrypt.asm: Likewise.
	* x86/arcfour-crypt.asm: Likewise.

	* Makefile.in (config.m4): New rule.

	* config.m4.in (C_NAME): New macro.

	* configure.ac (ASM_SYMBOL_PREFIX): Check if global symbols have a
	leading underscore.

2004-11-16  Niels Möller  <nisse@lysator.liu.se>

	* Deleted getopt.c, getopt.h and getopt1.c from the CVS tree. Link
	them from shared copies in lsh/misc instead.

2004-11-14  Niels Möller  <nisse@lysator.liu.se>

	* Makefile.in (DEP_FILES): Try include with only one macro
	argument to be expanted.

	* configure.ac (dummy-dep-files): Create dummy dependency files,
	so that they can be included by the makefiles.

2004-11-13  Niels Möller  <nisse@lysator.liu.se>

	* Makefile.in: Don't use -include, as it's GNU make specific.
	* examples/Makefile.in, tools/Makefile.in, testsuite/Makefile.in:
	Likewise.

	* examples/nettle-openssl.c: Check WITH_OPENSSL, not HAVE_LIBCRYPTO.

	* configure.ac: Check for individual openssl headers blowfish.h,
	cast.h, des.h. Renamed symbol HAVE_LIBCRYPTO to WITH_OPENSSL. New
	configure option --disable-openssl.

2004-11-04  Niels Möller  <nisse@lysator.liu.se>

	* configure.ac: Bumped version to 1.13.

	* Released nettle-1.12.

2004-11-04  Niels Möller  <niels@s3.kth.se>

	* nettle.texinfo (UPDATED-FOR): Bumped to 1.12.

2004-11-02  Niels Möller  <nisse@lysator.liu.se>

	* nettle.texinfo (Cipher functions): Updated AES documentation,
	for aes_set_encrypt_key and aes_set_decrypt_key.
	(UPDATED-FOR): Set to 1.11. I think the manual should be updated
	with all user-visible changes.

	* aclocal.m4 (LSH_DEPENDENCY_TRACKING): Need extra quoting in case
	pattern. (This file really lives in the lsh tree, as
	lsh/acinclude.m4. For a complete ChangeLog, see lsh/Changelog).

2004-10-26  Niels Möller  <nisse@lysator.liu.se>

	* configure.ac: Bumped version to 1.12.

	* Released nettle-1.11.

	* Makefile.in (clean-here): Delete *.s files.
	(PRE_CPPFLAGS): Use this variable, not INCLUDES. Removed
	-I$(srcdir).

	* x86/arcfour-crypt.asm: Use movzbl when extending %cl to 32 bits.

2004-10-24  Niels Möller  <nisse@lysator.liu.se>

	* x86/arcfour-crypt.asm: Reverted the latest two changes; update
	bost src and dst pointers in the loop, and use plain addb when
	updating j. These two previous changes slowed the code down on AMD
	Duron.

2004-10-21  Niels Möller  <nisse@lysator.liu.se>

	* Makefile.in (install-shared): Use $(INSTALL_PROGRAM).

	* configure.ac (SHLIBMINOR): Updated, shared library version is
	now libnettle.so.2.3, soname still libnettle.so.2.

	* Makefile.in (DISTFILES): Added asm.m4.

2004-10-21  Niels Möller  <niels@s3.kth.se>

	* examples/Makefile.in: Deleted all configure-related rules,
	except the one rebuilding this Makefile. One should run make at
	top level if other configure related files change.
	* tools/Makefile.in: Likewise.
	* testsuite/Makefile.in: Likewise.

	* configure.ac: Replaced AC_OUTPUT(list...) with an AC_OUTPUT
	without arguments, and AC_CONFIG_FILES listing the files.

	* Makefile.in: Changed the assembler rules as suffix rules.
	Rewrote the configure-related rules, mostly based on the example
	in the autoconf manual.

2004-10-20  Niels Möller  <nisse@lysator.liu.se>

	* examples/nettle-openssl.c (NCOMPAT): Disable openssl backwards
	compatibility.

	* config.make.in: Insert $(PRE_CPPFLAGS) and $(PRE_LDFLAGS) before
	$(CPPFLAGS) and $(LDFLAGS). This mechanism replaces $(INCLUDES).

	* examples/Makefile.in (PRE_CPPFLAGS, PRE_LDFLAGS): Use these
	flags to get -I.. and -L.. early on the command line.
	* testsuite/Makefile.in: Likewise
	* tools/Makefile.in: Likewise.

2004-10-20  Niels Möller  <niels@s3.kth.se>

	* Makefile.in: In the assembler rules, there's no need to look in
	$(srcdir) for the input file.

	* x86/arcfour-crypt.asm: Reduced inner loop by one instruction, by
	precomputing the offset between src and dst.

	* tools/Makefile.in (.c.$(OBJEXT)): Removed redundant -I.. flag.

	* x86/arcfour-crypt.asm (nettle_arcfour_crypt): Replaced addb ->
	addl + andl $0xff, improving speed on PPro by another 15%.

2004-10-20  Niels Möller  <nisse@lysator.liu.se>

	* tools/Makefile.in (install): Support DESTDIR.
	(uninstall): New target.

	* testsuite/Makefile.in (uninstall): New dummy target.

	* config.sub: Copied from automake-1.8.5.

	* examples/Makefile.in (SOURCES): Added rsa-sign.c and rsa-verify.c.
	(DISTFILES): Added getopt.h.
	(install uninstall): New dummy targets.

	* config.make.in (.PHONY): Added more targets.

	* Makefile.in (.texinfo.info, .texinfo.html): New targets. Added
	support for uninstall and DESTDIR. Various fixes to install and
	distcheck.

	* examples/Makefile.in (INCLUDES): Added -I flags.
	(distdir): Use $^ to refer to the files.
	(distclean): New target.
	* testsuite/Makefile.in: Likewise.
	* tools/Makefile.in: Likewise.

	* Makefile.in (INCLUDES): Need -I flags for VPATH build.
	(clean distclean mostlyclean maintainer-clean): Clean
	subdirectories first.
	(DISTFILES): Added a bunch of files.
	(des_headers): Added desCore rules.
	(install-here): Split off target install-headers, which uses $^ to
	refer to the files.
	(distdir): Use $^ to refer to the files.
	distcheck): Fixes.

	* config.make.in (COMPILE): Add $(INCLUDE) to the line.

2004-10-19  Niels Möller  <nisse@lysator.liu.se>

	Stop using automake. Replaced each Makefile.am with a hand-written
	Makefile.in.
	* configure.ac: New output variable CCPIC_MAYBE. New output file
	config.make. Replaced automake constructions.
	* .bootstrap: Don't run aclocal and automake.
	* config.make.in: New file, with shared Makefile variables and rules.

2004-10-18  Niels Möller  <nisse@lysator.liu.se>

	* x86/arcfour-crypt.asm (nettle_arcfour_crypt): Replace incb ->
	incl + andl, to improve speed on PPro and PII. Suggested by
	Fredrik Olsson.

2004-10-08  Niels Möller  <niels@s3.kth.se>

	* examples/rsa-encrypt-test: Avoid reading and executing a file at
	the same time.
	* examples/setup-env: Likewise.

2004-10-06  Niels Möller  <niels@s3.kth.se>

	* testsuite/symbols-test: Ignore __i686.get_pc_thunk.bx and
	similar symbols.

2004-10-05  Niels Möller  <nisse@lysator.liu.se>

	* twofish.c (q_table): Use a const pointer array.

	* sexp2dsa.c (dsa_keypair_from_sexp_alist): Use a const pointer
	array for the keywords.
	(dsa_signature_from_sexp): Likewise.
	* sexp2rsa.c (rsa_keypair_from_sexp_alist): Likewise.
	(rsa_keypair_from_sexp): Likewise.

	* sexp.c (sexp_iterator_check_types): Use an argument of type
	"const uint8_t * const *" for the types list.
	(sexp_iterator_assoc): Likewise, for the keys list.

	* list-obj-sizes.awk: Fixes to handle multiple .data and .rodata
	sections. Also fixed to handle the last file correctly.

2004-09-23  Niels Möller  <nisse@lysator.liu.se>

	* configure.ac (SHLIBLINK, SHLIBLIBS): On cygwin, linking needs
	-Wl,--whole-archive $(OBJECTS) -Wl,--no-whole-archive $(LIBS).

2004-09-22  Niels Möller  <niels@s3.kth.se>

	* configure.ac: Setup SHLIBFORLINK and friends for cygwin.

	* list-obj-sizes.awk: Strip *_a-prefix from all file names.

	* Makefile.am (libnettle_a_SOURCES): List only .c files. Headers
	moved to noinst_HEADERS.
	(SHLIBOBJECTS): Substitute from libnettle_a_SOURCES, not
	am_libnettle_a_OBJECTS, since the latter includes
	libnettle_a-prefixes with some automake versions.
	(SHLIBSONAME): Check if this name is empty, which is the case on
	cygwin, before using it.

2004-08-31  Niels Möller  <nisse@lysator.liu.se>

	* configure.ac: New command line option --disable-pic. Use
	LSH_CCPIC.

	* Makefile.am (libnettle_a_CFLAGS): Added $(CCPIC), to attempt to
	build also the static library as position independent code.

2004-08-24  Niels Möller  <nisse@lysator.liu.se>

	* des-compat.c (des_cbc_cksum): Pad input with NUL's, if it's not
	an integral number of blocks.

2004-08-24  Niels Möller  <niels@s3.kth.se>

	* testsuite/arctwo-test.c, arctwo.h, arctwo.c
	(arctwo_set_key_ekb): Fixed typo; it should be "ekb", not "ebk".

	Integrated arctwo patch from Simon Josefsson.
	* testsuite/Makefile.am (noinst_PROGRAMS): Added arctwo-test.

	* Makefile.am (libnettleinclude_HEADERS): Added arctwo.h.
	(libnettle_a_SOURCES): Added arctwo.c, arctwo.h and arctwo-meta.c.

	* nettle-meta.h (nettle_arctwo40, nettle_arctwo64)
	(nettle_arctwo64, nettle_arctwo_gutmann128): Declare ciphers.

	* arctwo-meta.c, arctwo.c, arctwo.h, testsuite/arctwo-test.c: New
	files.

	* macros.h (LE_READ_UINT16, LE_WRITE_UINT16): New macros.

2004-08-23  Niels Möller  <nisse@lysator.liu.se>

	* testsuite/md5-test.c (test_main): Added collision, found in 2004.
	(test_main): Added second collision.

2004-08-23  Niels Möller  <niels@s3.kth.se>

	* testsuite/md5-test.c (test_main): Added first half of a
	collision test case.

	* des-compat.c (des_cbc_cksum): Changed input argument to be of
	type const uint8_t * (was const des_cblock *).

	* des-compat.h (const_des_cblock): New bogus type. Disabled use of
	const, for compatibility with openssl.

2004-06-08  Niels Möller  <niels@s3.kth.se>

	* aesdata.c: Renamed log and ilog to gf2_log and gf2_exp.

2004-04-07  Niels Möller  <nisse@lysator.liu.se>

	* aes-set-encrypt-key.c (log, ilog): Deleted unused tables.

	* aes-set-decrypt-key.c (gf2_log, gf2_exp, mult): Renamed tables,
	were log and ilog.

2004-03-20  Niels Möller  <nisse@lysator.liu.se>

	* configure.ac: Use AC_CONFIG_AUX_DIR([.]).

2004-03-18  Niels Möller  <niels@s3.kth.se>

	* examples/io.c (read_file): Display a message if fopen fails.

2004-03-05  Niels Möller  <nisse@lysator.liu.se>

	* Released nettle-1.10.

	* configure.ac (SHLIBMINOR): Shared library version is now 2.2.

2004-03-04  Niels Möller  <nisse@lysator.liu.se>

	* testsuite/symbols-test: Pass -g flag to nm.

2004-03-02  Niels Möller  <nisse@lysator.liu.se>

	* configure.ac: Fixed EXEEXT workaround.

2004-03-02  Niels Möller  <niels@s3.kth.se>

	* configure.ac: Added workaround to get the correct $(EXEEXT)=''
	when compiling with rntcl.

2004-03-02  Niels Möller  <nisse@lysator.liu.se>

	* testsuite/Makefile.am (noinst_PROGRAMS): Put test program list
	here, to let automake add $(EXEEXT).

	* configure.ac (RSA_EXAMPLES): Append $(EXEEXT) to the filenames.

2004-03-01  Niels Möller  <nisse@lysator.liu.se>

	* examples/rsa-keygen.c, examples/rsa-encrypt.c,
	examples/rsa-decrypt.c: Include "getopt.h" instead of <unistd.h>.

	* examples/Makefile.am (rsa_encrypt_SOURCES, rsa_decrypt_SOURCES)
	(rsa_keygen_SOURCES): Added getopt.h, getopt.c and getopt1.c.

	* examples/getopt.h, examples/getopt.c, examples/getopt1.c: New
	files.

	* testsuite/des-compat-test.c: Don't include <unistd.h>.

	* testsuite/testutils.c (main): Don't use getopt. Then we don't
	need to include <unistd.h>.

2004-03-01  Niels Möller  <niels@s3.kth.se>

	* config.guess: Copied from automake-1.8.2. Hacked to recognize
	Windows_NT (and Windows_95 and Windows_98) running on "x86" and
	"686".

	* install-sh: Removed from CVS repository. Let automake supply it.

2004-02-26  Niels Möller  <nisse@lysator.liu.se>

	* nettle-meta.h (nettle_crypt_func): Typedef moved to cbc.h.
	Include cbc.h instead.

	* des-compat.c: Reverted const change, now all the des_key_sched
	arguments are not const. This is also what openssl's interface
	looks like.
	(cbc_crypt_func): Deleted typedef, use nettle_crypt_func instead.

	* cbc.h (nettle_crypt_func): Moved typedef here.
	* cbc.c (cbc_encrypt, cbc_decrypt_internal, cbc_decrypt): Use it
	for typing the f argument. Reverted the const change, for
	compatibility with nettle_crypt_func.

2004-02-25  Niels Möller  <nisse@lysator.liu.se>

	* testsuite/des-compat-test.c: Use des_cblock for typing more of
	the variables. Use const. Got rid of most of the explicit casts.
	Disabled the input/output alignment tests.

	* des.c (des_encrypt, des_decrypt): Use a const context pointer.
	* des3.c (des3_encrypt, des3_decrypt): Likewise.

	* cbc.c (cbc_encrypt, cbc_decrypt): Use a _const_ void *ctx argument.

	* des-compat.c: Use const for all unchanged arguments.
	(des_key_sched): Use a copy of the key if we need to fix the
	parity.

	* testsuite/des-compat-test.c (C_Block, Key_schedule): Deleted
	defines. Deleted some of the explicit casts.

	* des-compat.c (des_cbc_cksum): Dereference DST pointer.

2004-02-25  Niels Möller  <niels@s3.kth.se>

	* pgp.h: Include nettle-types.h.

2004-02-24  Niels Möller  <nisse@lysator.liu.se>

	* testsuite/symbols-test: Allow symbols starting with double
	underscores, like on darwin.

2004-02-17  Niels Möller  <niels@s3.kth.se>

	* Makefile.am: Protected %-rules used for building pure objects,
	and for assembler files, by automake conditionals. Needed for
	makes such as tru64's, which tries to understand %-patterns, but
	doesn't get it right.
	(SUFFIXES): Added .html.
	(.texinfo.html): Rewrote rule to use a traditional suffix target.

	* configure.ac (enable_assembler): Explicitly set
	enable_assembler=no, on architectures where we have no assembler
	files.
	(ENABLE_ASSEMBLER, ENABLE_SHARED): New automake conditionals.

	* testsuite/testutils.c (xalloc): xalloc(0) should work also on
	systems where malloc(0) returns NULL.

2004-02-16  Niels Möller  <niels@s3.kth.se>

	* Makefile.am (%.o: %.asm): Added comment about OSF1 make problem.

2004-02-15  Niels Möller  <nisse@lysator.liu.se>

	* testsuite/testutils.h: #include nettle-types.h instead of
	inttypes.h.

2004-02-12  Niels Möller  <nisse@lysator.liu.se>

	* examples/rsa-encrypt-test: Use -r option when invoking
	rsa-encrypt. Needed for the test to work on systems with no
	/dev/urandom.

2004-02-12  Niels Möller  <niels@s3.kth.se>

	* configure.ac (CPPFLAGS, LDFLAGS): No spaces after -I and -L, as
	some C compilers, in particular True64 cc, don't like that.

2004-02-08  Niels Möller  <nisse@lysator.liu.se>

	* configure.ac: Bumped version number to 1.10.

2004-02-07  Niels Möller  <nisse@lysator.liu.se>

	* Released nettle-1.9.

	* configure.ac (SHLIBMINOR): Bumped, library version is now 2.1.

	* testsuite/sexp-format-test.c: Include bignum.h only if HAVE_LIBGMP.
	* testsuite/rsa-encrypt-test.c: Include rsa.h only if WITH_PUBLIC_KEY.
	* testsuite/pkcs1-test.c: Include pkcs1.h only if WITH_PUBLIC_KEY.

	* pgp-encode.c [!HAVE_LIBGMP]: Kludge around the pgp.h's
	dependency on gmp.h.
	(pgp_put_mpi): Condition on HAVE_LIBGMP.

	* pgp.h: Don't include bignum.h, to make it possible to compile
	the non-bignum parts of pgp-encode.c without bignum support. Needs
	to be fixed properly before the pgp interface is advertised.

	* tools/sexp-conv.c (xalloc): New function.
	(main): Use xalloc.

	* tools/output.c (sexp_put_digest): Use TMP_DECL instead of alloca.

	* testsuite/testutils.c (xalloc): New function. Made all other
	functions use xalloc instead of alloca.

	* examples/rsa-keygen.c (main): Use xalloc for allocation.
	* examples/rsa-encrypt.c (write_bignum): Likewise.
	* examples/rsa-decrypt.c (read_bignum): Likewise.
	* testsuite/yarrow-test.c (open_file): Likewise.
	* testsuite/rsa-encrypt-test.c (test_main): Likewise.
	* testsuite/bignum-test.c (test_bignum): Likewise.

	* examples/nettle-openssl.c: When calling des_key_sched and
	des_ecb_encrypt, cst arguments to (void *). Openssl's typedefs
	des_cblock and const_des_cblock are too broken.

	* examples/nettle-benchmark.c (xalloc): New function. Use instead
	of alloca, for better portability.

	* examples/io.c (xalloc): New function.

	* Makefile.am (nodist_libnettleinclude_HEADERS): nettle-types.h
	should not be distributed.

2004-02-06  Niels Möller  <niels@s3.kth.se>

	* x86/sha1-compress.asm: Rename round -> ROUND.

	* x86/sha1-compress.asm: Store the magic constants on stack.
	Accessing them via %esp should be a little faster than using large
	immediate operands.

	* Makefile.am (EXTRA_DIST, DISTCLEANFILES): Handle
	sha1-compress.asm.

	* configure.ac: Use assembler file sha1-compress.asm if available.

	* x86/sha1-compress.asm (EXPAND): Fixed the rotation part of the
	data expansion.

2004-02-06  Niels Möller  <nisse@lysator.liu.se>

	* x86/sha1-compress.asm: Assembler implementation of
	sha1_compress. (Not yet working).

	* Makefile.am (libnettle_a_SOURCES): Added sha1-compress.c.

	* sha1.c (sha1_transform): Function renamed to sha1_compress, and
	moved to...
	* sha1-compress.c: ... New file.

2004-02-05  Niels Möller  <nisse@lysator.liu.se>

	* examples/rsa-encrypt.c (process_file): Copy the leftover to the
	start of the buffer, when preparing for the final processing.

	* examples/nettle-benchmark.c (bench_hash, time_hash): New functions.
	(main): Benchmark hash functions too.
	(BENCH_BLOCK): Increased 10K.
	(BENCH_INTERVAL): Decreased to 0.25s.

	* examples/nettle-benchmark.c (time_function): Loop around calling
	f, until 1s has elapsed. Returns seconds per call. Updated bench
	functions to not loop themselves.
	(display): Updated MB/s calculation.

	* testsuite/arcfour-test.c (test_main): Use test_cipher_stream.

	* testsuite/testutils.c (test_cipher_stream): New function, that
	tries dividing the input into varying size blocks before
	processing.

	* x86/arcfour-crypt.asm (nettle_arcfour_crypt): Bug fix, half of
	the S array swap was forgotten.
	* arcfour.c (arcfour_stream): Likewise.
	* arcfour-crypt.c (arcfour_crypt): Likewise.

2004-02-05  Niels Möller  <niels@s3.kth.se>

	* x86/arcfour-crypt.asm (nettle_arcfour_crypt): Must store the new
	i, j at the end of the loop.

	* Makefile.am (EXTRA_DIST): Make sure x86 assembler files are
	distributed.
	(DISTCLEANFILES): And that the symlinks and .s files are deleted.

	* x86/aes-encrypt.asm, x86/aes-decrypt.asm, x86/arcfour-crypt.asm:
	Fixed debug information.

	* x86/arcfour-crypt.asm: New file. About three times faster than
	the optimized C code.

	* configure.ac: Use assembler file arcfour-crypt.asm if available.

	* arcfour.c (arcfour_crypt): Moved function too...
	* arcfour-crypt.c (arcfour_crypt): New file.

	* arcfour.c (arcfour_crypt): Optimization suggested by Jonas
	Walldén. Makes arcfour up to 50% faster on x86 and ppc, and
	probably on other architectures as well.

2004-01-31  Niels Möller  <nisse@lysator.liu.se>

	* configure.ac (AX_CREATE_STDINT_H): Also look for uint32_t and
	friends in sys/types.h.

2004-01-11  Niels Möller  <nisse@harpo.hack.org>

	* Makefile.am (libnettleinclude_HEADERS): Added bignum.h,
	memxor.h, pkcs1.h and rsa-compat.h.

	* configure.ac: Bumped version to 1.9.

2004-01-10  Niels Möller  <nisse@harpo.hack.org>

	* Released nettle-1.8.

	* examples/teardown-env: Delete more test files.

	* nettle.texinfo (Hash functions): Documented md2 and md4.

	* configure.ac (SHLIBMAJOR): Bumped to 2.

2004-01-09  Niels Möller  <nisse@harpo.hack.org>

	* examples/rsa-encrypt-test: New testcase.

	* examples/rsa-encrypt.c, examples/rsa-session.h: Expanded the
	comment describing the file format, and moved to rsa-session.h.

	* examples/rsa-decrypt.c (process_file): Finished this function.
	(main): Initialize x. Check the size of the session key after rsa
	decryption.

	* examples/io.c (write_string): Treat short item count as an error.

2004-01-08  Niels Möller  <niels@s3.kth.se>

	* index.html: Added instructions for CVS access.

	* dsa-keygen.c (dsa_nist_gen): Fixed declaration/statement order.

	* rsa-keygen.c (bignum_next_prime): Fixed off-by-one error when
	comparing input to the largest listed prime. General cleanup, as
	prime_limit > 0 always. Use TMP_DECL and TMP_ALLOC.

	* nettle-internal.h (TMP_DECL, TMP_ALLOC): New macros. When alloca
	is unavailable, they work by allocating a fix amount of stack and
	imposing a hard limit on what can be allocated. Updated all users
	of alloca.

2004-01-07  Niels Möller  <nisse@harpo.hack.org>

	* nettle-types.h: New (generated) file, to be used instead of
	including <inttypes.h> directly. Updated all users of inttypes.h.

	* Makefile.am (DISTCLEANFILES, libnettleinclude_HEADERS): Added
	nettle-types.h.

	* configure.ac (AX_CREATE_STDINT_H): Create nettle-types.h.

2003-11-16  Niels Möller  <nisse@harpo.hack.org>

	* yarrow256.c (yarrow256_seed): Use const for the seed_file input.

2003-11-12  Niels Möller  <niels@s3.kth.se>

	* list-obj-sizes.awk: New function for decoding hex values, with a
	new function hex2int. Also implemented calculation of total
	storage, removed the dependence on the .comment section, and use
	the $FILTER environment variable as a regexp for restricting the
	object files that are considered.

2003-09-21  Niels Möller  <nisse@cuckoo.hack.org>

	* testsuite/rsa-encrypt-test.c (test_main): Don't use gmp_printf,
	as it seems it's only available with the newer gmp. Use
	mpz_out_str instead.

2003-09-19  Niels Möller  <niels@s3.kth.se>

	* examples/Makefile.am (EXTRA_DIST): Added rsa-session.h.

	* tools/nettle-lfib-stream.c: New tool, which outputs a sequence
	of pseudorandom (non-cryptographic) bytes, using Knuth's lagged
	fibonacci generator.

	* examples/rsa-decrypt.c: Fixes to get the file to compile. It
	won't work yet.

	* examples/Makefile.am (EXTRA_PROGRAMS): Added rsa-encrypt and
	rsa-decrypt.

	* examples/io.c (write_file): New function.
	(write_string): Simplified error check, it's no real point in
	calling ferror unless we also call fflush.

	* examples/rsa-keygen.c (main): Check return value from
	simple_random.

	* examples/rsa-decrypt.c, examples/rsa-encrypt.c,
	examples/rsa-session.h: New files, demonstrating rsa encryption
	and decryption.

	* configure.ac (RSA_EXAMPLES): Added rsa-encrypt and rsa-decrypt.

2003-09-01  Niels Möller  <nisse@cuckoo.hack.org>

	* testsuite/testutils.c (print_hex): Use const.

2003-08-30  Niels Möller  <niels@s3.kth.se>

	* md2.c, md2.h: Added reference to RFC 1319.
	* md4.c, md4.h: Added reference to RFC 1320

2003-08-26  Niels Möller  <niels@s3.kth.se>

	* Makefile.am: Added md2 and md5 files. Deleted the print-path
	hack.

	* configure.ac: Bumped version to 1.8.

	* testsuite/testutils.c (test_rsa_set_key_1): New function.
	* testsuite/rsa-test.c (test_main): Use it.

	* testsuite/dsa-keygen-test.c: Deleted definition of UNUSED, it's
	now in config.h.
	* testsuite/rsa-keygen-test.c: Likewise.

	* testsuite/Makefile.am (TS_PROGS): Added rsa-encrypt-test,
	md4-test, and md2-test.

	* testsuite/rsa-encrypt-test.c, testsuite/md4-test.c,
	testsuite/md2-test.c: New test cases.

	* nettle-meta.h: Declare nettle_md2 and nettle_md4.

	* md5.c: Reorderd functions, putting md5_final at the end.

	* md2.c, md2.h, md2-meta.c: New files, implemented md2.
	* md4.c, md4.h, md4-meta.c: New files, implemented md4.

2003-08-17  Niels Möller  <nisse@cuckoo.hack.org>

	* desCode.h (des_keymap, des_bigmap): Deleted extern declarations,
	they conficted with the static definition in des.c. Reported by
	Simon Josefsson.

	* des.c (DesSmallFipsEncrypt, DesSmallFipsDecrypt): Moved
	definitions after the definition of the des_kemap array.

2003-08-11  Niels Möller  <nisse@cuckoo.hack.org>

	* rsa-encrypt.c (rsa_encrypt): Bugfix contributed by
	leg@terra.com.br.

2003-06-10  Niels Möller  <niels@s3.kth.se>

	* Makefile.am (EXTRA_DIST): Distribute sha-example.c.

2003-06-05  Niels Möller  <nisse@lysator.liu.se>

	* Makefile.am (DISTCLEANFILES): Delete .s files.

2003-05-27  Niels Möller  <nisse@cuckoo.hack.org>

	* testsuite/symbols-test: And allow symbols that start at the
	beginning of the line, as output by AIX nm.

2003-05-26  Niels Möller  <nisse@cuckoo.hack.org>

	* testsuite/symbols-test: Allow symbols to start with a dot.

2003-05-14  Niels Möller  <niels@s3.kth.se>

	* pgp.h (enum pgp_subpacket_tag): Copied values from RFC 2440.
	Renamed PGP_SUBPACKET_ISSUER to PGP_SUBPACKET_ISSUER_KEY_ID.

2003-05-13  Niels Möller  <nisse@cuckoo.hack.org>

	* pgp.h: Do proper namemangling for pgp_put_public_rsa_key and
	pgp_put_rsa_sha1_signature.

	* pgp-encode.c (pgp_put_mpi): Fixed nettle_mpz_get_str_256 call.

2003-05-12  Niels Möller  <nisse@cuckoo.hack.org>

	* rsa2openpgp.c (rsa_keypair_to_openpgp): Some bugfixes.

	* pgp.h (enum pgp_subpacket_tag): New enum. Definition is bogus
	and needs to be fixed.
	Added forward declarations of structs, and prototypes for
	pgp_put_public_rsa_key and pgp_put_rsa_sha1_signature.

	* pgp-encode.c (pgp_put_mpi): Take a const mpz_t argument. Gugfix,
	use nettle_mpz_get_str_256.
	(pgp_put_public_rsa_key, pgp_put_rsa_sha1_signature):
	Constification. Some bugfixes.

	* Use "config.h", not <config.h>.

	* Reordered includes in most or all .c-files. All should now
	include config.h.

2003-05-12  Niels Möller  <niels@s3.kth.se>

	* configure.ac: Use LSH_FUNC_ALLOCA.

2003-04-25  Niels Möller  <niels@s3.kth.se>

	* Makefile.am (libnettle_a_SOURCES): Added hmac-sha256.c.

	* testsuite/hmac-test.c (test_main): Added tests for hmac-sha256,
	from draft-ietf-ipsec-ciph-sha-256-01.txt.

	* hmac-sha256.c (hmac_sha256_digest): New file.

2003-04-22  Niels Möller  <nisse@cuckoo.hack.org>

	* sha-example.c (display_hex): Simplified by using printf better.

	* nettle.texinfo (Example): Use @verbatiminclude to include the
	example program.

	* sha-example.c: Example program, for inclusion in the manual.
	Fixed bugs reported by Mark Arking.

2003-04-14  Niels Möller  <niels@s3.kth.se>

	* x86/aes-encrypt.asm (nettle_aes_encrypt): Fixed references to
	_nettle_aes_encrypt_table.
	* x86/aes-decrypt.asm (nettle_aes_decrypt): Fixed references to
	_nettle_aes_decrypt_table.

2003-04-12  Niels Möller  <nisse@cuckoo.hack.org>

	* testsuite/Makefile.am (TS_SH): New test case symbols-test.
	(EXTRA_PROGRAMS): Added testutils, as a kludge to
	get automake to track dependencies for testutils.o.

	* x86/aes-encrypt.asm (nettle_aes_encrypt): Renamed function to
	use the nettle_ prefix.
	* x86/aes-decrypt.asm (nettle_aes_decrypt): Likewise.
	* sparc/aes.asm (_nettle_aes_crypt): Likewise.

	* examples/Makefile.am (EXTRA_PROGRAMS): Add "io", as a kludge to
	get automake to track dependencies for io.o.
	(LDADD): Added ../libnettle.a, for the dependency.

	* des-compat.c: Use names with the nettle_ prefix when using
	Nettle's des functions.

	* base16-meta.c (base16_encode_update): Need to undef before
	redefining.

	* New name mangling, to reduce the risk of link collisions. All
	functions (except memxor) now use a nettle_ or _nettle prefix when
	seen by the linker. For most functions, the header file that
	declares a function also use #define to provide a shorter more
	readable name without the prefix.

2003-03-11  Niels Möller  <nisse@cuckoo.hack.org>

	* Released nettle-1.7.

	* configure.ac: Bumped version to 1.7.

	* nettle.texinfo (DSA): New section.
	(RSA): Updated documentation.

2003-03-02  Niels Möller  <nisse@cuckoo.hack.org>

	* examples/nettle-benchmark.c (time_cipher): Don't use GNU C
	non-constant initializers.

2003-02-23  Niels Moller  <nisse@carduelis>

	* configure.ac: Use LSH_GCC_ATTRIBUTES.

2003-02-19  Niels Möller  <nisse@cuckoo.hack.org>

	* acinclude.m4: Deleted file from cvs, use a link to lsh's
	acinclude.m4 instead.

2003-02-16  Niels Möller  <nisse@cuckoo.hack.org>

	* Makefile.am (libnettleinclude_HEADERS): Added macros.h.

	* tools/Makefile.am (EXTRA_DIST): Added getopt.h.

2003-02-14  Niels Möller  <niels@s3.kth.se>

	* Makefile.am (print_path): Added target to print the used PATH,
	for debugging.
	(print-path): Moved dependency to all-local.

2003-02-11  Niels Möller  <niels@s3.kth.se>

	* buffer.c (nettle_buffer_copy): Bug fix, it didn't return any
	value.

2003-02-11  Niels Möller  <nisse@cuckoo.hack.org>

	* testsuite/sexp-format-test.c (test_main): Added test for %( and
	%).

	* sexp-format.c (sexp_vformat): Handle %( and %).

	* realloc.c (nettle_xrealloc): Fixed out-of-memory check.

	* configure.ac (SHLIBMAJOR): Bumped version number to 1.

	* buffer.c (nettle_buffer_init_realloc): New function.
	* buffer-init.c (nettle_buffer_init): Use nettle_buffer_init_realloc.

2003-02-10  Niels Möller  <nisse@cuckoo.hack.org>

	* testsuite/sexp-format-test.c (test_main): New test with tokens
	in the format string.
	(test_main): Test space-searated literals too.

	* rsa2sexp.c (rsa_keypair_to_sexp): New argument ALGORITHM_NAME.
	* examples/rsa-keygen.c (main): Updated call to rsa_keypair_to_sexp.
	* testsuite/rsa2sexp-test.c (test_main): Likewise.

	* sexp-format.c (sexp_vformat): Allow whitespace in format string.

	* rsa2sexp.c (rsa_keypair_to_sexp): Use literals with sexp_format.

	* sexp-format.c (format_string): New function.
	(sexp_vformat): Implemented support for literals in the format
	string.

2003-02-06  Niels Möller  <nisse@lysator.liu.se>

	* testsuite/sexp-conv-test (print_raw, print_nl): New functions.
	The testfunctions use these instead of using echo directly.
	Use the test input '3:"\x' instead of '2:"\', to be friendlier to
	sysv echo.

2003-02-05  Niels Möller  <nisse@lysator.liu.se>

	* des-compat.h (des_set_key): Different name mangling, if this
	file is included, des_set_key should refer to a function that
	behaves like openssl's.

	* des-compat.c (des_key_sched, des_is_weak_key): Use the name
	nettle_des_set_key for referring to Nettle's function.

	* des.h (des_set_key): Name mangling, linker symbols should use a
	"nettle_" prefix, and this one collided with openssl. Perhaps all
	symbols should be mangled in a similar way, but that's for later.

	* configure.ac (LDFLAGS): --with-lib-path should add to LDFLAGS,
	not replace it.

2003-01-30  Niels Möller  <nisse@cuckoo.hack.org>

	* tools/output.c (sexp_put_string): Fixed handling of escapable
	characters. The code generated random escape sequences for
	characters in the 0x10-0x1f range.

	* testsuite/sexp-conv-test: More tests for hex and base64 input
	and output.

2003-01-30  Niels Möller  <niels@s3.kth.se>

	* sexp2bignum.c (nettle_mpz_set_sexp): Call sexp_iterator_next on
	success. That means the iterator argument can't be const.

2003-01-29  Niels Möller  <niels@s3.kth.se>

	* tools/Makefile.am (LDADD): Add libnettle.a, for the dependency.

2003-01-27  Niels Möller  <nisse@cuckoo.hack.org>

	* sexp2dsa.c (dsa_signature_from_sexp): New function.

	RSA renaming. Updated all callers.
	* rsa-sign.c (rsa_private_key_init, rsa_private_key_clear)
	(rsa_private_key_prepare): Renamed functions.
	* rsa.c (rsa_public_key_init, rsa_public_key_clear)
	(rsa_public_key_prepare): Renamed functions.

2003-01-23  Niels Möller  <nisse@cuckoo.hack.org>

	* Makefile.am (libnettle_a_SOURCES): Added new rsa and pkcs1
	files. Removed old rsa_md5.c and rsa_sha1.c.

	* testsuite/Makefile.am (TS_PROGS): Added pkcs1-test.

	* dsa-verify.c (dsa_verify_digest): New function.
	(dsa_verify): Most of the code moved to dsa_verify_digest, which
	is used here.
	* dsa-sign.c (dsa_sign_digest): New function.
	(dsa_sign): Most of the code moved to dsa_sign_digest, which is
	used here.
	* dsa.c (_dsa_hash): Deleted function.

	* rsa_md5.c, rsa_sha1.c: Deleted files, contents spread over
	several files for signing and verification.
	* rsa-sign.c, rsa-sha1-verify.c, rsa-sha1-sign.c,
	rsa-md5-verify.c, rsa-md5-sign.c:  New files.

	* rsa-sha1-verify.c (rsa_sha1_verify_digest): New function.
	* rsa-sha1-sign.c (rsa_sha1_sign_digest):  New function.
	* rsa-md5-verify.c (rsa_md5_verify_digest):  New function.
	* rsa-md5-sign.c (rsa_md5_sign_digest):  New function.
	* rsa-verify.c (_rsa_verify): New file, new function.

	* rsa.c (_rsa_check_size): Renamed from rsa_check_size, and made
	non-static. Private key functions moved to rsa-sign.c.

	* pkcs1.c, pkcs1.h, pkcs1-rsa-md5.c, pkcs1-rsa-sha1.c: New files.
	(pkcs1_signature_prefix): New function.

	* testsuite/pkcs1-test.c: New test.

2003-01-22  Niels Möller  <niels@s3.kth.se>

	* examples/Makefile.am (nettle_benchmark_LDADD): Use
	OPENSSL_LIBFLAGS.

	* configure.ac (OPENSSL_LIBFLAGS): If libcrypto is found, add
	-lcrypto to OPENSSL_LIBFLAGS, not the plain LDFLAGS.

2003-01-20  Niels Möller  <nisse@cuckoo.hack.org>

	* testsuite/Makefile.am (CLEANFILES): Delete test.in, test1.out
	and test2.out.

2003-01-17  Niels Möller  <niels@s3.kth.se>

	* examples/Makefile.am (AM_CPPFLAGS): Use AM_CPPFLAGS instead of
	AM_CFLAGS.
	* testsuite/Makefile.am (AM_CPPFLAGS): Likewise.

2003-01-16  Niels Möller  <niels@s3.kth.se>

	* testsuite/Makefile.am (check): Can't use quotes around
	$(srcdir).

2003-01-14  Niels Möller  <nisse@lysator.liu.se>

	* testsuite/Makefile.am (check): Don't use "run-tests" as a
	target, as it's confused with the file with the same name.

	* .bootstrap: Added missing #! /bin/sh.

2003-01-12  Niels Möller  <nisse@cuckoo.hack.org>

	* buffer.c (nettle_buffer_reset): New function.
	(nettle_buffer_copy): New function.

	* tools/input.c, tools/input.h, tools/output.c, tools/output.h,
	tools/parse.c, tools/parse.h, tools/misc.c, tools/misc.h: Moved
	parts ov sexp-conv.c to separate files

	* tools/sexp-conv.c (sexp_convert_list): Inlined into
	sexp_convert_item.

	* tools/sexp-conv.c (struct sexp_input): Deleted string attribute.
	Changed all related functions to take a struct nettle_buffer *
	argument instead.
	(struct sexp_compound_token): New struct.
	(sexp_compound_token_init, sexp_compound_token_clear): New
	functions.
	(struct sexp_parser): Added a struct sexp_compound_token
	attribute, as a temporary measure.
	(sexp_parse): Take a struct sexp_compound_token * as argument.
	Updated all callers. Simplified handling of display types and
	transport encoding.

	* tools/sexp-conv.c (struct sexp_parser): Renamed struct (was
	struct sexp_parse_state). Added input pointer. Updated users to
	not pass around both parser and input.
	(sexp_check_token): handle token == 0.
	(sexp_parse): Simplified a little by calling sexp_check_token
	unconditionally.

	* tools/sexp-conv.c (sexp_convert_string): Deleted function.
	(sexp_skip_token): Likewise.

	* tools/sexp-conv.c (enum sexp_token): New constant SEXP_DISPLAY.
	Start constants from 1, to keep 0 free for special uses.
	(struct sexp_parse_state): New struct for keeping track of parser
	state.
	(sexp_parse_init): New function.
	(sexp_check_token): New function, replacing sexp_skip_token.
	(sexp_parse): New function.
	(sexp_convert_item): Simplified by using sexp_parse.
	(sexp_convert_list): Use sexp_parse.
	(main): Likewise.

2003-01-08  Niels Möller  <niels@s3.kth.se>

	* tools/sexp-conv.c (parse_options): Initialize prefer_hex.

2003-01-07  Niels Möller  <nisse@cuckoo.hack.org>

	* Makefile.am (des_headers): Refer to the desdata binary using
	$(EXEEXT).

2003-01-01  Niels Möller  <nisse@cuckoo.hack.org>

	* testsuite/sexp-conv-test: New tests for hex and base64 literal
	output.

	* tools/sexp-conv.c (sexp_put_string): Print binary strings using
	either hex or base 64 (in advanced mode).
	(parse_options): Implemented -s hex, for output using hex rather
	than base64.

2002-12-30  Niels Möller  <nisse@cuckoo.hack.org>

	* testsuite/rsa2sexp-test.c: Don't include rsa.h (done by
	testutils.h, if enabled).
	* testsuite/sexp2rsa-test.c: Likewise.

	* rsa-decrypt.c: Make compilation conditional on WITH_PUBLIC_KEY.
	* rsa-encrypt.c: Likewise.
	* rsa-compat.c: Likewise.

2002-12-04  Niels Möller  <niels@s3.kth.se>

	* testsuite/Makefile.am (LDADD): Added path to ../libnettle.a,
	which is redundant except for the dependency.

2002-12-04  Niels Möller  <nisse@cuckoo.hack.org>

	* testsuite/sexp-format-test.c (test_main): Use %0s instead of %z.
	New test for %t.

	* sexp-format.c (format_length_string): Deleted function.
	(format_string): Deleted function.
	(sexp_vformat): New %t specifier, formatting an optional display
	type. Deleted %z specifier. Instead, introduced a new modifier "0"
	that can be used with %s, %l and %t, which says that the data is
	NUL-terminated.

	* rsa2sexp.c (rsa_keypair_to_sexp): Use %0s rather than %z, when
	formatting s-expressions.

	* buffer.c (nettle_buffer_grow): Fixed assertion.

2002-11-22  Niels Möller  <niels@s3.kth.se>

	* buffer.c: Include assert.h.

2002-11-21  Niels Möller  <nisse@cuckoo.hack.org>

	* testsuite/testutils.c (print_hex): Add line breaks.

	* Makefile.am (libnettleinclude_HEADERS): Added realloc.h.
	(libnettle_a_SOURCES): Added buffer-init.c and realloc.c.

	* sexp.c (sexp_iterator_exit_lists): New function, #if:ed out for
	now.

	* desdata.c: Include config.h, to get definition of UNUSED.
	* shadata.c: Likewise.

	* buffer.c (nettle_buffer_grow): New function, replacing
	grow_realloc.
	(nettle_buffer_clear): Rewritten to use buffer->realloc.

	* buffer.h (struct nettle_buffer): Replaced the GROW function
	pointer with a nettle_realloc_func pointer and a
	void *realloc_ctx.
	(NETTLE_BUFFER_GROW): Deleted macro, use function instead.

	* buffer-init.c (nettle_buffer_init): Moved to a separate file.

	* realloc.c (nettle_realloc): New function.
	(nettle_xrealloc): New function.

	* realloc.h (nettle_realloc_func): New typedef.

	* configure.ac: Check for gcc:s __attribute__.

2002-11-16  Niels Möller  <nisse@cuckoo.hack.org>

	* sexp2dsa.c, sexp2rsa.c: (macro GET): Check sign of parsed
	numbers.

	* sexp2bignum.c (nettle_mpz_set_sexp): In the first check against
	limit, added some margin to allow for sign octets.

2002-11-15  Niels Möller  <nisse@cuckoo.hack.org>

	* testsuite/testutils.h (LDATA): Use sizeof instead of strlen. Now
	handles strings including NUL-characters. But works only with
	literals and character arrays, no char pointers.
	(LLENGTH): New macro, computing length the same way as LDATA.

	* testsuite/sexp-test.c (test_main): Test sexp_iterator_get_uint32.

	* testsuite/sexp-format-test.c (test_main): Check that %i and %b
	generate leading zeroes when needed. Check that %b handles
	negative numbers.

	* testsuite/rsa2sexp-test.c (test_main): Updated test, one leading
	zero is needed in the private key expression. In verbose mode,
	print the generated keys.

	* testsuite/sexp2rsa-test.c (test_main): Added a leading zero in
	the private key expression.

	* testsuite/bignum-test.c (test_bignum): Use
	nettle_mpz_init_set_str_256_s.
	(test_size): New function.
	(test_main): Test size computation and formatting of negative
	numbers.

	* sexp2bignum.c (nettle_mpz_set_sexp): Use
	nettle_mpz_set_str_256_s, to handle negative numbers correctly.

	* sexp-format.c (sexp_vformat): For %i, output a leading zero when
	needed to get a correct, positive, sign. For %b, use
	nettle_mpz_sizeinbase_256_s, to handle negative numbers properly.

	* bignum.c (nettle_mpz_sizeinbase_256_s): New function.
	(nettle_mpz_sizeinbase_256_u): New name, was
	nettle_mpz_sizeinbase_256. Updated all callers.
	(nettle_mpz_to_octets): New function.
	(nettle_mpz_get_str_256): Handle negative numbers.
	(nettle_mpz_from_octets): New function.
	(nettle_mpz_set_str_256_u): New name, was nettle_mpz_set_str_256.
	(nettle_mpz_init_set_str_256_u): New name, was
	nettle_mpz_init_set_str_256.
	(nettle_mpz_set_str_256_s): New function, handling negative two's
	complement numbers.
	(nettle_mpz_init_set_str_256_s): And an init variant.

	* sexp.c (sexp_iterator_get_uint32): New function.

2002-11-10  Niels Möller  <nisse@cuckoo.hack.org>

	* testsuite/sexp-conv-test: Use input files without any trailing
	newline character, in order to stress the end of file handling.

	* tools/sexp-conv.c (sexp_get_token_string): Fixed end of file
	handling.
	(sexp_get_string): Fixed end of encoding/end of file handling.
	(parse_options): Check for negative width and complain.

	* tools/sexp-conv.c: Use supplied getopt.
	(werror): New function.
	(sexp_output_hash_init): New function.
	(sexp_put_char): Made base64 linebreaking configurable.
	Implemented hashing.
	(sexp_put_code_start, sexp_put_code_end): Don't output any
	delimiters here.
	(sexp_put_string): Output base64 delimiters.
	(sexp_put_digest): New function.
	(sexp_convert_item): Output transport delimiters.
	(sexp_convert_file): Deleted function, folded with main.
	(parse_options): New function.
	(main): Implemented --hash and --once, needed by lsh-authorize.

	* sexp.h (struct sexp_iterator): New field start.

	* sexp.c (sexp_iterator_subexpr): New function.
	(sexp_iterator_parse): Initialize ITERATOR->start.

	* sexp-format.c (sexp_vformat): Abort if format string contains
	unhandled characters.

2002-11-08  Niels Möller  <niels@s3.kth.se>

	* des-compat.c (des_ecb3_encrypt): Don't use struct initialization
	(c89 doesn't allow non-constant initializers). Reported by James
	Ralston.
	(des_ede3_cbc_encrypt): Likewise.

	* examples/nettle-openssl.c: Moved from the top-level directory.
	Should *not* be included in the nettle library.

2002-11-08  Niels Möller  <nisse@cuckoo.hack.org>

	* testsuite/testutils.c (test_dsa_key): Bugfix for renamed DSA
	constant (noted by James Ralston).

2002-11-07  Niels Möller  <niels@s3.kth.se>

	* testsuite/run-tests: Copied new version rom lsh/src/testsuite.
	This version handles test scripts located in $srcdir.

	* examples/Makefile.am (AM_CFLAGS): We need -I$(top_srcdir).
	* tools/Makefile.am (AM_CFLAGS): Likewise.
	* testsuite/Makefile.am (AM_CFLAGS): Likewise.

2002-11-07  Niels Möller  <nisse@cuckoo.hack.org>

	* Makefile.am (SUBDIRS): Added tools.
	(libnettle_a_SOURCES): Added sexp-transport-format.c,
	sexp2bignum.c, sexp2dsa.c.

	* sexp2dsa.c (dsa_keypair_from_sexp_alist, dsa_keypair_from_sexp):
	New file, new functions.

	* rsa2sexp.c (rsa_keypair_to_sexp): %s -> %z renaming.

	* sexp-transport.c (sexp_transport_iterator_first): Fixed bug,
	length was mishandled.

	* sexp-transport-format.c (sexp_transport_format,
	sexp_transport_vformat): New file, new functions.

	* sexp-format.c (sexp_format): Return length of output. Allow
	buffer == NULL, and only compute the needed length in this case.
	Renamed %s to %z. New format specifiers %s, %i, and %l.
	(sexp_vformat): New function.
	(format_prefix): Rewrote to not use snprintf.

	* sexp2rsa.c (rsa_keypair_from_sexp): New limit argument. Use
	nettle_mpz_set_sexp.

	* dsa-keygen.c (dsa_generate_keypair): Added some newlines to
	progress display. Use DSA_P_MIN_BITS.

	* dsa.h (DSA_MIN_P_BITS): New constant (was DSA_MINIMUM_BITS).
	(DSA_Q_OCTETS, DSA_Q_BITS): New constants.
	(dsa_keypair_from_sexp_alist, dsa_keypair_from_sexp): New
	prototypes.

	* configure.ac: Output tools/Makefile.

	* sexp2bignum.c (nettle_mpz_set_sexp): New file, and new function.
	Moved from sexp2rsa.c:get_value.

	* examples/io.c (read_rsa_key): New limit argument in
	call of rsa_keypair_from_sexp_alist.

	* examples/Makefile.am (noinst_PROGRAMS): Removed sexp-conv.

	* tools/sexp-conv.c: Moved file from examples directory.

	* testsuite/Makefile.am (TS_SH): New variable. Added
	sexp-conv-test.

	* testsuite/testutils.h (LDUP): New macro.

	* testsuite/sexp2rsa-test.c (test_main): New limit argument in
	call of rsa_keypair_from_sexp_alist.

	* testsuite/sexp-test.c (test_main): Added test for lengths with
	more than one digit. Added tests for transport mode decoding.

	* testsuite/sexp-format-test.c (test_main): Added tests for %i and
	%l.

	* testsuite/sexp-conv-test: Moved test from examples directory.
	Updated path to sexp-conv, now in ../tools/sexp-conv.

2002-11-03  Niels Möller  <nisse@cuckoo.hack.org>

	* sexp-format.c, sexp_format.c: Renamed sexp_format.c to
	sexp-format.c.
	* Makefile.am (libnettle_a_SOURCES): Renamed sexp_format.c to
	sexp-format.c.

	* examples/Makefile.am: Don't set CFLAGS or CPPFLAGS explicitly,
	let automake handle that.
	* testsuite/Makefile.am: Likewise.

	* sexp2rsa.c (rsa_keypair_from_sexp_alist): New function.
	(rsa_keypair_from_sexp): Use it.

2002-11-01  Niels Möller  <niels@s3.kth.se>

	* examples/Makefile.am (LDADD): Use -lnettle, instead of an
	explicit filename libnettle.a, so that we will use the shared
	library, if it exists.
	(AM_LDFLAGS): Added -L.., so we can find -lnettle.
	(run-tests): Set LD_LIBRARY_PATH to ../.lib, when running the
	testsuite.
	* testsuite/Makefile.am: Similar changes.

	* Makefile.am (LIBOBJS): Put @LIBOBJS@ into the make variable
	LIBOBJS.
	(CLEANFILES): Delete libnettle.so.
	(clean-local): Delete the .lib linkfarm.
	($(SHLIBFORLINK)): When building libnettle.so, create a link from
	.lib/$SHLIBSONAME. Needed at runtime, for the testsuite.

2002-11-01  Niels Möller  <nisse@lysator.liu.se>

	* configure.ac: Fixed definitions using SHLIBMAJOR and SHLIBMINOR.
	Also AC_SUBST SHLIBMAJOR and SHLIBMINOR. Reported by James
	Ralston.

2002-10-31  Niels Möller  <niels@s3.kth.se>

	* examples/sexp-conv.c(sexp_put_list_start): Deleted function.
	(sexp_put_list_end): Likewise.
	(sexp_put_display_start): Likewise.
	(sexp_put_display_end): Likewise.
	(sexp_puts): Likewise.

	* examples/sexp-conv.c (sexp_get_quoted_string): Deleted function.
	Merged with sexp_get_String.
	(sexp_get_hex_string): Likewise.
	(sexp_get_base64_string): Likewise.
	(sexp_get_string): Do hex and base64 decoding.

	* examples/sexp-conv.c (enum sexp_char_type): New enum, for end
	markers in the input strem.
	(struct sexp_input): Deleted LEVEL attribute. Deleted all usage of
	it.
	(sexp_get_raw_char): Use INPUT->c and INPUT->ctype to store
	results. Deleted OUT argument.
	(sexp_get_char): Likewise. Also removed the
	INPUT->coding->decode_final call, for symmetry.
	(sexp_input_end_coding): Call INPUT->coding->decode_final.
	(sexp_next_char): New function.
	(sexp_push_char): New function.
	(sexp_get_token_char): Deleted function.
	(sexp_get_quoted_char): Simplified. Deleted output argument.
	(sexp_get_quoted_string): Simplified.
	(sexp_get_base64_string): Likewise.
	(sexp_get_token_string): Likewise.
	(sexp_get_string_length): Skip the character that terminates the
	string.
	(sexp_get_token): Cleared upp calling conventions. Always consume
	the final character of the token.
	(sexp_convert_list): Take responsibility for converting the start
	and end of the list.
	(sexp_convert_file): Call sexp_get_char first, to get the token
	reading started.
	(sexp_convert_item): Cleared up calling conventions. Should be
	called with INPUT->token being the first token of the expression,
	and returns with INPUT->token being the final token of the
	expression. Return value changed to void..

	* examples/sexp-conv-test: Added test for transport mode input.

	* examples/sexp-conv.c (sexp_get_char): Use the nettle_armor
	interface for decoding.
	(sexp_input_start_coding): New function.
	(sexp_input_end_coding): New function.
	(sexp_get_base64_string): Rewrote to use sexp_input_start_coding
	and sexp_input_end_coding.
	(sexp_get_token): Generate SEXP_TRANSPORT_START tokens.
	(sexp_convert_list): Lists are ended only by SEXP_LIST_END.
	(sexp_convert_item): Implemented transport mode, using
	sexp_input_start_coding and sexp_input_end_coding.

2002-10-30  Niels Möller  <nisse@cuckoo.hack.org>

	* Makefile.am: Added base16 files.

	* examples/sexp-conv-test: New tests for transport output.

	* examples/sexp-conv.c: Deleted hex functions, moved to Nettle's
	base16 files.
	(struct sexp_output): Represent the current encoding as a
	nettle_armor pointer and a state struct.
	(sexp_output_init): Deleted MODE argument. Now passed to functions
	that need it.
	(sexp_get_char): Updated to new base64 conventions.
	(sexp_get_base64_string): Likewise.
	(sexp_put_raw_char): New function.
	(sexp_put_newline): Use sexp_put_raw_char.
	(sexp_put_char): Use nettle_armor interface for encoding data.
	Use OUTPUT->coding_indent for line breaking, so the INDENT
	argument was deleted.
	(sexp_put_code_start): New function, replacing sexp_put_base64_start.
	(sexp_put_code_end): New function, replacing sexp_put_base64_end.
	(sexp_put_data): Deleted argument INDENT.
	(sexp_puts): Likewise.
	(sexp_put_length): Likewise.
	(sexp_put_list_start): Likewise.
	(sexp_put_list_end): Likewise.
	(sexp_put_display_start): Likewise.
	(sexp_put_display_end): Likewise.
	(sexp_put_string): Likewise. Also changed base64 handling.
	(sexp_convert_string): Deleted argument INDENT. New argument
	MODE_OUT.
	(sexp_convert_list): New argument MODE_OUT.
	(sexp_convert_file): Likewise.
	(sexp_convert_item): Likewise. Also handle output in transport
	mode.
	(match_argument): Simple string comparison.
	(main): Adapted to above changes.

	* testsuite/testutils.c (test_armor): Allocate a larger buffer
	CHECK, to make decode_update happy. Updated to new base64
	conventions.

	* testsuite/base64-test.c (test_main): Fixed overlap test to not
	change the base64 before decoding. Updated to new base64
	conventions.

	* testsuite/Makefile.am (TS_PROGS): Added base16-test.

	* testsuite/base16-test.c: New test.

	* sexp-transport.c (sexp_transport_iterator_first): Updated to new
	conventions for base64_decode_update and base64_decode_final.

	* nettle-meta.h: Updated ascii armor declarations. New declaration
	for nettle_base16.

	* base64-decode.c (base64_decode_single): Return -1 on error.
	Also keep track of the number of padding characters ('=') seen.
	(base64_decode_update): New argument dst_length. Return -1 on error.
	(base64_decode_status):  Renamed function...
	(base64_decode_final): ... to this.

	* base64.h (struct base64_decode_ctx): Deleted STATUS attribute.
	Added PADDING attribute.

	* base16.h, base16-encode.c, base16-decode.c, base16-meta.c: New
	files.

2002-10-28  Niels Möller  <nisse@cuckoo.hack.org>

	* examples/sexp-conv.c (struct hex_decode_ctx): New hex decoding
	functions.
	(sexp_get_raw_char): New function.
	(sexp_get_char): Use sexp_get_raw_char.

2002-10-26  Niels Möller  <nisse@cuckoo.hack.org>

	* examples/sexp-conv.c (sexp_put_length): Bugfix, don't output any
	leading zero.
	(main): Implemented -s option.

	* examples/sexp-conv-test: Test for echo -n vs echo '\c'. Added a
	few tests for canonical output.

2002-10-25  Niels Möller  <niels@s3.kth.se>

	* examples/sexp-conv.c (struct sexp_input): Deleted the mode from
	the state, that should be passed as argument to relevant
	functions. Instead, introduces enum sexp_coding, to say if base64
	coding is in effect.
	(struct sexp_output): Added coding attribute.
	(sexp_put_char): Use output->coding.
	(sexp_put_base64_start): Likewise.
	(sexp_put_base64_end): Likewise.

	* base64-decode.c (base64_decode_single): Simplified, got rid of
	the done variable.

2002-10-25  Niels Möller  <nisse@cuckoo.hack.org>

	* examples/sexp-conv.c (sexp_put_newline): Return void, die on
	error.
	(sexp_put_char, sexp_put_data, sexp_puts, sexp_put_length,
	sexp_put_base64_start, sexp_put_base64_end, sexp_put_string,
	sexp_put_list_start, sexp_put_list_end, sexp_put_display_start,
	sexp_put_display_end, sexp_convert_string, sexp_convert_list,
	sexp_skip_token): Likewise.
	(sexp_convert_item): Die on error.

2002-10-24  Niels Möller  <nisse@cuckoo.hack.org>

	* examples/sexp-conv-test: Doesn't need echo -n anymore.

	* examples/sexp-conv.c (die): New function.
	(struct sexp_input): Deleted field ITEM.
	(sexp_get_char): Die on failure, never return -1.
	(sexp_get_quoted_char): Likewise.
	(sexp_get_quoted_string): Die on failure, no returned value.
	(sexp_get_base64_string): Likewise.
	(sexp_get_token_string): Likewise.
	(sexp_get_string): Likewise.
	(sexp_get_string_length): Likewise.
	(sexp_get_token): Likewise.
	(sexp_convert_string): Adapted to sexp_get_token.
	(sexp_convert_list): Likewise.
	(sexp_convert_file): New function.
	(main): Use sexp_convert_file.

2002-10-23  Niels Möller  <nisse@cuckoo.hack.org>

	* examples/Makefile.am (TS_PROGS): Added sexp-conv-test.

	* examples/sexp-conv.c (sexp_input_init): Initialize input->string
	properly.
	(sexp_get_char): Fixed non-transport case.
	(sexp_get_quoted_char): Fixed default case.
	(sexp_get_token): Loop over sexp_get_char (needed for handling of
	white space). Don't modify input->level. Fixed the code that skips
	comments.
	(sexp_put_char): Fixed off-by-one bug in assertion.
	(sexp_put_string): Fixed escape handling for output of quoted
	strings.
	(sexp_convert_list): Prettier output, hanging indent after the
	first list element.
	(sexp_skip_token): New function.
	(sexp_convert_item): Use sexp_skip_token to skip the end of a
	"[display-type]".

2002-10-22  Niels Möller  <nisse@cuckoo.hack.org>

	* examples/sexp-conv-test: New test program.

	* examples/Makefile.am (noinst_PROGRAMS): Added sexp-conv.

	* examples/sexp-conv.c (sexp_convert_list): New function.
	(sexp_convert_item): New function.
	(main): New function. Compiles and runs now, but doesn't work.

	* base64-decode.c (base64_decode_single): New function.
	(base64_decode_update): Use base64_decode_single.

	* examples/sexp-conv.c: Added output functions.

2002-10-21  Pontus Sköld  <pont@soua.net>

	* base64-encode.c (base64_encode_raw): Fixed null statement
	amongst variable declarations, broke compilation for non C99
	compilers.

2002-10-21  Niels Möller  <nisse@lysator.liu.se>

	* examples/sexp-conv.c: New sexp conversion program.

2002-10-21  Niels Möller  <niels@s3.kth.se>

	* Makefile.am (libnettle_a_SOURCES): Added
	sexp-format-transport.c.

	* sexp-transport.c (sexp_transport_iterator_first): New file and
	function.
	* sexp.h (sexp_transport_iterator_first): Added protoype.

	* sexp.c (sexp_iterator_next): Abort if iterator type is boogus.

2002-10-19  Niels Möller  <nisse@cuckoo.hack.org>

	* testsuite/testutils.c (test_armor): Updated to new armor
	conventions.

	* testsuite/base64-test.c (test_main): Test BASE64_ENCODE_LENGTH
	and BASE64_DECODE_LENGTH. Updated test of base64_encode_raw (used
	to be base64_encode).

	* base64.h (BASE64_ENCODE_LENGTH, BASE64_DECODE_LENGTH): Fixed and
	documented macros.

	* base64-meta.c (base64_encode_length, base64_decode_length): New
	functions, corresponding to the macros with the same name.

	* Makefile.am (libnettle_a_SOURCES): base64.c replaced by
	base64-encode.c and base64-decode.c.

	* pgp-encode.c (pgp_armor): Use new base64 conventions.

	* nettle-meta.h: Updated nettle_armor definitions.

	* base64.h: Major reorganization.

	* base64.c: Deleted file, contents moved to base64-encode.c or
	base64-decode.c.

	* base64-encode.c: New file. New supporting both encode-at-once
	and streamed operation.

	* base64-decode.c: New file.

2002-10-09  Niels Möller  <nisse@cuckoo.hack.org>

	* testsuite/Makefile.am (TS_PROGS): Added dsa-keygen-test.

	* dsa-keygen.c: Call the progress callback only if it's non-NULL.

	* Makefile.am (libnettle_a_SOURCES): Added bignum-random.c and
	dsa-keygen.c.

	* testsuite/testutils.c (test_dsa_key): New function to sanity
	check a dsa keypair.

	* testsuite/dsa-test.c (test_main): Call dsa_test_key.

	* testsuite/dsa-keygen-test.c: New test case.

	* dsa.h (DSA_MINIMUM_BITS): New constant.

	* bignum.h (nettle_mpz_random, nettle_mpz_random_size): Added
	prototypes.

	* dsa-keygen.c: New file.

	* bignum-random.c: New file.
	(nettle_mpz_random): New function, moved from...
	* dsa-sign.c (nettle_mpz_random): ... here. Also changed argument
	ordering and updated callers.

	* bignum-random.c: (nettle_mpz_random_size): New function, renamed
	and moved here from...
	* rsa-keygen.c (bignum_random_size): ... here. Updated all
	callers.

	* testsuite/testutils.c (test_dsa): Needs both public and private
	key as arguments.

	* testsuite/dsa-test.c (test_main): Updated to changes of the
	private key struct.

	* testsuite/Makefile.am (TS_PROGS): Added dsa-test.

	* rsa-decrypt.c (rsa_decrypt): Constification.
	* rsa-encrypt.c (rsa_encrypt): Likewise.
	* rsa.c (rsa_compute_root): Likewise.
	* rsa_md5.c (rsa_md5_sign): Likewise.
	(rsa_md5_verify): Likewise.
	* rsa_sha1.c (rsa_sha1_sign): Likewise.
	(rsa_sha1_verify): Likewise.

	* dsa-verify.c (dsa_verify): Use const for the public key
	argument.

	* dsa-sign.c (dsa_sign): Needs the public key as argument, in
	addition to the private key. Use const.

	* dsa.h (struct dsa_private_key): Don't include the public
	information here.
	* dsa.c (dsa_private_key_init, dsa_private_key_clear): Updated to
	new struct dsa_private_key.

	* dsa-sign.c (dsa_sign): Bugfix, added missing mpz_init call.

	* Makefile.am (libnettle_a_SOURCES): Added dsa files.
	(libnettleinclude_HEADERS): Added dsa.h.

	* testsuite/testutils.c (test_dsa): New function.

	* testsuite/dsa-test.c: New test.

	* dsa.h, dsa.c, dsa-sign.c, dsa-verify.c: New files.

	* nettle-meta.h: Moved the nettle_random_func and
	nettle_progress_func typedefs here...
	* rsa.h: ... from here.

2002-10-07  Niels Möller  <nisse@cuckoo.hack.org>

	* sexp.h (enum sexp_type): Deleted SEXP_START.

	* sexp.c (sexp_iterator_parse): New function, similar to the old
	sexp_iterator_next, but independent of the previous value of the
	iterator->type.
	(sexp_iterator_first): Use sexp_iterator_parse.
	(sexp_iterator_next): Likewise.
	(sexp_iterator_enter_list): Use sexp_iterator_parse. SEXP_START
	not needed anymore.
	(sexp_iterator_exit_list): Likewise.

2002-10-06  Niels Möller  <nisse@cuckoo.hack.org>

	* sexp2rsa.c (get_value): No need to call sexp_iterator_next
	anymore.

	* sexp.c (sexp_iterator_assoc): Advance the iterator to the
	element after a matching tag, before recording it.
	* testsuite/sexp-test.c (test_main): Updated test.

	* testsuite/sexp-test.c (test_main): No need to call
	sexp_iterator_next after sexp_iterator_exit_list.

	* sexp2rsa.c (rsa_keypair_from_sexp): No need to call
	sexp_iterator_next anymore.

	* sexp.c (sexp_iterator_next): Updated to new sexp_iterator_exit_list.
	(sexp_iterator_exit_list): Return with iterator pointing to the
	element after the list.
	(sexp_iterator_check_type): Call sexp_iterator_next before
	returning.
	(sexp_iterator_check_types): Likewise.
	(sexp_iterator_assoc): Rearranged calls of sexp_iterator_next.

	* sexp.c (sexp_iterator_enter_list): Call sexp_iterator_next to
	get to the first element of the list. Updated callers.

	* base64.c (base64_encode_group): New function, used by openpgp
	armoring code.

	* Makefile.am: Added openpgp files.

	* sexp2rsa.c (rsa_keypair_from_sexp): Use sexp_iterator_first.
	* testsuite/sexp-test.c (test_main): Likewise.

	* sexp.c (sexp_iterator_init): Made this function static.
	(sexp_iterator_first): New, friendlier, initialization function.

	* pgp-encode.c: New file. Functions for writing openpgp data
	packets.

	* pgp.h: New file, with pgp related declarations.

	* rsa2openpgp.c (rsa_keypair_to_openpgp): New file, new function.

2002-10-04  Niels Möller  <niels@s3.kth.se>

	* examples/rsa-keygen.c: Use malloc, instead of asprintf.

2002-10-03  Niels Möller  <nisse@cuckoo.hack.org>

	* Released nettle-1.6.

	* NEWS: Note the aes api change.

	* examples/Makefile.am (EXTRA_DIST): Distribute setup-env and
	teardown-env.

2002-10-02  Niels Möller  <nisse@cuckoo.hack.org>

	* examples/rsa-keygen.c (main): Comment on the lax security of the
	private key file.

	* index.html: Added link to mailing list.

2002-10-02  Niels Möller  <niels@s3.kth.se>

	* Makefile.am: Fixed assembler rules, and shared libraries.

	* configure.ac: Fixed the enable-shared option.

2002-10-01  Niels Möller  <nisse@cuckoo.hack.org>

	* configure.ac: New option --enable-shared, and a first attempt at
	building a shared library (*without* using libtool).

	* Makefile.am: A first attempt at rules for building a shared
	libnettle.so.

2002-10-01  Niels Möller  <niels@s3.kth.se>

	* examples/run-tests (test_program): Use basename.

	* examples/teardown-env: Delete some more files.

	* examples/run-tests (test_program): Strip directory part of
	displayed name.

	* examples/Makefile.am (TS_PROGS): New variable. Run tests.

	* examples/io.c (read_file): Bug fix, used to overwrite pointer.

	* examples/rsa-keygen.c (main): Bug fix, private key wasn't
	written properly.

	* testsuite/Makefile.am: Some cleanup of make check.

	* examples/setup-env, examples/teardown-env: Test environment scripts.
	* examples/rsa-verify-test, examples/rsa-sign-test: New test cases.

	* examples/run-tests: New file (copied from lsh testsuite).

	* examples/Makefile.am: Use EXTRA_PROGRAMS and @RSA_EXAMPLES@.

	* examples/rsa-sign.c: No need to include config.h. Use werror
	instead of fprintf.
	* examples/rsa-verify.c: Likewise.
	* examples/rsa-keygen.c: Likewise.

	* examples/io.h: Forward declare struct rsa_public_key and struct
	rsa_private_key, to avoid dependences on config.h.

	* configure.ac (RSA_EXAMPLES): New substituted variable,
	controlling which example programs to build.

	* examples/rsa-verify.c: New example program.

	* examples/rsa-keygen.c: Use functions from io.c.
	* examples/rsa-sign.c: Likewise.

	* examples/Makefile.am (noinst_PROGRAMS): Added rsa-verify.
	(LDADD): Added io.o.

	* configure.ac: New define WITH_PUBLIC_KEY, and new configure flag
	--disable-public-key. Updated rsa-files to check for that, rather
	than for HAVE_LIBGMP.

	* examples/io.c, examples/io.c: New files. Miscellaneous functions
	used by the example programs.

	* base64.h (BASE64_DECODE_LENGTH): Comment fix.

2002-09-30  Niels Möller  <nisse@cuckoo.hack.org>

	* sexp2rsa.c (rsa_keypair_from_sexp): Bugfix: Call
	rsa_prepare_public_key and rsa_prepare_private_key.

	* examples/Makefile.am (noinst_PROGRAMS): Added rsa-sign.

	* examples/rsa-sign.c: New example program.

	* testsuite/base64-test.c (test_main): Test encoding and decoding
	in place.

	* base64.c (base64_encode): Encode from the end of the data
	towards the start, in order to support overlapping areas.
	(base64_encode): Broke out some common code from the switch..

2002-09-30  Niels Möller  <niels@s3.kth.se>

	* sexp_format.c (sexp_format): Don't mix code and declarations.

2002-09-29  Niels Möller  <nisse@cuckoo.hack.org>

	* testsuite/Makefile.am (TS_PROGS): Added buffer-test
	sexp-format-test rsa2sexp-test sexp2rsa-test.


	* testsuite/sexp-test.c (test_main): Updated calls to
	sexp_iterator_assoc.

	* testsuite/testutils.h (MEMEQH): New macro.

	* testsuite/sexp2rsa-test.c: New test.
	* testsuite/sexp-format-test.c: New test.
	* testsuite/rsa2sexp-test.c: New test.
	* testsuite/buffer-test.c: New test.

	* testsuite/testutils.c (test_rsa_key): Copied this function
	from...
	testsuite/rsa-keygen-test.c: ... here.

	* examples/rsa-keygen.c: New file.

	* Makefile.am: Added new source files and headers buffer.h,
	buffer.c, sexp_format.c, sexp2rsa.c, rsa2sexp.c.

	* rsa.h (rsa_keypair_to_sexp, rsa_keypair_from_sexp): New
	prototypes.

	* rsa2sexp.c, sexp2rsa.c: New files.

	* sexp.c (sexp_iterator_assoc): Don't enter the list, associate
	keys within the current list. Still exit the list when done.
	(sexp_iterator_assoc): Represent keys as plain NUL-terminated
	strings.
	(sexp_iterator_check_type, sexp_iterator_check_types): New
	functions.

	* sexp_format.c: New file, implementing an sexp canonical syntax
	formatter.

	* buffer.c, buffer.h: New files, implementing a bare-bones string
	stream.

	* bignum.c (nettle_mpz_sizeinbase_256): New function.

2002-09-28  Niels Möller  <nisse@cuckoo.hack.org>

	* sexp.c (sexp_iterator_assoc): Return 0 for missing or duplicate
	keys. Now passes all the tests.

	* sexp.c (sexp_iterator_simple): Bugfixes. Check earlier that
	length doesn't grow too large.
	(sexp_iterator_next): Skip the current list only if type is
	SEXP_LIST. Handle ')'.
	(sexp_iterator_enter_list): Set type to SEXP_START.
	(sexp_iterator_exit_list): Likewise. Don't skip the ')' here.
	(sexp_iterator_assoc): Bug fix.

	* testsuite/sexp-test.c (test_main): Reordered sexp_iterator_assoc
	tests.

	* nettle.texinfo (Randomness): Documented that yarrow256_init can
	be called with a zero number of sources.

	* testsuite/testutils.h (ASSERT): New macro.

	* testsuite/sexp-test.c: Test sexp parser.

	* Makefile.am (SUBDIRS): Added sexp files.

	* sexp.c, sexp.h: New files, implementing an sexp-parser.

2002-08-27  Niels Möller  <niels@s3.kth.se>

	* Makefile.am (DISTCLEANFILES): make distclean should delete the
	assembler-related symlinks.

2002-08-26  Niels Möller  <nisse@cuckoo.hack.org>

	* Makefile.am (%.o: %.asm): Create an empty (and unused)
	dependency file, to make the make/automake dependency tracking
	happier.

2002-07-18  Niels Möller  <niels@s3.kth.se>

	* examples/nettle-benchmark.c (main): Try openssl's ciphers as
	well, if available.

	* Makefile.am (libnettle_a_SOURCES): Added nettle-openssl.c.

	* nettle-openssl.c: New file.

	* nettle-internal.h: Declare openssl glue ciphers.

	* des-compat.h: Extra name-mangling, to avoid collisions in case a
	program links with both nettle and libcrypto (the nettle-benchmark
	program does).

	* configure.ac: Don't use -ggdb3 with gcc-2.96.
	Check for openssl's libcrypto (for benchmarking).

2002-05-16  Niels Möller  <nisse@cuckoo.hack.org>

	* sparc/aes.asm: Deleted registers i and t3.
	(_aes_crypt): Moved some registers around. We now use input
	registers only for arguments, local registers for loop invariants,
	output registers for temporaries and loop variables, and no global
	registers at all.

	* sparc/aes.asm (AES_FINAL_ROUND): New macro.
	(_aes_crypt): Use AES_FINAL_ROUND for the first word of the final
	round.
	(_aes_crypt): And for the rest of the final round.
	(AES_FINAL_ROUND): Don't update dst, just access it offseted by i.
	(_aes_crypt): Add 16 to dst at the end of the final round.
	(AES_ROUND): Use ldub, not ld + and, to get the third byte
	of wtxt.
	(AES_ROUND): Use ldub, not lduh + and, to get the second
	byte of a word.
	(AES_ROUND): Reordered instructions, so that we can save one
	register.
	(AES_ROUND): Eliminated use of t3.
	(AES_FINAL_ROUND): Eliminated ands.
	(AES_FINAL_ROUND): Reordered, so that we can save one register.
	(AES_FINAL_ROUND): Eliminated t3.
	(AES_LOAD): New macro.
	(_aes_crypt): Unrolled source loop.
	(_aes_crypt): Use AES_LOAD macro.
	(_aes_crypt): Deleted cruft from the old source loop.
	(AES_LOAD): Eliminated t3.

2002-05-15  Niels Möller  <nisse@cuckoo.hack.org>

	* sparc/aes.asm (AES_ROUND): New macro.
	(_aes_crypt): Use AES_ROUND for first word of the
	round function.
	(_aes_crypt): And for the rest of the round function.

	* sparc/aes.asm (_aes_crypt): Deleted a bunch of additions,
	after accessing IDX1.

	* aes-internal.h (struct aes_table): sparc_idx[0] should now
	contain index values shifted by the size of a word, and with 2
	added. This saves some additions in the sparc assembler code.
	Updates aes-encrypt-table.c and aes-decrypt-table.c.

	* sparc/aes.asm (_aes_crypt): Unrolled final loop, preparing for
	optimizations.
	(_aes_crypt): Eliminated i from forst copy of the loop. Some
	cleanup.
	(_aes_crypt): And from second copy.
	(_aes_crypt): And from third.
	(_aes_crypt): And fourth.
	(_aes_crypt): Eliminated updates of i from the loop.
	(_aes_crypt): Access IDX1 and IDX3 through the T pointer, saving
	two registers.

	* aes-internal.h (struct aes_table): Renamed the shift_idx field
	to sparc_idx, as it will be tweaked to improve the sparc code.
	Also reduced its size to [2][4].
	(IDX_FACTOR): Deleted constant.
	* aes-encrypt-table.c (_aes_encrypt_table): Adapted initializer of
	sparc_idx.
	* aes-decrypt-table.c (_aes_decrypt_table): Likewise.
	* asm.m4: Deleted AES_SIDX2, to match struct aes_table.

	* sparc/aes.asm (_aes_crypt): Unrolled the inner loop, preparing
	for optimizations suggested by Marcus Comstedt.
	(_aes_crypt): Eliminated i from the first copy of the inner loop.
	(_aes_crypt): And from the second copy.
	(_aes_crypt): And from the third copy.
	(_aes_crypt): And from the fourth copy.
	(_aes_crypt): Renamed .Linner_loop to .Lround_loop.
	(_aes_crypt): Eliminated the loop variable i from the unrolled
	loop.
	(_aes_crypt): Deleted moves of constants into t2.

2002-05-15  Niels Möller  <niels@s3.kth.se>

	* x86/aes-encrypt.asm (aes_encrypt): Use AES_SUBST_BYTE.
	* x86/aes-decrypt.asm (aes_decrypt): Likewise.
	(aes_decrypt): Use AES_STORE.
	(aes_decrypt): Deleted first xchgl instruction into, permuting the
	AES_ROUND calls instead.
	(aes_decrypt): Likewise for the final round.
	(aes_decrypt): Got rid if the xchgl instruction after the final
	round, folding it into the final round.

	* x86/machine.m4: Renamed AES_LAST_ROUND to AES_FINAL_ROUND.
	Updated users.

	* x86/aes-decrypt.asm (aes_decrypt): Use the AES_LOAD macro.
	(aes_decrypt): Start using AES_ROUND.
	(aes_decrypt): Use AES_LAST_ROUND.

	* x86/aes-decrypt.asm (aes_decrypt): Moved function to a separate
	file...
	* x86/aes.asm: ... from here.

	* x86/aes.asm (aes_decrypt): Use _aes_decrypt_table instead of
	itbl1-4. Commented out the inclusion of aes_tables.asm.
	(aes_decrypt): Use _aes_decrypt_table instead of isbox.


	* x86/aes-decrypt.asm: New file, empty at the start.

	* Makefile.am (libnettle_a_SOURCES): Added aes-decrypt-table.c.

	* aes-decrypt.c (_aes_decrypt_table): Moved from this file...
	* aes-decrypt-table.c (_aes_decrypt_table): ... to a new file.

	* testsuite/aes-test.out: New file, with the output of
	testsuite/aes-test, when aes.c has been compiled with debugging
	printouts of intermediate state.

2002-05-15  Niels Möller  <nisse@cuckoo.hack.org>

	* sparc/aes.asm: (_aes_crypt): Restore %fp at end of function, to
	make %fp available for other uses.

	* sparc/aes.asm: The frame setup was broken. Tried to fix it.
	Reverted to revision 1.70 + minor changes from the head revision.

	* x86/aes-encrypt.asm (aes_encrypt): Use test instead of cmpl $0,.

	* x86/machine.m4 (AES_SUBST_BYTE): New macro.

	* sparc/aes.asm: wtxt needs no register of it's own, as its
	pointed to by %sp. %g5 moved to %l0, the register previously
	allocated for wtxt, so that we stay clean of the reserved %g
	registers.

2002-05-14  Niels Möller  <nisse@cuckoo.hack.org>

	* sparc/aes.asm: Avoid using %g6 and %g7, as they are reserved for
	operating sytem use. Use %i5 and %o7 instead. Also moved %g4 to %g1.
	(_aes_crypt): Allocate only 32 bytes local storage on the stack.
	Calculate wtxt and tmp using offsets from %sp, not %fp.

2002-05-14  Niels Möller  <niels@s3.kth.se>

	* x86/aes-encrypt.asm (aes_encrypt): Replaced first quarter of the
	round function with an invocation of AES_ROUND.
	(aes_encrypt): Similarly for the second column.
	(aes_encrypt): Similarly for the rest of the round function.

	* x86/machine.m4 (AES_ROUND): New macro.

	* x86/aes-encrypt.asm (aes_encrypt): Use AES_LOAD macro.

	* x86/machine.m4 (AES_LOAD): New macro.

	* x86/aes-encrypt.asm (aes_encrypt): Use AES_STORE.

	* x86/machine.m4 (AES_STORE): New macro.

	* x86/aes-encrypt.asm (aes_encrypt): Use the AES_LAST_ROUND macro
	for the first column of the final round.
	(aes_encrypt): Similarly for the second column.
	(aes_encrypt): Similarly for the third and fourth column.

	(aes_encrypt): Deleted xchgl instruction in final round, by
	reordering the second and fourth round.

	* x86/machine.m4 (AES_LAST_ROUND): New macro.

	* x86/aes-encrypt.asm (aes_encrypt): Move code here...
	* x86/aes.asm: ...from here.

	* x86/aes.asm: Use addl and subl, not add and sub. Replaced
	references to dtbl1-4 with references to _aes_encrypt_table.

	* configure.ac (asm_path): Enable x86 assembler.

	* x86/aes.asm (aes_decrypt): Adapted to the current interface.
	Notably, the order of the subkeys was reversed. Single block
	encrypt/decrypt works now.
	(aes_encrypt, aes_decrypt): Added an outer loop, so that we can
	encrypt more than one block at a time.

2002-05-07  Niels Möller  <niels@s3.kth.se>

	* configure.ac: Generate config.m4.

	* x86/aes.asm: Use C for comments, include the tables using
	include_src, and commented out the key setup functions.
	Fixed the processing of the first handling of the round function.
	Now, encryption of a single block works! Multiple blocks, and
	decryption, is still broken.

	* x86/machine.m4: New file (empty).

	* x86/aes-encrypt.asm: New file, empty for now.

	* Makefile.am (%.asm): Added asm.m4, machine.m4 and config.m4 to
	the m4 command line.
	(libnettle_a_SOURCES): Added aes-encrypt-table.c.

	* sparc/aes.asm: No need to include asm.m4, that is taken care of
	by the Makefile.

	* config.m4.in: New file, configuration for asm.m4.

	* asm.m4 (C, include_src): New macros.

	* aes-encrypt-table.c: New file, table moved out from
	aes-encrypt.c.

2002-05-06  Niels Möller  <niels@s3.kth.se>

	* configure.ac (CFLAGS): Don't enable -Waggregate-return.

2002-05-05  Niels Möller  <nisse@lysator.liu.se>

	* configure.ac: Pass no arguments to AM_INIT_AUTOMAKE.

2002-05-05  Niels Möller  <nisse@cuckoo.hack.org>

	* configure.ac: Update for automake-1.6.

	* configure.ac: Renamed file, used to be configure.in.

2002-03-20  Niels Möller  <nisse@cuckoo.hack.org>

	* testsuite/run-tests (test_program): Added missing single quote.

2002-03-20  Niels Möller  <nisse@lysator.liu.se>

	* testsuite/run-tests (test_program): Test the exit status of the
	right process.

2002-03-19  Pontus Sköld  <pont@it.uu.se>

	* testsuite/run-tests: Removed /bin/bashisms to use with /bin/sh.

2002-03-18  Niels Möller  <nisse@cuckoo.hack.org>

	* rsa-keygen.c (rsa_generate_keypair): Output a newline after a
	non-empty line of 'e':s (bad e was chosen, try again).

2002-03-16  Niels Möller  <nisse@cuckoo.hack.org>

	* configure.in (asm_path): AC_CONFIG_LINKS adds $srcdir
	automatically.

2002-03-14  Niels Möller  <nisse@cuckoo.hack.org>

	* sparc/aes.asm, x86/aes.asm: Added copyright notice.

	* Makefile.am (libnettle_a_SOURCES): Added aes-internal.h.
	(EXTRA_DIST): Added assembler files.

	* configure.in (asm_path): Use $srcdir when looking for the files.
	* configure.in (asm_path): For now, disable x86 assembler code.
	Bumped version to 1.6.

2002-02-25  Niels Möller  <nisse@cuckoo.hack.org>

	* sparc/aes.asm (_aes_crypt): Moved increment of src into the
	source_loop. Also fixed stop condition, the loop was run 5 times,
	not 4, as it should.
	(_aes_crypt): Use src directly when accessing the source data,
	don't use %o5.
	(_aes_crypt): Renamed variables in source_loop.
	(_aes_crypt): Changed stop condition in source_loop to not depend
	on i. Finally reduced the source_loop to 16 instructions. Also
	increased the alignment of the code to 16.
	(_aes_crypt): In final_loop, use preshifted indices.
	(_aes_crypt): In final_loop, construct the result in t0. Use t0-t3
	for intermediate values.
	(_aes_crypt): In final_loop, use the register idx.
	(_aes_crypt): In final_loop, keep i multiplied by 4. Use key to
	get to the current roundkey.
	(_aes_crypt): In final_loop, use i for indexing.
	(_aes_crypt): Update dst in the output loop. This yields a delay
	slot that isn't filled yet.
	(_aes_crypt): Decrement round when looping, saving yet some
	instructions.
	(_aes_crypt): Reformatted code as blocks of four instructions
	each.
	(_aes_crypt): Copy the addresses of the indexing tables into
	registers at the start. No more need for the idx register.
	(_aes_crypt): Deleted idx register.
	(_aes_crypt): Some peep hole optimizations, duplicating some
	instructions to fill nop:s, and put branch instructions on even
	word addresses.

2002-02-22  Niels Möller  <nisse@cuckoo.hack.org>

	* sparc/aes.asm (_aes_crypt): Moved some more additions out of the
	inner loop, using additional registers.
	(_aes_crypt): Deleted one more addition from the inner loop, by
	using the subkey pointer.

2002-02-19  Niels Möller  <nisse@cuckoo.hack.org>

	* configure.in (asm_path): Renamed "path" to "asm_path". Also look
	for a machine.m4.

2002-02-16  Niels Möller  <nisse@cuckoo.hack.org>

	* sparc/aes.asm: Use that IDX2(j) == j ^ 2

	* Makefile.am (libnettle_a_SOURCES): Reordered aes-decrypt.c and
	aes-encrypt.c. For some strange reason it makes the benchmark go
	faster...

	* sparc/aes.asm (_aes_crypt): Use double-buffering, and no
	separate loop for adding the round key.
	(round): Keep round index muliplied by 16, so it can be used
	directly for indexing the subkeys.
	(_aes_crypt): In the final loop, use ctx+round to access the
	subkeys, no need for an extra register.

2002-02-15  Niels Möller  <nisse@cuckoo.hack.org>

	* sparc/aes.asm (_aes_crypt): Renaming variables, allocating
	locals starting from %l0.
	(_aes_crypt): Consistently use %l4, aka i, as the variable for the
	innermost loops.
	(_aes_crypt): Moved reading of ctx->nrounds out of the loop.
	(_aes_crypt): In final_loop, deleted a redundant mov, and use i as
	loop variable.
	(_aes_crypt): Started renumbering registers in the inner loop. The
	computation for the table[j] sub-expression should be kept in
	register %o[j].
	(_aes_crypt): Renamed more variables in the inner loop. Now the
	primary variables are t0, t1, t2, t3.

	* sparc/aes.asm (_aes_crypt): Swapped register %i0 and %o5, %i1
	and %o0, %i2 and %o4, %i3 and %o3, %i4 and %o2.
	(_aes_crypt): wtxt was stored in both %l1 and %l2 for the entire
	function. Freed %l2 for other uses.
	(_aes_crypt): Likewise for tmp, freeing register %o1.

	* sparc/machine.m4: New file, for sparc-specific macros.

	* sparc/aes.asm (_aes_crypt): Hacked the source_loop, to get rid
	of yet another redundant loop variable, and one instruction.
	(_aes_crypt): Strength reduce loop variable in the
	inner loop, getting rid of one register.
	(_aes_crypt): Use pre-shifted indices (aes_table.idx_shift), to
	avoid some shifts in the inner loop.
	(_aes_crypt): Don't check for nrounds==0 at the start of the loop.

	* asm.m4: Define and use structure-defining macros.

	* Makefile.am (%.asm): Use a GNU pattern rule, to make %.o depend
	on both %.asm and asm.m4.

	* aes-internal.h (struct aes_table): New subtable idx_shift.
	Updated tables in aes_encrypt.c and aes_decrypt.c.

	* asm.m4: Use eval to compute values.

	* sparc/aes.asm (_aes_crypt): Deleted commented out old version of
	the code.

	* asm.m4: Added constants for individual rows of the aes table.

	* aes.c (IDX0, IDX1, IDX2, IDX3): New macros, encapsualting the
	structure of the idx table.

	* asm.m4: Define various aes struct offsets.

	* testsuite/cbc-test.c (test_cbc_bulk): Use aes_set_encrypt_key
	and aes_set_decrypt_key.

	* sparc/aes.asm (_aes_crypt): Use symbolic names for the fucntion
	arguments.

2002-02-14  Niels Möller  <nisse@cuckoo.hack.org>

	* sparc/aes.asm: Copied gcc assembler code for _aes_crypt.

	* aesdata.c: New program for generating AES-related tables.

	* testsuite/testutils.c (print_hex): New function (moved from
	yarrow-test.c).

	* testsuite/rsa-keygen-test.c (progress): Declare the ctx argument
	as UNUSED.

	* testsuite/cbc-test.c (test_cbc_bulk): New function, testing CBC
	with larger blocks.

	* yarrow256.c: Replaced uses of aes_set_key with
	aes_set_encrypt_key.

	* nettle-meta.h (_NETTLE_CIPHER_SEP): New macro, useful for
	algorithms with separate encyption and decryption key setup.

	* aes-internal.h (struct aes_table): New structure, including all
	constant tables needed by the unified encryption or decryption
	function _aes_crypt.

	* aes.c (_aes_crypt): New function, which unifies encryption and
	decryption.

	AES key setup now uses two separate functions for setting
	encryption and decryption keys. Applications that don't do
	decryption need no inverted subkeys and no code to generate them.
	Similarly, the tables (about 4K each for encryption and
	decryption), are put into separate files.

	* aes.h (struct aes_ctx): Deleted space for inverse subkeys. For
	decryption, the inverse subkeys replace the normal subkeys, and
	they are stored _in the order they are used_.

	* aes-set-key.c (aes_set_key): Deleted file, code moved...
	* aes-set-decrypt-key.c, aes-set-encrypt-key.c: New files,
	separated normal and inverse key setup.

	* aes-tables.c: Deleted, tables moved elsewhere...
	* aes-encrypt.c, aes-decrypt.c: New files; moved encryption and
	decryption funktions, and needed tables, into separate files.

2002-02-13  Niels Möller  <nisse@cuckoo.hack.org>

	* aes.c (aes_encrypt): Don't unroll the innerloop.
	(aes_encrypt): Don't unroll the loop for the final round.
	(aes_decrypt): Likewise, no loop unrolling.

	* aes-set-key.c (aes_set_key): Reversed the order of the inverted
	subkeys. They are now stored in the same order as they are used.

	* aes-tables.c (itable): New bigger table, generated by aesdata.c.

	* aes.c (aes_decrypt): Rewrote to use the bigger tables.

2002-02-12  Niels Möller  <nisse@cuckoo.hack.org>

	* aes.c (aes_encrypt): Interleave computation and output in the
	final round.

	* aes-internal.h (AES_SMALL): New macro.

	* aes.c (aes_encrypt): Optionally use smaller rotating inner loop.

	* aes-tables.c (dtbl): Replaced with table generated by aesdata.

	* aes.c (aes_encrypt): Rewrite, now uses larger tables in order to
	avoid rotates.

	* sparc/aes.asm (aes_encrypt): Strength reduced on j, getting rid
	of one register and one instruction in the inner loop.

	* sparc/aes.asm (idx, aes_encrypt): Multiplied tabled values by 4,
	making it possible to get rid of some shifts in the inner loop.

	* configure.in: Fixed spelling of --enable-assembler. Commented
	out debug echo:s.

	* asm.m4: New file. For now, only doing changequote and changecom.

	* sparc/aes.asm (aes_encrypt): Added comments.
	(aes_encrypt): Cut off redundant instruction per block, also
	saving one redundant register pointing to idx.
	(idx_row): New macro. Include asm.m4.

2002-02-11  Niels Möller  <nisse@cuckoo.hack.org>

	* sparc/aes.asm (key_addition_8to32): Cleaned up.
	Deleted gcc-generated debugging information.

	* sparc/aes.asm (key_addition32): First attempt at optimization.
	Made it slower ;-)

	* sparc/aes.asm (key_addition32): Unrolled loop, gained 4%
	speed, payed four instructions compared to gcc
	generated code.

	* Makefile.am (.asm.o): New rule for assembling via m4.
	(libnettle_a_SOURCES): Added new rsa and aes files.

	* configure.in: New command line option --enable-assembler.
	Selects assembler code depending on the host system.

	* rsa-decrypt.c, rsa-encrypt.c: New files for rsa pkcs#1
	encryption.

	* aes-set-key.c, aes-tables.c: New files, split off from aes.c.
	Tables are now not static, but use a _aes_ prefix on their names.

	* aes-internal.h: New file.

	* cast128-meta.c (_NETTLE_CIPHER_FIX): Use _NETTLE_CIPHER_FIX.

	* cbc.c (cbc_decrypt_internal): New function, doing the real CBC
	procesing and requiring that src != dst.
	(cbc_decrypt): Use cbc_decrypt_internal. If src == dst, use a
	buffer of limited size to copy the ciphertext.

	* nettle-internal.c (nettle_blowfish128): Fixed definition, with
	key size in bits.

	* nettle-meta.h (_NETTLE_CIPHER_FIX): New macro, suitable for
	ciphers with a fixed key size.

	* examples/nettle-benchmark.c (display): New function for
	displaying the results, including MB/s figures.

	* sparc/aes.asm: New file. Not yet tuned in any way (it's just the
	code generated by gcc).

2002-02-11  Niels Möller  <nisse@lysator.liu.se>

	* x86/aes.asm, x86/aes_tables.asm: New assembler implementation by
	Rafael Sevilla.

2002-02-06  Niels Möller  <nisse@cuckoo.hack.org>

	Applied patch from Dan Egnor improving the base64 code.
	* base64.h (BASE64_ENCODE_LENGTH): New macro.
	(struct base64_ctx): New context struct, for decoding.
	(BASE64_DECODE_LENGTH): New macro.
	* base64.c (base64_decode_init): New function.
	(base64_decode_update): New function, replacing base64_decode.
	Takes a struct base64_ctx argument.
	* nettle-meta.h: Updated nettle_armor, and related typedefs and
	macros.
	* testsuite/testutils.c (test_armor): Updated.
	* configure.in: Use AC_PREREQ(2.50).

2002-02-01  Niels Möller  <nisse@cuckoo.hack.org>

	* Released nettle-1.5.

2002-01-31  Niels Möller  <nisse@cuckoo.hack.org>

	* acinclude.m4: Commented out gmp-related macros, they're probably
	not needed anymore.

2002-01-31  Niels Möller  <nisse@lysator.liu.se>

	* configure.in: Added command line options --with-lib-path and
	--with-include-path. Use the RPATH-macros to get correct flags for
	linking the test programs with gmp.

	* acinclude.m4: New file.

2002-01-31  Niels Möller  <nisse@cuckoo.hack.org>

	* nettle.texinfo (Randomness): New subsection on Yarrow.

2002-01-30  Niels Möller  <nisse@cuckoo.hack.org>

	* nettle.texinfo (Randomness): New chapter.
	Spell checking and ispell configuration.

	* md5.c: Added reference to RFC 1321.

2002-01-24  Niels Möller  <nisse@cuckoo.hack.org>

	* nettle.texinfo (Public-key algorithms): Minor fixes.

2002-01-22  Niels Möller  <nisse@cuckoo.hack.org>

	* nettle.texinfo (Nettle soup): New chapter.
	(Hash functions): New subsection on struct nettle_hash.
	(Hash functions): New subsection on struct nettle_cipher.
	(Keyed hash functions): New section, describing MAC:s and HMAC.
	(Public-key algorithms): New chapter.

	* testsuite/testutils.c (test_armor): New function.

	* testsuite/base64-test.c: New testcase.

	* testsuite/Makefile.am (TS_PROGS): Added base64-test.

	* nettle-meta.h (struct nettle_armor): New struct.

	* configure.in: Bumped version to 1.5.

	* Makefile.am (libnettle_a_SOURCES): Added base64 files, and some
	missing header files.

	* base64.c, base64.h, base64-meta.c: New files, hacked by Dan
	Egnor.

2002-01-16  Niels Möller  <nisse@cuckoo.hack.org>

	* testsuite/yarrow-test.c: Deleted ran_array code, use
	knuth-lfib.h instead.

	* testsuite/testutils.c (test_rsa_md5, test_rsa_sha1): Moved
	functions here...
	* testsuite/rsa-test.c: ...from here.

	* testsuite/rsa-keygen-test.c: New file.

	* testsuite/knuth-lfib-test.c: New file.

	* Makefile.am (libnettle_a_SOURCES): Added knuth-lfib.c and
	rsa-keygen.c.

	* rsa-keygen.c: New file.

	* rsa.h (RSA_MINIMUM_N_OCTETS): New constant.
	(RSA_MINIMUM_N_BITS): New constant.
	(nettle_random_func, nettle_progress_func): New typedefs. Perhaps
	they don't really belong in this file.
	(rsa_generate_keypair): Added progress-callback argument.

	* macros.h (READ_UINT24, WRITE_UINT24, READ_UINT16, WRITE_UINT16):
	New macros.

	* knuth-lfib.c, knuth-lfib.h: New files, implementing a
	non-cryptographic prng.

2002-01-15  Niels Möller  <nisse@cuckoo.hack.org>

	* hmac-sha1.c: New file.

2002-01-14  Niels Möller  <nisse@cuckoo.hack.org>

	* configure.in: Bumped version to 1.1.

	* testsuite/hmac-test.c (test_main): Added hmac-sha1 test cases.

	* rsa.c (rsa_init_private_key, rsa_clear_private_key): Handle d.

	* rsa.h (struct rsa_private_key): Reintroduced d attribute, to be
	used only for key generation output.
	(rsa_generate_keypair): Wrote a prototype.

	* Makefile.am (libnettle_a_SOURCES): Added hmac-sha1.c and
	nettle-internal.h.

	* des.c: Use static const for all tables.
	(des_set_key): Use a new const * variable for the parity
	procesing, for constness reasons.

	* list-obj-sizes.awk: New file.

	* nettle-internal.c, nettle-internal.h: New files.

	* testsuite/Makefile.am (TS_PROGS): Added hmac-test. Deleted old
	m4-stuff.

	* testsuite/testutils.h (LDATA): Moved this macro here,...
	* testsuite/rsa-test.c: ... from here.

	* testsuite/hmac-test.c: New file.

	* hmac.h: General cleanup. Added declarations of hmac-md5,
	hmac-sha1 and hmac-sha256.

	* hmac.c: Bug fixes.

	* hmac-md5.c: First working version.

	* Makefile.am (libnettle_a_SOURCES): Added hmac.c and hmac-md5.c.
	(libnettleinclude_HEADERS): Added hmac.h.

	* testsuite/rsa-test.c: Also test a 777-bit key.

	* rsa.c (rsa_check_size): Changed argument to an mpz_t. Updated
	callers.
	(rsa_prepare_private_key): Compute the size of the key by
	computing n = p * q.

	* rsa-compat.c: Adapted to new private key struct.
	* rsa_md5.c: Likewise.
	* rsa_sha1.c: Likewise.

	* rsa.c (rsa_check_size): New function, for computing and checking
	the size of the modulo in octets.
	(rsa_prepare_public_key): Usa rsa_check_size.
	(rsa_init_private_key): Removed code handling n, e and d.
	(rsa_clear_private_key): Likewise.
	(rsa_compute_root): Always use CRT.

	* rsa.h (struct rsa_private_key): Deleted public key and d from
	the struct, as they are not needed. Added size attribute.

2002-01-12  Niels Möller  <nisse@cuckoo.hack.org>

	* Makefile.am: Added *-meta files.

	* rsa.c (rsa_init_public_key): New function.
	(rsa_clear_public_key): Likewise.
	(rsa_init_private_key): Likewise.
	(rsa_clear_private_key): Likewise.

	* aes-meta.c: New file.
	* arcfour-meta.c: New file.
	* cast128-meta.c: New file.
	* serpent-meta.c: New file.
	* twofish-meta.c: New file.

	* examples/nettle-benchmark.c: Use the interface in nettle-meta.h.

2002-01-11  Niels Möller  <nisse@cuckoo.hack.org>

	Don't use m4 for generating test programs, it's way overkill. Use
	the C preprocessor instead.
	* testsuite/*-test.c: New file.

	* hmac.c, hmac.h, hmac-md5.c: New files.

	Defined structures describing the algoriths. Useful for code that
	wants to treat an algorithm as a black box.
	* nettle-meta.h, md5-meta.c, sha1-meta.c, sha256-meta.c: New
	files.

2002-01-09  Niels Möller  <nisse@cuckoo.hack.org>

	* rsa-compat.c: Updated for new md5 and rsa conventions.

	* rsa_md5.c: Represent a signature as an mpz_t, not a string.
	Updated calls of md5 functions.
	* rsa_sha1.c: Likewise.

	* rsa.c (rsa_prepare_public_key): Renamed function, was
	rsa_init_public_key.
	(rsa_prepare_private_key): Renamed function, was
	rsa_init_private_key.

	* nettle.texinfo (Hash functions): Update for the changed
	interface without *_final. Document sha256.

	* testsuite/md5-test.m4, testsuite/sha1-test.m4,
	testsuite/sha256-test.m4, testsuite/yarrow-test.c: Updated for new
	hash function interface.

	* yarrow256.c: Removed calls of sha256_final and and some calls of
	sha256_init.

	* md5-compat.c (MD5Final): Call only md5_digest.

	* md5.c (md5_digest): Call md5_final and md5_init.
	(md5_final): Declared static.
	sha1.c, sha256.c: Analogous changes.

	* bignum.c (nettle_mpz_get_str_256): Declare the input argument
	const.

2001-12-14  Niels Möller  <nisse@cuckoo.hack.org>

	* Makefile.am (EXTRA_DIST): Added $(des_headers). Changed
	dependencies for $(des_headers) to depend only on the source file
	desdata.c, not on the executable.

2001-12-12  Niels Möller  <nisse@cuckoo.hack.org>

	* testsuite/yarrow-test.c (main): Updated testcase to match fixed
	generator. Send verbose output to stdout, not stderr.

	* yarrow256.c (yarrow_slow_reseed): Bug fix, update the fast pool
	with the digest of the slow pool.
	(yarrow256_init): Initialize seed_file and counter to zero, to
	ease debugging.

2001-12-07  Niels Möller  <nisse@cuckoo.hack.org>

	* bignum.c (nettle_mpz_get_str_256): Fixed handling of leading
	zeroes.

2001-12-05  Niels Möller  <nisse@cuckoo.hack.org>

	* testsuite/yarrow-test.c (main): Updated test to match the fixed
	key event estimator.

	* yarrow_key_event.c (yarrow_key_event_estimate): Fixed handling
	of timing info.

	* nettle.texinfo (Copyright): Say that under certain
	circumstances, Nettle can be used as if under the LGPL.

	* README: Added a paragraph on copyright.

2001-11-15  Niels Möller  <nisse@cuckoo.hack.org>

	* yarrow256.c (yarrow256_force_reseed): New function.

2001-11-14  Niels Möller  <nisse@ehand.com>

	* testsuite/yarrow-test.c (main): Use yarrow256_is_seeded.

	* yarrow256.c (yarrow256_needed_sources): New function.
	(yarrow256_is_seeded): New function.
	(yarrow256_update): Use yarrow256_needed_sources.

2001-11-14  Niels Möller  <nisse@cuckoo.hack.org>

	* testsuite/yarrow-test.out: Updated, to match the seed-file aware
	generator.

	* testsuite/yarrow-test.c: Updated expected_output. Check the seed
	file contents at the end.

	* yarrow256.c (yarrow256_seed): New function.
	(yarrow_fast_reseed): Create new seed file contents.

2001-11-13  Niels Möller  <nisse@cuckoo.hack.org>

	* yarrow.h: Deleted yarrow160 declarations.

2001-11-02  Niels Möller  <nisse@ehand.com>

	* yarrow256.c (yarrow256_init): Fixed order of code and
	declarations.

2001-10-30  Niels Möller  <nisse@ehand.com>

	* rsa-compat.h: Added real prototypes and declarations.

	* Makefile.am (libnettle_a_SOURCES): Added rsa-compat.h and
	rsa-compat.c.

	* rsa-compat.c: New file, implementing RSA ref signature and
	verification functions.

	* configure.in: Check for libgmp. Deleted tests for SIZEOF_INT and
	friends.

	* rsa_sha1.c: New file, PKCS#1 rsa-sha1 signatures.
	* rsa_md5.c: New file, PKCS#1 rsa-md5 signatures.

	* rsa.c: New file with general rsa functions.

	* Makefile.am (libnettle_a_SOURCES): Added rsa and bignum files.

	* bignum.c, bignum.h: New file, with base256 functions missing in
	gmp.

	* testsuite/Makefile.am: Added bignum-test.

	* testsuite/run-tests (test_program): Check the exit code more
	carefully, and treat 77 as skip. This convention was borrowed from
	autotest.

	* testsuite/macros.m4: New macro SKIP which exits with code 77.

	* testsuite/bignum-test.m4: New file.

2001-10-15  Niels Möller  <nisse@ehand.com>

	* testsuite/Makefile.am (EXTRA_DIST): Include rfc1750.txt in the
	distribution.

2001-10-14  Niels Möller  <nisse@cuckoo.hack.org>

	* testsuite/des-test.m4: Added testcase taken from applied
	cryptography.

	* testsuite/yarrow-test.c: Use sha256 instead of sha1 for checking
	input and output. Updated the expected values.

	* yarrow256.c (YARROW_RESEED_ITERATIONS): New constant.
	(yarrow_iterate): New function.
	(yarrow_fast_reseed): Call yarrow_iterate.

	* testsuite/yarrow-test.c: Added verbose flag, disabled by
	default.

2001-10-12  Niels Möller  <nisse@ehand.com>

	* examples/nettle-benchmark.c: Added more ciphers.

	* Makefile.am (SUBDIRS): Added the examples subdir.

	* configure.in: Output examples/Makefile.

2001-10-12  Niels Möller  <nisse@cuckoo.hack.org>

	* examples/nettle-benchmark.c: New benchmarking program.

2001-10-10  Niels Möller  <nisse@ehand.com>

	* testsuite/yarrow-test.c: Open rfc1750.txt. Hash input and
	output, and compare to expected values.

	* testsuite/Makefile.am (CFLAGS): Don't disable optimization.
	(run-tests): Set srcdir in the environment when running run-tests.

	* testsuite/rfc1750.txt: Added this rfc as test input for yarrow.

	* yarrow_key_event.c (yarrow_key_event_estimate): Check if
	previous is zero.
	(yarrow_key_event_init): Initialize previous to zero.

	* yarrow256.c: Added debug some output.

	* testsuite/yarrow-test.c (main): Better output of entropy
	estimates at the end.

2001-10-09  Niels Möller  <nisse@ehand.com>

	* testsuite/Makefile.am (TS_PROGS): Added yarrow-test.

	* testsuite/yarrow-test.c: New file.

	* yarrow256.c (yarrow256_init): Initialize the sources.
	(yarrow256_random): Fixed loop condition.

	* yarrow.h (YARROW_KEY_EVENT_BUFFER): New constant.

	* yarrow_key_event.c: New file.

	* Makefile.am (libnettle_a_SOURCES): Added yarrow_key_event.c.

2001-10-08  Niels Möller  <nisse@cuckoo.hack.org>

	* yarrow.h (struct yarrow_key_event_ctx): New struct.

	* yarrow256.c (yarrow_fast_reseed): Generate two block of output
	using the old key and feed into the pool.

	* yarrow.h (struct yarrow256_ctx): Deleted buffer, index and
	block_count.

	* yarrow256.c (yarrow_fast_reseed): New function.
	(yarrow_slow_reseed): New function.
	(yarrow256_update): Check seed/reseed thresholds.
	(yarrow_gate): New function, extracted from
	yarrow_generate_block_with_gate which was deleted.
	(yarrow_generate_block_with_gate): Deleted function.
	(yarrow256_random): Don't buffer any output, instead gate after
	each request.
	(YARROW_GATE_THRESHOLD): Deleted constant.

2001-10-07  Niels Möller  <nisse@cuckoo.hack.org>

	* Makefile.am: Added yarrow files.

	* yarrow256.c: New file, implementing Yarrow. Work in progress.

	* sha256.c: New file, implementing sha256.

	* testsuite/Makefile.am (CFLAGS): Added sha256-test.

	* testsuite/sha256-test.m4: New testcases for sha256.

	* shadata.c: New file, for generating sha256 constants.

	* sha.h: Renamed sha1.h to sha.h, and added declarations for
	sha256.

2001-10-05  Niels Möller  <nisse@ehand.com>

	* testsuite/aes-test.m4: Added a comment with NIST test vectors.

2001-10-04  Niels Möller  <nisse@ehand.com>

	* rsa.h, rsa-compat.h, yarrow.h: New files.

2001-09-25  Niels Möller  <nisse@cuckoo.hack.org>

	* Released version 1.0.

2001-09-25  Niels Möller  <nisse@ehand.com>

	* sha1.c: Include stdlib.h, for abort.

	* md5.c: Include string.h, for memcpy.

	* testsuite/Makefile.am (M4_FILES): New variable. Explicitly list
	those C source files that should be generated by m4.

	* configure.in: Changed package name from "libnettle" to "nettle".

	* Makefile.am (EXTRA_DIST): Added .bootstrap.

	* AUTHORS: Added a reference to the manual.

2001-09-25  Niels Möller  <nisse@lysator.liu.se>

	* des-compat.c (des_cbc_cksum): Bug fix, local variable was
	declared in the middle of a block.

2001-09-19  Niels Möller  <nisse@cuckoo.hack.org>

	* nettle.texinfo (Compatibility functions): New section,
	mentioning md5-compat.h and des-compat.h.

2001-09-18  Niels Möller  <nisse@ehand.com>

	* index.html: New file.

2001-09-16  Niels Möller  <nisse@cuckoo.hack.org>

	* nettle.texinfo: Added description of des3. Minor fixes.

	* testsuite/des-compat-test.c (cbc_data): Shorten to 32 bytes (4
	blocks), the last block of zeroes wasn't used anyway.

	* des-compat.c (des_compat_des3_decrypt): Decrypt in the right
	order.
	(des_ncbc_encrypt): Bug fixed.
	(des_cbc_encrypt): Rewritten as a wrapper around des_ncbc_encrypt.

2001-09-14  Niels Möller  <nisse@ehand.com>

	* testsuite/des-compat-test.c: New file, copied from libdes
	(freeswan). All implemented functions but des_cbc_cksum seems to
	work now.

	* testsuite/Makefile.am (TS_PROGS): Added des-compat-test.

	* des-compat.c: Added libdes typedef:s. Had to remove all use of
	const in the process.
	(des_check_key): New global variable, checked by des_set_key.

	* des.c (des_set_key): Go on and expand the key even if it is
	weak.

	* des-compat.c (des_cbc_cksum): Implemented.
	(des_key_sched): Fixed return values.

2001-09-11  Niels Möller  <nisse@cuckoo.hack.org>

	* Makefile.am: Added des-compat.c and des-compat.h

	* des-compat.c: Bugfixes, more functions implemented.

	* des-compat.h: Define DES_ENCRYPT and DES_DECRYPT. Bugfixes.

2001-09-10  Niels Möller  <nisse@ehand.com>

	* nettle.texinfo (Copyright): Added copyright information for
	serpent.
	(Miscellaneous functions): Started writing documentation on the CBC
	functions.
	(Cipher Block Chaining): This section more or less complete now.

2001-09-09  Niels Möller  <nisse@cuckoo.hack.org>

	* testsuite/cbc-test.m4: Record intermediate values in a comment.
	* testsuite/des3-test.m4: Likewise.

	* testsuite/aes-test.m4: Added test case that appeared broken in
	the cbc test.

	* cbc.c (cbc_encrypt): Bug fix, encrypt block *after* XOR:ing the
	iv.

	* Makefile.am (libnettleinclude_HEADERS): Added cbc.h. Deleted
	des3.h.
	(libnettle_a_SOURCES): Added des3.c.

	* testsuite/Makefile.am (TS_PROGS): Added des3-test and cbc-test.

	* testsuite/cbc-test.m4: New testcase.

	* testsuite/des3-test.m4: New testcase.

	* cbc.h (CBC_CTX): New macro.
	(CBC_ENCRYPT): New macro.
	(CBC_DECRYPT): New macro.

	* des.c (des_fix_parity): New function.

	* des3.c: New file, implementing triple des.

2001-09-06  Niels Möller  <nisse@cuckoo.hack.org>

	* cbc.c, cbc.h: New files, for general CBC encryption.

	* des-compat.h: Added some prototypes.

2001-09-05  Niels Möller  <nisse@ehand.com>

	* testsuite/Makefile.am (TS_PROGS): Added md5-compat-test.

	* README: Copied introduction from the manual.

	* configure.in: Bumped version to 1.0.

	* Makefile.am (libnettleinclude_HEADERS): Added missing includes.
	(libnettle_a_SOURCES): Added md5-compat.c and md5-compat.h.

	* md5-compat.c, md5-compat.h: New files, implementing an RFC
	1321-style interface.

2001-09-02  Niels Möller  <nisse@cuckoo.hack.org>

	* twofish.c (twofish_decrypt): Fixed for();-bug in the block-loop.
	Spotted by Jean-Pierre.
	(twofish_encrypt): Likewise.

2001-07-03  Niels Möller  <nisse@ehand.com>

	* testsuite/testutils.c: Include string.h.

	* twofish.c: Include string.h.

2001-06-17  Niels Möller  <nisse@lysator.liu.se>

	* Makefile.am (des_headers): Dont use $(srcdir)/-prefixes as that
	seems to break with GNU make 3.79.1.

	* testsuite/testutils.c, testsuite/testutils.h: Use <inttypes.h>,
	not <stdint.h>.
	Include <stdlib.h>.

2001-06-17  Niels Möller  <nisse@cuckoo.hack.org>

	* Use <inttypes.h>, not <stdint.h>.

	* blowfish.h (BLOWFISH_MAX_KEY_SIZE): Fixed, should be 56.

	* Fixed copyright notices.

	* Makefile.am (libnettle_a_SOURCES): Added desinfo.h and
	desCode.h.
	(info_TEXINFOS): Added manual.
	(EXTRA_DIST): Added nettle.html.
	(%.html): Added rule for building nettle.html.

	* nettle.texinfo: New manual.

	* configure.in: Bumped version to 0.2.

	* testsuite/Makefile.am (TS_PROGS): Added cast128 test.

	* Added CAST128.

	* testsuite/serpent-test.m4: Added a few rudimentary tests
	extracted from the serpent package.

	* twofish.c: Adapted to nettle. Made constant tables const.
	Deleted bytes_to_word and word_to_bytes; use LE_READ_UINT32 and
	LE_WRITE_UINT32 instead.
	(twofish_selftest): Deleted. Moved the tests to the external
	testsuite.
	(twofish_set_key): Don't silently truncate too large keys.

	* sha1.c (sha1_update): Use unsigned for length.

	* serpent.c (serpent_set_key): Read the key backwards. Fixed
	padding (but there are no test vectors for key_size not a multiple
	of 4).
	(serpent_encrypt): Read and write data in the strange order used
	by the reference implementation.
	(serpent_decrypt): Likewise.

	* macros.h (FOR_BLOCKS): New macro, taken from lsh.

	* blowfish.h (struct blowfish_ctx): Use a two-dimensional array
	for s.

	* blowfish.c (initial_ctx): Arrange constants into a struct, to
	simplify key setup.
	(F): Deleted all but one definitions of the F function/macro.
	Added a context argument, and use that to find the subkeys.
	(R): Added context argument, and use that to find the subkeys.
	(blowfish_set_key): Some simplification.

	(encrypt): Deleted code for non-standard number of rounds. Deleted
	a bunch of local variables. Using the context pointer for
	everything should consume less registers.
	(decrypt): Likewise.

	* Makefile.am (libnettle_a_SOURCES): Added twofish.

2001-06-16  Niels Möller  <nisse@cuckoo.hack.org>

	* testsuite/blowfish-test.m4: Fixed test.

	* Added twofish implementation.

	* blowfish.h (struct blowfish_ctx): Use the correct size for the p
	array.

2001-06-15  Niels Möller  <nisse@ehand.com>

	* testsuite/blowfish-test.m4: Fixed testcase, use correct key
	length.

	* Makefile.am (libnettle_a_SOURCES): Added blowfish files.
	($(des_headers)): Strip directory part when passing file name to
	desdata.

	* testsuite/blowfish-test.m4: Added one test, from GNUPG.

	* Created blowfish.c and blowfish.h (from GNUPG via LSH). Needs
	more work.

	* aes.h: Fixed copyright notice to not mention GNU MP. XXX: Review
	all nettle copyrights.

	* testsuite/Makefile.am (TS_PROGS): Added tests for twofish and
	blowfish.

2001-06-13  Niels Möller  <nisse@ehand.com>

	* Makefile.am (libnettle_a_SOURCES): Added serpent files.

2001-06-12  Niels Möller  <nisse@cuckoo.hack.org>

	* des.c (des_encrypt, des_decrypt): Assert that the key setup was
	successful.

	* testsuite/Makefile.am (TS_PROGS): Added tests for des and sha1.

	* testsuite/sha1-test.m4: New file.

	* testsuite/des-test.m4: New file.

	* Added sha1 files.

	* Added desCore files.

	* Makefile.am: Added desCore and sha1.

2001-04-17  Niels Möller  <nisse@cuckoo.hack.org>

	* install-sh: Copied the standard install script.

	* testsuite/Makefile.am (CFLAGS): Disable optimization. Add
	$(top_srcdir) to the include path.
	(EXTRA_DIST): Added testutils.h, testutils.c and run-tests.
	(run-tests): Fixed path to run-tests.

	* Makefile.am (EXTRA_DIST): Added memxor.h.
	(libnettleinclude_HEADERS): Install headers in
	$(libnettleincludedir).

2001-04-13  Niels Möller  <nisse@cuckoo.hack.org>

	* Initial checkin.<|MERGE_RESOLUTION|>--- conflicted
+++ resolved
@@ -1,9 +1,5 @@
 2017-10-16  Niels Möller  <nisse@lysator.liu.se>
 
-<<<<<<< HEAD
-	* aclocal.m4 (GMP_PROG_CC_FOR_BUILD): Add -g when compiling with
-	gcc.
-=======
 	CFB support, contributed by Dmitry Eremin-Solenikov.
 	* cfb.c (cfb_encrypt, cfb_decrypt): New file, new functions.
 	* cfb.h: New header file.
@@ -13,7 +9,11 @@
 	* testsuite/cfb-test.c: New test case.
 	* testsuite/testutils.c (test_cipher_cfb): New function.
 	* nettle.texinfo (CFB): Documentation.
->>>>>>> 874232e0
+
+2017-10-16  Niels Möller  <nisse@lysator.liu.se>
+
+	* aclocal.m4 (GMP_PROG_CC_FOR_BUILD): Add -g when compiling with
+	gcc.
 
 2017-09-24  Niels Möller  <nisse@lysator.liu.se>
 
