--- conflicted
+++ resolved
@@ -1,4 +1,3 @@
-<<<<<<< HEAD
 2022-11-09  Niels Möller  <nisse@lysator.liu.se>
 
 	From Mamone Tarsha:
@@ -188,15 +187,6 @@
 
 2022-08-07  Niels Möller  <nisse@lysator.liu.se>
 
-	Based on patch from Corentin Labbe:
-	* nettle.texinfo: Document sha256_compress, sha512_compress,
-	md5_compress and sha1_compress.
-
-	* configure.ac: Refer to nettle-types.h, rather than arcfour.c,
-	for AC_CONFIG_SRCDIR.
-=======
-2022-08-07  Niels Möller  <nisse@lysator.liu.se>
-
 	Delete all arcfour assembly code.
 	* arcfour.c (arcfour_crypt): Moved function here, from...
 	* arcfour-crypt.c: ... deleted file.
@@ -204,7 +194,15 @@
 	* sparc64/arcfour-crypt.asm: Deleted.
 	* x86/arcfour-crypt.asm: Deleted.
 	* asm.m4: Delete arcfour structure offsets.
->>>>>>> 73bdcbe9
+
+2022-08-07  Niels Möller  <nisse@lysator.liu.se>
+
+	Based on patch from Corentin Labbe:
+	* nettle.texinfo: Document sha256_compress, sha512_compress,
+	md5_compress and sha1_compress.
+
+	* configure.ac: Refer to nettle-types.h, rather than arcfour.c,
+	for AC_CONFIG_SRCDIR.
 
 2022-08-05  Niels Möller  <nisse@lysator.liu.se>
 
