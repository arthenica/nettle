2020-01-26  Niels Möller  <nisse@lysator.liu.se>

<<<<<<< HEAD
	Support for GOST DSA, contributed by Dmitry Baryshkov.
	* gostdsa-verify.c (gostdsa_verify): New file and function.
	* gostdsa-sign.c (gostdsa_sign): New file and function.
	* ecc-gostdsa-verify.c (ecdsa_in_range, ecc_gostdsa_verify_itch)
	(ecc_gostdsa_verify): New file and functions.
	* ecc-gostdsa-sign.c (ecc_gostdsa_sign_itch, ecc_gostdsa_sign):
	New file and functions.
	* ecc-internal.h (ECC_GOSTDSA_SIGN_ITCH): New macro.
	* ecc-hash.c (gost_hash): New function.
	* testsuite/gostdsa-verify-test.c: New test.
	* testsuite/gostdsa-sign-test.c: New test.
	* testsuite/gostdsa-keygen-test.c: New test.
	* testsuite/Makefile.in (TS_HOGWEED_SOURCES): Add new tests.

	Support for GOST gc256b and gc512a curves, contributed by Dmitry
	Baryshkov.
	* eccdata.c (ecc_curve_init): Add parameters for gost_gc256b and
	gost_gc512a.
	* ecc-gost-gc256b.c: New file, define _nettle_gost_gc256b.
	* ecc-gost-gc512a.c: New file, define _nettle_gost_gc512a.
	* Makefile.in: Add rules to generate ecc-gost-gc256b.h and
	ecc-gost-gc512a.h.
	(hogweed_SOURCES): Add ecc-gost-gc256b.c ecc-gost-gc512a.c.
	* examples/ecc-benchmark.c (curves): Add to list.
	* testsuite/testutils.c (ecc_curves): Add to list.
	(test_ecc_mul_a): Reference points for new curves.

	* NEWS: Started on entries for Nettle-3.6.
=======
	* ecc-internal.h (struct ecc_curve): Delete g, the curve
	generator, since it was used only by tests. Update all curve
	instances.

	* eccdata.c (output_curve): Delete output of ecc_g.
	(output_point): Delete name argument, and update callers.

	* testsuite/testutils.c (ecc_ref): Table of reference points moved
	out of test_ecc_mul_a. Add generator to the list of points.
	(test_ecc_mul_a): Use ecc_ref table also for the n == 1 case.
	(test_ecc_ga, test_ecc_get_g, test_ecc_get_ga): New functions,
	using the tabulated generator.

	* testsuite/ecc-add-test.c: Use test_ecc_get_g, instead of
	accessing ecc->g.
	* testsuite/ecc-dup-test.c: Likewise.
	* testsuite/ecc-mul-a-test.c: Use test_ecc_get_ga and test_ecc_ga.
	Delete special case for n == 1.
	* testsuite/ecc-mul-g-test.c: Use test_ecc_ga.
>>>>>>> 358eabb1

2020-01-25  Niels Möller  <nisse@lysator.liu.se>

	* examples/hogweed-benchmark.c (bench_curve_init): Pass correct
	sizes to knuth_lfib_random. Patch contributed by Dmitry Baryshkov.

2020-01-15  Niels Möller  <nisse@lysator.liu.se>

	* Makefile.in: Replace suffix rules by pattern rules. Move .asm
	rule above .c rule, since now the order of rules in the Makefile
	matters, rather than the order in the .SUFFIXES list.
	(aesdata, desdata, twofishdata, shadata, gcmdata, eccparams):
	Individual rules replaced by a pattern rule.
	(eccdata): Add explicit dependencies, to complement the pattern
	rule.
	* examples/Makefile.in: Replace suffix rules by pattern rules.
	* testsuite/Makefile.in: Likewise.
	* tools/Makefile.in: Likewise.

	* config.make.in: Empty .SUFFIXES, to not accidentally use any
	suffix rules.

	* aclocal.m4 (DEP_INCLUDE): Delete substituted variable.

	* Makefile.in: Use the GNU make directive -include to include
	dependency .d files. Delete dependency files on make clean.
	* examples/Makefile.in: Likewise.
	* testsuite/Makefile.in: Likewise. Also use $(OBJEXT) properly.
	* tools/Makefile.in: Likewise.

	* configure.ac (dummy-dep-files): Delete these config commands.

2020-01-10  Niels Möller  <nisse@lysator.liu.se>

	From Dmitry Eremin-Solenikov: Consistently rename ecc files and
	internal functions to include curve name rather than just number
	of bits. E.g.,
	* ecc-256.c (nettle_ecc_256_redc): File and function renamed to...
	* ecc-secp256r1.c (_nettle_ecc_256_redc): ... new names.
	* eccdata.c (ecc_curve_init, main): Take curve name as input, not
	bit size.

2020-01-03  Niels Möller  <nisse@lysator.liu.se>

	Add benchmarking of ed25519, ed448 and curve448.
	* examples/hogweed-benchmark.c: (struct eddsa_ctx): New struct.
	(bench_eddsa_init, bench_eddsa_sign, bench_eddsa_verify)
	(bench_eddsa_clear): New functions.
	(struct curve_ctx): New struct, generalizing struct curve25519_ctx.
	(bench_curve_init, bench_curve_mul_g, bench_curve_mul)
	(bench_curve_clear): New functions.
	(struct curve25519_ctx, bench_curve25519_mul_g)
	(bench_curve25519_mul, bench_curve25519): Deleted.
	(alg_list): Add eddsa and curve entries.
	(main): Delete call to bench_curve25519.

2020-01-02  Niels Möller  <nisse@lysator.liu.se>

	* eddsa-internal.h (nettle_eddsa_dom_func): New typedef.
	(struct ecc_eddsa): Use function pointer to represent eddsa dom
	string. To avoid calling sha512_update with empty input for
	ed25519.
	* ed448-shake256.c (ed448_dom): New function, calling
	sha3_256_update with the magic dom prefix.
	(_nettle_ed448_shake256): Point to it.
	* ed25519-sha512.c (_nettle_ed25519_sha512): Add do-nothing dom function.

	* eddsa-sign.c (_eddsa_sign): Update to use dom function pointer.
	* eddsa-verify.c (_eddsa_verify): Likewise.

	* eddsa-internal.h (struct ecc_eddsa): Add magic dom string,
	needed for ed448.
	* ed25519-sha512.c (_nettle_ed25519_sha512): Empty dom string.
	* ed448-shake256.c (_nettle_ed448_shake256): New file and
	parameter struct.

	* eddsa-hash.c (_eddsa_hash): Add digest_size as input argument.
	Handle ed448 digests with two extra bytes. Update callers.
	* eddsa-verify.c (_eddsa_verify): Hash dom string.
	* eddsa-sign.c (_eddsa_sign_itch): Assert that
	_eddsa_compress_itch isn't too large.
	(_eddsa_sign): New argument k1, with the hash prefix. Add hashing
	of this prefix and the dom string. Update callers. Fix final
	reduction, it's different for ed25519, with q slightly larger than
	a power of two, and ed448, with q slightly smaller.
	* eddsa-pubkey.c (_eddsa_public_key_itch): Assert that
	_eddsa_compress_itch isn't too large.

	Implementation of ed448-shake256, based on patch by Daiki Ueno.
	* ed448-shake256-pubkey.c (ed448_shake256_public_key): New file
	and function.
	* ed448-shake256-sign.c (ed448_shake256_sign): New file and function.
	* ed448-shake256-verify.c (ed448_shake256_verify): New file and function.

	* Makefile.in (hogweed_SOURCES): Add new ed448 files.

	* testsuite/eddsa-verify-test.c (test_ed448): New function.
	(test_main): New ed448 tests.
	* testsuite/eddsa-sign-test.c (test_ed448_sign): New function.
	(test_main): New ed448 tests.
	* testsuite/ed448-test.c: New tests.
	* testsuite/Makefile.in (TS_HOGWEED_SOURCES): Add ed448-test.c.

	* nettle.texinfo (Curve 25519 and Curve 448): Document ed448.

2020-01-01  Niels Möller  <nisse@lysator.liu.se>

	* ecc-448.c (ecc_mod_pow_2kp1): New function.
	(ecc_mod_pow_446m224m1): Reduce scratch usage from 6*n to 5*n, at
	the cost of one copy operation. Also use ecc_mod_pow_2kp1 where
	applicable.
	(ECC_448_INV_ITCH): Reduce to 5*ECC_LIMB_SIZE.
	(ECC_448_SQRT_ITCH): Reduce to 9*ECC_LIMB_SIZE.

	* testsuite/eddsa-compress-test.c: Test also with curve448.

2019-12-30  Niels Möller  <nisse@lysator.liu.se>

	Preparation for ed448, based on patch by Daiki Ueno.
	* eddsa-internal.h (struct ecc_eddsa): New struct for eddsa
	parameters.
	* ed25519-sha512.c (_nettle_ed25519_sha512): New parameter struct.
	* eddsa-expand.c (_eddsa_expand_key): Replace input
	struct nettle_hash with struct ecc_eddsa, and generalize for
	ed448. Update all callers.
	* eddsa-sign.c (_eddsa_sign): Likewise.
	* eddsa-verify.c (_eddsa_verify): Likewise.
	* eddsa-compress.c (_eddsa_compress): Store sign bit in most
	significant bit of last byte, as specified by RFC 8032.
	* eddsa-decompress.c (_eddsa_decompress): Corresponding update.
	Also generalize to support ed448, and make validity checks
	stricter.
	* testsuite/eddsa-sign-test.c (test_ed25519_sign): New function.
	(test_main): Use it.
	* testsuite/eddsa-verify-test.c (test_ed25519): New function.
	(test_main): Use it.

2019-12-28  Niels Möller  <nisse@lysator.liu.se>

	* bignum.h: Drop unrelated include of nettle-meta.h.
	* pss.h: Include nettle-meta.h explicitly.
	* eddsa-internal.h: Likewise.

2019-12-25  Niels Möller  <nisse@lysator.liu.se>

	Support for SHAKE256, based on patch by Daiki Ueno.
	* shake256.c (sha3_256_shake): New file and function.
	* Makefile.in (nettle_SOURCES): Add shake256.c.
	* testsuite/testutils.c (test_hash): Allow arbitrary digest size,
	if hash->digest_size == 0.
	* testsuite/shake.awk: New script to extract test vectors.
	* testsuite/Makefile.in (TS_NETTLE_SOURCES): Add shake256-test.c.
	(DISTFILES): Add shake.awk.
	* nettle.texinfo (Recommended hash functions): Document SHAKE-256.

	* sha3.c (_sha3_pad): Generalized with an argument for the magic
	suffix defining the sha3 instance.
	* sha3-internal.h (_sha3_pad_hash): New macro, for SHA3 hashes.
	Updated all callers of _sha3_pad.
	(_sha3_pad_shake): New macro, using the SHAKE magic byte 0x1f.

2019-12-19  Niels Möller  <nisse@lysator.liu.se>

	* ecc-mul-a-eh.c (ecc_mul_a_eh) [ECC_MUL_A_EH_WBITS == 0]: Use
	add_hh rather than add_hhh.
	(table_init) [[ECC_MUL_A_EH_WBITS > 0]: Likewise.
	* ecc-internal.h (ECC_MUL_A_EH_ITCH) [ECC_MUL_A_EH_WBITS == 0]:
	Reduced from 13*n to 12*n.

2019-12-18  Niels Möller  <nisse@lysator.liu.se>

	Rename add and dup functions for Edwards curves.
	* ecc-dup-th.c (ecc_dup_th): New file, move and rename ecc_dup_eh.
	* ecc-add-th.c (ecc_add_th): New file, move and rename ecc_add_eh.
	* ecc-add-thh.c (ecc_add_thh): New file, move and rename
	ecc_add_ehh.
	* ecc-dup-eh.c (ecc_dup_eh_untwisted): Rename to just ecc_dup_eh.
	* ecc-add-eh.c (ecc_add_ehh_untwisted): Rename to just ecc_add_eh.
	* ecc-add-ehh.c (ecc_add_ehh_untwisted): Rename to just ecc_add_ehh.
	* ecc-internal.h (ecc_dup_th, ecc_add_th, ecc_add_thh): Declare
	new functions, delete declarations of ecc_*_untwisted variants.
	(ECC_DUP_TH_ITCH, ECC_ADD_TH_ITCH, ECC_ADD_THH_ITCH): New macros.
	* ecc-25519.c (_nettle_curve25519): Update, use ecc_dup_th and
	friends.
	* ecc-448.c (_nettle_curve448): Update for rename, without
	_untwisted suffix.
	* Makefile.in (hogweed_SOURCES): Added ecc-dup-th.c, ecc-add-th.c,
	and ecc-add-thh.c
	* testsuite/ecc-dup-test.c (test_main): Update asserts.
	* testsuite/ecc-add-test.c (test_main): Likewise.

	* eddsa-verify.c (_eddsa_verify): Use function pointer rather than
	calling ecc_add_eh directly. Preparation for eddsa over curve448.

2019-12-17  Niels Möller  <nisse@lysator.liu.se>

	* examples/ecc-benchmark.c (bench_dup_hh): Rename, and use
	ecc->dup pointer.
	(bench_dup_jj): ... old name.
	(bench_add_hh): Rename, and use ecc->addd_hh pointer.
	(bench_add_jja): ... old name.
	(bench_dup_eh, bench_add_eh): Deleted.
	(bench_curve): Update, and delete curve25519 special case.
	(main): Update table headers accordingly.

2019-12-15  Niels Möller  <nisse@lysator.liu.se>

	* ecc-dup-eh.c (ecc_dup_eh): Eliminate one unneeded ecc_modp_add.

2019-12-14  Niels Möller  <nisse@lysator.liu.se>

	* ecc-mul-m.c (ecc_mul_m): New file and function. Implements
	multipliction for curves in Montgomery representation, as used for
	curve25519 and curve448. Extracted from curve25519_mul.
	* ecc-internal.h (ecc_mul_m): Declare.
	(ECC_MUL_M_ITCH): New macro.
	* Makefile.in (hogweed_SOURCES): Add ecc-mul-m.c.

	* curve25519-mul.c (curve25519_mul): Use ecc_mul_m.
	* curve448-mul.c (curve448_mul): Likewise.

2019-12-13  Niels Möller  <nisse@lysator.liu.se>

	* Merge curve448 implementation.

2019-12-09  Niels Möller  <nisse@lysator.liu.se>

	* ecc-internal.h: Revert itch macro changes. We now have
	h_to_a_itch <= mul_itch, mul_g_itch. Add asserts at a few places
	relying on this.
	(ECC_ECDSA_KEYGEN_ITCH, ECC_MAX): Delete macros.
	(ECC_ECDSA_SIGN_ITCH): Revert previous change.

	* ecc-448.c (ecc_mod_pow_446m224m1): Reduce scratch space from 9*n
	to 6*n.
	(ECC_448_INV_ITCH, ECC_448_SQRT_ITCH): Reduce accordingly.
	* curve448-mul.c (curve448_mul): Reduce allocation from 14*n to 12*n.

2019-12-08  Niels Möller  <nisse@lysator.liu.se>

	* x86_64/ecc-curve448-modp.asm (nettle_ecc_curve448_modp): New
	assembly function.
	* ecc-448.c (ecc_448_modp) [HAVE_NATIVE_ecc_curve448_modp]: Use
	native nettle_ecc_curve448_modp if available.
	* configure.ac (asm_hogweed_optional_list): Add ecc-curve448-modp.asm.
	(HAVE_NATIVE_ecc_curve448_modp): New config.h define.

2019-12-03  Niels Möller  <nisse@lysator.liu.se>

	* ecc-448.c (ecc_448_modp) [GMP_NUMB_BITS == 64]: New function.

2019-12-01  Niels Möller  <nisse@lysator.liu.se>

	Curve 448 support contributed by Daiki Ueno.
	* eccdata.c (enum ecc_type): Add ECC_TYPE_EDWARDS.
	(ecc_add): Support untwisted edwards curves.
	(ecc_curve_init): Add curve448 parameters.
	* ecc-internal.h (ECC_ECDSA_KEYGEN_ITCH): New macro.
	(ECC_ECDSA_SIGN_ITCH): Increased from 12*size to 13*size.
	(ECC_MAX): New macro.
	* ecc-448.c: New file.
	(ecc_mod_pow_2k, ecc_mod_pow_446m224m1, ecc_448_inv)
	(ecc_448_zero_p, ecc_448_sqrt): New functions.
	(_nettle_curve448): New curve definition.
	* curve448.h (CURVE448_SIZE): New constant.
	(curve448_mul_g, curve448_mul): Declare new public functions.
	* ecc-eh-to-a.c (ecc_eh_to_a): Update assert to allow the curve448
	Edwards curve.
	* curve448-mul.c (curve448_mul): New file and function.
	* curve448-mul-g.c (curve448_mul_g): New file and function.
	* curve448-eh-to-x.c (curve448_eh_to_x): New file and function.
	* ecc-dup-eh.c (ecc_dup_eh_untwisted): New function.
	* ecc-add-ehh.c (ecc_add_ehh_untwisted): New function.
	* ecc-add-eh.c (ecc_add_eh_untwisted): New function.
	* ecc-point.c (ecc_point_set): Add point validation for curve448.
	* ecc-point-mul.c (ecc_point_mul): Allow h_to_a_itch larger than
	mul_itch.
	* ecc-point-mul-g.c (ecc_point_mul_g): Allow h_to_a_itch
	larger than mul_g_itch. Switch from TMP_DECL/_ALLOC/_FREE to
	gmp_alloc_limbs/gmp_free_limbs.
	* ecdsa-keygen.c (ecdsa_generate_keypair): Use
	ECC_ECDSA_KEYGEN_ITCH.
	* Makefile.in (hogweed_SOURCES): Add ecc-448.c, curve448-mul-g.c,
	curve448-mul.c, and curve448-eh-to-x.c.
	(HEADERS): Add curve448.h.
	(ecc-448.h): New generated file.

	* testsuite/testutils.c (ecc_curves): Add _nettle_curve448 to list
	of tested curves.
	(test_ecc_mul_a): Add curve448.
	* testsuite/ecdsa-keygen-test.c (ecc_valid_p): Add curve448 support.
	* testsuite/ecdh-test.c (test_main): Add tests for (non-standard)
	curve448 diffie-hellman.
	* testsuite/ecc-add-test.c (test_main): Update for testing of curve448.
	* testsuite/ecc-dup-test.c (test_main): Likewise.
	* testsuite/ecc-mul-a-test.c (test_main): Likewise. Also increase
	scratch allocation for h_to_a_itch.
	* testsuite/ecc-mul-g-test.c (test_main): Likewise.
	* testsuite/curve448-dh-test.c: Test for curve448.
	* testsuite/Makefile.in (TS_HOGWEED_SOURCES): Add curve448-dh-test.c.

	* examples/ecc-benchmark.c: Add curve448 to list of benchmarked
	curves.

	* nettle.texinfo (Curve 25519 and Curve 448): Add docs.

2019-12-07  Niels Möller  <nisse@lysator.liu.se>

	* ecc-eh-to-a.c (ecc_eh_to_a): Require op == 0, delete code only
	used for non-standard ecdsa over curve25519.
	* testsuite/ecdsa-sign-test.c (test_main): Delete test of ecdsa
	over curve25519.
	* testsuite/ecdsa-verify-test.c (test_main): Likewise.
	* testsuite/ecdsa-keygen-test.c (test_main): Exclude curve25519
	from test.

2019-12-05  Niels Möller  <nisse@lysator.liu.se>

	* configure.ac: Use AC_TRY_LINK rather than AC_TRY_COMPILE to
	check for __builtin_bswap64. Since calling an non-existing
	function typically results in a warning only at compile time, but
	fails at link time. Patch contributed by by George Koehler.

2019-12-04  Niels Möller  <nisse@lysator.liu.se>

	* testsuite/testutils.c (test_cipher_cfb8): Add cast of size_t to
	unsigned long for argument to fprintf.

2019-11-21  Niels Möller  <nisse@lysator.liu.se>

	* eccdata.c (ecc_curve_init_str): Delete unused t and d arguments.
	Related to the the edwards_root member of struct ecc_curve, which
	was used by ecc_a_to_eh before it was deleted, see 2014-09-17
	entry below.
	(ecc_curve_init): Delete corresponding curve25519 constants, and
	NULL arguments passed for the other curves.

	* Merge curve448 preparations, from September 2017.

2017-09-23  Niels Möller  <nisse@lysator.liu.se>

	* eccdata.c: Reorganize curve25519 precomputation to work directly
	with the twisted Edwards curve, with new point addition based on a
	patch from Daiki Ueno.
	* ecc-25519.c (_nettle_curve25519): Update for removed Montgomery
	curve constant.

	* ecc-internal.h (struct ecc_curve): Delete unused pointer
	edwards_root. Update all instances.
	* eccdata.c (output_curve): Don't output it.

	* testsuite/ecc-add-test.c (test_main): Reduce test duplication.
	Use ecc->add_hhh_itch.
	* testsuite/ecc-dup-test.c (test_main): Reduce test duplication.
	Use ecc->dup_itch.

2017-09-23  Daiki Ueno  <dueno@redhat.com>

	* ecc-eh-to-a.c (ecc_eh_to_a): Use ecc->q.bit_size, instead of
	hard-coded value for curve25519.
	* eddsa-sign.c (_eddsa_sign): Likewise.

	* ecc-internal.h (ecc_dup_func): New typedef.
	(struct ecc_curve): New constants add_hh_itch and dup_itch, new
	function pointers add_hh and dup.
	* ecc-192.c, ecc-224.c, ecc-256.c, ecc-384.c, ecc-521.c,
	ecc-25519.c: Update accordingly.
	* ecc-mul-g-eh.c (ecc_mul_g_eh): Use new function pointers.
	* ecc-mul-a-eh.c (ecc_mul_a_eh, table_init, ecc_mul_a_eh):
	Likewise.
	* testsuite/ecc-dup-test.c (test_main): Likewise.
	* testsuite/ecc-add-test.c (test_main): Likewise.

2019-10-01  Niels Möller  <nisse@lysator.liu.se>

	* testsuite/testutils.c (test_cipher_cfb8): Reset destination area
	between tests. Encrypt/decrypt final partial block.

	From Daiki Ueno, fixing bug reported by Stephan Mueller:
	* cfb.c (cfb8_decrypt): Don't truncate output IV if input is
	shorter than block size.
	* testsuite/testutils.c (test_cipher_cfb8): Test splitting input
	into multiple calls to cfb8_encrypt and cfb8_decrypt.

2019-09-30  Niels Möller  <nisse@lysator.liu.se>

	* testsuite/siv-test.c (test_cipher_siv): Fix out-of-bounds read.
	Trim allocation size for de_data, drop some uses of
	SIV_DIGEST_SIZE, call FAIL for unexpected returned values.
	(test_compare_results): Delete digest argument.

2019-09-15  Niels Möller  <nisse@lysator.liu.se>

	From Dmitry Eremin-Solenikov:
	* gost28147.c (_gost28147_encrypt_block): New file, encrypt
	function and sbox tables moved here.
	* gosthash94.c: Update functions to take sbox array as argument.
	(gost_block_compress): Use _gost28147_encrypt_block.
	(gosthash94cp_update,gosthash94cp_digest): New functions.
	* gost28147-internal.h: New file.
	* gost28147.h: New file.
	* gosthash94-meta.c (nettle_gosthash94cp): New hash algorithm.
	* nettle-meta-hashes.c (_nettle_hashes): Add nettle_gosthash94 and
	nettle_gosthash94cp.
	* hmac-gosthash94.c (hmac_gosthash94_set_key)
	(hmac_gosthash94_update, hmac_gosthash94_digest)
	(hmac_gosthash94cp_set_key, hmac_gosthash94cp_update)
	(hmac_gosthash94cp_digest): New file and functions.
	* pbkdf2-hmac-gosthash94.c (pbkdf2_hmac_gosthash94cp): New file
	and function.
	* testsuite/pbkdf2-test.c (test_main): Add
	pbkdf2-hmac-gosthash94cp tests.
	* testsuite/hmac-test.c (test_main): Add hmac-gosthash94 tests.
	* testsuite/gosthash94-test.c (test_main): Add gosthash94cp tests.
	* nettle.texinfo (Legacy hash functions): Document gosthash94cp.

	* testsuite/dlopen-test.c (main): Use libnettle.dylib on MacOS.

2019-07-08  Niels Möller  <nisse@lysator.liu.se>

	* nettle-types.h (union nettle_block16): Mark w member as deprecated.
	* eax.c (block16_xor): Use uint64_t member of nettle_block16.
	* gcm.c (gcm_gf_add, gcm_gf_shift, gcm_gf_shift_8): Likewise.

2019-07-10  Niels Möller  <nisse@lysator.liu.se>

	From Dmitry Eremin-Solenikov:
	* cmac64.c (_cmac64_block_mulx, cmac64_set_key, cmac64_init)
	(cmac64_update, cmac64_digest): New file, new functions.
	* cmac-des3.c (cmac_des3_set_key, cmac_des3_update)
	(cmac_des3_digest): New file, new functions.
	* cmac.h: Add cmac64 and cmac_des3 declarations.
	* Makefile.in (nettle_SOURCES): Add cmac64.c and cmac-des3.c.
	* testsuite/cmac-test.c (test_main): Add tests for cmac_des3.

2019-07-02  Niels Möller  <nisse@lysator.liu.se>

	From Dmitry Eremin-Solenikov:
	* testsuite/testutils.c (test_mac): New function.
	* testsuite/cmac-test.c (nettle_cmac_aes128, nettle_cmac_aes256):
	New algorithm structs.
	(test_cmac_aes128, test_cmac_aes256): Use test_mac.

2019-06-06  Niels Möller  <nisse@lysator.liu.se>

	Update for cmac changes, enabling const for the _message functions.
	* siv-cmac.c (_siv_s2v): Take a const struct cmac128_key as argument,
	and use a local struct cmac128_ctx for message-specific state.
	(siv_cmac_set_key): Take a struct cmac128_key as argument. Updated
	callers.
	(siv_cmac_encrypt_message, siv_cmac_decrypt_message): Take a const
	struct cmac128_key as argument. Updated callers.

	* siv-cmac.h (SIV_CMAC_CTX): Changed to use struct cmac128_key
	rather than struct cmac128_ctx.

	* siv-cmac-aes256.c (siv_cmac_aes256_encrypt_message)
	(siv_cmac_aes256_decrypt_message): Likewise.
	* siv-cmac-aes128.c (siv_cmac_aes128_encrypt_message)
	(siv_cmac_aes128_decrypt_message): The ctx argument made const.

2019-05-15  Niels Möller  <nisse@lysator.liu.se>

	* siv-cmac.h (SIV_CMAC_AES128_KEY_SIZE, SIV_CMAC_AES256_KEY_SIZE):
	New constants.
	* testsuite/siv-test.c: Simplify tests a little.

	* siv-cmac.h (SIV_MIN_NONCE_SIZE): New constant, 1.
	* siv-cmac.c (_siv_s2v): Require non-empty nonce.
	* nettle.texinfo (SIV-CMAC): Update documentation.

2019-05-06  Niels Möller  <nisse@lysator.liu.se>

	SIV-CMAC mode, based on patch by Nikos Mavrogiannopoulos:
	* siv-cmac.h (SIV_BLOCK_SIZE, SIV_DIGEST_SIZE): New constants.
	(SIV_CMAC_CTX): New macro.
	(struct siv_cmac_aes128_ctx, struct siv_cmac_aes256_ctx): New
	context structs.
	* siv-cmac.c (_siv_s2v, siv_cmac_set_key)
	(siv_cmac_encrypt_message)
	(siv_cmac_decrypt_message): New file, new functions.
	* siv-cmac-aes128.c (siv_cmac_aes128_set_key)
	(siv_cmac_aes128_encrypt_message)
	(siv_cmac_aes128_decrypt_message): New file, new functions.
	* siv-cmac-aes256.c (siv_cmac_aes256_set_key)
	(siv_cmac_aes256_encrypt_message)
	(siv_cmac_aes256_decrypt_message): New file, new functions.
	* Makefile.in (nettle_SOURCES): Add siv-cmac source files.
	(HEADERS): Add siv-cmac.h.
	* testsuite/siv-test.c: New file.
	* testsuite/Makefile.in (TS_NETTLE_SOURCES): Added siv-test.c
	* nettle.texinfo (SIV-CMAC): Documentation.

2019-04-30  Niels Möller  <nisse@lysator.liu.se>

	Based on a patch contributed by Nikos Mavrogiannopoulos.
	* cmac.c (_cmac128_block_mulx): Renamed function...
	(block_mulx): ... from old name.
	* cmac-internal.h (_cmac128_block_mulx): New file, declare function.
	* Makefile.in (DISTFILES): Added cmac-internal.h.

2019-06-26  Niels Möller  <nisse@lysator.liu.se>

	* Released nettle-3.5.1.

	* configure.ac: Update version number to 3.5.1.

	* Makefile.in (distdir): Add x86_64/sha_ni to list of distributed
	directories.

	* Released nettle-3.5.

2019-06-25  Niels Möller  <nisse@lysator.liu.se>

	* config.sub: Update to 2019-05-23 version, from savannah's
	config.git.
	* config.guess: Update to 2019-06-10 version, from savannah's
	config.git. Adds recognition of mips R6 and riscv.

2019-06-05  Niels Möller  <nisse@lysator.liu.se>

	Further separation of CMAC per-message state from the
	message-independent subkeys, analogous to the gcm implementation.
	* cmac.h (struct cmac128_ctx): Remove key, instead a struct
	cmac128_key should be passed separately to functions that need it.
	(CMAC128_CTX): Include both a struct cmac128_key and a struct
	cmac128_ctx.
	(CMAC128_SET_KEY, CMAC128_DIGEST): Updated accordingly.

	* cmac.c (cmac128_set_key): Change argument type from cmac128_ctx
	to cmac128_key. Use a nettle_block16 for the constant zero block.
	(cmac128_init): New function, to initialize a cmac128_ctx.
	(cmac128_digest): Add cmac128_key argument. Move padding memset
	into the block handling a partial block. Call cmac128_init to
	reset state.

2019-06-01  Niels Möller  <nisse@lysator.liu.se>

	* cmac.h (struct cmac128_key): New struct.
	* cmac.h (struct cmac128_ctx): Use struct cmac128_key.
	* cmac.c (cmac128_set_key, cmac128_digest): Update accordingly.

2019-05-12  Niels Möller  <nisse@lysator.liu.se>

	Delete old libdes/openssl compatibility interface.
	* des-compat.c: Delete file.
	* des-compat.h: Delete file.
	* testsuite/des-compat-test.c: Delete file.
	* nettle.texinfo (Compatibility functions): Delete mention in documentation.

2019-05-11  Niels Möller  <nisse@lysator.liu.se>

	* NEWS: More updates for Nettle-3.5.

2019-04-27  Niels Möller  <nisse@lysator.liu.se>

	From Simo Sorce:
	* x86_64/poly1305-internal.asm: Add missing EPILOGUE.
	* x86_64/serpent-decrypt.asm: Likewise.
	* x86_64/serpent-encrypt.asm: Likewise.

2019-04-14  Niels Möller  <nisse@lysator.liu.se>

	* tools/nettle-pbkdf2.c (main): Check strdup return value.

2019-03-29  Niels Möller  <nisse@lysator.liu.se>

	* aes.h (struct aes_ctx): Redefine using a union of key-size
	specific contexts.
	* aes-decrypt.c (aes_decrypt): Use switch on key_size.
	* aes-encrypt.c (aes_encrypt): Likewise.
	* aes-set-decrypt-key.c (aes_invert_key): Likewise.
	* aes-set-encrypt-key.c (aes_set_encrypt_key): Likewise.

2019-03-27  Niels Möller  <nisse@lysator.liu.se>

	* xts.c (xts_shift): Arrange with a single write to u64[1].
	* cmac.c (block_mulx): Rewrite to work in the same way as
	xts_shift, with 64-bit operations. XTS and CMAC use opposite
	endianness, but otherwise, these two functions are identical.

2019-03-24  Niels Möller  <nisse@lysator.liu.se>

	From Simo Sorce:
	* xts.h: New file.
	* xts.c: New file.
	(BE_SHIFT): New macro.
	(xts_shift, check_length, xts_encrypt_message)
	(xts_decrypt_message): New functions.
	* xts-aes128.c (xts_aes128_set_encrypt_key)
	(xts_aes128_set_decrypt_key, xts_aes128_encrypt_message)
	(xts_aes128_decrypt_message): New file, new functions.
	* xts-aes256.c (xts_aes256_set_encrypt_key)
	(xts_aes256_set_decrypt_key, xts_aes256_encrypt_message)
	(xts_aes256_decrypt_message): New file, new functions.
	* nettle.texinfo (XTS): Document XTS mode.
	* Makefile.in (nettle_SOURCES): Add xts sourcce files.
	(HEADERS): New installed header xts.h.
	* testsuite/xts-test.c: New file.
	* testsuite/Makefile.in (TS_NETTLE_SOURCES): Add xts-test.c.

2019-02-06  Niels Möller  <nisse@lysator.liu.se>

	* gosthash94.h (struct gosthash94_ctx): Move block buffer last in
	struct.
	* md2.h (struct md2_ctx): Likewise.
	* md4.h (struct md4_ctx): Likewise.
	* md5.h (struct md5_ctx): Likewise.
	* ripemd160.h (struct ripemd160_ctx): Likewise.
	* sha1.h (struct sha1_ctx): Likewise.
	* sha2.h (struct sha256_ctx, struct sha512_ctx): Likewise.

2019-01-19  Niels Möller  <nisse@lysator.liu.se>

	* examples/Makefile.in (TARGETS): Delete eratosthenes, left over
	from earlier change.

	* fat-arm.c: Fix declarations of chacha_core functions.

	From Yuriy M. Kaminskiy:
	* fat-setup.h (chacha_core_func): New typedef.
	* fat-arm.c (fat_init): Enable choice between
	_nettle_chacha_core_c and _nettle_chacha_core_neon.
	* configure.ac (asm_nettle_optional_list): Add
	chacha-core-internal-2.asm.
	* chacha-core-internal.c: Enable fat build with C and asm version.
	* arm/fat/chacha-core-internal-2.asm: New file.

2019-01-12  Niels Möller  <nisse@lysator.liu.se>

	* examples/eratosthenes.c: Deleted program.
	* examples/Makefile.in: Delete rule to build and distribute it.

2019-01-10  Niels Möller  <nisse@lysator.liu.se>

	* testsuite/rsa-compute-root-test.c (test_one): Use %u and
	corresponding cast, when printing bit sizes.

2019-01-09  Niels Möller  <nisse@lysator.liu.se>

	* examples/nettle-benchmark.c (GET_CYCLE_COUNTER): Add volatile to
	inline asm.

2019-01-08  Niels Möller  <nisse@lysator.liu.se>

	* sha512-compress.c: Add missing include of sha2-internal.h.

2019-01-06  Niels Möller  <nisse@lysator.liu.se>

	* testsuite/rsa-compute-root-test.c (generate_keypair): Fix assert
	call with side-effects.

2019-01-06  Niels Möller  <nisse@lysator.liu.se>

	* nettle-types.h: Don't use nettle-stdint.h, include <stdint.h>
	directly.
	* nettle-write.h: Likewise.
	* configure.ac: Delete use of AX_CREATE_STDINT_H.
	* aclocal.m4 (AX_CREATE_STDINT_H): Delete.
	* Makefile.in (INSTALL_HEADERS, distclean-here): Delete mention of
	nettle-stdint.h.

2018-12-26  Niels Möller  <nisse@lysator.liu.se>

	* examples/hogweed-benchmark.c (make_openssl_rsa_ctx): New helper
	function. Call openssl's RSA_generate_key_ex rather then the
	deprecated RSA_generate_key.
	(bench_openssl_rsa_init, bench_openssl_rsa_tr_init): Use it.

	* eccdata.c (ecc_pippenger_precompute): Check that table size is
	at least 2. Intended to silence warning from the clang static
	analyzer.

	* configure.ac: Bump package version to 3.5.
	(LIBNETTLE_MAJOR): Bump major number, now 7.
	(LIBHOGWEED_MAJOR): Bump major number, now 5.
	(LIBNETTLE_MINOR, LIBHOGWEED_MINOR): Reset to zero.

	* pkcs1-internal.h: New header file, moved declarations of
	_pkcs1_sec_decrypt and _pkcs1_sec_decrypt_variable here.
	* rsa-internal.h: ... old location.
	* Makefile.in (DISTFILES): Added pkcs1-internal.h.
	* pkcs1-decrypt.c: Include new file.
	* pkcs1-sec-decrypt.c: Likewise.
	* rsa-decrypt-tr.c: Likewise.
	* rsa-sec-decrypt.c: Likewise.
	* testsuite/pkcs1-sec-decrypt-test.c: Likewise.

	* tools/nettle-pbkdf2.c: Add #define _GNU_SOURCE, needed for
	strdup with gcc -std=c89.
	* testsuite/ed25519-test.c: Add #define _GNU_SOURCE, needed for
	getline with gcc -std=c89.

	* rsa-sign-tr.c (sec_equal): Fix accidental use of C99 for loop.
	Reported by Andreas Gustafsson.
	* testsuite/rsa-sec-decrypt-test.c (test_main): Likewise.

2018-12-04  Niels Möller  <nisse@lysator.liu.se>

	* Released nettle-3.4.1.

2018-11-28  Niels Möller  <nisse@lysator.liu.se>

	* configure.ac: Update GMP check. Check for the function
	mpn_sec_div_r, available since GMP-6.0.0.

	* testsuite/rsa-encrypt-test.c (test_main): Fix allocation of
	decrypted storage. Update test of rsa_decrypt, to allow clobbering
	of all of the passed in message area.

	* pkcs1-decrypt.c (pkcs1_decrypt): Rewrite as a wrapper around
	_pkcs1_sec_decrypt_variable. Improves side-channel silence of the
	only caller, rsa_decrypt.

	* Makefile.in (DISTFILES): Add rsa-internal.h, needed for make
	dist. Patch from Simo Sorce.

	* rsa-internal.h: Add include of rsa.h.

2018-11-27  Niels Möller  <nisse@lysator.liu.se>

	* rsa-sec-compute-root.c (sec_mul, sec_mod_mul, sec_powm): New
	local helper functions, with their own itch functions.
	(_rsa_sec_compute_root_itch, _rsa_sec_compute_root): Rewrote to
	use helpers, for clarity.

2018-11-26  Niels Möller  <nisse@lysator.liu.se>

	* testsuite/rsa-compute-root-test.c (generate_keypair): Simplify
	selection of psize and qsize, and fix so that qsize is used.
	(test_main): Add outer loop, to test with more than one key.
	Deallocate storage before exiting.

2018-11-25  Niels Möller  <nisse@lysator.liu.se>

	* testsuite/rsa-compute-root-test.c: Renamed, from ...
	* testsuite/rsa-sec-compute-root-test.c: ... old name.

	* rsa.h (rsa_sec_compute_root_tr): Deleted declaration, moved to ...
	* rsa-internal.h (_rsa_sec_compute_root_tr): ... new location.
	* rsa-sign-tr.c (_rsa_sec_compute_root_tr): Renamed, from...
	(rsa_sec_compute_root_tr): ... old name. Updated callers.
	(cnd_mpn_zero): Use a volatile-declared mask variable.

	* testsuite/testutils.c (mpz_urandomb) [NETTLE_USE_MINI_GMP]: Fix
	masking of most significant bits.

	* rsa-decrypt-tr.c (rsa_decrypt_tr): Use
	NETTLE_OCTET_SIZE_TO_LIMB_SIZE.

	* testsuite/rsa-sec-decrypt-test.c (rsa_decrypt_for_test): Tweak
	valgrind marking, and document potential leakage of lowest and
	highest bits of p and q.

	* rsa-sec-compute-root.c (_rsa_sec_compute_root): Avoid calls to
	mpz_sizeinbase, since that potentially leaks most significant bits
	of private key parameters a and b.

	* testsuite/pkcs1-sec-decrypt-test.c (pkcs1_decrypt_for_test): Fix
	valgrind marking of return value.

	Merged below changes from Simo Sorce, to make RSA private key
	operations side-channel silent.

2018-11-08  Simo Sorce  <simo@redhat.com>

	* rsa-sign.c (rsa_compute_root) [!NETTLE_USE_MINI_GMP]: Use
	_rsa_sec_compute_root.

	* testsuite/rsa-sec-compute-root-test.c: Add more tests for new
	side-channel silent functions.

	* rsa-sign.c (rsa_private_key_prepare): Check that qn + cn >= pn,
	since that is required for one of the GMP calls in
	_rsa_sec_compute_root.

	* rsa-decrypt-tr.c: Switch to use side-channel silent functions.

	* pkcs1-sec-decrypt.c (_pkcs1_sec_decrypt_variable): New private
	function. Variable size version for backwards compatibility.

	* testsuite/rsa-sec-decrypt-test.c: Adds more tests.

	* rsa-sec-decrypt.c (rsa_sec_decrypt): New function.
	Fixed length side-channel silent version of rsa-decrypt.
	* testsuite/rsa-encrypt-test.c: add tests for the new fucntion.

	* testsuite/pkcs1-sec-decrypt-test.c: Adds tests for
	_pkcs1_sec_decrypt.

	* gmp-glue.c (mpn_get_base256): New function.

	* pkcs1-sec-decrypt.c (_pkcs1_sec_decrypt): New private function.
	Fixed length side-channel silent version of pkcs1-decrypt.

	* cnd-memcpy.c (cnd_memcpy): New function.
	* memops.h: Declare it.
	* testsuite/cnd-memcpy-test.c: New test case.

	* rsa-sign-tr.c (rsa_sec_compute_root_tr): New function that uses
	_rsa_sec_compute_root, as well as side-channel silent RSA
	blinding.
	(rsa_compute_root_tr) Rewritten as a wrapper around
	rsa_sec_compute_root_tr.
	(rsa_sec_blind, rsa_sec_unblind, sec_equal, rsa_sec_check_root)
	(cnd_mpn_zero): New helper functions.
	(rsa_sec_compute_root_tr) [NETTLE_USE_MINI_GMP]: Defined as a not
	side-channel silent wrapper around rsa_compute_root_tr, and the
	latter function left unchanged.

	* rsa-sec-compute-root.c (_rsa_sec_compute_root_itch)
	(_rsa_sec_compute_root): New file, new private functions.
	Side-channel silent version of rsa_compute_root.
	* rsa-internal.h: New header file with declarations.

	* gmp-glue.h (NETTLE_OCTET_SIZE_TO_LIMB_SIZE): New macro.

2018-11-24  Niels Möller  <nisse@lysator.liu.se>

	* configure.ac: Bump package version to 3.4.1.
	(LIBNETTLE_MINOR): Bump library version to 6.5.
	(LIBHOGWEED_MINOR): Bump library version to 4.5.

2018-11-17  Niels Möller  <nisse@lysator.liu.se>

	* examples/hogweed-benchmark.c (bench_rsa_verify)
	(bench_openssl_rsa_tr_init): New functions.
	(alg_list): Benchmark timing-resistant RSA functions, i.e.,
	including RSA blinding.
	(main): Increase width of first column, here and in other
	printouts.

2018-10-10  Dmitry Eremin-Solenikov  <dbaryshkov@gmail.com>

	* ctr16.c (_ctr_crypt16): Bugfix for the src == dst case, when
	processing more than on full block of size CTR_BUFFER_LIMIT, src
	and dst arguments to memxor3 were not properly updated.

2018-10-10  Niels Möller  <nisse@lysator.liu.se>

	* aes-set-encrypt-key.c: Add missing include of stdlib.h.
	* des-compat.c: Likewise.

2018-09-13  Niels Möller  <nisse@lysator.liu.se>

	* rsa-keygen.c (rsa_generate_keypair): Delete unlikely and
	redundant check for p == q.

2018-08-09  Niels Möller  <nisse@lysator.liu.se>

	* rsa-internal.h (_rsa_blind, _rsa_unblind): Mark with
	_NETTLE_ATTRIBUTE_DEPRECATED.

	* nettle-types.h (_NETTLE_ATTRIBUTE_PURE)
	(_NETTLE_ATTRIBUTE_DEPRECATED): New macros, for gcc and
	lookalikes.
	* ecc-curve.h: Include nettle-types.h, and use
	_NETTLE_ATTRIBUTE_PURE instead of local definition.
	* nettle-meta.h: Use _NETTLE_ATTRIBUTE_PURE, instead of explicit
	#ifdefs.

	* aes.h: Mark functions using struct aes_ctx interface as
	deprecated. Add #undef _NETTLE_ATTRIBUTE_DEPRECATED in files where
	the functions are implemented or tested.
	* gcm.h: Similarly mark functions using gcm_aes_ctx as deprecated.

	* nettle-internal.c (des_set_key_wrapper, des3_set_key_wrapper)
	(blowfish128_set_key_wrapper): Wrapper functions, to avoid cast
	between incompatible function types (which gcc-8 warns about).
	Wrappers are expected to compile to a single jmp instruction.

	* des-compat.c (des_compat_des3_encrypt)
	(des_compat_des3_decrypt): Change length argument type to size_t.

2018-08-08  Niels Möller  <nisse@lysator.liu.se>

	* nettle.texinfo (Compatibility): New section on ABI and API
	compatibility.

2018-07-25  Dmitry Eremin-Solenikov  <dbaryshkov@gmail.com>

	* examples/nettle-benchmark.c: Add benchmarking for HMAC functions.

2018-07-13  Niels Möller  <nisse@lysator.liu.se>

	* examples/eratosthenes.c (vector_alloc): Add assert related to
	overflow in the size calculation. Fixes a corner case identified
	by static analysis.
	(vector_init): Analogous assert.

2018-07-12  Niels Möller  <nisse@lysator.liu.se>

	* examples/eratosthenes.c (main): Don't allocate bitmap storage
	for limit == 2 (early exit), closing memory leak at exit.
	(main): Fix handling of short -q option.

	* eccdata.c (output_curve): Replace mpz_init_set_ui by mpz_set_ui,
	to fix memory leak.
	(ecc_curve_clear): New function.
	(main): Call it, to deallocate storage before exit.

2018-07-08  Niels Möller  <nisse@lysator.liu.se>

	* fat-x86_64.c (fat_init): Fix setup for nettle_sha1_compress.
	* x86_64/fat/sha1-compress.asm: Add leading underscore to symbol name.
	* x86_64/fat/sha1-compress-2.asm: Likewise.

2018-07-07  Niels Möller  <nisse@lysator.liu.se>

	From Nikos Mavrogiannopoulos.
	* sha1-compress.c (nettle_sha1_compress): Renamed, and promoted to
	public function, since there's known appliation usage (filezilla).
	* sha1.h (_nettle_sha1_compress): Old name, now a preprocessor
	alias for the new name.
	* md5-compress.c (nettle_md5_compress): Similarly renamed (used by
	sogo).
	* md5.h (_nettle_md5_compress): Old name,, now a preprocessor
	alias for the new name.

	* chacha-internal.h, dsa-internal.h, eddsa-internal.h:
	* hogweed-internal.h, ripemd160-internal.h, rsa-internal.h:
	* salsa20-internal.h, sha2-internal.h, sha3-internal.h:
	* umac-internal.h: Internal declarations moved to new header
	files, which are not installed..
	* Makefile.in (DISTFILES): Added above files.

	* libnettle.map.in: Use a different symbol version for _nettle_*
	symbols, depending on the minor release. This marks these symbols
	explicitly not part of the public Nettle ABI.
	* libhogweed.map.in: Analogous change.

2018-06-17  Niels Möller  <nisse@lysator.liu.se>

	* aclocal.m4 (NETTLE_CHECK_IFUNC): Fix quoting. Patch contributed
	by Dmitry Eremin-Solenikov.

	* testsuite/symbols-test: Exclude ____chkstk_darwin symbols,
	produced by Apple's Xcode 10 compiler. Patch contributed by
	Dominyk Tiller.

2018-03-25  Niels Möller  <nisse@lysator.liu.se>

	From Michael Weiser.
	* configure.ac (ASM_WORDS_BIGENDIAN): New substution, set from AC_C_BIGENDIAN.
	* config.m4.in: Use it to set WORDS_BIGENDIAN.
	* asm.m4 (IF_BE, IF_LE): New macros.
	* arm/memxor.asm: Support big-endian ARM.
	* arm/memxor3.asm: Likewise.
	* arm/neon/chacha-core-internal.asm: Likewise.
	* arm/neon/salsa20-core-internal.asm: Likewise.
	* arm/neon/umac-nh.asm: Likewise.
	* arm/v6/sha1-compress.asm: Likewise.
	* arm/v6/sha256-compress.asm: Likewise.
	* arm/README: Document big-endian considerations.

2018-03-17  Niels Möller  <nisse@lysator.liu.se>

	Discourage direct access to data symbols with non-public size.
	Direct references to these symbols may result in copy-relocations
	like R_X86_64_COPY, which make the symbol size leak into the ABI.
	* ecc-curve.h (_nettle_secp_192r1, _nettle_secp_224r1)
	(_nettle_secp_256r1, _nettle_secp_384r1, _nettle_secp_521r1): Add
	leading underscore on these data symbols.

	* nettle-meta.h (_nettle_ciphers, _nettle_hashes, _nettle_aeads)
	(_nettle_armors): Add leading underscore on these data symbols.
	Update all internal use. Macros without leading underscore remain,
	and expand to access via accessor functions nettle_get_ciphers and
	similar.

2018-03-10  Niels Möller  <nisse@lysator.liu.se>

	* eccdata.c (ecc_table_size): New helper function.
	(ecc_pippenger_precompute): Display warning for poor parameters.

	* eccparams.c (main): New program, to list parameter alternatives
	for Pippenger's algorithm.

	* Makefile.in: Tweak parameters for ecc tables.
	(ecc-192.h): Change parameters from k = 7, c = 6 to k = 8, c = 6.
	Reduces table size from 15 KB to 12 KB. Modest speedup, appr. 3%
	for ecdsa signatures.
	(ecc-224.h): Change parameters from k = 12, c = 6 to k = 16, c =
	7. Table size unchanged (14 KB in 32-bit platforms, 18 KB on
	64-bit platforms. Minor speedup, appr. 1% for ecdsa signatures.
	(ecc-256.h): Change parameters from k = 14, c = 6 to k = 11, c =
	6. Table size unchanged, 16 KB. 14% speedup for ecdsa signatures.
	(ecc-384.h): Changed parameters from k = 41, c = 6 to k = 32, c =
	6. Table size unchanged. 12% speedup for ecdsa signatures.
	(ecc-521.h): Changed parameters from k = 56, c = 6 to k 44, c = 6.
	Table size unchanged (17 KB on 32-bit platforms, 18 KB on 64-bit
	platforms). 15% speedup for ecdsa signatures.
	(ecc-255.h): Change parameters from k = 14, c = 6 to k = 11, c =
	6. Table size unchanged, 16 KB. 24% speedup for eddsa signatures.

2018-03-14  Niels Möller  <nisse@lysator.liu.se>

	Merge sha256 code using the x86_64 sha_ni instructions, starting
	2018-02-21.

2018-03-11  Niels Möller  <nisse@lysator.liu.se>

	* x86_64/fat/sha256-compress.asm: New file.
	* x86_64/fat/sha256-compress-2.asm: New file.
	* fat-x86_64.c (fat_init): Select plain x86_64 assembly version or
	sha_ni version for sha256_compress.

2018-02-21  Niels Möller  <nisse@lysator.liu.se>

	* x86_64/sha_ni/sha256-compress.asm: New implementation using sha_ni
	instructions.

2018-02-20  Niels Möller  <nisse@lysator.liu.se>

	* testsuite/cmac-test.c (test_cmac_hash): Deallocate ctx properly.

2018-02-19  Niels Möller  <nisse@lysator.liu.se>

	Mostly aesthetic changes. Besides indentation:
	* cmac.h (struct cmac128): Rename, to cmac128_ctx.
	(CMAC128_CTX): Rename first member from data to ctx.

	* cmac.c: Use const void * as the type for cipher arguments.
	(block_mulx): Un-inline.
	(cmac128_set_key): Make a constant function local.

	* testsuite/cmac-test.c: Delete local typedefs.

2018-02-19  Nikos Mavrogiannopoulos  <nmav@redhat.com>

	Add support for CMAC.
	* cmac.h: New file.
	(struct cmac128): New struct.
	* cmac.c (block_mulx, cmac128_set_key, cmac128_update)
	(cmac128_digest): New file, new functions.
	* cmac-aes128.c (cmac_aes128_set_key, cmac_aes128_update)
	(cmac_aes128_digest): New file, new functions.
	* cmac-aes256.c (cmac_aes256_set_key, cmac_aes256_update)
	(cmac_aes256_digest): New file, new functions.
	* Makefile.in (nettle_SOURCES): Added cmac.c cmac-aes128.c cmac-aes256.c.
	(HEADERS): Added cmac.h.

	* testsuite/cmac-test.c: New tests.
	* testsuite/Makefile.in (TS_NETTLE_SOURCES): Add cmac-test.c.

	* examples/nettle-benchmark.c (time_cmac): New function.
	(main): Use it.

	* nettle.texinfo: Document CMAC.

2018-02-20  Niels Möller  <nisse@lysator.liu.se>

	* testsuite/cbc-test.c (test_cbc_bulk): Use struct
	aes256_ctx, instead of the deprecated struct aes_ctx.
	* testsuite/cfb-test.c (test_cfb_bulk): Likewise.
	* examples/rsa-session.h (struct rsa_session): Likewise.
	* examples/rsa-encrypt.c (rsa_session_set_encrypt_key)
	(process_file): Use aes256_* functions.
	* examples/rsa-decrypt.c (rsa_session_set_decrypt_key)
	(process_file): Likewise.

2018-02-19  Niels Möller  <nisse@lysator.liu.se>

	* nettle-internal.h: Include sha3.h, needed for the definition of
	NETTLE_MAX_HASH_CONTEXT_SIZE.
	(TMP_DECL_ALIGN, TMP_ALLOC_ALIGN): New macros, to support
	allocation of context structs with alignment requirements.
	[!HAVE_ALLOCA]: Also use assert, rather than calling abort
	directly.

	* pss.c (pss_encode_mgf1, pss_verify_mgf1): Use new macros.
	* pss-mgf1.c (pss_mgf1): Likewise.

2018-02-18  Niels Möller  <nisse@lysator.liu.se>

	* testsuite/Makefile.in (TS_NETTLE_SOURCES): Moved pss-mgf1-test.c...
	(TS_HOGWEED_SOURCES): ...to here. Fixes link failure in builds
	without public-key support.

2018-02-18  Dmitry Eremin-Solenikov  <dbaryshkov@gmail.com>

	* examples/nettle-openssl.c): Move expressions with side effects
	out of asserts.

2018-02-17  Dmitry Eremin-Solenikov  <dbaryshkov@gmail.com>

	(openssl_evp_set_encrypt_key, openssl_evp_set_decrypt_key): Use
	EVP_CipherInit_ex.
	* examples/nettle-openssl.c (nettle_openssl_gcm_aes128)
	(nettle_openssl_gcm_aes192, nettle_openssl_gcm_aes256): New aead
	algorithms, for benchmarking purposes, and supporting wrapper functions.
	* nettle-internal.h: Corresponding declarations.
	* examples/nettle-benchmark.c (main): Include openssl's gcm aes in
	benchmark.

2018-02-16  Niels Möller  <nisse@lysator.liu.se>

	* nettle.texinfo: Improved index entries.
	(Cipher functions): Update CAST128/CAST5 docs. Inconsistencies
	spotted by Henrik Rindlöw.

2018-02-10  Niels Möller  <nisse@lysator.liu.se>

	* configure.ac: New configure option --enable-x86-sha-ni.

2018-02-07  Niels Möller  <nisse@lysator.liu.se>

	* x86_64/fat/sha1-compress.asm: New file.
	* x86_64/fat/sha1-compress-2.asm: New file.
	* fat-x86_64.c (fat_init): Select plain x86_64 assembly version or
	sha_ni version for sha1_compress.

2018-02-05  Niels Möller  <nisse@lysator.liu.se>

	* x86_64/sha_ni/sha1-compress.asm: New implementation using sha_ni
	instructions.

	* fat-x86_64.c (get_x86_features): Check for sha_ni extension.

	* x86_64/fat/cpuid.asm: Clear %ecx input to cpuid instruction.

2018-02-01  Nikos Mavrogiannopoulos  <nmav@redhat.com>

	* gcm.c (gcm_fill): New function, for use with _ctr_crypt16.
	(gcm_encrypt, gcm_decrypt): Use _ctr_crypt16. 50% speedup of
	gcm_aes128, benchmarked on x86_64 with aesni instructions.

2018-02-01  Niels Möller  <nisse@lysator.liu.se>

	Based on a patch contributed by Nikos Mavrogiannopoulos.
	* ctr16.c (_ctr_crypt16): New file, renamed and generalized
	function. New function pointer argument, used to fill a block with
	counter values. Use nettle_block16 * as the type for the buffer to
	be filled. Always process any final and partial block, and return
	no value.
	* ctr.c (ctr_crypt): ... previous, replaced, function.
	(ctr_fill16): Updated to new argument type.
	(ctr_crypt): Return immediately after using _ctr_crypt16.

	* ctr-internal.h: New file, declaring _ctr_crypt16.
	(nettle_fill16_func): New function typedef.

	* Makefile.in (nettle_SOURCES): Added ctr16.c.
	(DISTFILES): Added ctr-internal.h.

2018-01-30  Niels Möller  <nisse@lysator.liu.se>

	* Makefile.in (clean-here): Don't delete desdata.stamp.

2018-01-24  Jay Foad  <jay.foad@gmail.com>

	* Makefile.in (TARGETS): Delete dependencies on aesdata, desdata,
	twofishdata, shadata and gcmdata. They are not needed for a normal
	build.
	(clean-here): Explicitly delete of above files.
	(desdata.stamp): New stamp target, to avoid building desdata twice
	in a parallell build.

2018-01-23  Niels Möller  <nisse@lysator.liu.se>

	* configure.ac (asm_path): Recognize "x86", in addition to "i?86",
	for 32-bit x86 processors. Reportedly needed for x86 android builds.

2018-01-20  Niels Möller  <nisse@lysator.liu.se>

	CFB8 support, contributed by Dmitry Eremin-Solenikov.
	* cfb.c (cfb8_encrypt, cfb8_decrypt): New functions.
	* cfb.h: Declare them.
	(CFB8_ENCRYPT, CFB8_DECRYPT): New macros.
	* testsuite/cfb-test.c: New tests for CFB8.
	* nettle.texinfo (CFB and CFB8): Documentation.

2018-01-16  Niels Möller  <nisse@lysator.liu.se>

	* tools/pkcs1-conv.c (convert_file): Add missing break statements.

2018-01-09  Niels Möller  <nisse@lysator.liu.se>

	* testsuite/testutils.c (test_cipher_ctr): Test operations with
	shorter sizes.

	* testsuite/ctr-test.c: Additional unofficial test vectors, to
	exercise carry propagation in the counter, and block size
	different from 16.

2018-01-08  Niels Möller  <nisse@lysator.liu.se>

	* ctr.c (ctr_crypt16): New function, with optimizations specific
	to 16-byte block size.
	(ctr_fill16): New helper function, definition depending on
	WORDS_BIGENDIAN, and little endian version requiring
	HAVE_BUILTIN_BSWAP64.
	(ctr_crypt): Use ctr_crypt16, when appropriate.

	* nettle-types.h (union nettle_block16): Add uint64_t field.

	* configure.ac: Check for __builtin_bswap64, define
	HAVE_BUILTIN_BSWAP64 if available.

	* ctr.c (ctr_fill): New function. Use in ctr_crypt.

	* ctr.c (ctr_crypt): For in-place operation, increase max buffer
	size from 4 blocks to 512 bytes, similarly to CBC and CFB.
	Improves in-place aes128 CTR performance by 25% on x86_64.

	* examples/nettle-benchmark.c (time_cipher): Benchmark in-place
	operation separately, for cbc_decrypt and ctr_crypt.

	* cbc.c (cbc_decrypt): For in-place operation (src == dst case),
	eliminate use of src variable.
	* cfb.c (cfb_decrypt): Likewise.
	* gcm.c (gcm_crypt): Likewise, and replace one memxor3 by memxor.

2018-01-03  Niels Möller  <nisse@lysator.liu.se>

	* x86_64/aesni/aes-encrypt-internal.asm: Read subkeys into xmm
	registers before the block loop, and completely unroll the round
	loop.
	* x86_64/aesni/aes-decrypt-internal.asm: Likewise.

2017-11-19  Niels Möller  <nisse@lysator.liu.se>

	* Released nettle-3.4.

2017-11-12  Niels Möller  <nisse@lysator.liu.se>

	* configure.ac: Update check of GMP_NUMB_BITS declaration in
	assembly files. Was broken by rename of configure variable
	GMP_NUMB_BITS --> NUMB_BITS.

2017-11-11  Niels Möller  <nisse@lysator.liu.se>

	* nettle.texinfo: Document nettle_get_hashes, nettle_get_ciphers
	and nettle_get_aeads, and replace nettle_secp_256r1 by
	nettle_get_secp_256r1. Update version numbers. Delete ancient
	setting of ispell-skip-region-alist as an emacs file-local
	variable.

2017-11-08  Niels Möller  <nisse@lysator.liu.se>

	* ecc-curve.h (nettle_secp_192r1, nettle_secp_224r1)
	(nettle_secp_256r1, nettle_secp_384r1, nettle_secp_521r1): Delete
	macro wrappers, partially reverting below 2017-04-09 change. They
	didn't work at all for applications that only see a forward
	declaration of struct ecc_curve. Instead, we will have to make an
	ABI and API break and delete these symbols, when the size of
	struct ecc_curve is increased.

2017-11-05  Niels Möller  <nisse@lysator.liu.se>

	* configure.ac Bump package version to 3.4.
	(LIBNETTLE_MINOR): Bump library version to 6.4.
	(LIBHOGWEED_MINOR): Bump library version to 4.4.

2017-10-23  Niels Möller  <nisse@lysator.liu.se>

	* examples/Makefile.in (check): Also set DYLD_LIBRARY_PATH in the
	environment, to support Mac OSX shared libraries.
	* testsuite/Makefile.in (LD_LIBRARY_PATH): Likewise.

2017-10-23  Niels Möller  <nisse@lysator.liu.se>

	Merge API fixes, starting at 2017-01-12.

2017-04-09  Niels Möller  <nisse@lysator.liu.se>

	* ecc-curve.h (nettle_get_secp_192r1, nettle_get_secp_224r1)
	(nettle_get_secp_256r1, nettle_get_secp_384r1)
	(nettle_get_secp_521r1): New functions, returning a pointer to
	corresponding structure.
	(nettle_secp_192r1, nettle_secp_224r1, nettle_secp_256r1)
	(nettle_secp_384r1, nettle_secp_521r1): Redefined as macros,
	calling the corresponding function.

	* nettle-meta.h (nettle_ciphers, nettle_aeads, nettle_armors): New
	macros, analogous to below change to nettle_hashes.

	* nettle-meta-ciphers.c (nettle_get_ciphers): New function.

	* nettle-meta-aeads.c (nettle_get_aeads): New function.

	* nettle-meta-armors.c (nettle_get_armors): New function.

2017-01-12  Niels Möller  <nisse@lysator.liu.se>

	* tools/nettle-hash.c (find_algorithm): Deleted function.
	(main): Replaced by call to nettle_lookup_hash.

	* testsuite/meta-hash-test.c (test_main): Use nettle_lookup_hash.

	* nettle-meta.h (nettle_hashes): New macro, expanding to a call to
	nettle_get_hashes. Direct access to the array causes the array
	size to leak into the ABI, since a plain un-relocatable executable
	linking with libnettle.so gets copy relocations for any referenced
	data items in the shared library.

	* nettle-meta-hashes.c (nettle_get_hashes): New function.

2017-10-16  Niels Möller  <nisse@lysator.liu.se>

	CFB support, contributed by Dmitry Eremin-Solenikov.
	* cfb.c (cfb_encrypt, cfb_decrypt): New file, new functions.
	* cfb.h: New header file.
	(CFB_CTX, CFB_SET_IV, CFB_ENCRYPT, CFB_DECRYPT): New macros.
	* Makefile.in (nettle_SOURCES): Add cfb.c.
	(HEADERS): Add cfb.h.
	* testsuite/cfb-test.c: New test case.
	* testsuite/testutils.c (test_cipher_cfb): New function.
	* nettle.texinfo (CFB): Documentation.

2017-10-16  Niels Möller  <nisse@lysator.liu.se>

	* aclocal.m4 (GMP_PROG_CC_FOR_BUILD): Add -g when compiling with
	gcc.

2017-09-27  Niels Möller  <nisse@lysator.liu.se>

	Merged armor-signedness branch, starting 2017-08-27.

2017-09-24  Niels Möller  <nisse@lysator.liu.se>

	* tools/pkcs1-conv.c (base64_decode_in_place): New helper
	function.
	(decode_base64): Use it.

	* sexp-transport-format.c (base64_encode_in_place): New helper
	function.
	(sexp_transport_vformat): Use it.

	* testsuite/base64-test.c (test_fuzz_once): Update to use char
	type where appropriate.
	(test_main): Use helper functions base64_encode_in_place and
	base64_decode_in_place (copied to this file).

	* testsuite/testutils.c (tstring_data): Use uint8_t for data
	argument.
	* testsuite/testutils.h (SDATA): Use US macro to cast data
	argument.

2017-08-27  Niels Möller  <nisse@lysator.liu.se>

	* base64-encode.c (base64_encode_raw, base64_encode_group)
	(base64_encode_single, base64_encode_update)
	(base64_encode_final): Change type of destination to char *.
	* base16-encode.c (base16_encode_single, base16_encode_update):
	Likewise.
	* base64-decode.c (base64_decode_single, base64_decode_update):
	Change type of source argument to const char *. Update (almost)
	all callers.
	* base16-decode.c (base16_decode_single, base16_decode_update):
	Likewise.
	* nettle-types.h (nettle_armor_encode_update_func)
	(nettle_armor_encode_final_func, nettle_armor_decode_update_func):
	Corresponding updates to typedefs.

2017-09-14  Niels Möller  <nisse@lysator.liu.se>

	* hkdf.c: Delete unneeded includes. Use Nettle licensing notice.
	* hkdf.h: Include only nettle-types.h, not nettle-meta.h.

	* ecc-mod.c (ecc_mod): Workaround to silence a false positive from
	the clang static analyzer.

2017-09-12  Niels Möller  <nisse@lysator.liu.se>

	* testsuite/testutils.h (mpn_zero_p): Avoid redefining mpn_zero_p
	when building with mini-gmp. Since the mini-gmp update, this
	function is defined by mini-gmp, causing link errors if nettle is
	configured with --enable-mini-gmp --disable-shared. Reported by
	Tim Rühsen.

2017-09-09  Daiki Ueno  <dueno@redhat.com>

	* testsuite/ecc-mul-g-test.c (test_main): Fixed mpn_cmp call.
	* testsuite/ecc-mul-a-test.c (test_main): Likewise.
	* eccdata.c (ecc_point_out): Write to given stream, instead of
	stderr.
	* eccdata.c (output_curve): In curve448, the bit size of the order
	is slightly smaller than the one of p's. Adjust ecc_Bmodq_shifted
	accordingly.

2017-09-09  Niels Möller  <nisse@lysator.liu.se>

	* mini-gmp.c: Updated mini-gmp from the gmp repository, latest
	change from 2017-07-23.
	* mini-gmp.h: Likewise.

2017-09-06  Niels Möller  <nisse@lysator.liu.se>

	* hkdf.c (hkdf_expand): Eliminate a (signed) ssize_t variable, use
	break rather than return at loop termination.

2017-09-06  Niels Möller  <nisse@lysator.liu.se>

	HKDF implementation, contributed by Nikos Mavrogiannopoulos.
	* hkdf.c (hkdf_extract, hkdf_expand): New file, new functions.
	* hkdf.h: New file.
	* Makefile.in (nettle_SOURCES): Add hkdf.c.
	(HEADERS): Add hkdf.h.
	* testsuite/hkdf-test.c: Tests for hkdf-sha256 and hkdf-sha1.
	* testsuite/Makefile.in (TS_NETTLE_SOURCES): Added hkdf-test.c.
	* nettle.texinfo (Key derivation functions): Document HKDF.

2017-09-04  Andreas Schneider  <asn@samba.org>

	* fat-arm.c: Add missing define for _GNU_SOURCE.

2017-08-27  Niels Möller  <nisse@lysator.liu.se>

	* configure.ac (GMP_NUMB_BITS): Set to dummy value "n/a" in
	mini-gmp builds.
	(NUMB_BITS): New substituted variable which always holds the
	configured value.
	* Makefile.in (GMP_NUMB_BITS): Renamed variable...
	(NUMB_BITS): ...new name
	* config.make.in: Update corresponding substitution.

2017-08-26  Niels Möller  <nisse@lysator.liu.se>

	* ecc-mod-inv.c (ecc_mod_inv): Add missing assert. Fixes a
	"dead increment" warning from the clang static analyzer.

2017-08-26  Niels Möller  <nisse@lysator.liu.se>

	* examples/nettle-openssl.c (struct openssl_cipher_ctx): New
	struct. Use everywhere, instead of typing EVP_CIPHER_CTX pointers
	directly.

	* configure.ac: Update openssl-related tests. Checks for
	cipher-specific headers are replaced by a check for openssl/evp.h,
	and the check for the BF_ecb_encrypt function is replaced by a
	check for EVP_CIPHER_CTX_new.

2017-08-03  Daniel P. Berrange  <berrange@redhat.com>

	* examples/nettle-openssl.c: Rewritten to use openssl's EVP APIs.
	The older cipher-specific functions always use openssl's generic
	software implementation, while the EVP functions enables
	platform-specific code, e.g., using the x86 AES-NI instructions.
	(nettle_openssl_init): New function.

2017-07-18  Niels Möller  <nisse@lysator.liu.se>

	* ecc-add-eh.c (ecc_add_eh): Fix in-place operation by reordering
	two multiplies. Previously, in-place operation resulted in an
	invalid call to mpn_mul with overlapping operands. Reported by
	Sergei Trofimovich.

2017-06-09  Niels Möller  <nisse@lysator.liu.se>

	* pss.c (pss_verify_mgf1): Check for m being too large, fixing an
	assertion failure for certain invalid signatures. Based on a patch
	contributed by Daiki Ueno.

	* testsuite/rsa-pss-sign-tr-test.c (test_main): Add test case
	contributed by Daiki Ueno. Problem originally found by oss-fuzz,
	see https://bugs.chromium.org/p/oss-fuzz/issues/detail?id=2132.
	That problem report is currently embargoed, but will hopefully be
	public in a month or two.

2017-05-23  Niels Möller  <nisse@lysator.liu.se>

	Rework the previous change, which had the unintended effect of
	always regenerating .test-rules.make after ./configure is run.
	* testsuite/Makefile.in (test-rules.stamp): New stamp file target,
	depend on Makefile.in, and run $(MAKE) test-rules.
	(.test-rules.make): Add a level of indirection, by depending on
	test-rules.stamp.

2017-05-20  Niels Möller  <nisse@lysator.liu.se>

	* testsuite/Makefile.in (test-rules): Use $(srddir)/-prefix for
	.test-rules.make target, and change dependency from Makefile.in to
	Makefile.

2017-05-17  Nikos Mavrogiannopoulos  <nmav@redhat.com>

	* testsuite/Makefile.in: Ensure .test-rules.make is regenerated
	when Makefile.in is modified.

2017-04-09  Niels Möller  <nisse@lysator.liu.se>

	* testsuite/dlopen-test.c (main): Call dlclose, to fix memory leak
	on success.

	* testsuite/pss-test.c: Delete magic to let valgrind to check if
	pss_encode_mgf1 is side-channel silent with respect to the salt
	and digest inputs. It turns out that the most significant bits of
	the padded bignum, and hence its size, depends on these inputs.
	Which results in a data-dependent branch in the normalization code
	of at the end of gmp's mpz_import.

2017-04-04  Niels Möller  <nisse@lysator.liu.se>

	* pss.c (pss_verify_mgf1): Use const for input mpz_t argument.
	(pss_encode_mgf1): Avoid unnecessary memset and xor operations.

	Merged RSA-PSS support, contributed by Daiki Ueno.
	* pss-mgf1.h, pss.h: New header files.
	* pss-mgf1.c (pss_mgf1): New file and function.
	* pss.c (pss_encode_mgf1, pss_verify_mgf1): New file and
	functions.
	* rsa-verify.c (_rsa_verify_recover): New function.
	* rsa-pss-sha256-sign-tr.c: (rsa_pss_sha256_sign_digest_tr): New
	file and function.
	* rsa-pss-sha256-verify.c (rsa_pss_sha256_verify_digest): New
	file and function.
	* rsa-pss-sha512-sign-tr.c (rsa_pss_sha384_sign_digest_tr)
	(rsa_pss_sha512_sign_digest_tr): New file and functions.
	* rsa-pss-sha512-verify.c (rsa_pss_sha384_verify_digest)
	(rsa_pss_sha512_verify_digest): New file and functions.
	* rsa.h: Prototypes for new functions.
	* testsuite/rsa-pss-sign-tr-test.c: New test case.
	* testsuite/pss-test.c: New test case.
	* testsuite/pss-mgf1-test.c: New test case.
	* Makefile.in, testsuite/Makefile.in: Added new files.
	* nettle.texinfo: Documentation of rsa-pss functions.

2017-03-20  Niels Möller  <nisse@lysator.liu.se>

	* nettle-internal.h (NETTLE_MAX_HASH_CONTEXT_SIZE): New constant.
	* testsuite/meta-hash-test.c (test_main): Add sanity check for
	NETTLE_MAX_HASH_CONTEXT_SIZE.

	* tools/nettle-hash.c (list_algorithms): Also display the internal
	context size.

2017-01-03  Nikos Mavrogiannopoulos <nmav@redhat.com>

	* ecdsa-verify.c (ecdsa_verify): Eliminated memory leak on error
	path.

2016-10-10  Niels Möller  <nisse@lysator.liu.se>

	* write-be32.c (_nettle_write_be32): Use const for source argument.
	* write-le32.c (_nettle_write_le32): Likewise.
	* write-le64.c (_nettle_write_le64): Likewise.
	* nettle-write.h: Update prototypes.

2016-10-01  Niels Möller  <nisse@lysator.liu.se>

	* Released nettle-3.3.

2016-09-13  Niels Möller  <nisse@lysator.liu.se>

	* nettle-meta-hashes.c (nettle_hashes): Added SHA3 hashes.
	Reported missing by Thomas Walter.
	* testsuite/meta-hash-test.c: Update test accordingly.

2016-09-07  Niels Möller  <nisse@lysator.liu.se>

	* nettle.texinfo (Elliptic curves): Split into sub-nodes.
	(Miscellaneous functions): Document memeql_sec.
	* NEWS: Mention memeql_sec.

2016-09-06  Niels Möller  <nisse@lysator.liu.se>

	* NEWS: Update for 3.3.

	* configure.ac: Bump package version to 3.3.
	(LIBNETTLE_MINOR): Bump library version to 6.3.
	(LIBHOGWEED_MINOR): Bump library version to 4.3.

2016-09-05  Niels Möller  <nisse@lysator.liu.se>

	* curve25519.h (NETTLE_CURVE25519_RFC7748): New preprocessor
	constant.
	* nettle.texinfo: Document it.

2016-09-03  Niels Möller  <nisse@lysator.liu.se>

	* config.make.in (.SUFFIXES): Delete no longer used .p$(OBJEXT).

	* sexp.h (TOKEN_CHAR): Delete macro and declaration of
	sexp_token_chars. They belong in tools/misc.h, not here.

	* examples/ecc-benchmark.c (die): Deleted unused function.

	* testsuite/testutils.h (US): New macro, for unsigned string
	literals.
	(LDATA): Use the US macro, to eliminate pointer signedness
	warnings.

	* testsuite/eddsa-verify-test.c (test_eddsa): Use LDATA.
	* testsuite/pbkdf2-test.c (test_main): Likewise.
	* testsuite/pkcs1-test.c (test_main): Likewise.

	* testsuite/md5-compat-test.c (test_main): Use US macro.

	* testsuite/sexp-test.c (test_main): Use const char * for assoc
	keys. Overlooked in 2016-08-16 change.

	* testsuite/yarrow-test.c (test_main): Fix pointer
	signednesss warnings.
	* testsuite/sexp-format-test.c (test_main): Likewise.
	* testsuite/rsa-encrypt-test.c (test_main): Likewise.
	* tools/nettle-lfib-stream.c (main): Likewise.
	* tools/output.c (sexp_put_string): Likewise.

	* testsuite/testutils.c (test_armor): Change ascii argument to
	const char *.
	* testsuite/base16-test.c (test_main): Use LDATA for the non-ascii
	argument to test_armor.
	* testsuite/base64-test.c (test_main): Likewise.

	* tools/nettle-pbkdf2.c (main): Fix some pointer signedness warning.
	* tools/nettle-hash.c (hash_file): Likewise.

	* examples/rsa-decrypt.c (process_file): Use memeql_sec to check
	the digest.

	* memeql-sec.c (memeql_sec): New public function, moved from...
	* ccm.c (memeql_sec): ... previous location.

	* memops.h: New header file, generalizing memxor.h.

	* testsuite/memeql-test.c (test_main): New test case.
	(memeql_sec_for_test): Wrapper to get valgrind to check for
	side-channel silence.

2016-08-29  Niels Möller  <nisse@lysator.liu.se>

	* sexp-format.c (strlen_u8): New helper function.
	(sexp_vformat): Use uint8_t * for strings instead of char *.

2016-08-16  Niels Möller  <nisse@lysator.liu.se>

	* examples/io.c (hash_file): Use uint8_t for buffer.

	* sexp.c (sexp_iterator_check_type, sexp_iterator_check_types)
	(sexp_iterator_assoc): Use const char * for caller's expression
	types. Updated all callers.

	* rsa2openpgp.c (rsa_keypair_to_openpgp): Added cast to const
	uint8_t *.

	* pgp-encode.c (write_string): New helper function, replacing...
	(WRITE): ... deleted macro.

	* examples/io.c (write_data): Renamed, and use const void * for
	the input data. Updated all callers.
	(write_string): ... old name.
	(write_file): Use const void * for the input data.

2016-08-05  Niels Möller  <nisse@lysator.liu.se>

	* examples/hogweed-benchmark.c: Use uint8_t for curve25519 values.
	(bench_rsa_init): Use unsigned char for sexp strings.
	(bench_dsa_init): Likewise.
	(hash_string): Delete length argument, calling strlen instead.
	Cast string to const uint8_t *. Updated callers.

	* examples/io.c (read_file): Use size_t for sizes, and uint8_t for
	the contents.

2016-08-04  Niels Möller  <nisse@lysator.liu.se>

	* dsa-sign.c (dsa_sign): Return failure if p is even, so that an
	invalid key doesn't result in a crash inside mpz_powm_sec.

	* rsa-sign-tr.c (rsa_compute_root_tr): Return failure if any of p,
	q or n is even, to avoid crashing inside mpz_powm_sec. Invalid
	keys with even modulo are rejected by rsa_public_key_prepare and
	rsa_private_key_prepare, but some applications, notably gnutls,
	don't use them.

2016-07-31  Niels Möller  <nisse@lysator.liu.se>

	* rsa.c (_rsa_check_size): Check that n is odd. Otherwise, using
	an invalid key may crash in mpz_powm_sec. Problem reported by
	Hanno Böck.

2016-07-13  Niels Möller  <nisse@lysator.liu.se>

	* bignum.c (nettle_mpz_from_octets): Unconditionally use
	mpz_import.
	* gmp-glue.c (mpn_copyd, mpn_copyi, mpn_zero): Deleted
	compatibility definitions for older versions of GMP.
	* gmp-glue.h (mpn_sqr): Deleted compatibility definition.
	* testsuite/testutils.c (mpz_combit): Deleted compatibility
	definition.

2016-07-12  Niels Möller  <nisse@lysator.liu.se>

	* configure.ac: Check for mpz_powm_sec, and require GMP-5.0 or
	later.
	* bignum.h (mpz_powm_sec): Fall back to plain mpz_powm for
	mini-gmp build.
	* dsa-sign.c (dsa_sign): Use mpz_powm_sec.
	* rsa-sign.c (rsa_compute_root): Likewise.
	* rsa-sign-tr.c (rsa_blind, rsa_compute_root_tr): Likewise.
	* rsa-blind.c (_rsa_blind): Likewise.

2016-05-02  Niels Möller  <nisse@lysator.liu.se>

	* nettle.texinfo: Update Curve25519 documentation.

	* testsuite/curve25519-dh-test.c: Test that inputs bits which must
	be ignored really are ignored.

2016-04-25  Niels Möller  <nisse@lysator.liu.se>

	* curve25519-mul.c (curve25519_mul): Ignore top bit of the input x
	coordinate, as required by RFC 7748.

2016-03-30  Niels Möller  <nisse@lysator.liu.se>

	From Nikos Mavrogiannopoulos.
	* configure.ac: Change dll names to follow the libtool convention
	with only major version number in the name.

2016-03-15  Niels Möller  <nisse@lysator.liu.se>

	* twofish.c (gf_multiply): Change return value to uint32_t, to
	make shifting of the return value well defined, without any type
	casts. Fixes an undefined shift in compute_s, reported by Nikos
	Mavrogiannopoulos.
	(h_byte): Deleted type casts.

	* blowfish.c (blowfish_encrypt, blowfish_decrypt): Use READ_UINT32
	macro. Fixes an undefined shift, reported by Nikos
	Mavrogiannopoulos.

	From Nikos Mavrogiannopoulos.
	* configure.ac (HOGWEED_EXTRA_SYMBOLS): Add "mp_*", when building
	with mini-gmp.
	* des.c (des_weak_p): Check that the hash value is in the proper
	range before using it. Fixes an out-of-bounds read.

2016-03-14  Niels Möller  <nisse@lysator.liu.se>

	* getopt.c (_getopt_internal_r): Fix c99-ism, move declarations to
	top of block. Reported by Henrik Grubbström.

2016-02-16  Niels Möller  <nisse@lysator.liu.se>

	* tools/input.c (sexp_get_string_length): Process advanced string
	syntax only when in advanced mode. Fixes an assertion failure
	reported by Hanno Böck, for input where advanced syntax is
	improperly wrapped inside transport syntax.

	* tools/parse.c (sexp_parse): Fail with an error message for
	unexpected ']' characters. Fixes crash reported by Hanno Böck.
	Also handle SEXP_DISPLAY (internal error) explicitly, without a
	default clause.

2016-01-28  Niels Möller  <nisse@lysator.liu.se>

	* Released nettle-3.2.

2016-01-26  Niels Möller  <nisse@lysator.liu.se>

	* tools/nettle-pbkdf2.c (main): Fix handling of unrecognized
	options. Bug reported by Dongsheng Zhang. Display usage message
	and exit non-zero. Also added "Usage: "-prefix to the message.
	* tools/nettle-hash.c (usage): New function, extracted from main.
	(main): Analogous fix for unrecognized options.

2016-01-23  Niels Möller  <nisse@lysator.liu.se>

	* nettle.texinfo: Set UPDATED-FOR to 3.2.

2016-01-21  Niels Möller  <nisse@lysator.liu.se>

	* .gitlab-ci.yml: New file. Configuration for gitlab's continuous
	integration system.

2016-01-20  Niels Möller  <nisse@lysator.liu.se>

	* testsuite/dlopen-test.c (main): Mark arguments as UNUSED.

	* testsuite/Makefile.in (clean): Delete dlopen-test.

	* configure.ac: Bump package version, to nettle-3.2.
	(LIBNETTLE_MINOR, LIBHOGWEED_MINOR): Bump minor versions, to
	libnettle.so.6.2 and and libhogweed.so.4.2.

2016-01-10  Niels Möller  <nisse@lysator.liu.se>

	* base64-encode.c (encode_raw): Use const uint8_t * for the
	alphabet argument.

	* nettle.texinfo (RSA): Document the rsa_pkcs1_verify and
	rsa_pkcs1_sign functions, and the new rsa_*_tr functions.

2015-12-18  Niels Möller  <nisse@lysator.liu.se>

	* testsuite/testutils.h: Fix include order, system headers before
	nettle headers. Always include version.h, needed by
	version-test.c. It was included indirectly via bignum.h, but only
	if configured with publickey support.

	* configure.ac (IF_DLOPEN_TEST): Fixed shell conditional.

	* testsuite/ecc-mod-test.c (test_main): Handle random seeding if
	NETTLE_TEST_SEED is set in the environment.

2015-12-15  Niels Möller  <nisse@lysator.liu.se>

	* x86_64/ecc-384-modp.asm: Fixed carry propagation bug. Problem
	reported by Hanno Böck. Simplified the folding to always use
	non-negative carry, the old code attempted to add in a carry which
	could be either positive or negative, but didn't get that case
	right.

2015-12-10  Niels Möller  <nisse@lysator.liu.se>

	* ecc-256.c (ecc_256_modp): Fixed carry propagation bug. Problem
	reported by Hanno Böck.
	(ecc_256_modq): Fixed another carry propagation bug.

2015-11-23  Niels Möller  <nisse@lysator.liu.se>

	* nettle.texinfo: Document rsa_encrypt, rsa_decrypt and
	rsa_decrypt_tr. Text contributed by Andy Lawrence.

2015-11-15  Niels Möller  <nisse@lysator.liu.se>

	* rsa.h (_rsa_blind, _rsa_unblind): Mark as deprecated.

2015-09-17  Niels Möller  <nisse@lysator.liu.se>

	* rsa-md5-sign-tr.c (rsa_md5_sign_tr, rsa_md5_sign_digest_tr): New
	file, new functions.
	* rsa-sha1-sign-tr.c (rsa_sha1_sign_tr, rsa_sha1_sign_digest_tr):
	Likewise.
	* rsa-sha256-sign-tr.c (rsa_sha256_sign_tr)
	(rsa_sha256_sign_digest_tr): Likewise.
	* rsa-sha512-sign-tr.c (rsa_sha512_sign_tr)
	(rsa_sha512_sign_digest_tr): Likewise.
	* rsa.h: Added corresponding prototypes.
	* Makefile.in (hogweed_SOURCES): Added new files.

	* testsuite/testutils.c (SIGN): Extend macro to test new
	functions, and the rsa_*_sign_digest functions. Updated callers.

2015-09-14  Niels Möller  <nisse@lysator.liu.se>

	* rsa-decrypt-tr.c (rsa_decrypt_tr): Use rsa_compute_root_tr.
	Mainly for simplicity and consistency, I'm not aware of any CRT
	fault attacks on RSA decryption.

	* testsuite/rsa-encrypt-test.c (test_main): Added test with
	invalid private key.

	* rsa-sign-tr.c (rsa_compute_root_tr): New file and function.
	* rsa.h: Declare it.
	* rsa-pkcs1-sign-tr.c (rsa_pkcs1_sign_tr): Use rsa_compute_root_tr.
	(rsa_verify_res): Deleted, replaced by rsa_compute_root_tr.
	* testsuite/rsa-sign-tr-test.c (test_rsa_sign_tr): Check that
	signature argument is unchanged on failure.
	* Makefile.in (hogweed_SOURCES): Added rsa-sign-tr.c.

2015-09-07  Niels Möller  <nisse@lysator.liu.se>

	* testsuite/rsa-sign-tr-test.c: Drop include of nettle-internal.h.
	(test_main): Fix incorrect use of sizeof, and use LDATA macro.

	From Nikos Mavrogiannopoulos.
	* rsa-pkcs1-sign-tr.c (rsa_verify_res): New function.
	(rsa_pkcs1_sign_tr): Check result of private key operation, to
	protect against hardware or software errors leaking the private
	key.
	* testsuite/rsa-sign-tr-test.c: New testcase.

2015-09-06  Niels Möller  <nisse@lysator.liu.se>

	* nettle.texinfo: Updated SHA3 documentation.

2015-09-02  Niels Möller  <nisse@lysator.liu.se>

	* testsuite/dlopen-test.c: New test program, exposing the problem
	with ifunc and RTLD_NOW.

	* testsuite/Makefile.in (TS_ALL): Conditionally add dlopen-test.
	(SOURCES): Added dlopen-test.c.
	(dlopen-test): New target, unlike other test programs, *not*
	linked with -lnettle.

	* configure.ac: Check for dlfcn.h and the dlopen function.
	(IF_DLOPEN_TEST): New substituted variable, true if dlopen is
	available and we are building a shared library.

	* fat-setup.h: Disable use of ifunc, since it breaks dlopen with
	RTLD_NOW.

2015-08-25  Niels Möller  <nisse@lysator.liu.se>

	* NEWS: Started on entries for Nettle-3.2.

	* sha3.h (NETTLE_SHA3_FIPS202): New preprocessor constant.

2015-08-24  Niels Möller  <nisse@lysator.liu.se>

	* testsuite/sha3.awk: Document origin of test vectors.

	From Nikos Mavrogiannopoulos.
	* sha3.c (_sha3_pad): Update for NIST version.
	* testsuite/sha3-224-test.c: Updated test vectors.
	* testsuite/sha3-256-test.c: Likewise.
	* testsuite/sha3-384-test.c: Likewise.
	* testsuite/sha3-512-test.c: Likewise.

2015-06-03  Niels Möller  <nisse@lysator.liu.se>

	* arm/neon/chacha-core-internal.asm: New file. 55% speedup over C
	version on Cortex-A9.

2015-05-19  Niels Möller  <nisse@lysator.liu.se>

	* configure.ac: ABI detection (n32 or n64) on Irix, and
	appropriate default for libdir. Patch from Klaus Ziegler.

2015-05-12  Niels Möller  <nisse@lysator.liu.se>

	* version.c (nettle_version_major, nettle_version_minor): New
	file. New functions, returning the value of the corresponding
	preprocessor constant.
	* Makefile.in (nettle_SOURCES): Added version.c.
	* testsuite/version-test.c: New testcase.
	* testsuite/Makefile.in (TS_NETTLE_SOURCES): Added version-test.c.

2015-04-29  Niels Möller  <nisse@lysator.liu.se>

	* arm/v6/sha256-compress.asm: Fix syntax error in offset
	addressing. Spotted by Jukka Ukkonen.
	* arm/v6/aes-decrypt-internal.asm: Drop %-prefix on r12 register.
	* arm/v6/aes-encrypt-internal.asm: Likewise.

2015-04-24  Niels Möller  <nisse@lysator.liu.se>

	* Released nettle-3.1.1.

	* configure.ac: Bump package version, to nettle-3.1.1.
	(LIBNETTLE_MINOR, LIBHOGWEED_MINOR): Bump minor versions, to
	libnettle.so.6.1 and and libhogweed.so.4.1.

2015-04-22  Niels Möller  <nisse@lysator.liu.se>

	* x86_64/gcm-hash8.asm: Use ".value" instead of ".short", since
	the latter is not supported by the Sun/Oracle assembler.

2015-04-13  Niels Möller  <nisse@lysator.liu.se>

	* configure.ac: Fix shell quoting in test of GMP_NUMB_BITS asm
	compatibility. Reported by Edward Sheldrake.

2015-04-07  Niels Möller  <nisse@lysator.liu.se>

	* Released nettle-3.1.

2015-03-31  Niels Möller  <nisse@lysator.liu.se>

	* x86_64/ecc-224-modp.asm: Require that GMP_NUMB_BITS == 64.
	* x86_64/ecc-521-modp.asm: Likewise. Note that the other
	ecc-*-modp.asm files happen to work fine on x86_64, with either 32
	or 64 bits.

	* asm.m4 (GMP_NUMB_BITS): New macro, expanding to nothing.

	* configure.ac: Move tests for compiler characteristics,
	libraries, and GMP_NUMB_BITS, before assembler-related tests.
	For files in $asm_hogweed_optional_list, check if they declare
	a GMP_NUMB_BITS requirement, and skip files which are incompatible
	with the configuration. Needed for --enable-mini-gmp om w64.

	* Makefile.in (clean-here): Unconditionally delete *.a (including
	stub libraries like *.dll.a).

2015-03-30  Niels Möller  <nisse@lysator.liu.se>

	* version.h.in (GMP_NUMB_BITS) [NETTLE_USE_MINI_GMP]: Move
	definition here (uses configure substitution).
	* bignum.h (GMP_NUMB_BITS): ...old location.

	* nettle.texinfo: Updated version number.
	(Installation): Document some more configure options.

	* testsuite/symbols-test: Look for NETTLE_USE_MINI_GMP in
	version.h, not bignum.h. Allow leading underscore on mini-gmp
	symbols.

2015-03-26  Niels Möller  <nisse@lysator.liu.se>

	* Makefile.in (PRE_CPPFLAGS): Drop -I$(srcdir), no longer needed.
	(HEADERS): Added bignum.h. Removed version.h.
	(INSTALL_HEADERS): Added version.h.
	(DISTFILES): Removed bignum.h.in.
	(bignum.h): Deleted make target.
	(distclean-here): Don't delete bignum.h.

	* configure.ac: No longer generate bignum.h.

	* bignum.h: Renamed. Removed substitution of NETTLE_USE_MINI_GMP,
	and include version.h instead.
	* bignum.h.in: ... old name.

	* version.h.in (NETTLE_USE_MINI_GMP): Substitute here.

2015-03-25  Niels Möller  <nisse@lysator.liu.se>

	* configure.ac (MAJOR_VERSION, MINOR_VERSION): Tweak sed
	expressions, to tolerate version suffixes.

	* Makefile.in (distdir): Include assembly files from the new
	x86_64/aesni, x86_64/fat, and arm/fat directories.

	* ed25519-sha512-pubkey.c: Fix stack overwrite. The digest array
	must have room for a complete sha512 digest.

2015-03-19  Niels Möller  <nisse@lysator.liu.se>

	* Makefile.in (OPT_HOGWEED_SOURCES): Deleted make variable.
	(nettle_SOURCES, hogweed_SOURCES): Don't include optional sources
	here.
	(OPT_SOURCES): New variable.
	(SOURCES): Include OPT_SOURCES.
	(DISTFILES): Drop mini-gmp.c here, included via OPT_SOURCES.
	(nettle_OBJS, hogweed_OBJS): Add the object files corresponding to
	the optional source files included in the build.

	* ecc-curve.h (nettle_curve25519): Removed public declaration.
	* ecc-internal.h (_nettle_curve25519): New location, new name.
	Updated all users.

	* nettle.texinfo: Updated EdDSA documentation.

	* Makefile.in (DISTFILES): Added version.h.in, libnettle.map.in,
	and libhogweed.map.in (latter two patch by Nikos).
	(version.h): New make target.
	(distclean-here): Added version.h, libnettle.map, and
	libhogweed.map.

	From Nikos Mavrogiannopoulos.
	* configure.ac (MAJOR_VERSION, MINOR_VERSION): New substituted
	variables.
	* version.h.in: New file, defining version numbers.

2015-03-18  Niels Möller  <nisse@lysator.liu.se>

	EdDSA interface change, use plain strings to represent keys.
	* eddsa.h (_ED25519_LIMB_SIZE): Deleted constant.
	(struct ed25519_private_key, ed25519_public_key): Deleted.
	* eddsa-expand.c (_eddsa_expand_key): Don't compute the public
	key.
	(_eddsa_expand_key_itch): Deleted function.
	* eddsa-pubkey.c (_eddsa_public_key, _eddsa_public_key_itch): New
	file, new functions.
	* ed25519-sha512-pubkey.c (ed25519_sha512_public_key): New file
	and function.
	* ed25519-sha512-verify.c (ed25519_sha512_set_public_key): Deleted
	function.
	(ed25519_sha512_verify): Use a string to represent the public key.
	* ed25519-sha512-sign.c (ed25519_sha512_set_private_key): Deleted
	function.
	(ed25519_sha512_sign): Use strings for the input key pair.
	* Makefile.in (hogweed_SOURCES): Added eddsa-pubkey.c and
	ed25519-sha512-pubkey.c.
	* testsuite/eddsa-sign-test.c (test_eddsa_sign): Adapt to
	_eddsa_expand_key changes, and use _eddsa_public_key.
	* testsuite/ed25519-test.c (test_one): Test
	ed25519_sha512_public_key, and adapt to new ed25519 interface.

2015-03-14  Niels Möller  <nisse@lysator.liu.se>

	* ccm.c (memeql_sec): New function, more side-channel silent than
	memcmp.
	(ccm_decrypt_message): Use it.

2015-03-12  Niels Möller  <nisse@lysator.liu.se>

	* base64.h (struct base64_encode_ctx): Micro optimization of
	struct layout, saving a few bytes.
	(struct base64_decode_ctx): Likewise.
	* base16.h (struct base16_decode_ctx): Likewise.

	* nettle.texinfo (ASCII encoding): Document base64url functions.

2015-03-10  Niels Möller  <nisse@lysator.liu.se>

	* nettle.texinfo: Update documentation of curve25519_mul. Say that
	the output is undefined for points belonging to the twist rather
	than the proper curve.

	* curve25519-mul.c (curve25519_mul): Changed return type to void.
	* curve25519.h (curve25519_mul): Updated prototype.
	* examples/hogweed-benchmark.c (bench_curve25519_mul): Drop check
	of curve25519_mul return value.
	* testsuite/curve25519-dh-test.c (test_a): Likewise.

2015-02-26  Niels Möller  <nisse@lysator.liu.se>

	* nettle.texinfo: Document curve25519 and eddsa.

2015-02-10  Niels Möller  <nisse@lysator.liu.se>

	* base64url-meta.c (nettle_base64url): New file.
	* nettle-meta.h (nettle_base64url): Declare it.
	* nettle-meta-armors.c (nettle_armors): Added nettle_base64url.
	* testsuite/meta-armor-test.c: Updated testcase.
	* testsuite/base64-test.c (test_main): Additional tests, using
	nettle_base64url.
	* Makefile.in (nettle_SOURCES): Added base64url-meta.c.

	Base-64 generalization to support RFC4648 URL safe alphabet,
	contributed by Amos Jeffries.
	* base64url-decode.c (base64url_decode_init): New file and
	function.
	* base64url-encode.c (base64url_encode_init): New file and
	function.
	* Makefile.in (nettle_SOURCES): Added base64url-encode.c and
	base64url-decode.c.
	* base64.h: Declare new functions.
	* testsuite/base64-test.c (test_fuzz): Test base64url encoding and
	decoding.

	* base64.h (struct base64_encode_ctx): Added pointer to alphabet.
	(struct base64_decode_ctx): Added pointer to decoding table.
	* base64-decode.c (base64_decode_init): Initialize table pointer.
	Moved definition of table to local scope.
	(base64_decode_single): Use the context's decoding table.
	* base64-encode.c (ENCODE): Added alphabet argument. Updated all
	uses.
	(encode_raw): New static function, like base64_encode_raw
	but with an alphabet argument.
	(base64_encode_raw): Call encode_raw.
	(base64_encode_init): Initialize alphabet pointer.
	(base64_encode_single, base64_encode_update, base64_encode_final):
	Use the context's alphabet.

2015-02-09  Niels Möller  <nisse@lysator.liu.se>

	* base64-encode.c (base64_encode): Deleted old #if:ed out
	function.

	* testsuite/base64-test.c (test_fuzz_once, test_fuzz): Additional
	tests, based on contribution by Amos Jeffries.

2015-02-05  Niels Möller  <nisse@lysator.liu.se>

	* configure.ac (LIBHOGWEED_MAJOR): Undo latest bump, 4 should be
	enough (previous release, nettle-3.0, used 3).

2015-01-30  Niels Möller  <nisse@lysator.liu.se>

	Update chacha-poly1305 for draft-irtf-cfrg-chacha20-poly1305-08.
	* chacha-poly1305.h (CHACHA_POLY1305_NONCE_SIZE): Increase to 12
	bytes, i.e., CHACHA_NONCE96_SIZE.
	* chacha-poly1305.c (chacha_poly1305_set_nonce): Use
	chacha_set_nonce96.
	(poly1305_pad): New function.
	(chacha_poly1305_encrypt): Use poly1305_pad.
	(chacha_poly1305_digest): Call poly1305_pad, and format length
	fields as a single poly1305 block.

	* chacha-set-nonce.c (chacha_set_nonce96): New function.
	* chacha.h (CHACHA_NONCE96_SIZE): New constant.
	* testsuite/chacha-test.c: Add test for chacha with 96-bit nonce.

2015-01-27  Niels Möller  <nisse@lysator.liu.se>

	* ecc.h: Deleted declarations of unused itch functions. Moved
	declarations of internal functions to...
	* ecc-internal.h: ...new location. Also added a leading under
	score on the symbols.
	(ecc_a_to_j, ecc_j_to_a, ecc_eh_to_a, ecc_dup_jj, ecc_add_jja)
	(ecc_add_jjj, ecc_dup_eh, ecc_add_eh, ecc_add_ehh, ecc_mul_g)
	(ecc_mul_a, ecc_mul_g_eh, ecc_mul_a_eh): Affected functions.

2015-01-26  Niels Möller  <nisse@lysator.liu.se>

	* ecc-add-eh.c (ecc_add_eh_itch): Deleted.
	* ecc-add-ehh.c (ecc_add_ehh_itch): Deleted.
	* ecc-add-jja.c (ecc_add_jja_itch): Deleted.
	* ecc-add-jjj.c (ecc_add_jjj_itch): Deleted.
	* ecc-dup-eh.c (ecc_dup_eh_itch): Deleted.
	* ecc-dup-jj.c (ecc_dup_jj_itch): Deleted.
	* ecc-eh-to-a.c (ecc_eh_to_a_itch): Deleted.
	* ecc-j-to-a.c (ecc_j_to_a_itch): Deleted.
	* ecc-mul-a-eh.c (ecc_mul_a_eh_itch): Deleted.
	* ecc-mul-a.c (ecc_mul_a_itch): Deleted.
	* ecc-mul-g-eh.c (ecc_mul_g_eh_itch): Deleted.
	* ecc-mul-g.c (ecc_mul_g_itch): Deleted.

2015-01-25  Niels Möller  <nisse@lysator.liu.se>

	* arm/fat/sha1-compress-2.asm: New file.
	* arm/fat/sha256-compress-2.asm: Likewise.
	* fat-arm.c (fat_init): Setup for use of additional v6 assembly
	functions.

	* sha1-compress.c: Prepare for fat build with C and assembly
	implementations.
	* sha256-compress.c: Likewise.

	* fat-setup.h (sha1_compress_func, sha256_compress_func): New typedefs.

	* configure.ac (asm_nettle_optional_list): Added
	sha1-compress-2.asm and sha256-compress-2.asm, and corresponding
	HAVE_NATIVE_*.

	From Martin Storsjö:
	* arm: Add .arch directives for armv6. This allows building these
	files as part of a fat build, even if the assembler by default
	targets a lower architecture version.

2015-01-23  Niels Möller  <nisse@lysator.liu.se>

	* fat-setup.h (DEFINE_FAT_FUNC): Check value of function pointer,
	before calling fat_init. Should be correct even without memory
	barrier.
	* fat-x86_64.c (fat_init): Deleted static variable initialized.
	The checks of the relevant pointer in DEFINE_FAT_FUNC is more
	robust.
	* fat-arm.c (fat_init): Likewise.

2015-01-21  Niels Möller  <nisse@lysator.liu.se>

	* fat-arm.c (fat_init): Setup for use of neon assembly functions.

	* arm/fat/salsa20-core-internal-2.asm: New file.
	* arm/fat/sha3-permute-2.asm: New file.
	* arm/fat/sha512-compress-2.asm: New file.
	* arm/fat/umac-nh-2.asm: New file.
	* arm/fat/umac-nh-n-2.asm: New file.

	* salsa20-core-internal.c: Prepare for fat build with C and
	assembly implementations.
	* sha512-compress.c: Likewise.
	* sha3-permute.c: Likewise.
	* umac-nh.c: Likewise.
	* umac-nh-n.c: Likewise.

	* configure.ac (asm_nettle_optional_list): Added more *-2.asm
	files, and corresponding HAVE_NATIVE_* defines. Recognize PROLOGUE
	macro in asm files, also when not at the start of the line.

2015-01-20  Niels Möller  <nisse@lysator.liu.se>

	* fat-arm.c (get_arm_features): Check NETTLE_FAT_OVERRIDE
	environment variable.

	* fat-x86_64.c (get_x86_features): New function. Check
	NETTLE_FAT_OVERRIDE environment variable.
	(fat_init): Use it.

	* fat-setup.h (secure_getenv) [!HAVE_SECURE_GETENV]: Dummy
	definition, returning NULL.
	(ENV_OVERRIDE): New constant.

	* configure.ac: Check for secure_getenv function.

2015-01-19  Niels Möller  <nisse@lysator.liu.se>

	* configure.ac: Fat library setup for arm.
	* fat-arm.c: New file.
	* arm/fat/aes-encrypt-internal.asm: New files.
	* arm/fat/aes-encrypt-internal-2.asm: New file.
	* arm/fat/aes-decrypt-internal.asm: New file.
	* arm/fat/aes-decrypt-internal-2.asm: New file.

	* Makefile.in (DISTFILES): Added fat-setup.h.

	* fat-setup.h: New file, declarations moved from...
	* fat-x86_64.c: ... old location

2015-01-17  Niels Möller  <nisse@lysator.liu.se>

	* fat-x86_64.c (DECLARE_FAT_FUNC, DEFINE_FAT_FUNC)
	(DECLARE_FAT_FUNC_VAR): New macros, to define needed resolver and
	wrapper functions.

	* config.m4.in (SYMBOL_PREFIX): Define from from autoconf
	ASM_SYMBOL_PREFIX.
	(C_NAMS): move definition to...
	* asm.m4 (C_NAME): Define here, also take fat_transform.
	(fat_suffix): Replaced by...
	(fat_transform): New macro, taking symbol name as argument.
	Updated all uses of fat_suffix.
	* fat-x86_64.c: Updated for internal "_nettle" prefix on
	cpu-specific memxor functions.

	* fat-x86_64.c: Set up for sse2 vs non-sse2 memxor. Patch by Nikos
	Mavrogiannopoulos.
	* configure.ac (asm_nettle_optional_list): Added memxor-2.asm.
	* x86_64/fat/memxor-2.asm: New file.
	* x86_64/fat/memxor.asm: New file.

	* x86_64/memxor.asm: Use ifdef, not ifelse, for testing USE_SSE2.

2015-01-16  Niels Möller  <nisse@lysator.liu.se>

	* configure.ac (OPT_NETTLE_SOURCES): New substituted variable.
	(asm_path): Fixed x86_64 fat setup. Include only x86_64 and
	x86_64/fat in the asm_path. Put fat-x86_64.c in
	OPT_NETTLE_SOURCES, with no symlinking.

	* fat-x86_64.c: Renamed,...
	* x86_64/fat/fat.c: ... from old name.

2015-01-13  Niels Möller  <nisse@lysator.liu.se>

	* x86_64/fat/fat.c: For constructor hack, check
	HAVE_GCC_ATTRIBUTE, not __GNUC__. Also support sun compilers, as
	suggested by Nikos Mavrogiannopoulos, and attch the constructor
	attribute directly to fat_init.
	(fat_constructor): Deleted wrapper function.

	* x86_64/fat/fat.c: New file, initialization for x86_64 fat
	library.

	* x86_64/fat/cpuid.asm (_nettle_cpuid): New file and function.

	* x86_64/fat/aes-encrypt-internal.asm: New file, including
	x86_64/aes-encrypt-internal.asm, after setting fat_suffix to
	_x86_64.
	* x86_64/fat/aes-decrypt-internal.asm: New file, analogous setup.
	* x86_64/fat/aes-encrypt-internal-2.asm: New file, including
	x86_64/aesni/aes-encrypt-internal.asm, after setting fat_suffix to
	_aesni.
	* x86_64/fat/aes-decrypt-internal.asm-2: New file, analogous
	setup.

	* configure.ac: New command line option --enable-fat.
	(asm_nettle_optional_list): Added cpuid.asm, fat.c,
	aes-encrypt-internal-2.asm, and aes-decrypt-internal-2.asm.

	* asm.m4 (fat_suffix): New suffix added to symbol names.

	* x86_64/aesni/aes-encrypt-internal.asm: Use explicit .byte
	sequences for aes instructions, don't rely on assembler support.
	* x86_64/aesni/aes-decrypt-internal.asm: Likewise.

	* aclocal.m4 (NETTLE_CHECK_IFUNC): New macro, checking for ifunc
	and settting HAVE_LINK_IFUNC if working.
	* configure.ac: Use it.

2015-01-12  Niels Möller  <nisse@lysator.liu.se>

	* asm.m4 (DECLARE_FUNC): New macro, extracted from PROLOGUE.
	(PROLOGUE): Use it.

	* configure.ac (OPT_NETTLE_OBJS, OPT_HOGWEED_OBJS): Renamed
	substituted variables, and list the object files rather than
	source files.
	(OPT_ASM_NETTLE_SOURCES, OPT_ASM_HOGWEED_SOURCES): ...Old names.
	* Makefile.in (OPT_NETTLE_OBJS, OPT_HOGWEED_OBJS): Use new
	variables.

2015-01-11  Niels Möller  <nisse@lysator.liu.se>

	* x86_64/aesni/aes-decrypt-internal.asm: New file.
	* x86_64/aesni/aes-encrypt-internal.asm: New file.
	* configure.ac: New configure flag --enable-x86-aesni.

	* aclocal.m4 (LSH_RPATH_INIT): Handle freebsd, in the same way as
	gnu/linux, with -Wl,-rpath,.

	Merged memxor-reorg changes, starting at 2014-10-23.

2015-01-10  Niels Möller  <nisse@lysator.liu.se>

	* arm/memxor.asm (memxor3): Moved to new file.
	* arm/memxor3.asm: New file.

2014-11-24  Niels Möller  <nisse@lysator.liu.se>

	* x86_64/memxor3.asm (memxor3): New file, code moved from old
	memxor.asm.
	* x86_64/memxor.asm (memxor): Rewritten, no longer jumps into
	memxor3.

	* configure.ac (asm_replace_list): Added memxor.asm and
	memxor3.asm.

2014-10-23  Niels Möller  <nisse@lysator.liu.se>

	* configure.ac (IF_ASM): New substituted variable.
	* testsuite/Makefile.in (VALGRIND): Allow partial loads only when
	build includes assembly files.

	* memxor-internal.h (READ_PARTIAL): New macro.
	* memxor.c (memxor_different_alignment): Avoid out-of-bounds
	reads, corresponding to valgrind's --partial-loads-ok. Use
	READ_PARTIAL.
	* memxor3.c: Analogous changes for unaligned operations.

	* configure.ac (asm_replace_list): Deleted memxor.asm, now
	incompatible with the memxor/memxor3 split.

	* memxor3.c: New file, split off from memxor.c.
	* memxor-internal.h: New file, declarations shared by memxor.c and
	memxor3.c.
	* memxor.c: memxor3 functions moved out from this file.
	* Makefile.in (nettle_SOURCES): Added memxor3.c.
	(DISTFILES): Added memxor-internal.h.

	* memxor.c (memxor_common_alignment, memxor_different_alignment)
	(memxor): Change loop order, iterate from the end.
	(memxor3_common_alignment): Unroll twice.
	(word_t): On x86_64, unconditionally define as uint64_t, to get 64
	bits also in M$ windows. Replaced all uses of SIZEOF_LONG.

2014-12-12  Niels Möller  <nisse@lysator.liu.se>

	* cbc.h (CBC_ENCRYPT, CBC_DECRYPT): Make type-checking hack
	stricter, warn if type of length argument is smaller than size_t.
	* ctr.h (CTR_CRYPT): Likewise.
	* eax.h (EAX_SET_KEY, EAX_SET_NONCE, EAX_UPDATE, EAX_ENCRYPT)
	(EAX_DECRYPT, EAX_DIGEST): Likewise.
	* gcm.h (GCM_SET_KEY, GCM_ENCRYPT, GCM_DECRYPT, GCM_DIGEST):
	Likewise.

2014-12-08  Niels Möller  <nisse@lysator.liu.se>

	* aclocal.m4 (LD_VERSION_SCRIPT): Linker scripts no longer located
	in the source tree.

	* configure.ac (LIBNETTLE_MAJOR): Bump major number, now 6.
	(LIBHOGWEED_MAJOR): Bump major number, now 5.

	From Nikos Mavrogiannopoulos. Support for versioned symbols.
	* aclocal.m4 (LD_VERSION_SCRIPT): New macro. Substitute
	EXTRA_LINKER_FLAGS and EXTRA_HOGWEED_LINKER_FLAGS.
	* configure.ac: Use LD_VERSION_SCRIPT. Generate libnettle.map
	and libhogweed.map.
	(HOGWEED_EXTRA_SYMBOLS): New substituted variable.
	* libnettle.map.in: New file, libnettle.so linker script
	* libhogweed.map.in: New file, libhogweed.so linker script.
	* Makefile.in ($(LIBNETTLE_FORLINK)): Use EXTRA_LINKER_FLAGS.
	($(LIBHOGWEED_FORLINK)): Use EXTRA_HOGWEED_LINKER_FLAGS.

2014-11-24  Niels Möller  <nisse@lysator.liu.se>

	* gcm.h (GCM_SET_KEY): Rename macro argument KEY to avoid
	collision with a struct tag. Spotted by Nikos Mavrogiannopoulos.

	* testsuite/eddsa-verify-test.c (test_eddsa): Fixed test case bug,
	showing up as use of uninitialized data with valgrind.

2014-10-23  Niels Möller  <nisse@lysator.liu.se>

	* examples/nettle-benchmark.c (time_memxor): Allocate buffers as
	arrays of unsigned long, for more reliable alignment.

2014-10-22  Niels Möller  <nisse@lysator.liu.se>

	* configure.ac: Check for getline function.
	* testsuite/ed25519-test.c (getline) [!HAVE_GETLINE]: Fallback
	definition.

	* Makefile.in (clean-here): Unconditionally delete .so and .dll
	files.
	(IMPLICIT_TARGETS): Deleted variable.

2014-10-21  Niels Möller  <nisse@lysator.liu.se>

	* testsuite/ed25519-test.c: New test case. Optionally reads the
	file pointed to by $ED25519_SIGN_INPUT.

	* testsuite/testutils.c (tstring_hex): Rewrite, using Nettle's
	base16 functions.
	(decode_hex, decode_hex_length): Deleted functions.

2014-10-20  Niels Möller  <nisse@lysator.liu.se>

	* eddsa.h (ED25519_KEY_SIZE): New constant.
	(ED25519_SIGNATURE_SIZE): New constant.
	(struct ed25519_private_key): New struct.
	(struct ed25519_public_key): New struct.

	* ed25519-sha512-sign.c (ed25519_sha512_set_private_key)
	(ed25519_sha512_sign): New file and functions.
	* ed25519-sha512-verify.c (ed25519_sha512_set_public_key)
	(ed25519_sha512_verify): New file and functions.
	* Makefile.in (hogweed_SOURCES): Added ed25519-sha512-sign.c and
	ed25519-sha512-verify.c.


2014-10-18  Niels Möller  <nisse@lysator.liu.se>

	* eddsa-verify.c (_eddsa_verify): Change argument order, putting A
	before ctx.
	* eddsa.h: Updated prototype.
	* testsuite/eddsa-verify-test.c (test_eddsa): Updated
	_eddsa_verify calls.

2014-10-14  Niels Möller  <nisse@lysator.liu.se>

	* eddsa-verify.c (equal_h): New function.
	(_eddsa_verify): Use it for a proper point compare, replacing an
	ecc_add_ehh.

	* testsuite/eddsa-verify-test.c: New testcase.
	* testsuite/Makefile.in (TS_HOGWEED_SOURCES): Added
	eddsa-verify-test.c.

	* eddsa-verify.c (_eddsa_verify, eddsa_verify_itch): New file, new
	functions.
	* eddsa.h: Declare new functions.
	* Makefile.in (hogweed_SOURCES): Added eddsa-verify.c.

2014-10-08  Niels Möller  <nisse@lysator.liu.se>

	* testsuite/eddsa-sign-test.c (test_eddsa_sign): Use
	_eddsa_expand_key, and check its public key output.

	* eddsa-expand.c (_eddsa_expand_key): New file, new function.
	* eddsa.h (_eddsa_expand_key): Declare it.
	* Makefile.in (hogweed_SOURCES): Added eddsa-expand.c.

	* eddsa-sign.c: Drop unneeded include of nettle-internal.h.

2014-10-04  Niels Möller  <nisse@lysator.liu.se>

	* testsuite/eddsa-sign-test.c: New testcase.
	* testsuite/Makefile.in (TS_HOGWEED_SOURCES): Added
	eddsa-sign-test.c.

	* eddsa-sign.c (_eddsa_sign, _eddsa_sign_itch): New file, new
	functions.
	* eddsa-hash.c (_eddsa_hash): New file and function.
	* eddsa.h: Declare new functions.
	* Makefile.in (hogweed_SOURCES): Added eddsa-hash.c and
	eddsa-sign.c.

2014-10-03  Niels Möller  <nisse@lysator.liu.se>

	* testsuite/ecc-redc-test.c [NETTLE_USE_MINI_GMP]: Enable test.
	(test_main): Replace gmp_fprintf calls.
	* testsuite/ecc-mul-a-test.c: Likewise.
	* testsuite/ecc-mul-g-test.c: Likewise.

	* testsuite/ecc-modinv-test.c [NETTLE_USE_MINI_GMP]: Enable test.
	(ref_modinv): Use mpz_gcdext, instead of mpn_gcdext.
	(test_modulo): Replace gmp_fprintf calls.

	* testsuite/ecc-mod-test.c [NETTLE_USE_MINI_GMP]: Enable test.
	(ref_mod): Use mpz_mod and mpz_limbs_copy, instead of mpn_tdiv_qr.
	(test_modulo): Replace gmp_fprintf calls by plain fprintf and
	mpn_out_str.

	* testsuite/testutils.c (mpn_out_str): New function, needed to
	replace uses of gmp_fprintf.

	* testsuite/ecc-sqrt-test.c (mpz_ui_kronecker)
	[NETTLE_USE_MINI_GMP]: New fallback definition when building with
	mini-gmp.
	* testsuite/testutils.c (gmp_randinit_default)
	[NETTLE_USE_MINI_GMP]: Likewise.
	(mpz_urandomb): Likewise.
	* testsuite/testutils.h (gmp_randstate_t) [NETTLE_USE_MINI_GMP]:
	Fallback typedef, using knuth_lfib_ctx.

2014-10-02  Niels Möller  <nisse@lysator.liu.se>

	* testsuite/eddsa-compress-test.c: New testcase.
	* testsuite/Makefile.in (TS_HOGWEED_SOURCES): Added
	eddsa-compress-test.c.

	* eddsa-decompress.c (_eddsa_decompress): New file, new function.
	* eddsa-compress.c (_eddsa_compress): New file, new function.
	* eddsa.h: New file.
	* Makefile.in (HEADERS): Added eddsa.h.
	(hogweed_SOURCES): Added eddsa-compress.c and eddsa-decompress.c.

	* testsuite/ecc-sqrt-test.c: New test case.
	* testsuite/Makefile.in (TS_HOGWEED_SOURCES): Added
	ecc-sqrt-test.c.

	* ecc-25519.c (PHIGH_BITS): Always define this constant.
	(ecc_25519_zero_p): New function.
	(ecc_25519_sqrt): Take a ratio u/v as input. Added scratch
	argument. Made static.
	* ecc-internal.h (ecc_mod_sqrt_func): New typedef.
	(struct ecc_modulo): Added sqrt_itch and sqrt function pointer.
	Updated all instances.
	(ecc_25519_sqrt): Deleted declaration, function now static.

2014-09-24  Niels Möller  <nisse@lysator.liu.se>

	* curve25519.h [__cplusplus]: Fixed extern "C" block.

2014-09-23  Niels Möller  <nisse@lysator.liu.se>

	* ecc-hash.c (ecc_hash): Changed argument type from struct
	ecc_curve to struct ecc_modulo. Updated callers.
	* testsuite/ecdsa-sign-test.c (test_main): Updated curve25519
	signature s. Changed since the hash value is truncated a few bits
	more, to match the size of q.
	* testsuite/ecdsa-verify-test.c (test_main): Likewise.

	* testsuite/ecc-modinv-test.c (zero_p): New function, checking for
	zero modulo p.
	(test_modulo): Use zero_p. Switch to dynamic allocation. Updated
	for larger modinv result area, and use invert_itch.

	* ecc-25519.c (ecc_mod_pow_2kp1): Renamed, and take a struct
	ecc_modulo * as argument.
	(ecc_modp_powm_2kp1): ... old name.
	(ecc_mod_pow_252m3): New function, extracted from ecc_25519_sqrt.
	(ecc_25519_inv): New modp invert function, about 5.5 times faster
	then ecc_mod_inv.
	(ecc_25519_sqrt): Use ecc_mod_pow_252m3.
	(nettle_curve25519): Point to ecc_25519_inv. Updated p.invert_itch
	and h_to_a_itch.

	* ecc-internal.h (struct ecc_modulo): New field invert_itch.
	Updated all implementations.
	(ECC_EH_TO_A_ITCH): Updated, and take invert itch as an argument.
	* ecc-eh-to-a.c (ecc_eh_to_a_itch): Take invert scratch into account.

	* testsuite/testutils.c (test_ecc_mul_h): Use ecc->h_to_a_itch.

	* ecc-mod-inv.c (ecc_mod_inv): Interface change, make ap input
	const, and require 2n limbs at rp. Preparing for powm-based
	alternative implementations. Drop #if:ed out code and dp
	temporary. Updated all callers, more complicated cases described
	below.
	* ecc-internal.h (typedef ecc_mod_inv_func): Added const to input
	argument.
	(ECC_MOD_INV_ITCH): Renamed, was ECC_MODINV_ITCH, and reduced to
	2*n.
	* ecc-ecdsa-verify.c (ecc_ecdsa_verify): Overhauled allocation,
	putting mod_inv scratch at the end.

2014-09-22  Niels Möller  <nisse@lysator.liu.se>

	* ecc-random.c (ecc_mod_random): Renamed, and take a const struct
	ecc_modulo * as argument. Updated callers.
	(ecc_modq_random): ... old name.

	* ecc-mod-arith.c: New file, replacing ecc-modp.c and ecc-modq.c.
	All functions take a struct ecc_modulo as argument.
	(ecc_mod_add, ecc_mod_sub, ecc_mod_mul_1, ecc_mod_addmul_1)
	(ecc_mod_submul_1, ecc_mod_mul, ecc_mod_sqr): New functions,
	replacing the corresponding ecc_modp_* functions. For convenience,
	old names are defined as macros wrapping the new functions.
	* ecc-modp.c: Deleted file.
	* ecc-modq.c: Deleted file.
	* Makefile.in (hogweed_SOURCES): Updated accordingly.

	* testsuite/ecc-redc-test.c (test_main): Relaxed tests for which
	tests to run.

	* testsuite/ecc-modinv-test.c (test_modulo): New function, same
	organization as in ecc-mod-test.c below.

	* testsuite/ecc-mod-test.c (test_modulo): New function, testing
	one modulo. Replacing...
	(test_curve): ... old function.
	(test_main): Invoke test_modulo for p and q of each curve.

	* ecc-internal.h (ecc_mod_inv_func): New typedef.
	(struct ecc_modulo): Added mp1h constant and invert function
	pointer. Updated all callers.
	* ecc-modp.c (ecc_modp_inv): Deleted wrapper function.
	* ecc-modq.c (ecc_modq_inv): Deleted wrapper function.

	* ecc-mod-inv.c (ecc_mod_inv): Renamed file and function. Also
	take a struct ecc_modulo * as argument.
	* sec-modinv.c (sec_modinv): ... the old names. Deleted.
	* Makefile.in (hogweed_SOURCES): Updated accordingly.

	* examples/ecc-benchmark.c (bench_modinv_powm, bench_curve):
	Updated benchmarking of mpn_sec_powm.

	* ecc-internal.h (struct ecc_curve): Deleted redc function
	pointer. Use only reduce pointer, which is redc or modp as
	applicable. Updated all users.
	(struct ecc_modulo): Moved mod and reduce function pointers to
	this struct.

	* ecc-generic-modp.c (ecc_generic_modp): Deleted file and
	function. We no longer need a wrapper around ecc_mod.
	* ecc-generic-modq.c (ecc_generic_modq): Likewise deleted.
	* Makefile.in (hogweed_SOURCES): Removed ecc-generic-modp.c and
	ecc-generic-modq.c.

	* ecc-internal.h (typedef ecc_mod_func): Take a const struct
	ecc_modulo * argument, not const struct ecc_curve *. Updated all
	implementations and all callers.

	* ecc-mod.c (ecc_mod): Use struct ecc_modulo to specify the
	modulo. Drop input size argument, always reduce from 2*size to
	size.

	* ecc-internal.h (struct ecc_modulo): New struct, collecting
	constants needed for modulo arithmetic.
	(struct ecc_curve): Use struct ecc_modulo for p and q arithmetic.
	Updated all ecc-related files.

2014-09-17  Niels Möller  <nisse@lysator.liu.se>

	* gmp-glue.c (mpn_get_base256_le): Fixed missing update of rn
	counter, making the function clear some bytes beyond the end of
	the output buffer. The bug triggered a make check failure on ARM.

	* testsuite/testutils.c (ecc_curves): Include curve25519 in list.
	(test_ecc_mul_a): Include reference points for curve25519 (with
	Edwards coordinates). Allow n == 0 and n == 1, comparing to zero
	and the generator, respectively.
	* testsuite/ecc-add-test.c (point_zero_p): Deleted function.
	(test_main): Replace calls to point_zero_p by calls to
	test_ecc_mul_h with n == 0.
	* testsuite/ecc-dup-test.c: Likewise.

	* testsuite/ecc-modinv-test.c (mpn_zero_p): Moved function, to...
	* testsuite/testutils.c (mpn_zero_p): New location. Also make
	non-static.

	* testsuite/ecdsa-keygen-test.c (ecc_valid_p): Add special case
	for curve25519.

	* testsuite/ecc-mul-a-test.c (test_main): Fix point negation to
	support curve25519.
	* testsuite/ecc-mul-g-test.c (test_main): Likewise.

	* ecc-a-to-eh.c (ecc_a_to_eh_itch, ecc_a_to_eh): Deleted file and
	functions.
	* ecc.h: Deleted corresponding declarations.
	* ecc-internal.h (ECC_A_TO_EH_ITCH): Deleted macro.
	* Makefile.in (hogweed_SOURCES): Removed ecc-a-to-eh.c.

	* testsuite/ecdh-test.c (test_main): Update curve25519 test to use
	Edwards coordinates.
	* testsuite/ecdsa-sign-test.c (test_main): Likewise.
	* testsuite/ecdsa-verify-test.c (test_main): Likewise.

	* ecc-point.c (ecc_point_set): Use Edwards rather than Montgomery
	curve.

	* ecc-mul-a-eh.c (ecc_mul_a_eh, table_init): Take an Edwards point
	as input, not a Montgomery point. Hence, use ecc_a_to_j, not
	ecc_a_to_eh.

	* ecc-eh-to-a.c (ecc_eh_to_a): Just convert to affine coordinates,
	don't transform from Edwards to Montgomery form. Also reduces
	scratch need slightly.
	* ecc-internal.h (ECC_EH_TO_A_ITCH): Reduced.

	* ecdsa-keygen.c (ecdsa_generate_keypair): Use struct ecc_curve
	function pointers.

	* testsuite/curve25519-dup-test.c: Deleted file. In the way for
	conversion to Edwards coordinate convention, and in the end
	the tests will be done by ecc-dup-test.c.
	* testsuite/curve25519-add-test.c: Similarly deleted.
	* testsuite/Makefile.in (TS_HOGWEED_SOURCES): Removed
	curve25519-dup-test.c and curve25519-add-test.c.

2014-09-16  Niels Möller  <nisse@lysator.liu.se>

	* testsuite/ecc-add-test.c: New generalized testcase, to replace
	curve25519-add-test.c.
	* testsuite/ecc-dup-test.c: New generalized testcase, to replace
	curve25519-dup-test.c.
	* testsuite/Makefile.in (TS_HOGWEED_SOURCES): Added ecc-add-test.c
	and ecc-dup-test.c.

2014-09-14  Niels Möller  <nisse@lysator.liu.se>

	* testsuite/ecc-mul-a-test.c (test_main): Use struct ecc_curve
	function pointers.
	* testsuite/ecc-mul-g-test.c (test_main): Likewise.

2014-09-09  Niels Möller  <nisse@lysator.liu.se>

	* curve25519-mul.c (curve25519_mul): Switch to use Montgomery
	ladder. About 20% faster than current Edwards curve operations.
	Difference is expected to shrink when Edwards operations are
	optimized to take advantage of the twist, but it seems unlikely to
	get significantly faster than the Montgomery ladder.

	* gmp-glue.c (cnd_swap): Moved function here, made non-static.
	Changed cnd type to mp_limb_t, for consistency with GMP
	mpn_cnd_add_n.
	* sec-modinv.c (cnd_swap): ... old location.
	* gmp-glue.h (cnd_swap): Declare function.

2014-09-06  Niels Möller  <nisse@lysator.liu.se>

	* examples/hogweed-benchmark.c (bench_curve25519_mul_g)
	(bench_curve25519_mul, bench_curve25519): New functions.
	(main): Added benchmarking of curve25519 functions.

2014-09-03  Niels Möller  <nisse@lysator.liu.se>

	* Makefile.in: Revert 2013-02-06 Makefile changes: use a single
	rule for transforming .asm to .o, and drop include of asm.d.
	Possible now since we generate a single object file from each asm
	file. This change also helps Solaris' make recognize .asm files.
	* config.make.in (.SUFFIXES): Drop .s from list.
	* configure.ac: Delete code to generate asm.d.

	* Makefile.in: Delete all uses of *.po files, use the same object
	files for both shared and static libraries.
	* configure.ac (dummy-dep-files): Don't create any .po.d files.

	* aclocal.m4 (LSH_CCPIC): Don't substitute CCPIC here, let
	configure.ac do that if needed.

	* configure.ac (CCPIC_MAYBE, SHLIBCFLAGS): Deleted substituted
	variables. Instead, use CCPIC directly when compiling all library
	files.
	(CCPIC): Set to empty, if --disable-pic is used.

	* config.make.in (SHLIBCFLAGS, CCPIC_MAYBE): Deleted.
	(COMPILE, COMPILE_CXX): Drop CCPIC. New variable EXTRA_CFLAGS,
	which can be set by individual Makefiles.

	* Makefile.in (EXTRA_CFLAGS): Set using CCPIC.
	Also delete all uses of CCPIC_MAYBE and SHLIBCFLAGS.

2014-09-02  Niels Möller  <nisse@lysator.liu.se>

	* curve25519-eh-to-x.c (curve25519_eh_to_x): New file, new
	function. The curve25519 transform currently done by ecc_eh_to_a,
	but which should eventually be eliminted from that function.
	* Makefile.in (hogweed_SOURCES): Added curve25519-eh-to-x.c.
	* ecc-internal.h (curve25519_eh_to_x): Declare it.

	* curve25519-mul.c (curve25519_mul): Use it.
	* curve25519-mul-g.c (curve25519_mul_g): Likewise. Also introduce
	local variable ecc, and use ecc->mul_g_itch.

2014-08-29  Niels Möller  <nisse@lysator.liu.se>

	* testsuite/testutils.c (test_ecc_mul_j): Renamed, to ...
	(test_ecc_mul_h): ... new name. Use ecc->h_to_a function pointer.
	Updated callers.

	* examples/ecc-benchmark.c (bench_add_jjj): Renamed, to ...
	(bench_add_hhh): ... new name. Use ecc->add_hhh function pointer.
	(bench_add_ehh): Deleted.
	(bench_curve): Use bench_add_hhh for all curves. Use ecc->mul_itch
	for scratch size.

	Switch the curve25519 implementation to use the isomorphism to the
	twisted Edwards curve which is used for Ed25519 signatures.
	* eccdata.c (ecc_curve_init): Tweaked the transformation constant
	for the isomorphism between curve25519 and the twisted Edwards
	curve.
	* ecc-add-ehh.c (ecc_add_ehh): Updated formulas for the twist curve.
	* ecc-add-eh.c (ecc_add_eh): Likewise.
	* ecc-dup-eh.c (ecc_dup_eh): Likewise.

2014-08-28  Niels Möller  <nisse@lysator.liu.se>

	* ecdsa-verify.c (ecdsa_verify): Drop include of ecc-internal.h,
	use ecc_size function instead.

	* ecc-ecdsa-verify.c (ecc_ecdsa_verify): Use the struct ecc_curve
	function pointers: mul, mul_g, add_hhh, h_to_a.

	* ecc-internal.h (ECC_ECDSA_VERIFY_ITCH): Deleted macro. Needed
	scratch depends on curve type, not just size.
	(ecc_add_func): New typedef.
	(struct ecc_curve): New function pointer add_hhh, and constant
	add_hhh_itch. Updated all instances.

	* ecdsa-verify.c (ecdsa_verify): Use the ecc_ecdsa_verify_itch
	function, not the corresponding macro.
	* ecc-ecdsa-verify.c (ecc_ecdsa_verify_itch): Take ecc->mul_itch
	into account. Also reduce to 5*ecc->size + ecc->mul_itch.

	* testsuite/ecdsa-sign-test.c (test_main): Added test for the
	obscure case of ecdsa using curve25519.
	* testsuite/ecdsa-verify-test.c (test_main): Likewise (depends on
	above changes).

	* ecc-ecdsa-sign.c (ecc_ecdsa_sign): Use mul_g and h_to_a function
	pointers. Implies (obscure) support for curve25519.

	* ecc-25519.c (ecc_25519_modq): Access q via the ecc struct.

	* ecc-eh-to-a.c (ecc_eh_to_a): Analogous change as for ecc_j_to_a.
	The modulo q case (op == 2) is hardcoded for curve25519.

	* ecc-j-to-a.c (ecc_j_to_a): For curves using redc, always convert
	back from redc form. When producing x coordinate only, optionally
	reduce it modulo q. Completely changes the meaning of the "flags"
	argument, and renames it to "op". Update all users of this
	function or ecc->h_to_a.

	* ecc-ecdsa-sign.c (ecc_ecdsa_sign): Use new ecc_j_to_a modulo q
	feature.
	* ecc-ecdsa-verify.c (ecc_ecdsa_verify): Likewise.

	* testsuite/symbols-test: Regexp fixes, to better filter out
	get_pc_thunk functions.

	* ecc-generic-redc.c (ecc_generic_redc): Deleted file and
	function. Split into...
	* ecc-pp1-redc.c (ecc_pp1_redc): New file and function.
	* ecc-pm1-redc.c (ecc_pm1_redc): New file and function.
	* ecc-internal.h: Updated declarations.
	* Makefile.in (hogweed_SOURCES): Replace ecc-generic-redc.c by
	ecc-pp1-redc.c and ecc-pm1-redc.c.
	* ecc-192.c: Use ecc_pp1_redc (benchmarking only).
	* ecc-224.c: Use ecc_pm1_redc when applicable.
	* ecc-256.c: Use ecc_pp1_redc when applicable.
	* ecc-384.c: Use ecc_pp1_redc (benchmarking only).
	* ecc-521.c: Use ecc_pp1_redc (benchmarking only).
	* testsuite/ecc-redc-test.c (test_main): Replace use of
	ecc_generic_redc by ecc_pp1_redc and ecc_pm1_redc.

	* eccdata.c (output_curve): Don't output ecc_redc_g.
	* ecc-internal.h (struct ecc_curve): Deleted unused field redc_g.
	Updated all instances.

2014-08-27  Niels Möller  <nisse@lysator.liu.se>

	* ecc-modq.c (ecc_modq_inv): Use q_bit_size.

	* ecc-internal.h (struct ecc_curve): New field q_bit_size. Updated
	all instances.

	* configure.ac: Bumped package version number to 3.1.
	(LIBHOGWEED_MAJOR): Bumped library version to 4.0.

	Merged curve25519 changes (starting at 2014-07-04).
	* Makefile.in (clean-here): Added ecc-25519.h.

2014-08-26  Niels Möller  <nisse@lysator.liu.se>

	* examples/ecc-benchmark.c (bench_mul_g, bench_mul_a): Use struct
	ecc_curve function pointers.
	(bench_mul_g_eh, bench_mul_a_eh): Deleted.
	(bench_curve): Make modq benchmark unconditional. Use bench_mul_g
	and bench_mul_a also for curve25519.

	* testsuite/ecc-mod-test.c (test_curve): Make modq test
	unconditional, partially reverting 2014-07-04 change.

	* ecc-25519.c (ecc_25519_modq): New function.

	* eccdata.c (output_curve): Precomputation for curve25519 mod q.

	* mini-gmp.c (mpz_abs_sub_bit): Do full normalization, needed in
	case the most significant bit is cleared.

2014-08-25  Niels Möller  <nisse@lysator.liu.se>

	* testsuite/ecdh-test.c (set_point): Check return value of
	ecc_point_set.
	(test_main): Enable curve25519 test.

	* ecc-point-mul-g.c (ecc_point_mul_g): Use ecc->mul_g and
	ecc->h_to_a function pointers.
	* ecc-point-mul.c (ecc_point_mul): Use the ecc->mul and
	ecc->h_to_a function pointers.

	* ecc-internal.h (ecc_mul_g_func, ecc_mul_func, ecc_h_to_a_func):
	New typedefs.
	(struct ecc_curve): New function pointers mul, mul_g, h_to_a, and
	constans for their scratch requirements. Updated all instances.

	* ecc-point.c (ecc_point_set): Handle curve25519 as a special
	case, when checking if the point is on the curve.

2014-08-24  Niels Möller  <nisse@lysator.liu.se>

	* testsuite/ecdh-test.c: Test ecc_point_mul and ecc_point_mul_g,
	using test data generated by ecc-ref.gp. Tests for all curves
	except curve25519, which doesn't yet work with the general
	ecc_point interface.

	* testsuite/Makefile.in (TS_HOGWEED_SOURCES): Added ecdh-test.c.

	* misc/ecc-ref.gp: Script to generate ECDH test data.

2014-08-23  Niels Möller  <nisse@lysator.liu.se>

	* ecc-a-to-j.c (ecc_a_to_j): Deleted INITIAL argument.
	* ecc.h (ecc_a_to_j): Updated prototype.
	* ecc-mul-a.c (ecc_mul_a, table_init): Updated calls to ecc_a_to_j.

	* ecc-mul-a.c (ecc_mul_a): Deleted INITIAL argument, all callers,
	except the tests, pass 1. Updated all callers.
	(table_init): Likewise deleted INITIAL.
	* ecc.h (ecc_mul_a): Updated prototype.
	* testsuite/ecc-mul-a-test.c (test_main): Deleted tests for
	ecc_mul_a with INITIAL == 0.

	* ecc-internal.h (struct ecc_curve): Reordered struct, moved
	function pointers before pointers to bignum constants.

	* sec-modinv.c (sec_modinv): Document that for a == 0 (mod m), we
	should produce the "inverse" 0.

	* testsuite/ecc-modinv-test.c (test_main): Check that ecc_modp_inv
	produces 0 if a == 0 or a == p.

2014-08-22  Niels Möller  <nisse@lysator.liu.se>

	* x86_64/ecc-25519-modp.asm: New file. Assembly implementation,
	initial version yields 30% speedup of ecc_25519_modp. Early
	folding eliminates one pass of carry propagation, and yields
	almost 20% additional speedup.

	* ecc-25519.c [HAVE_NATIVE_ecc_25519_modp]: Use assembly version
	if available.

	* configure.ac (asm_hogweed_optional_list): Added ecc-25519-modp.asm.
	Also add HAVE_NATIVE_ecc_25519_modp to config.h.in.

2014-08-19  Niels Möller  <nisse@lysator.liu.se>

	* examples/ecc-benchmark.c (bench_curve): Support benchmarking of
	curve25519, for now handled as a special case.
	(curves): Added nettle_curve25519.
	(bench_dup_eh, bench_add_eh, bench_add_ehh, bench_mul_g_eh): New
	functions.

2014-08-18  Niels Möller  <nisse@lysator.liu.se>

	* testsuite/curve25519-dh-test.c (test_a): Use curve25519_mul.
	(test_main): Use little-endian inputs for test_a.
	(curve25519_sqrt, curve_25519): Deleted static helper functions,
	no longer needed.

	* curve25519-mul.c (curve25519_mul): New file and function.
	* curve25519.h (curve25519_mul): Declare it.
	* Makefile.in (hogweed_SOURCES): Added curve25519-mul.c.

	* curve25519-mul-g.c (curve25519_mul_g): Renamed file and
	function, updated callers.
	* curve25519-base.c (curve25519_base): ... old names.
	* Makefile.in (hogweed_SOURCES): Updated for rename.

	* eccdata.c (output_curve): Compute constants needed for
	Shanks-Tonelli.
	* ecc-25519.c (ecc_modp_powm_2kp1, ecc_25519_sqrt): New functions.
	* ecc-internal.h (ecc_25519_sqrt): Declare it.

2014-08-06  Niels Möller  <nisse@lysator.liu.se>

	* testsuite/curve25519-dh-test.c (test_g): Use curve25519_base.
	(test_main): Use little-endian inputs for test_g.

	* curve25519-base.c (curve25519_base): New file, new function.
	Analogous to NaCl's crypto_scalarmult_base.
	* curve25519.h: New file.
	* Makefile.in (hogweed_SOURCES): Added curve25519-base.c.
	(HEADERS): Added curve25519.h.

	* gmp-glue.c (mpn_set_base256_le, mpn_get_base256_le): New functions.
	* gmp-glue.h: Declare them.

2014-08-02  Niels Möller  <nisse@lysator.liu.se>

	* testsuite/curve25519-dh-test.c (curve25519_sqrt): Fixed memory
	leak, a mpz_clear call was missing.

	* ecc-internal.h (ECC_MUL_A_EH_WBITS): Set to 4, to enable
	window-based scalar multiplication.

	* ecc-mul-a-eh.c (table_init) [ECC_MUL_A_EH_WBITS > 0]: Fixed
	initialization of TABLE(1).

2014-07-29  Niels Möller  <nisse@lysator.liu.se>

	* ecc-internal.h (ECC_MUL_A_EH_WBITS): New constant.
	(ECC_A_TO_EH_ITCH, ECC_MUL_A_EH_ITCH): New macros.
	* ecc-a-to-eh.c (ecc_a_to_eh, ecc_a_to_eh_itch): New file, new
	functions.
	* ecc-mul-a-eh.c: New file.
	(ecc_mul_a_eh): New function. The case [ECC_MUL_A_EH_WBITS > 0]
	not yet working).
	(ecc_mul_a_eh_itch): New function.
	* ecc.h: Declare new functions.
	* Makefile.in (hogweed_SOURCES): Added ecc-a-to-eh.c and
	ecc-mul-a-eh.c.

	* testsuite/curve25519-dh-test.c (curve25519_sqrt): New function.
	(curve_25519): Use ecc_mul_a_eh.
	(test_a): New function.
	(test_main): Test construction of shared secret, using scalar
	multiplication with points other than the fix generator.

2014-07-26  Niels Möller  <nisse@lysator.liu.se>

	* ecc-add-ehh.c (ecc_add_ehh): Reduce scratch need.
	* ecc-internal.h (ECC_ADD_EHH_ITCH): Reduced to 7*size.

2014-07-23  Niels Möller  <nisse@lysator.liu.se>

	* testsuite/curve25519-dh-test.c: New test case, based on
	draft-josefsson-tls-curve25519-05 test vectors.
	* testsuite/Makefile.in (TS_HOGWEED_SOURCES): Added curve25519-dh-test.c.

2014-07-18  Niels Möller  <nisse@lysator.liu.se>

	* ecc-mul-g-eh.c (ecc_mul_g_eh, ecc_mul_g_eh_itch): New file and
	functions. Untested.
	* ecc.h (ecc_mul_g_eh_itch): Declare new functions.
	* ecc-internal.h (ECC_MUL_G_EH_ITCH): New macro.
	* Makefile.in (hogweed_SOURCES): Added ecc-mul-g-eh.c.

2014-07-17  Niels Möller  <nisse@lysator.liu.se>

	* ecc-add-eh.c (ecc_add_eh): Reduce scratch need.
	* ecc-internal.h (ECC_ADD_EH_ITCH): Reduced to 6*size.

	* testsuite/curve25519-dup-test.c (test_main): Free allocated
	storage.

2014-07-15  Niels Möller  <nisse@lysator.liu.se>

	* ecc-add-eh.c (ecc_add_eh, ecc_add_eh_itch): New file, new
	functions.
	* ecc.h: Declare new functions.
	* ecc-internal.h (ECC_ADD_EH_ITCH): New macro.
	* Makefile.in (hogweed_SOURCES): Added ecc-add-eh.c.
	* testsuite/curve25519-add-test.c (test_main): Test ecc_add_eh.
	Additional test for g2+g2. Free allocated storage.

2014-07-14  Niels Möller  <nisse@lysator.liu.se>

	* testsuite/curve25519-add-test.c: New test case.
	* testsuite/Makefile.in (TS_HOGWEED_SOURCES): Added
	curve25519-add-test.c.

	* ecc-add-ehh.c (ecc_add_ehh, ecc_add_ehh_itch): New file, new
	functions.
	* ecc.h (ecc_add_ehh, ecc_add_ehh_itch): Declare them.
	* ecc-internal.h (ECC_ADD_EHH_ITCH): New macro.
	* Makefile.in (hogweed_SOURCES): Added ecc-add-ehh.c.

	* ecc-25519.c (nettle_curve25519): Use ecc_d instead of ecc_b.

	* eccdata.c: For curve25519, output the Edwards curve constant,
	ecc_d = (121665/121666) mod p.

	* testsuite/curve25519-dup-test.c (test_main): Add test for 4g.
	Delete some left-over debug output.

2014-07-11  Niels Möller  <nisse@lysator.liu.se>

	* misc/ecc-formulas.tex: Some ECC notes.

	* testsuite/curve25519-dup-test.c: New testcase.
	* testsuite/Makefile.in (TS_HOGWEED_SOURCES): Added
	curve25519-dup-test.c.

	* testsuite/testutils.c (test_ecc_point): Made non-static.
	* testsuite/testutils.h (struct ecc_ref_point): Moved here, from
	testutils.h.
	(test_ecc_point): Declare it.

	* ecc-dup-eh.c (ecc_dup_eh, ecc_dup_eh_itch): New file, new functions.
	* ecc-eh-to-a.c (ecc_eh_to_a, ecc_eh_to_a_itch): New file, new
	functions.
	* ecc.h: Declare new functions.
	* ecc-internal.h (ECC_EH_TO_A_ITCH, ECC_DUP_EH_ITCH): New macros.
	* Makefile.in (hogweed_SOURCES): Added ecc-dup-eh.c and
	ecc-eh-to-a.c.

	* ecc-internal.h (struct ecc_curve): New constant edwards_root.
	* ecc-192.c (nettle_secp_192r1): Updated accordingly, additional
	NULL pointer.
	* ecc-224.c (nettle_secp_224r1): Likewise.
	* ecc-256.c (nettle_secp_256r1): Likewise.
	* ecc-384.c (nettle_secp_384r1): Likewise.
	* ecc-521.c (nettle_secp_521r1): Likewise.
	* ecc-25519.c (nettle_curve25519): Initialize new constant.

	* eccdata.c (ecc_curve_init): For curve 25519, use correct
	constant for edwards coordinate transform, and output the constant
	as ecc_edwards.

2014-07-06  Niels Möller  <nisse@lysator.liu.se>

	* eccdata.c: Use separate is_zero flag to represent the neutral
	element.
	(output_point, output_point_redc): Unified to a single function,
	with a use_redc flag argument. Also support conversion to Edwards
	form.
	(ecc_curve_init_str): New argument for Edwards curve conversion
	constant.

2014-07-04  Niels Möller  <nisse@lysator.liu.se>

	Started curve25519 branch.
	* ecc-25519.c: New file.
	(ecc_25519_modp): New function.
	(nettle_curve25519): New curve.

	* ecc-curve.h (nettle_curve25519): Declare it.

	* Makefile.in (hogweed_SOURCES): Added ecc-25519.c.
	(ecc-25519.h): New generated file. Add as explicit dependency for
	ecc-25519.o.

	* testsuite/ecc-mod-test.c (test_curve): New function, extracted
	from test_main. Tolerate NULL modq function pointer.
	(test_main): Use test_curve, iterate over supported curves, and
	also test curve_25519 for the new modp function.

2014-08-23  Niels Möller  <nisse@lysator.liu.se>

	* ecc-modp.c (ecc_modp_sub_1): Deleted unused function.
	* ecc-internal.h: Deleted corresponding declaration.

	* examples/nettle-benchmark.c (time_cipher): Fixed memset calls,
	amending the totally broken change from 2014-02-06.

2014-07-02  Niels Möller  <nisse@lysator.liu.se>

	* eccdata.c (ecc_dup): Use mpz_submul_ui, now available in
	mini-gmp.
	(ecc_type): New enum, for Weierstrass and Montgomery curves
	(ecc_curve): New field type.
	(ecc_dup): Support montgomery curves.
	(ecc_add): Likewise.
	(ecc_curve_init_str): New argument, for the curve type.
	(ecc_curve_init): Pass curve type to all ecc_curve_init_str calls.
	Recognize curve25519, for bit_size 255.
	(output_modulo): Deleted assert, which isn't true for curve25519.

2014-06-30  Niels Möller  <nisse@lysator.liu.se>

	* camellia-absorb.c: Include <limits.h>, needed for correct use of
	HAVE_NATIVE_64_BIT. Reported and debugged by Magnus Holmgren.
	Fixes debian build failure on s390x.

2014-06-26  Niels Möller  <nisse@lysator.liu.se>

	From Martin Storsjö:
	* configure.ac (IF_NOT_SHARED): New substituted variable.
	* hogweed.pc.in: Use @LIBS@, instead of hardcoding -lgmp. When
	shared libraries are disabled, move needed libraries from
	Requires.private: to Requires: and from Libs.private: to Libs:.

 	From Nikos Mavrogiannopoulos.
	* examples/hogweed-benchmark.c (bench_alg): Tolerate alg->init
	returning NULL.
	(bench_openssl_ecdsa_init): Return NULL if
	EC_KEY_new_by_curve_name fails, indicating the curve is not
	supported.

2014-06-25  Niels Möller  <nisse@lysator.liu.se>

	Support for building with mini-gmp instead of the real GMP. Loosely
	based on work by Nikos Mavrogiannopoulos.
	* configure.ac: New command line option --enable-mini-gmp. Also
	disable all libgmp-related checks when enabled.
	(NETTLE_USE_MINI_GMP): New substituted variable.
	(LIBHOGWEED_LIBS): Use $(LIBS) instead of -lgmp.
	(IF_MINI_GMP): New Makefile conditional.
	(GMP_NUMB_BITS): Alternative test for the mini-gmp case.
	Substituted also in bignum.h.
	(HAVE_MPZ_POWM_SEC): Drop this unused check.

	* bignum.h: Renamed, to...
	* bignum.h.in: New name.
	(NETTLE_USE_MINI_GMP): Substituted by configure.
	(GMP_NUMB_BITS): Substituted by configure, for the mini-gmp case.

	* Makefile.in (OPT_HOGWEED_SOURCES): New variable, value
	conditional on @IF_MINI_GMP@.
	(hogweed_SOURCES): Add $(OPT_HOGWEED_SOURCES).
	(PRE_CPPFLAGS): Add -I$(srcdir).
	(HEADERS): Delete bignum.h.
	(INSTALL_HEADERS): Add bignum.h. Also add mini-gmp.h, if mini-gmp
	is enabled.
	(DISTFILES): Added bignum.h.in.
	(bignum.h): New target.
	(distclean-here): Delete bignum.h.

	* examples/ecc-benchmark.c (modinv_gcd) [NETTLE_USE_MINI_GMP]:
	Disable this benchmark.
	(mpn_random) [NETTLE_USE_MINI_GMP]: Provide a simple implementation.

	* testsuite/ecc-mod-test.c [NETTLE_USE_MINI_GMP]: Skip test, it
	depends on gmp_randstate_t.
	* testsuite/ecc-modinv-test.c [NETTLE_USE_MINI_GMP]: Likewise.
	* testsuite/ecc-mul-a-test.c [NETTLE_USE_MINI_GMP]: Likewise.
	* testsuite/ecc-mul-g-test.c [NETTLE_USE_MINI_GMP]: Likewise.
	* testsuite/ecc-redc-test.c [NETTLE_USE_MINI_GMP]: Likewise.

	Various preparations for mini-gmp support.
	* testsuite/bignum-test.c: Use WITH_HOGWEED instead of HAVE_LIBGMP
	for preprocessor conditionals.
	* testsuite/testutils.h: Likewise.
	* testsuite/sexp-format-test.c: Likewise.

	* testsuite/ecdsa-keygen-test.c (test_main): Use printf,
	mpz_out_str and write_mpn instead of gmp_fprintf.
	* testsuite/ecdsa-sign-test.c (test_ecdsa): Likewise.
	* testsuite/ecdsa-verify-test.c (test_ecdsa): Likewise.

	* dsa.h: Include bignum.h instead of gmp.h.
	* ecc-internal.h: Likewise.
	* ecc.h: Likewise.
	* gmp-glue.h: Likewise.
	* pkcs1.h: Likewise.
	* rsa.h: Likewise.

	* testsuite/testutils.c (die): Use plain vfprintf, not
	gmp_vfprintf.
	(write_mpn): New function.
	(test_ecc_point): Use it, replacing gmp_fprintf.
	* testsuite/testutils.h (write_mpn): Declare it.

	* der-iterator.c: Deleted HAVE_LIBGMP conditionals.

2014-06-07  Niels Möller  <nisse@lysator.liu.se>

	* Released nettle-3.0.

2014-06-04  Niels Möller  <nisse@lysator.liu.se>

	* NEWS: List des-compat.h as a candidate for removal in the next
	release.

	* testsuite/des-compat-test.c (test_main): Fixed out of bounds
	memory read, reported by Nikos Mavrogiannopoulos.

	* nettle-write.h: Include <stddef.h>, fixing compilation on
	freebsd.

	* aclocal.m4 (ac_stdint): Fixed "unsinged" typo, spotted by Andy
	Goth.

2014-06-01  Niels Möller  <nisse@lysator.liu.se>

	* x86_64/gcm-hash8.asm: Pass correct argument count to W64_EXIT.
	* x86_64/camellia-crypt-internal.asm: Pass correct argument count
	to W64_ENTRY and W64_EXIT.

	* x86_64/machine.m4 [W64_ABI]: Fix for the case of 6 function
	arguments. Also push %rdi unconditionally, and use aligned
	accesses for save and restore %xmm registers (movdqa).

2014-05-31  Niels Möller  <nisse@lysator.liu.se>

	* configure.ac: Check for COFF type directives.
	(ASM_COFF_STYLE): New substituted variable.
	* config.m4.in: Set COFF_STYLE from configure.
	* asm.m4 (PROLOGUE): Use COFF type directive, if enabled by
	configure. Fixes problem with windows dll linking.

	* asm.m4: Deleted unused offsets for struct aes_ctx.

2014-05-28  Niels Möller  <nisse@lysator.liu.se>

	* testsuite/nettle-pbkdf2-test: Delete carriage return characters
	from output.

	* configure.ac (LIBHOGWEED_LIBS): Be explicit and link
	libhogweed.so with libnettle.so, not -lnettle.
	(LIBHOGWEED_LINK): Drop -L. flag, no longer needed, and previously
	not at the correct position in the link command line.

2014-05-27  Niels Möller  <nisse@lysator.liu.se>

	* examples/ecc-benchmark.c: If mpn_sec_powm is available,
	benchmark it, for modinv.
	(bench_modinv_powm): New function.
	(bench_curve): Use it.

2014-05-22  Niels Möller  <nisse@lysator.liu.se>

	From Claudio Bley:
	* Makefile.in ($(des_headers)): Use the EXEEXT_FOR_BUILD.

2014-05-15  Niels Möller  <nisse@lysator.liu.se>

	* NEWS: Updated with library version numbers.

	* configure.ac (dummy-dep-files): Use simpler and more portable
	sed expression. Problem reported by Peter Eriksson.
	(LIBHOGWEED_MAJOR): Bumped shared library version to 3.0.
	(LIBHOGWEED_MINOR): Reset to zero. Also increased the package
	version number to 3.0.

	* getopt.c: Don't use gettext.

2014-05-14  Niels Möller  <nisse@lysator.liu.se>

	* testsuite/nettle-pbkdf2-test: Avoid the bash construction
	${#foo}.

	* getopt.c: Copied from glibc tree, tag glibc-2.19.
	* getopt.h: Likewise.
	* getopt1.c: Likewise.
	* getopt_int.h: New file, also copied from glibc.
	* Makefile.in (DISTFILES): Added getopt_int.h.

2014-05-09  Niels Möller  <nisse@lysator.liu.se>

	* mini-gmp.c: Updated, use version from gmp-6.0.0.
	* mini-gmp.h: Likewise.

	* testsuite/Makefile.in (all): Drop dependency on $(TARGETS), to
	delay building of test programs until make check.

2014-05-08  Niels Möller  <nisse@lysator.liu.se>

	* nettle.texinfo (nettle_aead abstraction): Document nettle_aead.

	* Makefile.in (nettle_SOURCES): Added nettle-meta-aeads.c.
	* nettle-meta.h (nettle_aeads): Declare array.
	* nettle-meta-aeads.c (nettle_aeads): New file, new array.
	* testsuite/meta-aead-test.c: New test case.
	* testsuite/Makefile.in (TS_NETTLE_SOURCES): Added
	meta-aead-test.c.

	* aclocal.m4 (GMP_PROG_CC_FOR_BUILD): If CC_FOR_BUILD is gcc, add
	-O option. This makes eccdata twice as fast.

2014-05-06  Niels Möller  <nisse@lysator.liu.se>

	* nettle.texinfo: Document SHA3 and ChaCha-Poly1305 as
	experimental.

2014-05-05  Niels Möller  <nisse@lysator.liu.se>

	* nettle.texinfo (POLY1305): Document poly1305-aes.
	(Authenticated encryption): Move AEAD algorithms to their own
	section.
	(RSA, DSA, ECDSA): Change some subsections to subsubsections.
	(ChaCha-Poly1305): Document ChaCha-Poly1305.

2014-05-04  Niels Möller  <nisse@lysator.liu.se>

	* nettle.texinfo (DSA): Document new DSA interface.
	(Salsa20): Update salsa20 docs.
	(ChaCha): Document ChaCha.

2014-05-03  Niels Möller  <nisse@lysator.liu.se>

	* configure.ac: Check for SIZEOF_SIZE_T.
	* ccm.c (ccm_set_nonce): Skip code for 64-bit encoding when size_t
	is only 32 bits.

	* nettle.texinfo (CCM): Document new ccm macros and constants.
	Describe ccm restrictions.

	* ccm.h (CCM_DIGEST_SIZE): New constant.

2014-04-30  Niels Möller  <nisse@lysator.liu.se>

	* ccm.c (CCM_IV_MAX_SIZE, CCM_IV_MIN_SIZE): Deleted, replaced by
	public constants CCM_MIN_NONCE_SIZE and CCM_MAX_NONCE_SIZE.
	(ccm_build_iv): Updated for above rename.
	(CCM_L_MAX_SIZE): Deleted, no longer used.

	* ccm.h (CCM_MIN_NONCE_SIZE, CCM_MAX_NONCE_SIZE): New constants.
	(CCM_MAX_MSG_SIZE): New macro.

2014-04-27  Niels Möller  <nisse@lysator.liu.se>

	* nettle.texinfo (Cipher modes): Subsection on AEAD constructions.
	(GCM): Update GCM documentation, including functions for
	gcm_aes128, gcm_camellia128, ...

2014-04-26  Niels Möller  <nisse@lysator.liu.se>

	* nettle.texinfo: Update for introduction of nettle_cipher_func.
	(GCM): Document GCM_DIGEST_SIZE.
	(UMAC): Document new UMAC constants.
	(Keyed hash functions): Make HMAC and UMAC their own info nodes.
	(EAX): Document EAX.

	* umac.h (UMAC_MIN_NONCE_SIZE, UMAC_MAX_NONCE_SIZE): New
	constants.

2014-04-25  Niels Möller  <nisse@lysator.liu.se>

	* All hash-related files: Renamed all _DATA_SIZE constants to
	_BLOCK_SIZE, for consistency. Old names kept for backwards
	compatibility.

	* nettle.texinfo (CCM): Documentation for CCM mode, contributed by
	Owen Kirby.

	* testsuite/ccm-test.c (test_cipher_ccm): And tests.

	* ccm.c (ccm_decrypt_message): Change length argument, should now
	be clear text (dst) length.
	* ccm-aes128.c (ccm_aes128_decrypt_message): Likewise.
	* ccm-aes192.c (ccm_aes192_decrypt_message): Likewise.
	* ccm-aes256.c (ccm_aes256_decrypt_message): Likewise.
	* ccm.h: Updated prototypes.

2014-04-22  Niels Möller  <nisse@lysator.liu.se>

	* nettle.texinfo (Recommended hash functions): Document additional
	sha512 variants.

	* sha2.h (sha512_224_ctx, sha512_256_ctx): New aliases for the
	sha512_ctx struct tag.

2014-04-17  Niels Möller  <nisse@lysator.liu.se>

	* examples/Makefile.in (SOURCES): Deleted next-prime.c (forgotten
	in 2014-04-13 change).

2014-04-16  Niels Möller  <nisse@lysator.liu.se>

	* testsuite/ccm-test.c (test_cipher_ccm): Deleted check for NULL
	authdata.

	* sha3-224.c (sha3_224_init): Pass pointer to context struct, not
	pointer to first element, to memset.
	* sha3-256.c (sha3_256_init): Likewise.
	* sha3-384.c (sha3_384_init): Likewise.
	* sha3-512.c (sha3_512_init): Likewise.

	* examples/eratosthenes.c (vector_alloc): Use sizeof(*vector)
	instead of explicit type in malloc call.
	(vector_init): Make constant explicitly unsigned long.

	* tools/input.c (sexp_get_quoted_char): Deleted useless for loop.

2014-04-13  Niels Möller  <nisse@lysator.liu.se>

	* rsa-compat.c: Deleted file.
	* rsa-compat.h: Deleted file.
	* Makefile.in (hogweed_SOURCES): Deleted rsa-compat.c.
	(HEADERS): Deleted rsa-compat.h.

	* examples/next-prime.c: Deleted file.
	* bignum-next-prime.c (nettle_next_prime): Deleted file and
	function.
	* prime-list.h: Deleted file.
	* bignum.h (nettle_next_prime): Deleted prototype.
	* Makefile.in (hogweed_SOURCES): Deleted bignum-next-prime.c.
	(DISTFILES): Deleted prime-list.h.
	* examples/Makefile.in (HOGWEED_TARGETS): Deleted next-prime, and
	corresponding make target.

2014-04-12  Niels Möller  <nisse@lysator.liu.se>

	* nettle.texinfo (Copyright): Updated licensing info.
	* README: Likewise.

	* Makefile.in (DISTFILES): Distribute new COPYING* files.

	* COPYING.LESSERv3: New file.
	* COPYINGv3: New file.
	* COPYING.LIB: Deleted.
	* COPYINGv2: New name for GPL version 2 file.
	* COPYING: Old name, deleted.

	* Update license headers for LGPL3+ and GPL2+ dual licensing.

2014-04-11  Niels Möller  <nisse@lysator.liu.se>

	* testsuite/testutils.c (test_aead): Use aead->digest_size.

	* configure.ac: Skip GMP tests if public key support is disabled.

	* eax.c (block16_xor): Fixed bug effecting 32-bit platforms.

	* Makefile.in (DISTFILES): Deleted memxor.c, already included via
	nettle_SOURCES.
	* tools/Makefile.in (SOURCES): Add nettle-pbkdf2.c.

2014-04-10  Niels Möller  <nisse@lysator.liu.se>

	From Nikos Mavrogiannopoulos:
	* examples/hogweed-benchmark.c (bench_openssl_ecdsa_init): Support
	for secp192r1 and secp256r1.
	(alg_list): Add them.

2014-04-09  Niels Möller  <nisse@lysator.liu.se>

	* examples/nettle-benchmark.c (main): Benchmark sha512_224 and
	sha512_256.

	* testsuite/sha512-224-test.c: New file.
	* testsuite/sha512-256-test.c: New file.
	* testsuite/Makefile.in (TS_NETTLE_SOURCES): Added new files.

	* nettle-meta.h (nettle_sha512_224, nettle_sha512_256): Declare.
	* sha512-224-meta.c (nettle_sha512_224): New file, new nettle_hash.
	* sha512-256-meta.c (nettle_sha512_256): New file, new nettle_hash.

	* sha2.h (SHA512_224_DIGEST_SIZE, SHA512_224_DATA_SIZE)
	(SHA512_256_DIGEST_SIZE, SHA512_256_DATA_SIZE): New constants.

	* sha512.c (sha512_256_digest): Typo fix, call sha512_256_init.

	* testsuite/testutils.c (test_hash): Removed redundant init call.
	Tests that digest implies init.

2014-03-28  Niels Möller  <nisse@lysator.liu.se>

	* testsuite/dsa-keygen-test.c (test_main): Explicitly use
	dsa_compat_generate_keypair.
	(test_main): Test dsa_generate_params and dsa_generate_keypair
	with a large q; p_bits = 1024, q_bits = 768.

	* testsuite/testutils.h: Undo dsa-compat.h name mangling.

	* dsa-keygen.c (dsa_generate_keypair): New interface, generating
	only a keypair, and no new parameters.
	* dsa-compat-keygen.c (dsa_compat_generate_keypair): New file.
	Moved old key generation function here. Use dsa_generate_keypair.

2014-03-27  Niels Möller  <nisse@lysator.liu.se>

	* dsa-compat.c (dsa_public_key_init, dsa_public_key_clear)
	(dsa_private_key_init, dsa_private_key_clear): : Move deprecated
	DSA functions to a separate file...
	* dsa.c: ...from here.
	* dsa-compat.h: New file, declaring deprecated DSA interface.
	Include in corresponding C files.
	* Makefile.in (hogweed_SOURCES): Add dsa-compat.c.
	(HEADERS): Add dsa-compat.h.

	* dsa-gen-params.c (dsa_generate_params): New file and function,
	extracted from DSA key generation.
	* dsa-keygen.c (dsa_generate_keypair): Use dsa_generate_params.

2014-03-26  Niels Möller  <nisse@lysator.liu.se>

	* der2dsa.c (dsa_params_from_der_iterator): Converted to new DSA
	interface. Allow q_size == 0, meaning any q < p is allowed.
	Additional validity checks.
	(dsa_public_key_from_der_iterator): Converted to new DSA
	interface. Also check that the public value is in the correct
	range.
	(dsa_openssl_private_key_from_der_iterator): Converted
	to new DSA interface. Additional validity checks.
	(dsa_openssl_private_key_from_der): Converted to new DSA
	interface.
	* tools/pkcs1-conv.c (convert_dsa_private_key): Update to use
	struct dsa_params, and adapt to the der decoding changes.
	(convert_public_key): Likewise.

	* examples/hogweed-benchmark.c: Update dsa benchmarking to use new
	DSA interface.

	* dsa.c (dsa_params_init, dsa_params_clear): New functions.
	(dsa_public_key_init): Use dsa_params_init.
	(dsa_public_key_clear): Use dsa_params_clear.

	* sexp2dsa.c (dsa_keypair_from_sexp_alist): Converted to new DSA
	interface. Allow q_size == 0, meaning any q < p is allowed.
	Additional validity checks.
	(dsa_sha1_keypair_from_sexp, dsa_sha256_keypair_from_sexp):
	Converted to new DSA interface.

	* dsa2sexp.c (dsa_keypair_to_sexp): Converted to new DSA
	interface.
	* tools/pkcs1-conv.c: Updated uses of dsa_keypair_to_sexp.

	* dsa.h (struct dsa_params): New struct.

	* dsa-sign.c (dsa_sign): Use struct dsa_params, with key as a
	separate mpz_t.
	* dsa-verify.c (dsa_verify): Likewise.
	* dsa-sha1-verify.c (dsa_sha1_verify_digest, dsa_sha1_verify): Use
	dsa_verify, cast the struct dsa_public_key * input to a struct
	dsa_params *
	* dsa-sha256-verify.c (dsa_sha256_verify_digest)
	(dsa_sha256_verify): Likewise.
	* dsa-sha1-sign.c (dsa_sha1_sign_digest, dsa_sha1_sign): Likewise
	use dsa_sign, with a cast from struct dsa_public_key * to struct
	dsa_params *.
	* dsa-sha256-sign.c (dsa_sha256_sign_digest, dsa_sha256_sign):
	Likewise.

	* testsuite/testutils.c (test_dsa_verify): Use struct dsa_params.
	(test_dsa_key): Likewise.
	* testsuite/dsa-test.c (test_main): Adapt to test_dsa_key and
	test_dsa_verify changes.
	* testsuite/dsa-keygen-test.c (test_main): Adapt to
	test_dsa_key change.

	* testsuite/testutils.c (test_dsa_sign): #if out, currently
	unused.

2014-03-23  Niels Möller  <nisse@lysator.liu.se>

	From Owen Kirby:
	* ccm.c: New file.
	* ccm.h: New file.
	* ccm-aes128.c: New file.
	* ccm-aes192.c: New file.
	* ccm-aes256.c: New file.
	* Makefile.in (nettle_SOURCES): Added ccm source files.
	(HEADERS): Added ccm.h.
	* testsuite/ccm-test.c: New file.
	* testsuite/Makefile.in (TS_NETTLE_SOURCES): Added ccm-test.c.

2014-03-20  Niels Möller  <nisse@lysator.liu.se>

	From Joachim Strömbergson:
	* sha512.c (K): Indentation fix.
	(sha512_224_init, sha512_224_digest, sha512_256_init)
	(sha512_256_digest): New functions.
	* sha2.h: Add prototypes.
	(sha512_224_update, sha512_256_update): New aliases for
	sha512_update.

2014-03-18  Niels Möller  <nisse@lysator.liu.se>

	* examples/nettle-benchmark.c (main): Add benchmarking of arcfour,
	salsa20 and chacha, via time_aead.

	* nettle-internal.c (nettle_arcfour128): Define, as a struct
	nettle_aead (with NULL set_nonce, update, and digest methods).
	* examples/nettle-openssl.c (nettle_openssl_arcfour128): Likewise.
	* nettle-internal.h (nettle_arcfour128)
	(nettle_openssl_arcfour128): Declare.

	* nettle-types.h (nettle_cipher_func): New typedef, similar to
	nettle_crypt_func, but with a const context, intended for block
	ciphers.
	* nettle-meta.h (struct nettle_cipher): Use the nettle_cipher_func
	type.
	* Many other files affected: aes*-meta.c, camellia*-meta.c,
	cast128-meta.c, serpent-meta.c, twofish-meta.c, cbc.[ch],
	ctr.[ch], ctr.[ch], des-compat.c, eax.[ch], gcm*.[ch],
	nettle-internal.*, testsuite/aes-test.c,
	examples/nettle-benchmark.c, examples/nettle-openssl.c.

2014-03-16  Niels Möller  <nisse@lysator.liu.se>

	* chacha-set-key.c: Include string.h.

	* arcfour-meta.c: Deleted file.
	* nettle-meta.h (nettle_arcfour128): Deleted declaration.
	* nettle-meta-ciphers.c (nettle_ciphers): Deleted
	nettle_arcfour128 from list.
	* Makefile.in (nettle_SOURCES): Deleted arcfour-meta.c.
	* examples/nettle-openssl.c (nettle_openssl_arcfour128): Deleted.
	* testsuite/meta-cipher-test.c: Adjust test for removal of
	nettle_arcfour128.

2014-03-15  Niels Möller  <nisse@lysator.liu.se>

	* examples/nettle-benchmark.c (struct bench_aead_info): New
	struct.
	(bench_aead_crypt, bench_aead_update, init_nonce, time_aead): New
	functions, for benchmarking aead algorithms.
	(time_gcm, time_eax): Deleted functions.
	(main): Use time_aead to benchmark gcm, eax and chacha-poly1305.

	* salsa20.h (SALSA20_NONCE_SIZE): Renamed constant, old name
	SALSA20_IV_SIZE kept as an alias.
	(salsa20_set_nonce): Update prototype for the 2014-01-20 rename.

	* Makefile.in (.asm.s): Add dependencies.
	(.s.o, .s.po): Empty any dependency .d file.

2014-03-04  Niels Möller  <nisse@lysator.liu.se>

	* testsuite/chacha-test.c (test_main): Additional test cases, for
	256-bit keys.

	* Makefile.in (nettle_SOURCES): Deleted chacha128-set-key.c and
	chacha256-set-key.c.

	* chacha.h (CHACHA256_KEY_SIZE): Deleted.
	(chacha_set_key): Updated prototype.
	* chacha256-set-key.c (chacha256_set_key): Deleted file and
	function, moved to...
	* chacha-set-key.c (chacha_set_key): Do 256-bit keys only. Deleted
	length argument. Updated all callers.

	* chacha128-set-key.c (chacha128_set_key): Deleted file and
	function. Support for 128-bit chacha keys may be reintroduced
	later, if really needed.
	* chacha.h: Deleted chacha128-related declarations.
	* chacha-set-key.c (chacha_set_key): Drop support for 128-bit
	keys.
	* testsuite/chacha-test.c (test_main): #if:ed out all tests with
	128-bit keys.

2014-02-16  Niels Möller  <nisse@lysator.liu.se>

	* gcm.h: Declarations for gcm-camellia256.
	* gcm-camellia256.c: New file.
	* gcm-camellia256-meta.c: New file.
	* nettle-meta.h (nettle_gcm_camellia256): Declare.
	* Makefile.in (nettle_SOURCES): Added gcm-camellia256.c and
	gcm-camellia256-meta.c.
	* testsuite/gcm-test.c (test_main): Test cases for
	nettle_gcm_camellia256.

	* gcm.h: Include camellia.h. Declarations for gcm-camellia128.
	* gcm-camellia128.c: New file.
	* gcm-camellia128-meta.c: New file.
	* nettle-meta.h (nettle_gcm_camellia128): Declare.
	* Makefile.in (nettle_SOURCES): Added gcm-camellia128.c and
	gcm-camellia128-meta.c.
	* testsuite/gcm-test.c (test_main): Test cases for
	nettle_gcm_camellia128. From Nikos Mavrogiannopoulos.

2014-02-13  Niels Möller  <nisse@lysator.liu.se>

	* Makefile.in (nettle_SOURCES): Added eax-aes128.c
	eax-aes128-meta.c.
	* examples/nettle-benchmark.c: Include eax.h.
	* nettle-meta.h (nettle_eax_aes128): Declare, moved from
	nettle-internal.h.
	* eax.h: Declare eax_aes128_ctx and related functions. Moved from
	nettle-internal.h
	(EAX_IV_SIZE): New constant.
	* eax-aes128-meta.c (nettle_eax_aes128): Moved definition to new
	file.
	* eax-aes128.c (eax_aes128_set_key, eax_aes128_set_nonce)
	(eax_aes128_update, eax_aes128_encrypt, eax_aes128_decrypt)
	(eax_aes128_digest): Moved functions to a new file.
	* nettle-internal.c: ... from old location.
	* nettle-internal.h: Moved eax declarations elsewhere.

	* tools/nettle-pbkdf2.c (main): Added missing deallocation.

2014-02-12  Niels Möller  <nisse@lysator.liu.se>

	* chacha-poly1305.h: New file.
	* chacha-poly1305.c: New file.
	* chacha-poly1305-meta.c (nettle_chacha_poly1305): New file, new
	aead algorithm.
	* nettle-meta.h (nettle_chacha_poly1305): Declare.

	* Makefile.in (nettle_SOURCES): Added chacha-poly1305.c and
	chacha-poly1305-meta.c.
	(HEADERS): Added chacha-poly1305.h.

	* testsuite/Makefile.in (TS_NETTLE_SOURCES): Added
	chacha-poly1305-test.c.
	* testsuite/chacha-poly1305-test.c: New file.

	* nettle-meta.h (struct nettle_aead): New generalized version
	if this struct.
	(nettle_gcm_aes128, nettle_gcm_aes192, nettle_gcm_aes256)
	(nettle_eax_aes128): Declare, moved from nettle-internal.h.
	* nettle-internal.h (struct nettle_aead): Deleted struct, moved to
	nettle-meta.h. Deleted declarations of unused instances.
	(_NETTLE_AEAD): Deleted macro.
	* nettle-internal.c (nettle_eax_aes128): Updated for new
	nettle_aead struct.
	(nettle_gcm_aes128, nettle_gcm_aes192, nettle_gcm_aes256):
	Deleted, moved to new files.
	* gcm-aes128-meta.c (nettle_gcm_aes128): Moved to new file,
	updated for new nettle_aead struct.
	* gcm-aes192-meta.c (nettle_gcm_aes192): Likewise.
	* gcm-aes256-meta.c (nettle_gcm_aes256): Likewise.
	* testsuite/testutils.c (test_aead): Take alternative set_nonce
	function as argument, and use it when nonce size differs from
	aead->nonce_length.
	* testsuite/testutils.h (test_aead): Updated prototype.
	* testsuite/gcm-test.c (nettle_gcm_unified_aes128): Updated for
	new nettle_aead struct.
	(test_main): Pass additional argument to test_aead.
	* testsuite/eax-test.c (test_main): Pass additional NULL argument
	to test_aead.

	* eax.h (EAX_DIGEST_SIZE): New constant.
	* gcm.h (GCM_DIGEST_SIZE): Likewise.

2014-02-10  Niels Möller  <nisse@lysator.liu.se>

	* chacha-set-nonce.c (chacha_set_nonce): Renamed file and
	function, updated callers and Makefile.in.
	* chacha-set-iv.c (chacha_set_iv): ... from old names.

2014-02-08  Niels Möller  <nisse@lysator.liu.se>

	* testsuite/chacha-test.c (test_chacha): For 20 rounds, use
	chacha_crypt, and test varying the message length.
	(test_main): Add second key stream block, for all testcases with
	20 rounds.

	* chacha-crypt.c (chacha_crypt): Fixed block counter update.

2014-02-07  Niels Möller  <nisse@lysator.liu.se>

	* nettle.texinfo (ASCII encoding): Document that
	base16_encode_update and base64_encode_update now uses dst_length
	as an output only.

	* testsuite/base64-test.c (test_main): Updated
	base64_decode_update test case.

	* sexp-transport.c (sexp_transport_iterator_first): For
	base64_decode_update, omit initialization of coded_length.
	* examples/base64dec.c (main): Likewise.
	* examples/base16dec.c (main): Likewise, for base16_decode_update.

	* base64-decode.c (base64_decode_update): Use *dst_length for
	output only. Don't require callers to pass a sane value.
	* base16-decode.c (base16_decode_update): Likewise.

2014-02-06  Niels Möller  <nisse@lysator.liu.se>

	* NEWS: List _set_key incompatibilities.

	* nettle-meta.h (_NETTLE_CIPHER_SEP, _NETTLE_CIPHER_SEP_SET_KEY)
	(_NETTLE_CIPHER_FIX, _NETTLE_CIPHER): Deleted unused macros.

	* nettle-internal.c (nettle_blowfish128): Deleted only use of
	_NETTLE_CIPHER.

	* blowfish.c (blowfish128_set_key): New function.
	* blowfish.h (BLOWFISH128_KEY_SIZE): New constant.

	* cast128-meta.c (nettle_cast128): Deleted only use of
	_NETTLE_CIPHER_FIX.

	* examples/nettle-benchmark.c (time_cipher): Fixed memset calls.

2014-01-30  Niels Möller  <nisse@lysator.liu.se>

	* Makefile.in (nettle_SOURCES): Arrange in alphabetic order.

	* nettle.texinfo: Updated, document size_t for length arguments.
	Document new AES and Camellia interfaces.

	* ecc-size.c (ecc_bit_size): New function.
	* ecc.h (ecc_bit_size): Declare it.

2014-01-29  Niels Möller  <nisse@lysator.liu.se>

	* nettle-types.h (typedef nettle_set_key_func): Deleted length
	argument.

	* arctwo.c (arctwo40_set_key, arctwo64_set_key)
	(arctwo128_set_key, arctwo128_set_key_gutmann): New functions.
	* arctwo.h: Declare them.
	* arctwo-meta.c (ARCTWO): New macro.
	(nettle_arctwo40, nettle_arctwo64, nettle_arctwo128)
	(nettle_arctwo_gutmann128): Use new _set_key functions.

	* arcfour.h (ARCFOUR128_KEY_SIZE): New constant.
	* arcfour.c (arcfour128_set_key): New function.
	* arcfour-meta.c (nettle_arcfour128): Use arcfour128_set_key and
	ARCFOUR128_KEY_SIZE.

	* cast128.c (cast5_set_key): Renamed, was cast128_set_key.
	(cast128_set_key): New definition, with fixed key size.
	* cast128.h (CAST128_MIN_KEY_SIZE, CAST128_MAX_KEY_SIZE): Renamed
	constants, to...
	(CAST5_MIN_KEY_SIZE, CAST5_MAX_KEY_SIZE): ... new names.

	* eax.h (EAX_SET_KEY): Deleted length argument.

	* aes128-meta.c: Deleted _set_key wrappers.
	* aes192-meta.c: Likewise.
	* aes256-meta.c: Likewise.
	* camellia128-meta.c: Likewise.
	* camellia192-meta.c: Likewise.
	* camellia256-meta.c: Likewise.

	* gcm-aes128.c (gcm_aes128_set_key): Deleted length argument.
	* gcm-aes192.c (gcm_aes192_set_key): Likewise.
	* gcm-aes256.c (gcm_aes256_set_key): Likewise.
	* gcm.h: Updated prototypes.

	* serpent-set-key.c (serpent128_set_key, serpent192_set_key)
	(serpent256_set_key): New functions.
	* serpent.h: Declare new functions.
	(SERPENT128_KEY_SIZE, SERPENT192_KEY_SIZE)
	(SERPENT256_KEY_SIZE): New constants.
	* serpent-meta.c (SERPENT): New macro.
	(nettle_serpent128, nettle_serpent192, nettle_serpent256): Use new
	_set_key functions.

	* twofish-set-key.c (twofish128_set_key, twofish192_set_key)
	(twofish256_set_key): New functions.
	* twofish.h: Declare new functions.
	(TWOFISH128_KEY_SIZE, TWOFISH192_KEY_SIZE)
	(TWOFISH256_KEY_SIZE): New constants.
	* twofish-meta.c (TWOFISH): New macro.
	(nettle_twofish128, nettle_twofish192, nettle_twofish256): Use new
	_set_key functions.

	* nettle-internal.h (struct nettle_aead): Use
	nettle_hash_update_func for the set_iv function pointer.

	* nettle-internal.c (des_set_key_hack, des3_set_key_hack): Deleted
	wrapper functions.
	(chacha_set_key_hack): Deleted length argument. Use
	chacha256_set_key.
	(salsa20_set_key_hack): Deleted length argument. Use
	salsa20_256_set_key.
	(nettle_unified_aes128, nettle_unified_aes192)
	(nettle_unified_aes256): Deleted, moved to test program.
	(eax_aes128_set_key): Deleted length argument. Use EAX_SET_KEY.

	* examples/nettle-benchmark.c: Updated for _set_key changes.
	* examples/nettle-openssl.c: Likewise.
	* testsuite/testutils.c: Likewise.
	* testsuite/gcm-test.c: Likewise.

	* testsuite/aes-test.c (UNIFIED_AES): New macro. Moved glue for
	testing the old aes interface (struct aes_ctx) here.

	* testsuite/arcfour-test.c (test_arcfour): New function, for key
	sizes != 128 bits.
	(test_main): Use it.

	* testsuite/blowfish-test.c (test_blowfish): New function.
	(test_main): Use it. Also deleted old #if:ed out code.

	* testsuite/cast128-test.c (test_cast5): New function.
	(test_main): Use it, for 40-bit and 80-bit tests.

	* testsuite/serpent-test.c (test_serpent): New function.
	(test_main): Use it.

2014-01-27  Niels Möller  <nisse@lysator.liu.se>

	* eax.h (struct eax_key, struct eax_ctx): Use union
	nettle_block16, for alignment.
	* eax.c: Updated everything to use nettle_block16.
	(block16_xor): New function.

	* examples/nettle-benchmark.c (time_eax): New function.
	(main): Use it.

	* x86_64/chacha-core-internal.asm: Use pshufhw + pshuflw for the
	16-bit rotate.

	* configure.ac (asm_replace_list): Added chacha-core-internal.asm.
	* x86_64/chacha-core-internal.asm: New file.

	* examples/nettle-benchmark.c (main): Add benchmarking of chacha.
	* nettle-internal.c (nettle_chacha): New const struct, for the
	benchmark.

	Chacha implementation, based on contribution by Joachim
	Strömbergson.
	* chacha.h: New file.
	* chacha256-set-key.c (chacha256_set_key): New file and function.
	* chacha128-set-key.c (chacha128_set_key): New file and function.
	* chacha-set-key.c (chacha_set_key): New file and function.
	* chacha-set-iv.c (chacha_set_iv): New file and function.
	* chacha-core-internal.c (_chacha_core): New file and function.
	* chacha-crypt.c (chacha_crypt): New file and function.
	* Makefile.in (nettle_SOURCES): Added chacha files.
	(HEADERS): Added chacha.h.
	* testsuite/chacha-test.c: New file.
	* testsuite/Makefile.in (TS_NETTLE_SOURCES): Added chacha-test.c.

2014-01-26  Niels Möller  <nisse@lysator.liu.se>

	* nettle-internal.h (_NETTLE_AEAD_FIX): Renamed to...
	(_NETTLE_AEAD): ... new name, and deleted old definition. Also use
	_set_nonce instead of _set_iv.
	* nettle-internal.c (nettle_gcm_aes128, nettle_gcm_aes192)
	(nettle_gcm_aes256): Define in terms of new interface.
	(nettle_eax_aes128): Updated for _NETTLE_AEAD changes.

	* testsuite/gcm-test.c (test_gcm_hash): Likewise use struct
	gcm_aes128_ctx.
	(test_main): Added a testcase using the old interface based on
	struct gcm_aes_ctx.

	* examples/nettle-benchmark.c (time_gcm): Update to use new struct
	gcm_aes128_ctx. Also use name "gcm-aes128" in output.

	* gcm.h: New interface for gcm_aes128, gcm_aes192, gcm_aes256,
	using the new AES interface.
	(GCM_CTX): Reorder fields, putting the cipher context
	last.

	* Makefile.in (nettle_SOURCES): Added gcm-aes128.c, gcm-aes192.c,
	and gcm-aes256.c.

	* gcm-aes128.c: New file.
	* gcm-aes192.c: New file
	* gcm-aes256.c: New file.

2014-01-25  Niels Möller  <nisse@lysator.liu.se>

	* gcm.h (GCM_SET_KEY): Deleted length argument.
	* gcm-aes.c (gcm_aes_set_key): Use aes_set_encrypt_key and
	gcm_set_key, can no longer use GCM_SET_KEY macro.

2014-01-23  Niels Möller  <nisse@lysator.liu.se>

	* testsuite/gcm-test.c (test_main): Use the correct
	nettle_gcm_aes128/192/256 object.

2014-01-21  Niels Möller  <nisse@lysator.liu.se>

	Merged camellia-reorg changes (starting at 2013-10-07).

2013-10-10  Niels Möller  <nisse@lysator.liu.se>

	* Makefile.in (nettle_SOURCES): Updated list of camellia files.

	* testsuite/camellia-test.c (test_invert): Updated for new
	camellia interface.

	* camellia.h: Reorganized camellia interface, with distinct
	context structs and functions for camellia128 and camellia256.

	* camellia-meta.c: Deleted file.
	* camellia256-meta.c: New file.
	* camellia192-meta.c: New file.
	* camellia128-meta.c: New file.

	* camellia-set-decrypt-key.c: Deleted file, code moved to:
	* camellia128-set-decrypt-key.c: New file.
	(camellia128_invert_key, camellia128_set_decrypt_key): New
	functions.
	* camellia256-set-decrypt-key.c: New file.
	(camellia256_invert_key, camellia256_set_decrypt_key)
	(camellia192_set_decrypt_key): New functions.
	* camellia-invert-key.c (_camellia_invert_key): New file and
	function.

	* camellia-set-encrypt-key.c: Deleted file, code moved to:
	* camellia128-set-encrypt-key.c: New file.
	(camellia128_set_encrypt_key): New function.
	* camellia256-set-encrypt-key.c: New file.
	(_camellia256_set_encrypt_key, camellia256_set_encrypt_key)
	(camellia192_set_encrypt_key): New functions.
	* camellia-absorb.c (_camellia_absorb): New file and function.
	* camellia-internal.h: Moved key schedule macros here.

	* camellia-crypt.c: Deleted file, code moved to:
	* camellia128-crypt.c (camellia128_crypt): New file and function.
	* camellia256-crypt.c (camellia256_crypt): New file and function.

2013-10-07  Niels Möller  <nisse@lysator.liu.se>

	* configure.ac: Delete check for ALIGNOF_UINT64_T, no longer
	needed.
	* config.m4.in: Likewise delete ALIGNOF_UINT64_T.

	* camellia-crypt.c (camellia_crypt): Updated call to
	_camellia_crypt.
	* camellia-internal.h (_camellia_crypt): Updated prototype.
	* camellia-crypt-internal.c (_camellia_crypt): Take separate
	arguments for rounds and subkey array.
	* x86_64/camellia-crypt-internal.asm: Likewise.	Also corrected
	.file pseudo-ops.
	* x86/camellia-crypt-internal.asm: Likewise.

2014-01-20  Niels Möller  <nisse@lysator.liu.se>

	* poly1305-internal.c (poly1305_digest): Use union nettle_block16
	for s argument.
	* poly1305-aes.c (poly1305_aes_digest): Update for poly1305_digest
	change.

	Merged poly1305 changes (starting at 2013-11-08).
	* x86_64/poly1305-internal.asm: Update to new interface.
	poly1305_digest much simplified.

	* poly1305.h (struct poly1305_ctx): Moved block and index
	fields...
	(struct poly1305_aes_ctx): ... to here.
	* asm.m4: Delete also from the assembly definition of struct
	poly1305_ctx.

	* poly1305-internal.c (poly1305_digest): Don't do final padding
	here, leave that to caller. Add digest to the provided nonce s,
	and deleted length and dst arguments. Also reset h0-h4 to zero
	when done.
	(_poly1305_block): Renamed, from...
	(poly1305_block): ...old name.

	* poly1305-aes.c (poly1305_aes_update): New function.
	(poly1305_aes_digest): Update for poly1305_digest changes, do
	final padding here.

	* poly1305.c (poly1305_update): Deleted file and function. Moved
	to poly1305-aes.c.
	* Makefile.in (nettle_SOURCES): Deleted poly1305.c.

2014-01-17  Niels Möller  <nisse@lysator.liu.se>

	* poly1305-internal.c (poly1305_block): Additional argument with
	the high bit.
	(poly1305_block_internal): Deleted function, code moved into the
	poly1305_block.
	(poly1305_digest): Simplified padding code, call poly1305_block
	with high bit 0.
	* poly1305.h (poly1305_block): Update prototype.
	* poly1305.c (poly1305_update): Call poly1305_block with high bit 1.
	* x86_64/poly1305-internal.asm (poly1305_block): Handle new
	argument.

	* poly1305.h (struct poly1305_ctx): Moved nonce field from here...
	(struct poly1305_aes_ctx): ... to here.
	* poly1305-aes.c (poly1305_aes_set_nonce, poly1305_aes_digest):
	Updated for above.
	* poly1305.c (poly1305_set_nonce): Deleted function.
	* asm.m4: Delete nonce also from the assembly definition of struct
	poly1305_ctx.

2014-01-16  Niels Möller  <nisse@lysator.liu.se>

	* poly1305-aes.c: Include poly1305.h. Rewrite functions without
	using the POLY1305_* macros.

	* Makefile.in (HEADERS): Deleted poly1305-aes.h.

	* poly1305.h (POLY1305_CTX, POLY1305_SET_KEY, POLY1305_SET_NONCE)
	(POLY1305_DIGEST): Deleted macros. Only implemented variant is
	poly1305-aes.
	(POLY1305_DIGEST_SIZE, POLY1305_BLOCK_SIZE, POLY1305_KEY_SIZE):
	New constants.
	(POLY1305_AES_KEY_SIZE, POLY1305_AES_DIGEST_SIZE): Moved here,
	from poly1305-aes.h.
	(struct poly1305_aes_ctx): Likewise.
	(poly1305_aes_set_key, poly1305_aes_set_nonce)
	(poly1305_aes_update, poly1305_aes_digest): Likewise.
	* poly1305-aes.h: Deleted file, declarations moved to poly1305.h.
	Update all users.

	* poly1305-internal.c (s2, s3, s4): Fixed macros.

	* poly1305-aes.h (struct poly1305_aes_ctx): Replace struct aes_ctx
	by struct aes128_ctx.
	* poly1305-aes.c (poly1305_aes_set_key, poly1305_aes_digest):
	Update to use aes128_* functions.
	* poly1305.h (POLY1305_SET_KEY): Drop key size argument when
	calling set_key.

2013-12-19  Niels Möller  <nisse@lysator.liu.se>

	* poly1305-aes.h (poly1305_aes_update): Define as an alias for
	poly1305_update, using preprocessor and a type cast.

	* poly1305-aes.c (poly1305_aes_update): Deleted function.

	* poly1305.h (poly1305_update): Declare.
	(_POLY1305_BLOCK, POLY1305_UPDATE): Deleted macros.

	* poly1305.c (poly1305_update): New function.

2013-11-21  Niels Möller  <nisse@lysator.liu.se>

	* x86_64/poly1305-internal.asm: New file. Almost a factor of two
	speedup.

	* configure.ac (asm_replace_list): Added poly1305-internal.asm.

	* asm.m4: Define struct offsets for 64-bit poly1305_ctx.

	* poly1305.h (POLY1305_DIGEST): Pass the encrypted nonce as an
	additional argument to poly1305_digest.
	(struct poly1305_ctx): Introduce unions, to support either 26-bit
	or 64-bit implementation.

	* poly1305-internal.c (poly1305_digest): Added s argument.

	* poly1305.c (poly1305_set_s): Deleted function.

2013-11-12  Niels Möller  <nisse@lysator.liu.se>

	* poly1305-internal.c: New file, for poly1305 functions depending
	on the internal mod (2^130 - 5) representation.
	(poly1305_block_internal): New helper function.
	(poly1305_block, poly1305_digest): Use it.

2013-11-08  Nikos Mavrogiannopoulos  <nmav@gnutls.org>

	* poly1305.h: New file.
	* poly1305.c: New file.
	* poly1305-aes.h: New file.
	* poly1305-aes.c: New file.
	* Makefile.in (nettle_SOURCES): Added poly1305-aes.c and poly1305.c.
	(HEADERS): Added poly1305-aes.h and poly1305.h.

	* testsuite/poly1305-test.c: New file.
	* testsuite/Makefile.in (TS_NETTLE_SOURCES): Added poly1305-test.c.

	* examples/nettle-benchmark.c (time_poly1305_aes): New function.
	(main): Benchmark poly1305.

2014-01-20  Niels Möller  <nisse@lysator.liu.se>

	* Makefile.in (nettle_SOURCES): Added salsa20-set-nonce.c,
	salsa20-128-set-key.c, and salsa20-256-set-key.c.

	* salsa20.h: Declare new functions.
	(SALSA20_128_KEY_SIZE, SALSA20_256_KEY_SIZE): New constants.
	(salsa20_set_iv): Define as an alias for salsa20_set_nonce.

	* salsa20-set-key.c (salsa20_set_key): Use salsa20_128_set_key and
	salsa20_256_set_key.
	(salsa20_set_iv): Renamed and moved...
	* salsa20-set-nonce.c (salsa20_set_nonce): ... new file, new name.

	* salsa20-256-set-key.c (salsa20_256_set_key): New file and
	function.
	* salsa20-128-set-key.c (salsa20_128_set_key): New file and
	function.

2014-01-13  Niels Möller  <nisse@lysator.liu.se>

	* nettle-types.h (union nettle_block16): New type, replacing union
	gcm_block.
	* gcm.h (union gcm_block): Deleted. Replaced by nettle_block16.
	* gcm.c: Replaced all use of gcm_block by nettle_block16.

2014-01-04  Niels Möller  <nisse@lysator.liu.se>

	* config.guess: Updated to 2014-01-01 version, from
	git://git.sv.gnu.org/config.git.
	* config.sub: Likewise.

	* testsuite/memxor-test.c [HAVE_VALGRIND_MEMCHECK_H] (test_mark):
	New function.
	(test_memxor, test_memxor3): Use test_mark to tell valgrind the
	start and end of src and destination areas.

	* configure.ac: Check for valgrind/memcheck.h.

	* testsuite/Makefile.in (VALGRIND): Added --partial-loads-ok=yes,
	needed for the way unaligned data is handled in, e.g., memxor.

2014-01-03  Niels Möller  <nisse@lysator.liu.se>

	* shadata.c (main): Zero-pad output values to 8 hex digits.
	* sha256.c (K): Updated table.

2013-12-17  Niels Möller  <nisse@lysator.liu.se>

	* configure.ac (ASM_RODATA): New substituted variable. Needed for
	portability to darwin.
	* config.m4.in: Define RODATA, using configure variable ASM_RODATA
	* x86_64/gcm-hash8.asm: Use RODATA macro.

	* bignum-random-prime.c (_nettle_generate_pocklington_prime): Use
	stronger variants of Pocklington's theorem, to allow p0 of size
	down to bits/3.

2013-12-15  Niels Möller  <nisse@lysator.liu.se>

	* nettle-internal.h (NETTLE_MAX_BIGNUM_BITS)
	(NETTLE_MAX_BIGNUM_SIZE): Deleted arbitrary limits.

2013-12-15  Nikos Mavrogiannopoulos <nmav@redhat.com>

	Introduced TMP_GMP_ALLOC macro for temporary allocations of
	potentially large data, e.g, sized as an RSA key.
	* gmp-glue.h (TMP_GMP_DECL, TMP_GMP_ALLOC, TMP_GMP_FREE): New
	macros.
	* gmp-glue.c (gmp_alloc, gmp_free): New functions.
	* bignum-next-prime.c (nettle_next_prime): Use TMP_GMP_ALLOC.
	* bignum-random.c (nettle_mpz_random_size): Likewise.
	* pkcs1-decrypt.c (pkcs1_decrypt): Likewise.
	* pkcs1-encrypt.c (pkcs1_encrypt): Likewise.
	* pkcs1-rsa-digest.c (pkcs1_rsa_digest_encode): Likewise.
	* pkcs1-rsa-sha512.c (pkcs1_rsa_sha512_encode)
	(pkcs1_rsa_sha512_encode_digest): Likewise.
	* pkcs1-rsa-sha256.c (pkcs1_rsa_sha256_encode)
	(pkcs1_rsa_sha256_encode_digest): Likewise.
	* pkcs1-rsa-sha1.c (pkcs1_rsa_sha1_encode)
	(pkcs1_rsa_sha1_encode_digest): Likewise.
	* pkcs1-rsa-md5.c (pkcs1_rsa_md5_encode)
	(pkcs1_rsa_md5_encode_digest): Likewise.

2013-12-14  Niels Möller  <nisse@lysator.liu.se>

	* x86_64/gcm-hash8.asm: Use .short rather than .hword, for
	compatibility with apple's assembler.

2013-12-03  Niels Möller  <nisse@lysator.liu.se>

	* x86_64/sha1-compress.asm: Reorganized, to get closer to the x86
	version. No difference in running time.

	* configure.ac (dummy-dep-files): Don't overwrite any existing
	dependency files.

	* x86_64/md5-compress.asm: New file, similar to the x86 version.
	35% speedup on AMD, 15% speedup on Intel.

2013-11-25  Niels Möller  <nisse@lysator.liu.se>

	* testsuite/dsa-test.c (test_main): Additional tests from NIST
	test vectors.

	* testsuite/testutils.c (test_dsa_sign, test_dsa_verify): New
	functions, supporting arbitrary digest size.

	* testsuite/testutils.h (ASSERT): Improved failure message.

	* dsa-verify.c (dsa_verify): Renamed, from _dsa_verify.
	* dsa-sign.c (dsa_sign): Renamed, from _dsa_sign.

2013-11-24  Niels Möller  <nisse@lysator.liu.se>

	* testsuite/dsa-keygen-test.c (test_main): Test generating a
	key with 224-bit q.

	* dsa-verify.c (_dsa_verify): Use _dsa_hash.

	* dsa-sign.c (_dsa_sign): Use _dsa_hash. Fix memory leak in
	error case, spotted by Nikos.

	* dsa-keygen.c (dsa_generate_keypair): Allow q_bits == 224.

	* dsa-hash.c (_dsa_hash): New file and function. Allows digest
	sizes not matching the bitsize of q.
	* dsa.h (_dsa_hash): Declare it.
	* Makefile.in (hogweed_SOURCES): Added dsa-hash.c.

2013-11-23  Niels Möller  <nisse@lysator.liu.se>

	* configure.ac: Check also for openssl/ecdsa.h.

2013-10-05  Niels Möller  <nisse@lysator.liu.se>

	* Makefile.in (nettle_SOURCES): Added eax.c.
	(HEADERS): Added eax.h.

	* testsuite/Makefile.in (TS_NETTLE_SOURCES): Added eax-test.c.

	* testsuite/eax-test.c: New file.

	* nettle-internal.c (nettle_eax_aes128): New aead algorithm.
	(eax_aes128_set_key, eax_aes128_set_nonce, eax_aes128_update)
	(eax_aes128_encrypt, eax_aes128_decrypt, eax_aes128_digest): New
	functions.

	* eax.c: New file.
	* eax.h: New file.

	* aes.h: Fixed typo in name mangling for new aes functions.

2013-09-28  Niels Möller  <nisse@lysator.liu.se>

	* Merge aes-reorg branch. Changes below,
	dated 2013-05-17 - 2013-08-13.

2013-08-13  Niels Möller  <nisse@lysator.liu.se>

	* yarrow.h (struct yarrow256_ctx): Use aes256_ctx, not aes_ctx.
	* yarrow256.c: Adapted to use new aes256 interface.

2013-08-07  Niels Möller  <nisse@lysator.liu.se>

	* umac.h (_UMAC_STATE): Use struct aes128_ctx, not aes_ctx.
	* umac-set-key.c (umac_kdf, _umac_set_key): Use aes128 interface.
	* umac32.c (umac32_digest): Likewise.
	* umac64.c (umac64_digest): Likewise.
	* umac96.c (umac96_digest): Likewise.
	* umac128.c (umac128_digest): Likewise.

2013-06-25  Niels Möller  <nisse@lysator.liu.se>

	* aes-meta.c: Deleted file.

	Analogous changes for new aes192 and aes256 interface.

	* aes.h (struct aes128_ctx): New aes128 declarations.
	* aes-decrypt.c (aes128_decrypt): New function.
	* aes-encrypt.c (aes128_encrypt): New function.
	* aes128-meta.c: New file.
	* aes128-set-encrypt-key.c (aes128_set_encrypt_key): New file and
	function.
	* aes128-set-decrypt-key.c (aes128_set_decrypt_key)
	(aes128_invert_key): New file and functions.
	* Makefile.in (nettle_SOURCES): Added aes128-set-encrypt-key.c,
	aes128-set-decrypt-key.c and aes128-meta.c.

	* nettle-internal.c (nettle_unified_aes128): For testing the old
	AES interface.
	* testsuite/aes-test.c (test_cipher2): New function.
	(test_main): Test both nettle_aes128 and nettle_unified_aes128.

2013-05-22  Niels Möller  <nisse@lysator.liu.se>

	* Makefile.in (nettle_SOURCES): Added aes-invert-internal.c and
	aes-set-key-internal.c.

	* aes.h (AES128_KEY_SIZE, _AES128_ROUNDS): New constants.
	Similarly also for aes192 and aes256.

	* aes-internal.h: Declare new functions.

	* aes-set-key-internal.c (_aes_set_key): New file and funxtion
	extracted from aes_set_encrypt_key.
	* aes-set-encrypt-key.c (aes_set_encrypt_key): Use _aes_set_key.

	* aes-invert-internal.c (_aes_invert): New file and function,
	extracted from aes_invert_key.
	* aes-set-decrypt-key.c (aes_invert_key): Use _aes_invert.

	* arm/v6/aes-encrypt-internal.asm: Adapted to new interface.
	Unfortunately, 4% slowdown on Cortex-A9, for unknown reason.
	* arm/v6/aes-decrypt-internal.asm: Likewise.
	* arm/aes-encrypt-internal.asm: Adapted to new interface.
	* arm/aes-decrypt-internal.asm: Likewise.

2013-05-21  Niels Möller  <nisse@lysator.liu.se>

	* sparc32/aes-encrypt-internal.asm: Adapted to new interface.
	* sparc32/aes-decrypt-internal.asm: Likewise.
	* sparc64/aes-encrypt-internal.asm: Likewise.
	* sparc64/aes-decrypt-internal.asm: Likewise.

	* x86/aes-encrypt-internal.asm: Adapted to new interface.
	* x86/aes-decrypt-internal.asm: Likewise.

2013-05-20  Niels Möller  <nisse@lysator.liu.se>

	* x86_64/aes-encrypt-internal.asm: Adapted to new interface.
	* x86_64/aes-decrypt-internal.asm: Likewise.

2013-05-17  Niels Möller  <nisse@lysator.liu.se>

	* aes.h (struct aes_ctx): Renamed nrounds to rounds, and moved
	first in the structure.
	* aes-set-encrypt-key.c (aes_set_encrypt_key): Updated for renaming.
	* aes-set-decrypt-key.c (aes_invert_key): Likewise.

	* aes-encrypt-internal.c (_nettle_aes_encrypt): Take rounds and
	subkeys as separate arguments, not a struct aes_ctx *. Updated
	callers.
	* aes-decrypt-internal.c (_nettle_aes_decrypt): Likewise.
	* aes-internal.h: Updated prototypes.

	* Start of aes-reorg changes.

2013-09-28  Niels Möller  <nisse@lysator.liu.se>

	* md4.h (struct md4_ctx): Use single uint64_t variable for block
	count.
	* md4.c: Use new block count variable.
	* md5.c, md5.h (struct md5_ctx): Likewise.
	* ripemd160.c, ripemd160.h (struct ripemd160_ctx): Likewise.
	* sha1.c, sha1.h (struct sha1_ctx): Likewise.
	* sha256.c, sha2.h (struct sha256_ctx): Likewise.

	* testsuite/testutils.c (test_hash_large): Added simple progress
	indicator.

	* macros.h (MD_PAD): Use size argument, don't depend on
	sizeof of the count field(s).

2013-09-22  Niels Möller  <nisse@lysator.liu.se>

	* x86_64/gcm-hash8.asm: New file.
	* x86_64/gcm-gf-mul-8.asm: Deleted.

	* configure.ac (asm_nettle_optional_list): Look for gcm-hash8.asm,
	not gcm-gf-mul-8.asm.
	* gcm.c [HAVE_NATIVE_gcm_hash8]: Make use of (optional) assembly
	implementation.

2013-09-21  Niels Möller  <nisse@lysator.liu.se>

	* Makefile.in (des.po): Add same dependencies as for des.o.
	Reported by Vincent Torri.

2013-09-20  Niels Möller  <nisse@lysator.liu.se>

	* testsuite/gcm-test.c: Added tests with associated data of
	varying size.

	* testsuite/testutils.c (tstring_alloc): Add NUL-termination.

2013-09-18  Niels Möller  <nisse@lysator.liu.se>

	* Makefile.in: New stampfiles, libnettle.stamp and
	libhogweed.stamp, updated when both static and shared libraries
	are rebuilt. Used as link dependencies in subdirectories.
	* examples/Makefile.in: Make executable targets depend on
	../libnettle.stamp and libhogweed.stamp, not directly on the
	static library files.
	* testsuite/Makefile.in: Likewise.
	* tools/Makefile.in: Likewise.

2013-09-09  Niels Möller  <nisse@lysator.liu.se>

	* gcm.c [HAVE_NATIVE_gcm_gf_mul_8]: Make use of (optional)
	assembly implementation.

	* configure.ac: Support optional assembly files for both nettle
	and hogweed. Replaced OPT_ASM_SOURCES with OPT_ASM_NETTLE_SOURCES,
	OPT_ASM_HOGWEED_SOURCES, and asm_optional_list with
	asm_nettle_optional_list and asm_hogweed_optional_list.
	(asm_nettle_optional_list): Added gcm-gf-mul-8.asm.

2013-06-25  Niels Möller  <nisse@lysator.liu.se>

	* testsuite/gcm-test.c: Deleted redundant include of aes.h.

	* testsuite/testutils.c (test_aead): Allow digest size smaller
	than the block size.

	* tools/nettle-pbkdf2.c: New command line tool.
	* tools/Makefile.in (TARGETS): Added nettle-pbkdf2.
	(nettle-pbkdf2$(EXEEXT)): New target.
	* testsuite/nettle-pbkdf2-test: New test case.
	* testsuite/Makefile.in (TS_SH): Added nettle-pbkdf2-test.

	* tools/nettle-hash.c (digest_file): Use stack allocation for the
	small hex output buffer.

	* examples/io.c (MIN): Deleted unused macro.

2013-05-21  Niels Möller  <nisse@lysator.liu.se>

	From nettle-2.7-fixes branch:
	* Makefile.in (distdir): Distribute files in arm/v6 subdirectory.

2013-05-20  Niels Möller  <nisse@lysator.liu.se>

	* arm/v6/sha1-compress.asm: Moved into v6 directory, since it uses
	the v6 instruction uadd8, sel and rev.
	* arm/v6/sha256-compress.asm: Likewise.

	* nettle-types.h: Include <stddef.h>, for size_t.

2013-05-17  Niels Möller  <nisse@lysator.liu.se>

	* macros.h (ROTL32, ROTL64): Avoid undefined behaviour for zero
	rotation count. Unfortunately makes CAST128 a bit slower with
	gcc-4.6.3.

	* ecc-j-to-a.c (ecc_j_to_a): Fixed ecc_modp_mul call, to avoid
	invalid overlap of arguments to mpn_mul_n. Problem tracked down by
	Magnus Holmgren.

2013-05-16  Niels Möller  <nisse@lysator.liu.se>

	* arm/aes-encrypt-internal.asm: New file, for pre-v6 processors.
	* arm/aes-decrypt-internal.asm: New file, likewise.

	* arm/aes.m4 (AES_FINAL_ROUND_V5): Variant without using uxtb.
	(AES_FINAL_ROUND_V6): New name, updated callers.
	(AES_FINAL_ROUND): ... old name. Also eliminated one uxtb
	instruction.
	(AES_ENCRYPT_ROUND, AES_DECRYPT): Moved macros to the
	files using them.

	* arm/v6/aes-encrypt-internal.asm: Use ALIGN macro. Use 16-byte
	alignment for loops.
	* arm/v6/aes-decrypt-internal.asm: Likewise. Also added a nop
	which mysteriously improves benchmark performance on Cortex-A9.

2013-05-15  Niels Möller  <nisse@lysator.liu.se>

	* configure.ac (asm_path): Handle armv6 and armv7 differently from
	older ARMs. Add the arm/v6 directory to asm_path when appropriate.

	* arm/v6/aes-encrypt-internal.asm: Moved into v6 directory. Uses
	the uxtb instruction which is not available for older ARMs.
	* arm/v6/aes-decrypt-internal.asm: Likewise.

2013-05-03  Niels Möller  <nisse@lysator.liu.se>

	* cast128.c: Adapt to new struct cast128_ctx.
	(cast128_set_key): Rewrite, eliminating lots of conditions and
	some false warnings.

	* cast128.h (struct cast128_ctx): Separate the small 5-bit
	rotation subkeys and the larger 32-bit masking subkeys.

2013-05-02  Niels Möller  <nisse@lysator.liu.se>

	* testsuite/testutils.c (mpz_combit): Renamed. Define only if not
	provided GMP. Updated all uses.
	(mpz_togglebit): ... old name.

	* sexp-format.c (sexp_vformat): Use type mpz_srcptr rather
	than the old MP_INT *.

2013-04-26  Niels Möller  <nisse@lysator.liu.se>

	* Many files: Use size_t rather than unsigned for data sizes.
	* x86_64/aes-encrypt-internal.asm: Accept 64-bit length.
	* x86_64/aes-decrypt-internal.asm: Likewise.

2013-04-25  Niels Möller  <nisse@lysator.liu.se>

	* configure.ac: Changed version number, to 2.8.
	(LIBNETTLE_MAJOR): Bumped major number, following
	nettle_memxor ABI break.
	(LIBNETTLE_MINOR): Reset to zero.

	* examples/hogweed-benchmark.c: Add benchmarking of OpenSSL's RSA
	functions.
	(all functions): Deleted unneeded casts.

2013-04-24  Niels Möller  <nisse@lysator.liu.se>

	* nettle.texinfo (Miscellaneous functions): Updated memxor
	prototype. Document memxor3.

	* salsa20-crypt.c (salsa20_crypt): Deleted cast of memxor
	argument, no longer needed.
	* salsa20r12-crypt.c (salsa20r12_crypt): Likewise.
	* sha3.c (sha3_absorb): Likewise.

	* memxor.h: Updated prototypes. Drop include of nettle-types.h.

	* memxor.c: Include nettle-types.h, for uintptr_t. Replace all
	internal uses of uint8_t by plain char.
	(memxor): Use void * rather than uint8_t * for
	arguments.
	(memxor3): Likewise.

	* x86_64/memxor.asm: Added nettle_ prefix to symbols.
	* arm/memxor.asm: Likewise.

	* testsuite/symbols-test: Don't allow memxor functions without
	nettle prefix,

	* memxor.h (memxor3): Added name mangling to add "nettle_" prefix
	to memxor and memxor3 symbols.

	* Makefile.in (nettle_OBJS): Deleted $(LIBOBJS), and also deleted
	LIBOBJS substitution.
	(nettle_SOURCES): Added memxor.c, to include it in the library
	unconditionally.

	* configure.ac: Deleted AC_REPLACE_FUNCS for memxor.

	* Released nettle-2.7.

2013-04-23  Niels Möller  <nisse@lysator.liu.se>

	From Martin Storsjö:
	* x86_64/sha256-compress.asm: Add forgotten W64_EXIT.
	* x86_64/sha512-compress.asm: Likewise.
	* x86_64/salsa20-crypt.asm (Lpartial): Don't return via W64_EXIT
	within this subfunction.
	* x86_64/machine.m4 (W64_ENTRY): Use movdqu instead of movdqa for
	saving xmm registers, since the stack is not guaranteed to be
	16-byte aligned on win64. Take pushed xmm registers into account
	when reading the fifth parameter from the stack.

	* Makefile.in: Consistently use EXEEXT_FOR_BUILD.

2013-04-21  Niels Möller  <nisse@lysator.liu.se>

	* Makefile.in (DISTFILES): Added mini-gmp.c and mini-gmp.h.
	(distdir): Use find, for identifying assembly files to copy.

2013-04-18  Niels Möller  <nisse@lysator.liu.se>

	* configure.ac: Recognize cpu type "arm*", not just "armv7*'.

	* arm/aes-encrypt-internal.asm: Updated include of aes.m4.
	* arm/aes-decrypt-internal.asm: Likewise.

	* Makefile.in (distdir): Updated for ARM reorganization.

	* configure.ac (asm_path): Generalized, can now be a list of
	directories. On ARM, check for neon instructions, and add arm/neon
	if appropriate. New command line options
	--enable-arm-neon/--disable-arm-neon, for overriding the default.

	arm/neon: New subdirectory, for assembly files making use of neon
	instructions.

	arm: Renamed directory, from...
	armv7: ...old name.

	* aclocal.m4 (NETTLE_CHECK_ARM_NEON): New macro.

	* nettle.texinfo (Keyed hash functions): Document UMAC.

	* umac.h (UMAC32_DIGEST_SIZE, UMAC64_DIGEST_SIZE)
	(UMAC96_DIGEST_SIZE, UMAC128_DIGEST_SIZE): New constants.
	(UMAC_DATA_SIZE): New name, for consistency with hash functions.
	Updated all uses.
	(UMAC_BLOCK_SIZE): ... old name.

2013-04-17  Niels Möller  <nisse@lysator.liu.se>

	* examples/nettle-benchmark.c (main): Benchmark salsa20r12.

	* nettle-internal.c (nettle_salsa20r12): Cipher struct for
	benchmarking only.
	* nettle-internal.h (nettle_salsa20): Declare it.

	* Makefile.in (eccdata): Depend on mini-gmp files. Drop -lgmp.

	* eccdata.c: Use mini-gmp, to avoid gmp dependency and associated
	configure tests for the *build* system. Replaced mpz_submul_ui by
	mpz_mul_ui + mpz_sub, and gmp_printf and gmp_fprintf by calls to
	mpz_out_str.

	* mini-gmp.h, mini-gmp.c: New files, copied from gmp-5.1.1.

2013-04-16  Niels Möller  <nisse@lysator.liu.se>

	* umac-set-key.c (BE_SWAP32_N): Fixed dummy definition used for
	big-endian systems.

	* Makefile.in (TARGETS): Deleted eccdata, it should be build only
	when public key support is enabled.
	(clean-here): Exlicitly list it here.

	* asm.m4 (m4_log2): New macro, similar to the one in gmp.
	(ALIGN): Changed to take alignment in bytes. Updated all callers,
	currently used only in x86 and x86_64 files.

	* umac.h (umac32_ctx, umac64_ctx, umac96_ctx, umac128_ctx): Make
	block count an uint64_t. Reorder some elements to put short values
	together.
	* umac-l2.c (_umac_l2, _umac_l2_final): Make count argument an uint64_t.
	(_umac_l2): Deleted redundant memcpy.
	(_umac_l2, _umac_l2_final): Store input buffer at end of the
	poly64/poly128 state. Deleted l1_out from corresponding context
	structs, and updated all callers.

	* configure.ac: Changed version number to 2.7.
	(LIBNETTLE_MINOR): Bumped library version, to 4.6.
	(LIBHOGWEED_MINOR): And to 2.4.

	* Makefile.in (distdir): Include files from armv7 subdirectory.

	* x86_64/umac-nh-n.asm: New file, 3.5 time speedup.

	* umac32.c (umac32_digest): Fix nonce caching.
	* umac64.c (umac64_digest): Likewise.

	* testsuite/umac-test.c (test_incr): New function.
	(test_main): Test nonce increment.

	* misc/umac/umac.py: UMAC reference implementation.
	* misc/umac/rijndael.py: AES implementation used by umac.py.
	* misc/umac/mkvectors: Script to generate UMAC test vectors.
	* misc/umac/vectors.out: Generated test vectors.

	* umac32.c (umac32_digest): Fix nonce increment, use INCREMENT
	macro.
	* umac64.c (umac64_digest): Likewise.
	* umac96.c (umac96_digest): Likewise.
	* umac128.c (umac128_digest): Likewise.

	* macros.h (INCREMENT): Allow size == 1.

2013-04-15  Niels Möller  <nisse@lysator.liu.se>

	* x86_64/umac-nh.asm: New file. 4.4 time speedup.

	* armv7/umac-nh-n.asm: New file. 2.0-2.3 time speedup.

	* testsuite/umac-test.c (test_align): Fixed memory leak.

2013-04-12  Niels Möller  <nisse@lysator.liu.se>

	* armv7/umac-nh.asm: New file. 2.4 time speedup.

	* armv7/machine.m4 (D0REG, D1REG): New macros.

	* configure.ac (asm_replace_list): Added umac-nh.asm and
	umac-nh-n.asm.

	* testsuite/umac-test.c: Test different alignments for the
	message.

2013-04-11  Niels Möller  <nisse@lysator.liu.se>

	* umac-nh-n.c (_umac_nh_n): Rewrote as a single pass over the
	message data.

	* examples/nettle-benchmark.c (time_umac): New function.
	(main): Call it.

	* umac-set-key.c (_umac_set_key): Drop byteswapping of l3_key2, it
	can be xored directly to the pad in native byteorder.
	* umac-l3.c (_umac_l3): Drop key_2 argument, let caller do that
	xor. Updated all callers.
	* umac32.c (umac32_digest): Adapt to l3 changes.
	* umac64.c (umac64_digest): Likewise.
	* umac96.c (umac96_digest): Likewise.
	* umac128.c (umac128_digest): Likewise.

	Initial implementation of umac.
	* umac.h: New file.
	* umac-nh.c: New file.
	* umac-nh-n.c: New file.
	* umac-poly64.c: New file.
	* umac-poly128.c: New file.
	* umac-l2.c: New file.
	* umac-l3.c: New file.
	* Makefile.in (nettle_SOURCES): Added umac source files.
	(HEADERS): Added umac.h.
	* testsuite/umac-test.c: New file.
	* testsuite/Makefile.in (TS_NETTLE_SOURCES): Added umac-test.c.

	* ecc-mul-a.c (ecc_mul_a): Avoid using mp_bitcnt_t, for
	compatibility with older GMP versions.
	* ecc-mul-g.c (ecc_mul_g): Likewise.
	* eccdata.c (ecc_mul_binary): Likewise.
	* sec-modinv.c (sec_modinv): Likewise.

	* x86_64/sha3-permute.asm: Go via memory for moves between general
	registers and xmm registers.

2013-04-06  Niels Möller  <nisse@lysator.liu.se>

	From Edgar E. Iglesias:
	* sha3.c (_sha3_update): Fix condition for when the block buffer
	is full.

2013-04-04  Niels Möller  <nisse@lysator.liu.se>

	* ecc-point.c (ecc_point_get): Allow NULL x or y, ignore
	corresponding coordinate.

	* nettle.texinfo (Elliptic curves): Document high-level ECDSA
	support.

	From Martin Storsjö. Fallback functions for older GMP releases.
	* gmp-glue.c (mpn_copyd, mpn_copyi, mpn_zero): New functions.
	* gmp-glue.h: Declare them.
	(mpn_sqr): Fallback macro.

	* gmp-glue.h (cnd_add_n, cnd_sub_n): Moved here, define in terms
	of mpn_cnd_add_n and mpn_sub_n if available, otherwise in terms of
	mpn_addmul_1 and mpn_submul_1. This seems to be an improvement for
	subtraction, but more questionable for addition.

	* ecc-internal.h: Include gmp-glue.h. Deleted corresponding
	include in all files using ecc-internal.h.
	(cnd_add_n, cnd_sub_n): Moved from here.

2013-04-03  Niels Möller  <nisse@lysator.liu.se>

	* ecc-point-mul-g.c (ecc_point_mul_g): New file and function.
	* ecc-point-mul.c (ecc_point_mul): New file and function.
	* ecc.h: Updated declarations and name mangling.
	* Makefile.in (hogweed_SOURCES): Added ecc-point-mul.c and
	ecc-point-mul-g.c.

	* testsuite/salsa20-test.c (test_main): Tests for salsa20r12,
	contributed by Nikos Mavrogiannopoulos.

2013-03-26  Niels Möller  <nisse@lysator.liu.se>

	* armv7/salsa20-core-internal.asm: New file. 45% speedup.

2013-03-25  Niels Möller  <nisse@lysator.liu.se>

	From Martin Storsjö:
	* examples/timing.c: New file, extracted from nettle-benchmark.c.
	* examples/timing.h: New file.
	* examples/Makefile.in (SOURCES): Added timing.c.
	(DISTFILES): Added timing.h.
	(BENCH_OBJS, ECC_BENCH_OBJS, HOGWEED_BENCH_OBJS): Added timing.o.
	* examples/nettle-benchmark.c: Use timing.h.
	* examples/hogweed-benchmark.c: Likewise.
	* examples/ecc-benchmark.c: Likewise.

	From Nikos Mavrogiannopoulos:
	* salsa20r12-crypt.c (salsa20r12_crypt): New file and function.
	* salsa20.h (salsa20r12_crypt): Declare.
	* Makefile.in (nettle_SOURCES): Added salsa20r12-crypt.c.

	From Martin Storsjö:
	* examples/hogweed-benchmark.c: Include local headers.
	* testsuite/ecdsa-keygen-test.c: Likewise.
	* x86_64/sha3-permute.asm: Workaround for Apple's assembler; write
	movq instructions as movd.

	* Makefile.in (hogweed_PURE_OBJS): Don't include OPT_ASM_SOURCES
	twice.

2013-03-15  Niels Möller  <nisse@lysator.liu.se>

	* armv7/sha3-permute.asm: New file. 4.5 time speedup.

	* armv7/machine.m4 (QREG): New macro.

2013-03-14  Niels Möller  <nisse@lysator.liu.se>

	* configure.ac (asm_replace_list): Added sha3-permute.asm,
	revering 2012-12-30 change. 34% speedup on intel i5, from 2190
	cycles for the C implementation down to 1630.

	* armv7/sha512-compress.asm: Optimized. Keep expanded data in
	registers, exploit parallelism. Another 70% speedup.

	* testsuite/sha512-test.c (test_main): Additional test vectors,
	including some longer than 128 bytes.

2013-03-13  Niels Möller  <nisse@lysator.liu.se>

	* armv7/sha512-compress.asm: New file, using neon instructions.
	2.3 time speedup.

	* configure.ac (asm_replace_list): Added sha512-compress.asm.
	* x86_64/machine.m4 (OFFSET64): New macro.
	* x86_64/sha512-compress.asm: New file, 20% speedup.

	* sha512-compress.c (ROUND): Eliminated a temporary, analogous to
	sha256 change below.

	* x86_64/sha256-compress.asm: New file, 16% speedup (benchmarked
	on intel i5).

2013-03-11  Niels Möller  <nisse@lysator.liu.se>

	* armv7/sha256-compress.asm: New file, 25% speedup.

	* configure.ac (asm_replace_list): Added sha256-compress.asm.

	* sha256-compress.c (ROUND): Eliminated a temporary.

	* armv7/sha1-compress.asm: New file, 9% speedup.

	* testsuite/testutils.c (test_hash): Test different alignments for
	the hash input.

2013-03-08  Niels Möller  <nisse@lysator.liu.se>

	* armv7/aes-decrypt-internal.asm: New file, 15% speedup.
	* armv7/aes-encrypt-internal.asm: New file, 25% speedup.
	* armv7/aes.m4: New file.

2013-03-07  Niels Möller  <nisse@lysator.liu.se>

	* gmp-glue.c (mpz_limbs_cmp): Don't use PTR and SIZ macros.

	* Makefile.in (aesdata, desdata, twofishdata, shadata, gcmdata)
	(eccdata): Arrange for compiling these programs for running on the
	build system, also when cross compiling everything else.

	* config.make.in (CC_FOR_BUILD, EXEEXT_FOR_BUILD): New variables.

	* configure.ac: Use GMP_PROG_CC_FOR_BUILD and
	GMP_PROG_EXEEXT_FOR_BUILD.

	* aclocal.m4 (GMP_PROG_CC_FOR_BUILD, GMP_PROG_CC_FOR_BUILD_WORKS)
	(GMP_PROG_EXEEXT_FOR_BUILD): New macros, based on GMP's.

	* aesdata.c: Deleted includes of config.h and nettle-types.h. Use
	unsigned char and unsigned long instead of stdint.h types.

	* desdata.c: Deleted includes of config.h and desCode.h.
	(main): Return 1 on invalid argument. Don't use ROR macro. Use
	unsigned long instead of uint32_t, and make it work if unsigned
	long is larger than 32 bits.

	* gcmdata.c: Deleted include of config.h and use UNUSED macro.
	* shadata.c: Likewise.

	* twofishdata.c: Deleted include of nettle-types.h. Use unsigned
	char instead of stdint.h types.

	* x86_64/ecc-521-modp.asm: New file. 2.4 time speedup.

2013-03-06  Niels Möller  <nisse@lysator.liu.se>

	* x86_64/ecc-384-modp.asm: New file, 3 time speedup.
	* x86_64/ecc-256-redc.asm: New file, 2.5 time speedup.
	* x86_64/ecc-224-modp.asm: New file, 5 time speedup over C
	version.

2013-03-05  Niels Möller  <nisse@lysator.liu.se>

	* configure.ac (asm_optional_list): Added ecc-521-modp.asm.
	* ecc-521.c: Check HAVE_NATIVE_ecc_521_modp, and use native
	version if available.
	* armv7/ecc-521-modp.asm: New file, 2 time speedup over C version.

2013-03-04  Niels Möller  <nisse@lysator.liu.se>

	* configure.ac (asm_optional_list): Added ecc-384-modp.asm. Deleted
	bogus reference to $asm_search_list.
	* ecc-384.c: Check HAVE_NATIVE_ecc_384_modp, and use native
	version if available.
	* armv7/ecc-384-modp.asm: New file, 3 time speedup over C version.

2013-03-03  Niels Möller  <nisse@lysator.liu.se>

	* ecc-256.c: Fixed definition of USE_REDC.

2013-03-01  Niels Möller  <nisse@lysator.liu.se>

	* ecc-256.c: Check HAVE_NATIVE_ecc_256_redc, and use native
	version if available.
	* armv7/ecc-256-redc.asm: New file, 4 time speedup over C version.

	* testsuite/ecc-redc-test.c: Increased test count.

	* ecc-224.c: Check HAVE_NATIVE_ecc_224_modp, and use native
	version if available.
	* armv7/ecc-224-modp.asm: New file, 4.5 time speedup over C
	version.

	* configure.ac (asm_optional_list): Added ecc-224-modp.asm.
	(OPT_ASM_SOURCES): Fixed assignment.

2013-02-28  Niels Möller  <nisse@lysator.liu.se>

	* x86_64/ecc-192-modp.asm: Reorganized to reduce number of
	additions. Use setc instruction.

	* examples/Makefile.in: Let $(HOGWEED_TARGETS) depend on
	../libhogweed.a.

	* armv7/ecc-192-modp.asm: New file. 2.5 time speedup over C
	version.

2013-02-27  Niels Möller  <nisse@lysator.liu.se>

	* ecc-192.c: Check HAVE_NATIVE_ecc_192_modp, and use native
	version if available.
	(ecc_192_modp): Fixed carry handling bug in 32-bit version.

	* x86_64/ecc-192-modp.asm: New file. 3.8 times speedup over C
	version.

	* configure.ac (OPT_ASM_SOURCES): New substituted variable.
	(asm_replace_list, asm_optional_list): New variables. For files in
	asm_optional_list, also add them to OPT_ASM_SOURCES and define
	appropriate HAVE_NATIVE_* symbols found.

	* Makefile.in (OPT_ASM_SOURCES): New variable. Used for setting
	hogweed_OBJS and hogweed_PURE_OBJS.

	* testsuite/ecc-mod-test.c: Increased test count.

	* ecc-384.c (ecc_384_modp): Fixed typo which broke carry handling
	in the 64-bit version.

	* examples/ecc-benchmark.c (bench_add_jjj): Typo fix, benchmark
	the right function.

	* gmp-glue.h: Check if GMP provides mpz_limbs_read (expected in
	next release).
	* gmp-glue.c: Use GMP's mpz_limbs_read and friends if available.
	Renamed all functions for consistency with GMP. Updated all
	callers.

2013-02-20  Niels Möller  <nisse@lysator.liu.se>

	* examples/Makefile.in (HOGWEED_TARGETS): Added
	hogweed-benchmark$(EXEEXT).
	(SOURCES): Added hogweed-benchmark.c.
	(hogweed-benchmark$(EXEEXT)): New target.

	* examples/hogweed-benchmark.c: New file.

	* ecdsa-keygen.c (ecdsa_generate_keypair): New file and function.
	* Makefile.in (hogweed_SOURCES): Added ecdsa-keygen.c.
	* testsuite/ecdsa-keygen-test.c: New testcase.
	* testsuite/Makefile.in (TS_HOGWEED_SOURCES): Added
	ecdsa-keygen-test.c.

	* nettle-internal.h (TMP_ALLOC): Added missing parentheses.

2013-02-18  Niels Möller  <nisse@lysator.liu.se>

	* testsuite/ecdsa-verify-test.c: New testcase.
	* testsuite/ecdsa-sign-test.c: New testcase.
	* testsuite/Makefile.in (TS_HOGWEED_SOURCES): Added
	ecdsa-sign-test.c and ecdsa-verify-test.c.
	* testsuite/testutils.h: Include ecdsa.h.
	(SHEX): Deleted const cast.

	* ecc-point.c: New file, struct ecc_point abstraction.
	* ecc-scalar.c: New file, struct ecc_scalar abstraction.
	* ecc-random.c (ecc_modq_random, ecc_scalar_random): New file, new
	functions.
	* ecc-hash.c (ecc_hash): New file and function.
	* ecc-ecdsa-sign.c: New file, low-level signing interface.
	* ecc-ecdsa-verify.c: New file, low-level ecdsa verify.
	* ecdsa-sign.c: (ecdsa_sign): New file and function.
	* ecdsa-verify.c (ecdsa_verify): New file and function.
	* ecdsa.h: New header file.
	* ecc.h: Declare ecc_point and ecc_scalar functions.
	* ecc-internal.h: Added declarations.
	* Makefile.in (hogweed_SOURCES): Added new source files.
	(HEADERS): Added ecdsa.h.

	* gmp-glue.c (_mpz_set_mpn): New convenience function.
	(_mpn_set_base256): New function.
	(_gmp_alloc_limbs): New function.
	(_gmp_free_limbs): New function.
	* gmp-glue.h: Corresponding declarations. Include nettle-stdinh.h.

	* examples/Makefile.in (HOGWEED_TARGETS): Renamed, was
	RSA_TARGETS. Added ecc-benchmark$(EXEEXT).
	(SOURCES): Added ecc-benchmark.c.
	(ecc-benchmark$(EXEEXT)): New target.

	* examples/ecc-benchmark.c: New file, benchmarking ecc primitives.

2013-02-15  Niels Möller  <nisse@lysator.liu.se>

	Integrate ecc_mul_a.
	* ecc-a-to-j.c: New file.
	* ecc-add-jjj.c: New file.
	* ecc-mul-a.c: New file.
	* Makefile.in (hogweed_SOURCES): Added new files.
	* testsuite/ecc-mul-a-test.c: New file.
	* testsuite/Makefile.in (TS_HOGWEED_SOURCES): Added
	ecc-mul-a-test.c.

	* testsuite/testutils.c: Removed redundant includes.
	(die): New function.

	Integrate ecc_mul_g.
	* ecc.h: New file.
	* ecc-j-to-a.c: New file.
	* ecc-size.c: New file.
	* ecc-add-jja.c: New file.
	* ecc-dup-jj.c: New file.
	* ecc-mul-g.c: New file.
	* sec-tabselect.c: New file.
	* Makefile.in (hogweed_SOURCES): Added new files.
	(HEADERS): Added ecc.h
	* testsuite/ecc-mul-g-test.c: New file.
	* testsuite/Makefile.in (TS_HOGWEED_SOURCES): Added
	ecc-mul-g-test.c.
	* testsuite/testutils.c (xalloc_limbs): New function.
	(test_mpn): New function.
	(test_ecc_point): New function.
	(test_ecc_mul_a): New function.
	(test_ecc_mul_j): New function.
	* testsuite/testutils.h: Corresponding declarations.

	Integrate ECC internals.
	* ecc-curve.h: New file.
	* ecc-internal.h: New file.
	* cnd-copy.c: New file.
	* ecc-192.c: New file.
	* ecc-224.c: New file.
	* ecc-256.c: New file.
	* ecc-384.c: New file.
	* ecc-521.c: New file.
	* ecc-generic-modp.c: New file.
	* ecc-generic-modq.c: New file.
	* ecc-generic-redc.c: New file.
	* ecc-mod.c: New file.
	* ecc-modp.c: New file.
	* ecc-modq.c: New file.
	* sec-add-1.c: New file.
	* sec-modinv.c: New file.
	* sec-sub-1.c: New file.
	* Makefile.in (hogweed_SOURCES): Added new files.
	(HEADERS): Added ecc-curve.h.
	(DISTFILES): Added ecc-internal.h.
	* testsuite/ecc-mod-test.c: New file.
	* testsuite/ecc-modinv-test.c: New file.
	* testsuite/ecc-redc-test.c: New file.
	* testsuite/testutils.c (ecc_curves): New constant array.
	* testsuite/testutils.h: Include ecc-related headers. Declare
	ecc_curves array.
	* testsuite/Makefile.in (TS_HOGWEED_SOURCES): Added ecc-mod-test.c
	ecc-modinv-test.c ecc-redc-test.c.

	* gmp-glue.c: New file, mpn <-> mpz conversions.
	* gmp-glue.h: New file.
	* Makefile.in: Added to hogweed_SOURCES and DISTFILES, respectively.

	* eccdata.c: New program, for generating ECC-related tables.
	* Makefile.in (ecc-192.h, ecc-224.h, ecc-256.h, ecc-384.h)
	(ecc-512.h): New generated files.

2013-02-19  Niels Möller  <nisse@lysator.liu.se>

	* armv7/memxor.asm (memxor): Software pipelining for the aligned
	case. Runs at 6 cycles (0.5 cycles per byte). Delayed push of
	registers until we know how many registers we need.
	(memxor3): Use 3-way unrolling also for aligned memxor3.
	Runs at 8 cycles (0.67 cycles per byte)

2013-02-14  Niels Möller  <nisse@lysator.liu.se>

	* configure.ac: Find GMP's GMP_NUMB_BITS. Substitute in Makefile.
	* config.make.in (GMP_NUMB_BITS): New variable.

	* examples/rsa-keygen.c (uint_arg): New function.
	(main): New options -s and -e, to specify key size and public
	exponent. Increased default key size to 2048.

2013-02-12  Niels Möller  <nisse@lysator.liu.se>

	* armv7/memxor.asm (memxor): Optimized aligned case, using 3-way
	unrolling.

2013-02-06  Niels Möller  <nisse@lysator.liu.se>

	* armv7/memxor.asm (memxor, memxor3): Optimized aligned case, now
	runs at 0.75 cycles/byte.

	* armv7/README: New file.
	* armv7/machine.m4: New (empty) file.
	* armv7/memxor.asm: Initial assembly implementation.

	* config.m4.in: Substitute ASM_TYPE_PROGBITS as TYPE_PROGBITS.

	* config.make.in: Added .s to the suffix list.

	* Makefile.in (.asm.s): Use a separate make target for .asm
	preprocessing. Include asm.d, which the corresponding
	dependencies.

	* configure.ac (asm_file_list): Collect assembly files into this
	variable.
	(asm.d): Make config.status write dependencies for .s files into
	asm.d.
	(ASM_ALIGN_LOG): Set to "no" when appropriate.
	(ASM_TYPE_FUNCTION): Default to "@function".
	(ASM_TYPE_PROGBITS): New substituted variable, set in the same way
	as ASM_TYPE_FUNCTION.
	(ASM_MARK_NOEXEC_STACK): Use TYPE_PROGBITS.
	(asm_path): Set up asm_path for armv7.

	* asm.m4: Use changecom to disable m4 quoting. Use divert to
	suppress output.

2013-02-05  Niels Möller  <nisse@lysator.liu.se>

	* testsuite/rsa-keygen-test.c (test_main): Updated expected
	signatures, after the nettle_mpz_random change below.
	* testsuite/dsa-test.c (test_main): Likewise. Also fixed the
	dsa256 test to actually use the expected signature.

2013-01-31  Niels Möller  <nisse@lysator.liu.se>

	* bignum-random.c (nettle_mpz_random): Increased number of extra
	bits to 64, following FIPS 186-3.

2013-01-16  Niels Möller  <nisse@lysator.liu.se>

	* Released nettle-2.6.

2013-01-12  Niels Möller  <nisse@lysator.liu.se>

	* configure.ac: Use AC_LANG_SOURCE.

2013-01-02  Niels Möller  <nisse@lysator.liu.se>

	* configure.ac (LIBNETTLE_MINOR): Bumped library version, to 4.5.
	(LIBHOGWEED_MINOR): And to 2.3.

	* examples/Makefile.in: Explicit rules for building objects in
	parent directory.
	* tools/Makefile.in: Likewise.
	* testsuite/Makefile.in: Likewise.

2013-01-01  Niels Möller  <nisse@lysator.liu.se>

	* nettle.texinfo (Recommended hash functions): Document additional
	sha3 functions.

	* examples/nettle-benchmark.c (main): Benchmark additional sha3
	functions.

2012-12-30  Niels Möller  <nisse@lysator.liu.se>

	* sha3-224.c, sha3-224-meta.c: New files.
	* sha3-384.c, sha3-384-meta.c: New files.
	* sha3-512.c, sha3-512-meta.c: New files.
	* sha3.h: Prototypes for sha3 with sizes 224, 384 and 512.
	* nettle-meta.h: Declare nettle_sha3_224, nettle_sha3_384 and
	nettle_sha3_512.
	* Makefile.in (nettle_SOURCES): Added new sha3 files.

	* testsuite/sha3-224-test.c: New file.
	* testsuite/sha3-384-test.c: New file.
	* testsuite/sha3-512-test.c: New file.
	* testsuite/Makefile.in (TS_NETTLE_SOURCES): Added new sha3 test files.

	* configure.ac: Disabled use of sha3-permute.asm.

2012-12-20  Niels Möller  <nisse@lysator.liu.se>

	From Tim Rühsen:
	* testsuite/des-compat-test.c (pt): Use proper prototype, use
	const.
	* testsuite/testutils.c (test_dsa_key): Deleted spurious
	semicolon.

2012-12-15  Niels Möller  <nisse@lysator.liu.se>

	Based on a patch from Alon Bar-Lev:
	* Makefile.in (LIBTARGETS, SHLIBTARGET): Define as empty if static
	or shared libraries, respectively, are disabled.
	(TARGETS): Deleted @IF_SHARED@ conditional, now in the definition
	of SHLIBTARGET.

	From Alon Bar-Lev:
	* configure.ac: Check for ar program. New option --disable-static.
	* config.make.in (AR): Use configured value.

2012-12-13  Niels Möller  <nisse@lysator.liu.se>

	* x86_64/sha3-permute.asm: Rewrote, to keep all state in
	registers. 2400 cycles on x86_64, only slightly faster than the
	current C code.

2012-12-09  Niels Möller  <nisse@lysator.liu.se>

	* sha3-permute.c (sha3_permute): Rewrote to do permutation in
	place. 80% speedup on x86_64, 2500 cycles.

2012-12-04  Niels Möller  <nisse@lysator.liu.se>

	* ctr.c (ctr_crypt): Fix bug reported by Tim Kosse. Don't
	increment the counter when length is zero (was broken for the
	in-place case).

	* testsuite/ctr-test.c (test_main): Added test with zero-length
	data.
	* testsuite/testutils.c (test_cipher_ctr): Check the ctr value
	after encrypt and decrypt.

2012-12-03  Niels Möller  <nisse@lysator.liu.se>

	* sha3-permute.c (sha3_permute): Optimized, to reduce number of
	passes over the data. 20% speedup on x86_64, 4700 cycles.

	* configure.ac: Added sha3-permute.asm.

	* x86_64/sha3-permute.asm: New file. 30% speedup over current C
	code, 4300 cycles.

	* nettle.texinfo (Hash functions): Split into several sections,
	separating recommended hash functions and legacy hash functions.
	Document sha3-256.

2012-12-02  Niels Möller  <nisse@lysator.liu.se>

	Split sha.h into new files sha1.h and sha2.h. Replaced all
	internal usage of sha.h in all files.
	* sha.h: Kept for compatibility, just includes both new files.
	* sha1.h: New file.
	* sha2.h: New file.
	* Makefile.in (HEADERS): Added sha1.h and sha2.h.

2012-11-28  Niels Möller  <nisse@lysator.liu.se>

	From Fredrik Thulin:
	* testsuite/pbkdf2-test.c (test_main): Add PBKDF2-HMAC-SHA512 test
	cases.

2012-11-15  Niels Möller  <nisse@lysator.liu.se>

	* sha3-permute.c (sha3_permute): Use ULL suffix on round
	constants. Avoid passing shift count 0 to ROTL64.

	* sha3.c (sha3_absorb): Fixed big-endian code. Need macros.h.

	* macros.h (LE_READ_UINT64): New macro.

2012-11-13  Niels Möller  <nisse@lysator.liu.se>

	* sha3-permute.c (sha3_permute): Micro optimizations. Partial
	unrolling. Use lookup table for the permutation. On an x86_64,
	execution time reduced from appr. 13000 cycles to appr. 6000.

	* examples/nettle-benchmark.c (TIME_CYCLES): New macro.
	(bench_sha1_compress, bench_salsa20_core): Use it.
	(bench_sha3_permute): New function.
	(main): Call bench_sha3_permute.

2012-11-12  Niels Möller  <nisse@lysator.liu.se>

	* examples/nettle-benchmark.c (main): Benchmark sha3_256.

	* sha3-permute.c: New file. Permutation function for sha3, aka
	Keccak.
	* sha3.h: New header file.
	* sha3.c: New file, absorption and padding for sha3.
	* sha3-256.c: New file.
	* sha3-256-meta.c: New file.
	* nettle-meta.h (nettle_sha3_256): Declare.
	* Makefile.in (nettle_SOURCES): Added sha3 files.
	(HEADERS): Added sha3.h.
	* testsuite/sha3.awk: New file. Script to extract test vectors.
	* testsuite/sha3-256-test.c: New file.
	* testsuite/sha3-permute-test.c: New file.
	* testsuite/Makefile.in (TS_NETTLE_SOURCES): Added
	sha3-permute-test.c and sha3-256-test.c.
	(DISTFILES): Added sha3.awk.
	* testsuite/.test-rules.make: Added sha3 targets.

	* macros.h (LE_WRITE_UINT64): New macro.
	* write-le64.c (_nettle_write_le64): New file and function.
	* nettle-write.h (_nettle_write_le64): Declare. Also deleted
	declaration of non-existent _nettle_write_be64.
	* Makefile.in (nettle_SOURCES): Added write-le64.c.

	* macros.h (ROTL64): New macro, moved from...
	* sha512-compress.c (ROTL64): ... old location, deleted.

	* serpent-internal.h [HAVE_NATIVE_64_BIT] (DROTL32): Renamed from...
	(ROTL64): ... old name.
	(DRSHIFT32): Renamed from ...
	(RSHIFT64): ... old name.
	* serpent-encrypt.c (LINEAR_TRANSFORMATION64): Updated for above
	renames.
	* serpent-decrypt.c (LINEAR_TRANSFORMATION64_INVERSE): Likewise.

2012-11-11  Niels Möller  <nisse@lysator.liu.se>

	From Nikos Mavrogiannopoulos:
	* nettle.texinfo (Hash functions): Added documentation for
	gosthash94.
	* examples/nettle-benchmark.c (main): Benchmark gosthash94.

2012-11-10  Niels Möller  <nisse@lysator.liu.se>

	* nettle.texinfo (nettle_hashes, nettle_ciphers): Use deftypevr,
	not deftypevrx. Spotted by Nikos Mavrogiannopoulos.

2012-11-08  Niels Möller  <nisse@lysator.liu.se>

	Gost hash function, ported from Aleksey Kravchenko's rhash library
	by Nikos Mavrogiannopoulos.
	* gosthash94.c: New file.
	* gosthash94.h: New file.
	* gosthash94-meta.c: New file.
	* nettle-meta.h (nettle_gosthash94): Declare.
	* Makefile.in (nettle_SOURCES): Added gosthash94.c and
	gosthash94-meta.c.
	(HEADERS): Added gosthash94.h.
	* testsuite/gosthash94-test.c: New file.
	* testsuite/Makefile.in (TS_NETTLE_SOURCES): Added
	gosthash94-test.c.

2012-10-29  Niels Möller  <nisse@lysator.liu.se>

	From Martin Storsjö:
	* configure.ac (dummy-dep-files): Avoid non-posix \|-operator in
	sed regexp.

2012-10-29  Niels Möller  <nisse@lysator.liu.se>

	* x86_64/salsa20-core-internal.asm: New file.
	* configure.ac: Added salsa20-core-internal.asm.
	* examples/nettle-benchmark.c (bench_salsa20_core): New function.

2012-10-27  Niels Möller  <nisse@lysator.liu.se>

	* testsuite/Makefile.in (TS_SOURCES, CXX_SOURCES): Include sources
	unconditionally.
	(TS_CXX): Moved @IF_CXX@ conditional here.
	(DISTFILES): Use $(SOURCES), which now includes all C source
	files. testutils.c was lost in a the 2012-09-20 change.

	* x86_64/salsa20-crypt.asm: Include x86_64/salsa20.m4.
	Make all exits go via .Lend and W64_EXIT.

	* x86_64/salsa20.m4: New file, extracted from
	x86_64/salsa20-crypt.asm.

2012-10-26  Niels Möller  <nisse@lysator.liu.se>

	* configure.ac (LIBNETTLE_LINK, LIBHOGWEED_LIBS): Add $(CFLAGS) on
	the link command line. Reported by Dennis Clarke.

2012-10-03  Niels Möller  <nisse@lysator.liu.se>

	From: Nikos Mavrogiannopoulos:
	* testsuite/testutils.c (test_hash): On failure, print the
	expected and returned hash values.

2012-09-23  Niels Möller  <nisse@lysator.liu.se>

	* Makefile.in (nettle_SOURCES): Added salsa20-core-internal.c.

	* salsa20-core-internal.c (_salsa20_core): New file and function,
	extracted from salsa20_crypt.
	* salsa20.h (_salsa20_core): Declare it.
	* salsa20-crypt.c (salsa20_crypt): Use _salsa20_core.

2012-09-21  Niels Möller  <nisse@lysator.liu.se>

	* pbkdf2.c (pbkdf2): assert that iterations > 0. Reorganized
	loops.

	* nettle.texinfo (Cipher functions): Stress that the salsa20 hash
	function is not suitable as a general hash function.

2012-09-20  Simon Josefsson  <simon@josefsson.org>

	* pbkdf2-hmac-sha1.c, pbkdf2-hmac-sha256.c: New files.
	* pbkdf2.h (pbkdf2_hmac_sha1, pbkdf2_hmac_sha256): New prototypes.
	* Makefile.in (nettle_SOURCES): Add pbkdf2-hmac-sha1.c and
	pbkdf2-hmac-sha256.c.
	* nettle.texinfo (Key derivation functions): Improve.
	* testsuite/pbkdf2-test.c (test_main): Test new functions.

2012-09-20  Niels Möller  <nisse@lysator.liu.se>

	* pbkdf2.c (pbkdf2): Reordered arguments, for consistency.
	* pbkdf2.h (PBKDF2): Analogous reordering.
	* testsuite/pbkdf2-test.c: Adapted to new argument order. Also use
	LDATA for the salt.
	* nettle.texinfo (Key derivation functions): Updated documented
	pbkdf2 prototype.

	* testsuite/Makefile.in (VALGRIND): New variable, to make valgrind
	checking easier.

	* configure.ac: New substitution IF_CXX, replacing CXX_TESTS.
	(dummy-dep-files): Handle .cxx files.

	* testsuite/Makefile.in: Use IF_CXX. Include dependency file for
	cxx-test.o.

2012-09-19  Niels Möller  <nisse@lysator.liu.se>

	From Tim Rühsen:
	* examples/rsa-encrypt.c (main): Added missing mpz_clear.
	* examples/rsa-keygen.c (main): Added missing deallocation.

	* testsuite/meta-hash-test.c (test_main): Validate
	NETTLE_MAX_HASH_DIGEST_SIZE.

	* pbkdf2.h (PBKDF2): New macro.
	* testsuite/pbkdf2-test.c: Use it.

2012-09-12  Simon Josefsson  <simon@josefsson.org>

	* NEWS: Mention addition of PBKDF2.
	* pbkdf2.c (pbkdf2): New file and function.
	* pbkdf2.h: Declare it.
	* Makefile.in (nettle_SOURCES): Add pbkdf2.c.
	(HEADERS): Add pbkdf2.h.
	* nettle.texinfo (Key derivation functions): New section.
	* testsuite/pbkdf2-test.c: New test case.
	* testsuite/Makefile.in (TS_NETTLE_SOURCES): Add pbkdf2-test.c.
	* testsuite/.test-rules.make (pbkdf2-test): New target.

2012-09-16  Niels Möller  <nisse@lysator.liu.se>

	* testsuite/: Overhaul of testsuite, affecting almost all files.
	+ Use struct tstring for allocated strings, and deallocate before
	exit.
	+ Changed most test functions to take struct tstring as arguments.
	+ Made all test_main return on success.

	* testsuite/testutils.h (struct tstring): New struct type.
	(H2, HL, MEMEQH, SUCCESS): Deleted macros.
	(SHEX, SDATA): New macros.
	(H): Redefined to track storage.

	* testsuite/testutils.c (tstring_alloc): New function.
	(tstring_clear): New function.
	(tstring_data): New function.
	(tstring_hex): New function.
	(tstring_print_hex): New function.
	(decode_hex_length): Made static.
	(decode_hex): Made static. No return value, abort on error.
	(main): Expect test_main to return, and call tstring_clear before
	exit.
	(test_dsa_key): Added missing mpz_clear.
	(test_mac): Deleted unused function.

	* testsuite/rsa2sexp-test.c (test_main): Added missing
	nettle_buffer_clear.

	* testsuite/yarrow-test.c (open_file): Don't leak filename.
	(test_main): fclose input file properly.

	* testsuite/sexp-format-test.c (test_main): Added missing calls to
	nettle_buffer_clear and mpz_clear.

	* testsuite/serpent-test.c (tstring_hex_reverse): New function,
	replacing...
	(decode_hex_reverse): ... deleted function.
	(RHEX): New macro, replacing...
	(RH, RHL): ... deleted macros.

	* testsuite/rsa2sexp-test.c (test_main): Added missing
	nettle_buffer_clear.

	* testsuite/random-prime-test.c (test_main): Added missing
	mpz_clear.

	* realloc.c (nettle_realloc): Only call libc realloc if length >
	0, otherwise call free. Fixes a small memory leak.
	(nettle_xrealloc): Likewise.

	* run-tests (test_program): Don't quote $EMULATOR; allow it to
	expand to program and arguments (e.g., valgrind).

	* tools/pkcs1-conv.c (convert_public_key): Added missing calls to
	dsa_public_key_clear and rsa_public_key_clear.
	(main): Added missing nettle_buffer_clear.

2012-09-10  Niels Möller  <nisse@lysator.liu.se>

	* examples/eratosthenes.c (main): Explicitly deallocate storage
	before exit.

	* examples/io.c (read_file): Explicitly treat an empty file as an
	error. Rearrange loop, check for short fread return value.

	* desdata.c: Don't declare printf, include <stdio.h> instead. Also
	deleted casts of printf return value.

	From Tim Rühsen:
	* examples/nettle-benchmark.c (die): Use PRINTF_STYLE attribute.
	* pgp-encode.c (pgp_put_rsa_sha1_signature): Deleted unused variable.
	* rsa2openpgp.c (rsa_keypair_to_openpgp): Likewise.
	* examples/base16enc.c (main): Deleted useless allocations.

2012-09-07  Niels Möller  <nisse@lysator.liu.se>

	* examples/nettle-benchmark.c (die): Add NORETURN attribute. Patch
	from Tim Rühsen.
	* tools/misc.h (die, werror): Use PRINTF_STYLE and NORETURN macros
	for attributes. Patch from Tim Rühsen.

	* examples/io.h (werror): Use PRINTF_STYLE macro.

2012-08-22  Niels Möller  <nisse@lysator.liu.se>

	From Sam Thursfield <sam.thursfield@codethink.co.uk>:
	* configure.ac: Make documentation optional, to avoid requiring
	TeX. New option --disable-documentation, and Makefile substitution
	IF_DOCUMENTATION.
	* Makefile.in: Use IF_DOCUMENTATION.

2012-07-12  Niels Möller  <nisse@lysator.liu.se>

	* asm.m4 (ALIGN): Use << operator rather than **, with m4 eval.
	The latter is not supported by BSD m4.

2012-07-07  Niels Möller  <nisse@lysator.liu.se>

	Copyright headers: Updated FSF address. Patch from David Woodhouse.

	* examples/Makefile.in (BENCH_LIBS): Added -lm, needed for the
	ldexp function. Reported by Anthony G. Basile.

	* configure.ac: Changed version number to 2.6.

	* Released nettle-2.5.

2012-07-05  Niels Möller  <nisse@lysator.liu.se>

	* x86_64/salsa20-crypt.asm (salsa20_crypt): Write the 64-bit movq
	instructions as "movd", since that makes the osx assembler
	happier. Assembles to the same machine code on gnu/linux.

2012-07-03  Niels Möller  <nisse@lysator.liu.se>

	* aclocal.m4 (LSH_FUNC_ALLOCA): In the config.h boilerplate,
	include malloc.h if it exists, also when compiling with gcc.
	Needed for cross-compiling with --host=i586-mingw32msvc.

	* examples/base16dec.c: Don't #include files using <nettle/...>,
	we don't want to pick up installed versions. On windows, include
	<fcntl.h>, needed for _setmode.
	* examples/base16enc.c: Likewise.
	* examples/base64dec.c: Likewise.
	* examples/base64enc.c: Likewise

	* nettle.texinfo (Cipher functions): Document Salsa20.

2012-06-25  Niels Möller  <nisse@lysator.liu.se>

	* pkcs1.c (_pkcs1_signature_prefix): Renamed function, adding a
	leading underscore. Updated all callers.

	* bignum-next-prime.c (nettle_next_prime): Consistently use the
	type nettle_random_func * (rather then just nettle_random_func)
	when passing the function pointer as argument. Similar change for
	nettle_progress_func. Should have been done for the 2.0 release,
	but a few arguments were overlooked.
	* bignum-random-prime.c (_nettle_generate_pocklington_prime)
	(nettle_random_prime): Likewise.
	* bignum-random.c (nettle_mpz_random_size, nettle_mpz_random):
	Likewise.
	* dsa-keygen.c (dsa_generate_keypair): Likewise.
	* dsa-sha1-sign.c (dsa_sha1_sign_digest, dsa_sha1_sign): Likewise.
	* dsa-sha256-sign.c (dsa_sha256_sign_digest, dsa_sha256_sign):
	Likewise.
	* dsa-sign.c (_dsa_sign): Likewise.
	* pkcs1-encrypt.c (pkcs1_encrypt): Likewise.
	* rsa-blind.c (_rsa_blind): Likewise.
	* rsa-decrypt-tr.c (rsa_decrypt_tr): Likewise.
	* rsa-encrypt.c (rsa_encrypt): Likewise.
	* rsa-keygen.c (rsa_generate_keypair): Likewise.
	* rsa-pkcs1-sign-tr.c (rsa_pkcs1_sign_tr): Likewise.

	* cbc.c (cbc_encrypt, cbc_decrypt): Similarly, use the type
	nettle_crypt_func * rather than just nettle_crypt_func.
	* ctr.c (ctr_crypt): Likewise.
	* gcm.c (gcm_set_key): Likewise.

	* testsuite/des-compat-test.c (test_main): Disable declarations of
	disabled functions and variables, to avoid warnings. No verbose
	output unless verbose flag is set.

2012-06-09  Niels Möller  <nisse@lysator.liu.se>

	* examples/Makefile.in (SOURCES): Added base16dec.c, forgotten
	earlier.

	General pkcs1 signatures, with a "DigestInfo" input. Suggested by
	Nikos Mavrogiannopoulos.
	* Makefile.in (hogweed_SOURCES): Added pkcs1-rsa-digest.c,
	rsa-pkcs1-sign.c, rsa-pkcs1-sign-tr.c, and rsa-pkcs1-verify.c.

	* pkcs1-rsa-digest.c (pkcs1_rsa_digest_encode): New file and
	function.
	* pkcs1.h: Declare it.

	* rsa-pkcs1-verify.c (rsa_pkcs1_verify): New file and function.
	* rsa-pkcs1-sign.c (rsa_pkcs1_sign): New file and function.
	* rsa-pkcs1-sign-tr.c (rsa_pkcs1_sign_tr): New file and function,
	contributed by Nikos Mavrogiannopoulos.
	* rsa.h: Declare new functions.

	* rsa.h (_rsa_blind, _rsa_unblind): Declare functions.
	* rsa-blind.c (_rsa_blind, _rsa_unblind): Functions moved to a
	separate file, renamed and made non-static. Moved from...
	* rsa-decrypt-tr.c: ... here.

2012-06-03  Niels Möller  <nisse@lysator.liu.se>

	* testsuite/pkcs1-test.c (test_main): Include leading zero in
	expected result.

	* pkcs1.c (pkcs1_signature_prefix): Return pointer to where the
	digest should be written. Let the size input be the key size in
	octets, rather then key size - 1.
	* pkcs1-rsa-*.c: Updated for above.
	* rsa-*-sign.c, rsa-*-verify.c: Pass key->size, not key->size - 1.

2012-05-18  Niels Möller  <nisse@lysator.liu.se>

	* pkcs1-encrypt.c (pkcs1_encrypt): New file and function.
	* rsa-encrypt.c (rsa_encrypt): Use pkcs1_encrypt.

2012-05-09  Niels Möller  <nisse@lysator.liu.se>

	* rsa-decrypt-tr.c (rsa_decrypt_tr): Added missing mpz_clear,
	spotted by Nikos Mavrogiannopoulos.

2012-05-07  Niels Möller  <nisse@lysator.liu.se>

	* nettle-types.h (_STDINT_HAVE_INT_FAST32_T): Define here, to
	force nettle-stdint.h to not try to define the int_fast*_t types.
	Avoids compilation problems with gnutls on SunOS-5.8, where the
	definitions here collide with gnulib's.

2012-04-23  Niels Möller  <nisse@lysator.liu.se>

	* nettle-internal.h (NETTLE_MAX_BIGNUM_SIZE): New constant. Based
	on NETTLE_MAX_BIGNUM_BITS, rounded upwards. Replaced all uses of
	NETTLE_MAX_BIGNUM_BITS.

2012-04-19  Niels Möller  <nisse@lysator.liu.se>

	* list-obj-sizes.awk: Use decimal rather than hexadecimal output.
	(hex2int): Use local variables.

2012-04-18  Niels Möller  <nisse@lysator.liu.se>

	* x86_64/salsa20-crypt.asm: New file.

2012-04-17  Niels Möller  <nisse@lysator.liu.se>

	* testsuite/salsa20-test.c (test_salsa20_stream): Check that
	salsa20_crypt doesn't write beyond the given destination area.
	(test_salsa20): Likewise.

	* salsa20-crypt.c: Renamed file, from...
	* salsa20.c: ... old name.

	* x86_64/machine.m4 (WREG): New macro.

	* salsa20.c (salsa20_hash): Deleted function, inlined into
	salsa20_crypt.
	(salsa20_set_key, salsa20_set_iv): Moved, to...
	* salsa20-set-key.c: ...new file.

2012-04-15  Niels Möller  <nisse@lysator.liu.se>

	* testsuite/salsa20-test.c (test_salsa20_stream): New function.
	(test_main): Tests for encrypting more than one block at a time.

2012-04-14  Niels Möller  <nisse@lysator.liu.se>

	* examples/io.c (write_file): Use write_string.

	* examples/Makefile.in (base64enc): New targets. Also
	added missing io.o dependency to several other targets.
	(base64dec, base16enc, base16dec): Likewise.

	* examples/base64enc.c: New file, based on example code
	contributed by Jeronimo Pellegrini.
	* examples/base64dec.c: Likewise.
	* examples/base16enc.c: Likewise.
	* examples/base16dec.c: Likewise.

	* examples/rsa-encrypt.c (process_file): Reorganized fread loop.
	(usage): New function.
	(main): Implemented --help option.

	* examples/rsa-decrypt.c (process_file): Improved error message
	for too short input file.

	* aes-set-decrypt-key.c (gf2_log, gf2_exp): Deleted tables.
	(mult, inv_mix_column): Deleted functions.
	(mtable): New table.
	(MIX_COLUMN): New macro.
	(aes_invert_key): Use MIX_COLUMN and mtable.

	* aesdata.c (compute_mtable): New table, for the inv mix column
	operation in aes_invert_key.

2012-04-13  Niels Möller  <nisse@lysator.liu.se>

	* aes-set-encrypt-key.c (aes_set_encrypt_key): Use LE_READ_UINT32.
	Tabulate the needed "round constants".
	(xtime): Deleted function.

	* aes-internal.h (SUBBYTE): Cast to uint32_t. Use B0, ..., B3
	macros.

2012-04-09  Niels Möller  <nisse@lysator.liu.se>

	Timing resistant RSA decryption, based on RSA blinding code
	contributed by Nikos Mavrogiannopoulos.
	* rsa-decrypt-tr.c (rsa_decrypt_tr): New function.
	(rsa_blind): Helper function.
	(rsa_unblind): Helper function.
	* rsa.h: Declare rsa_decrypt_tr. Some cleanups, no longer include
	nettle-meta.h, more consistent declarations of function pointer
	arguments.
	* testsuite/rsa-encrypt-test.c (test_main): Test rsa_decrypt_tr.
	Check for writes past the end of the message area.

	* Makefile.in (hogweed_SOURCES): Added pkcs1-decrypt.c.
	* rsa-decrypt.c (rsa_decrypt): Use pkcs1_decrypt.
	* pkcs1-decrypt.c (pkcs1_decrypt): New file and function,
	extracted from rsa_decrypt.

2012-04-01  Niels Möller  <nisse@lysator.liu.se>

	* salsa20.c (LE_SWAP32): Typo fix for big-endian case.
	(QROUND): New macro.
	(salsa20_hash): Use it.

2012-03-31  Niels Möller  <nisse@lysator.liu.se>

	* salsa20.c: (salsa20_set_iv): Deleted size argument, only one
	size allowed.
	(U8TO32_LITTLE): Deleted macro. Use LE_READ_UINT32 instead, which
	avoids unaligned reads.
	(salsa20_set_key): Rearranged slightly, to avoid unnecessary
	byte-to-word conversions.

	(LE_SWAP32): Renamed macro from...
	(U32TO32_LITTLE): ... old name.
	(U32TO8_LITTLE): Deleted macro.
	(salsa20_wordtobyte): Renamed function to...
	(salsa20_hash): ... new name. Changed output argument from byte
	array to word array. Use memxor3, which brings a considerable
	performance gain.

	* nettle-internal.c (salsa20_set_key_hack): Updated salsa20_set_iv
	call.
	* testsuite/salsa20-test.c (test_salsa20): Deleted iv_length
	argument, updated all calls.

	* salsa20.h (SALSA20_BLOCK_SIZE): New constant.
	(_SALSA20_INPUT_LENGTH): New constant.
	* salsa20.c: Use these constants.

	* salsa20.c (ROTL32): Deleted macro, use the one from macros.h
	instead, with reversed order of arguments.
	(ROTATE, XOR, PLUS, PLUSONE): Deleted macros, use ROTL32 and
	builtin operators directly.

	Unification of rotation macros.
	* macros.h (ROTL32): New macro, to replace (almost) all other
	rotation macros.

	* aes-set-encrypt-key.c: Include macros.h.
	(aes_set_encrypt_key): Use ROTL32.
	* aes-internal.h (ROTBYTE, ROTRBYTE): Deleted macros.

	* camellia-internal.h (ROL32): Deleted macro.
	(ROTL128): Renamed for consistency, from...
	(ROL128): ... old name.
	* camellia-crypt-internal.c: Updated for renamed rotation macros.
	* camellia-set-encrypt-key.c: Likewise.
	* cast128.c (ROL): Deleted macro.
	(F1, F2, F3): Updated to use ROTL32 (reversed order of arguments).
	Also added proper do { ... } while (0) wrappers.

	* ripemd160-compress.c (ROL32): Deleted macro.
	(R): Updated to use ROTL32 (reversed order of arguments).

	* serpent-internal.h (ROL32): Deleted macro.
	(ROTL64): Renamed (from ROL64) and reorderd arguments, for
	consistency.
	(RSHIFT64): Reordered arguments, for consistency.
	* serpent-decrypt.c: Updated for renamed rotation macros, with
	reversed argument order.
	* serpent-encrypt.c: Likewise.
	* serpent-set-key.c: Likewise.

	* sha1-compress.c (ROTL): Deleted macro, use ROTL32 instead.

	* sha256-compress.c (ROTR): Deleted macro. Replaced by ROTL32,
	with complemented shift count.
	(SHR): Deleted macro, use plain shift operator instead.

	* sha512-compress.c (ROTR): Deleted macro, replaced by...
	(ROTL64): ...new macro, with complemented shift count
	(SHR): Deleted macro, use plain shift operator instead.
	(S0, S1, s0, s1): Updated accordingly.

2012-03-30  Niels Möller  <nisse@lysator.liu.se>

	* nettle-internal.c (nettle_salsa20): Cipher struct for
	benchmarking only. Sets a fix zero IV, and ignores block size.
	* nettle-internal.h (nettle_salsa20): Declare it.

	* examples/nettle-benchmark.c (block_cipher_p): New function.
	(time_cipher): Use block_cipher_p.
	(main): Include salsa20 in benchmark.

	* Makefile.in (soname link): Fixed logic.
	(nettle_SOURCES): Removed nettle-internal.c, so that it's not
	part of the library...
	(internal_SOURCES): ...and put it here.
	* testsuite/Makefile.in (TEST_OBJS): Added ../nettle-internal.o.
	* examples/Makefile.in (BENCH_OBJS): New variable, to simplify the
	nettle-benchmark rule. Also link with ../nettle-internal.o.

2012-03-29  Niels Möller  <nisse@lysator.liu.se>

	Implementation of Salsa20, contributed by Simon Josefsson.
	* salsa20.h: New file.
	* salsa20.c: New file.
	* Makefile.in (nettle_SOURCES): Added salsa20.c
	(HEADERS): Added salsa20.h.
	* testsuite/Makefile.in (TS_NETTLE_SOURCES): Added salsa20-test.c.
	* testsuite/salsa20-test.c: New test case.

	* Makefile.in (soname links): Adding missing space before ].

2012-03-23  Niels Möller  <nisse@lysator.liu.se>

	* arcfour.h (arcfour_stream): Deleted obsolete prototype.

2012-03-05  Niels Möller  <nisse@lysator.liu.se>

	* configure.ac (enable_shared): Build shared libraries by default.

2012-03-04  Niels Möller  <nisse@lysator.liu.se>

	* configure.ac (LIBNETTLE_MINOR): Bumped library version, to 4.4.
	(LIBHOGWEED_MINOR): And to 2.2.

2012-02-27  Niels Möller  <nisse@lysator.liu.se>

	* list-obj-sizes.awk: Recognize elf64 objects.

	* Makefile.in (.texinfo.dvi): Pass -b option to texi2dvi.

	* Makefile.in (TARGETS): Added twofishdata.
	(SOURCES): Added twofishdata.c.
	(twofishdata): New rule.

	* twofish.c (q0, q1): Made const, and reformatted to match the
	twofishdata program.

	* twofishdata.c: Resurrected old file. Used to be called
	generate_q.c, when the twofish code was contributed back in 1999.

	* nettle.texinfo: Documentation for base16 and base64 encoding.
	Text contributed by Jeronimo Pellegrini
	<pellegrini@mpcnet.com.br>, back in April 2006.

2012-02-18  Niels Möller  <nisse@lysator.liu.se>

	* run-tests, getopt.c, getopt1.c, getopt.h: These files were moved
	to the top-level in the conversion to an independent git
	repository. They used to be symlinks to lsh files, from the
	subdirectories which use them.

	* Makefile.in: Build and distribute getopt files. Distribute
	run-tests script.
	* examples/Makefile.in: Adapt to getopt files and the run-tests
	script now located in the parent directory.
	* testsuite/Makefile.in: Likewise.
	* tools/Makefile.in: Likewise.

	* index.html: Converted to xhtml (from lsh repository, change
	dated 2012-02-03). Updated git instructions.

	* nettle.texinfo: Updated charset declaration.
	* misc/plan.html: Likewise.

2012-01-17  Niels Möller  <nisse@lysator.liu.se>

	* testsuite/Makefile.in (DISTFILES): Added setup-env.

	* examples/rsa-decrypt.c (main): Use _setmode rather than setmode,
	suggested by Eli Zaretskii. Affects windows builds only.
	* examples/rsa-encrypt.c: Likewise.

	* Makefile.in ($(LIBNETTLE_FORLINK)): Always create a .lib symlink
	to the library file. Use LN_S.
	($(LIBHOGWEED_FORLINK)): Likewise.

	(install-shared-nettle): Use LN_S.
	(install-shared-hogweed): Likewise.

	* configure.ac: Use AC_PROG_LN_S.
	* config.make.in (LN_S): New substitution.

	* testsuite/setup-env: New file. Wine workaround. Can't get
	../.lib into wine's dll search path, so create additional
	symlinks.
	* testsuite/teardown-env: ...and delete them here. Also delete
	file testtmp.
	* examples/setup-env: Similar links setup here.
	* examples/teardown-env: ... and deleted.

2012-01-07  Niels Möller  <nisse@lysator.liu.se>

	* examples/Makefile.in (check): Add ../.lib to PATH, like in
	testsuite/Makefile. Needed for w*ndows. Reported by Eli Zaretskii.

2011-11-25  Niels Möller  <nisse@lysator.liu.se>

	From Martin Storsjö:
	* x86_64/machine.m4 (W64_ENTRY, W64_EXIT): New macros for
	supporting W64 ABI.
	* x86_64: Updated all assembly files to use them.

	* configure.ac (W64_ABI): New variable, set when compiling for
	W64 ABI (64-bit M$ windows).
	* config.m4.in (W64_ABI): Define, from configure substitution.

2011-11-24  Niels Möller  <nisse@lysator.liu.se>

	From Martin Storsjö:
	* examples/Makefile.in (check): Pass $(EMULATOR) and $(EXEEXT) in
	the environment of run-tests.
	* examples/rsa-encrypt-test: Use $EXEEXT and $EMULATOR.
	* examples/rsa-sign-test: Likewise.
	* examples/rsa-verify-test: Likewise.
	* examples/setup-env: Likewise.

	* testsuite/Makefile.in (check): Pass $(EXEEXT) in the environment of
	run-tests.
	* testsuite/pkcs1-conv-test: Use $EXEEXT and $EMULATOR. Ignore \r
	in rsa-sign output.

	* examples/rsa-decrypt.c (main) [WIN32]: Set stdout/stdin to
	binary mode.
	* examples/rsa-encrypt.c (main): Likewise.

2011-11-24  Niels Möller  <nisse@lysator.liu.se>

	* configure.ac (HAVE_NATIVE_64_BIT): Workaround to get it set to 1
	on w64.

	* serpent-internal.h (ROL64): Use (uint64_t) 1 rather than 1L, for
	M$ w64.
	(RSHIFT64): Likewise. Also added a missing parenthesis.

2011-11-24  Niels Möller  <nisse@lysator.liu.se>

	From Martin Storsjö:
	* testsuite/symbols-test: Use $NM, falling back to nm if undefined.
	* testsuite/Makefile.in (check): Pass $(NM) in the environment of
	run-tests.
	* config.make.in (NM): Set NM.

	* testsuite/sexp-conv-test: Use $EMULATOR when running test
	programs. Also ignore \r for output in the non-canonical output
	formats.
	* testsuite/Makefile.in (check): Pass $(EMULATOR) in the
	environment of run-tests.
	* configure.ac (EMULATOR): New substituted variable. Set to wine
	or wine64 when cross compiling for windows, otherwise empty.
	* config.make.in (EMULATOR): Set from autoconf value.

2011-11-20  Niels Möller  <nisse@lysator.liu.se>

	* x86/camellia-crypt-internal.asm: Take ALIGNOF_UINT64_T into
	account when getting the offset for the subkeys. Differs between
	w32 and other systems. w32 problem identified by Martin Storsjö.

	* config.m4.in: Define ALIGNOF_UINT64_T (from configure).

	* configure.ac: Check alignment of uint64_t, and also use AC_SUBST
	for use in config.m4.in.

2011-11-19  Niels Möller  <nisse@lysator.liu.se>

	Cygwin/mingw32 improvements contributed by Martin Storsjö:
	* Makefile.in (IMPLICIT_TARGETS): New variable for DLL link
	libraries.
	(clean-here): Delete the DLL import libraries.

	* configure.ac: Setup installation of DLL files in $bindir.
	(IF_DLL, LIBNETTLE_FILE_SRC, LIBHOGWEED_FILE_SRC): New
	substitutions.

	* config.make.in (LIBNETTLE_FILE_SRC): Substitute new autoconf
	variable.
	(LIBHOGWEED_FILE_SRC): Likewise.

	* Makefile.in (install-dll-nettle, uninstall-dll-nettle): New
	target for installing the DLL file in $bindir.
	(install-shared-nettle): Conditionally
	depend on install-dll-nettle. Use LIBNETTLE_FILE_SRC.
	(uninstall-shared-nettle): Conditionally depend on
	install-dll-nettle.
	(various hogweed targets): Analogous changes.

	* configure.ac: Unify shared lib setup for cygwin and mingw.

2011-10-31  Niels Möller  <nisse@lysator.liu.se>

	* configure.ac (LIBHOGWEED_LIBS): Typo fix for the darwin case.
	Spotted by Martin Storsjö.

2011-10-25  Niels Möller  <nisse@lysator.liu.se>

	* configure.ac (LIBHOGWEED_LIBS): cygwin fix, added
	libnettle.dll.a. Reported by Volker Zell.

2011-10-18  Niels Möller  <nisse@lysator.liu.se>

	* configure.ac: Improved setup för darwin shared libraries.
	Patch contributed by Ryan Schmidt.

2011-10-03  Niels Möller  <nisse@lysator.liu.se>

	* x86_64/memxor.asm: Implemented sse2-loop. Configured at compile
	time, and currently disabled.

	* testsuite/testutils.h (ASSERT): Write message to stderr.

	* testsuite/memxor-test.c: Use 16-byte alignment for "fully
	aligned" operands.

2011-09-03  Niels Möller  <nisse@lysator.liu.se>

	* x86/camellia-crypt-internal.asm: Use "l"-suffix on instructions
	more consistently. Reportedly, freebsd and netbsd systems with
	clang are more picky about this.

	* configure.ac: Changed version number to 2.5.

	* Released nettle-2.4.

	* configure.ac (LIBNETTLE_MINOR): Bumped library version, to 4.3.

	* gcm-aes.c: Include config.h.
	* tools/nettle-lfib-stream.c: Likewise.

	* ripemd160-compress.c: Added missing include of config.h. Needed
	for correct operation on big-endian systems.

2011-09-02  Niels Möller  <nisse@amfibolit.hack.org>

	* configure.ac: Changed version number to 2.4.

	* Released nettle-2.3.

2011-08-30  Niels Möller  <nisse@lysator.liu.se>

	* testsuite/hmac-test.c: Added tests for hmac-ripemd160.

	* hmac.h: Declare hmac-ripemd160 related functions.

	* Makefile.in (nettle_SOURCES): Added hmac-ripemd160.c.

2011-08-30  Niels Möller  <nisse@amfibolit.hack.org>

	* nettle.texinfo (Hash functions): Document ripemd-160.

	* hmac-ripemd160.c: New file.

	* hmac.h: Declare hmac-ripemd160 functions.

2011-08-29  Niels Möller  <nisse@lysator.liu.se>

	* sha256.c (sha256_update): Updated MD_UPDATE call for new
	conventions.
	(sha256_write_digest): Use MD_PAD rather than MD_FINAL, and insert
	the length manually.
	* sha512.c: Analogous changes.

	* sha1.c (COMPRESS): New macro.
	(sha1_update): Updated MD_UPDATE call for new conventions.
	(sha1_digest): Use MD_PAD rather than MD_FINAL, and insert the
	length manually.

	* ripemd160.c (ripemd160_init): Use memcpy for initializing the
	state vector.
	(COMPRESS): New macro.
	(ripemd160_update): Use MD_UPDATE.
	(ripemd160_digest): Inline ripemd160_final processing. Use MD_PAD
	and _nettle_write_le32.
	(ripemd160_final): Deleted function.

	* ripemd160.h (struct ripemd160_ctx): Use a 64-bit block count.
	Renamed digest to state.

	* md5.c (md5_init): Use memcpy for initializing the state vector.
	(COMPRESS): New macro, wrapping _nettle_md5_compress.
	(md5_update): Use MD_UPDATE.
	(md5_digest): Inline md5_final processing. Use MD_PAD and
	_nettle_write_le32.
	(md5_final): Deleted.

	* md5.h (struct md5_ctx): Renamed some fields, for consistency.

	* md4.h (struct md4_ctx): Renamed some fields, for consistency.

	* md4.c (md4_init): Use memcpy for initializing the state vector.
	(md4_update): Use MD_UPDATE.
	(md4_digest): Inline md4_final processing, using MD_PAD. Use
	_nettle_write_le32.
	(md4_block): Renamed, to...
	(md4_compress): ... new name. Take ctx pinter as argument.
	(md4_final): Deleted function.

	* md2.c (md2_update): Use MD_UPDATE.

	* macros.h (MD_UPDATE): Added incr argument. Invoke compression
	function with ctx pointer as argument, rather than ctx->state.
	(MD_FINAL): Just pad, don't store length field. Renamed to MD_PAD.
	(MD_PAD): Analogous change of compression invocations.

	* sha512.c: (COMPRESS): New macro wrapping _nettle_sha512_compress.
	(sha512_update): Use MD_UPDATE.
	(sha512_final): Deleted function.
	(sha512_write_digest): Use MD_FINAL.

	* sha256.c (COMPRESS): New macro wrapping _nettle_sha256_compress.
	(SHA256_INCR): Deleted macro.
	(sha256_update): Use MD_UPDATE.
	(sha256_final): Deleted function.
	(sha256_write_digest): New function, replacing sha256_final, and
	using MD_FINAL.
	(sha256_digest): Use sha256_write_digest.
	(sha224_digest): Likewise.

	* tools/nettle-hash.c (list_algorithms): Fixed typo in header.

	* sha1.c (SHA1_DATA_LENGTH): Deleted unused macro.
	(sha1_init): Use memcpy to initialize the state vector.
	(SHA1_INCR): Deleted macro.
	(sha1_update): Use MD_UPDATE macro, to reduce code duplication.
	(sha1_digest): Use MD_FINAL macro.
	(sha1_final): Deleted function.

	* sha.h (struct sha1_ctx): Renamed attribute digest to state.

	* macros.h (MD_UPDATE): New macro.
	(MD_FINAL): New macro.

2011-08-28  Niels Möller  <nisse@lysator.liu.se>

	* ripemd160.c (ripemd160_final): Use LE_WRITE_UINT32. Deleted byte
	swapping at the end, leaving it to ripemd160_digest.
	(ripemd160_digest): Use _nettle_write_le32.

	* Makefile.in (nettle_SOURCES): Added write-le32.c.

	* md5.c (md5_digest): Use _nettle_write_le32.

	* write-le32.c (_nettle_write_le32): New file and function.

	* ripemd160-compress.c (ROL32): Renamed macro (was "rol"). Deleted
	x86 version using inline assembly; at least gcc-4.4.5 recognizes
	shift-and-or expressions which are in fact rotations.
	(_nettle_ripemd160_compress): Use LE_READ_UINT32.

	* configure.ac (LIBNETTLE_MINOR): Bumped library version, to 4.2.

	* testsuite/meta-hash-test.c: Updated for the addition of
	ripemd-160.

	* testsuite/.test-rules.make: Added rule for ripemd160-test.

	* examples/nettle-benchmark.c (main): Benchmark ripemd-160.

2011-08-28  Niels Möller  <nisse@lysator.liu.se>

	RIPEMD-160 hash function. Ported from libgcrypt by Andres Mejia.
	* testsuite/ripemd160-test.c: New file.
	* ripemd160.h: New file.
	* nettle-meta.h: Declare nettle_ripemd160.
	* ripemd160.c: New file, ported from libgcrypt.
	* ripemd160-compress.c: Likewise.
	* ripemd160-meta.c: New file.
	* testsuite/Makefile.in (TS_NETTLE_SOURCES): Added
	ripemd160-test.c.
	* nettle-meta-hashes.c (nettle_hashes): Added nettle_ripemd160.
	* Makefile.in (nettle_SOURCES): Added ripemd160.c,
	ripemd160-compress.c, and ripemd160-meta.c.
	(HEADERS): Added ripemd160.h.

2011-08-10  Niels Möller  <nisse@amfibolit.hack.org>

	* nettle.texinfo: Fixed mis-placed const in various prototypes.
	Spotted by Tatsuhiro Tsujikawa.

2011-07-24  Niels Möller  <nisse@lysator.liu.se>

	* Makefile.in (PKGCONFIG_FILES, pkgconfigdir): New variables.
	(DISTFILES): Added nettle.pc.in and hogweed.pc.in.
	(nettle.pc, hogweed.pc): New targets (invoking config.status).
	(install-pkgconfig, uninstall-pkgconfig): New targets.
	(install-here): Depend on install-pkgconfig.
	(uninstall-here): Depend on uninstall-pkgconfig.
	(distclean-here): Delete nettle.pc and hogweed.pc.

2011-07-20  Niels Möller  <nisse@lysator.liu.se>

	* configure.ac: Generate nettle.pc and hogweed.pc.

	* nettle.pc.in, hogweed.pc.in: New files.

2011-07-17  Niels Möller  <nisse@lysator.liu.se>

	* nettle-internal.h: Added missing extern declarations.

2011-07-11  Niels Möller  <nisse@lysator.liu.se>

	* configure.ac: Changed version number to 2.3.

	* Released nettle-2.2.

	* Makefile.in (DISTFILES): Distribute COPYING.LIB, not COPYING,

2011-07-07  Niels Möller  <nisse@lysator.liu.se>

	* tools/misc.h (werror): Removed incorrect noreturn attribute from
	declaration.

	* examples/io.c (read_file): Bug fix, in dependence of initial
	size on max_size.

2011-07-01  Niels Möller  <nisse@lysator.liu.se>

	* cbc.c	(CBC_BUFFER_LIMIT): Reduced to 512 bytes.
	(cbc_decrypt): For in-place operation, use overlapping memxor3 and
	eliminate a memcpy.

	* ctr.c (ctr_crypt): Reorganized to call the encryption function
	with several blocks at a time. Handle the case of a single block
	specially.

	* x86_64/memxor.asm: Added ALIGN for shifting loop. Deleted
	obsolete ifelse.

2011-06-30  Niels Möller  <nisse@lysator.liu.se>

	* configure.ac: Link in serpent-decrypt.asm, if found.

	* x86_64/serpent-decrypt.asm: Added an SSE2 loop, doing four
	blocks at a time in parallel.

	* x86_64/serpent-encrypt.asm: Include serpent.m4. Deleted a
	redundant label.

	* x86_64/serpent.m4: New file, with serpent-related macros.

2011-06-29  Niels Möller  <nisse@lysator.liu.se>

	* x86_64/serpent-decrypt.asm: Wrote main (32-bit) loop.
	(SBOX0I, SBOX1I, SBOX7I): Fixed bugs.

	* nettle.texinfo (Copyright): Updated for license change to
	LGPLv2+. Updated copyright info on serpent.

	* NEWS: Updated information for nettle-2.2.

	* x86_64/serpent-decrypt.asm: New file.

	* x86_64/serpent-encrypt.asm: Fixed .file pseudo op.

	* testsuite/testutils.c (test_cipher_ctr): Display more info on
	failure.

	* examples/nettle-benchmark.c (bench_ctr): New function.
	(time_cipher): Also benchmark CTR mode.

	* configure.ac (LIBNETTLE_MINOR): Updated library version number
	to 4.1.
	(LIBHOGWEED_MINOR): And to 2.1.

2011-06-22  Niels Möller  <nisse@lysator.liu.se>

	* configure.ac: Use pwd -P when examining lib directories.
	Link in serpent-encrypt.asm, if found.

2011-06-21  Niels Möller  <nisse@lysator.liu.se>

	* serpent-decrypt.c (SBOX3_INVERSE): Eliminated temporaries.
	(SBOX4_INVERSE): Likewise.
	(SBOX5_INVERSE): Likewise.
	(SBOX6_INVERSE): Likewise.
	(SBOX7_INVERSE): Likewise.
	(All SBOX_INVERSE-macros): Deleted type argument, and updated users.

2011-06-20  Niels Möller  <nisse@lysator.liu.se>

	* serpent-decrypt.c: Renamed arguments in sbox macros.
	(SBOX0_INVERSE): Eliminated temporaries.
	(SBOX1_INVERSE): Likewise.
	(SBOX2_INVERSE): Likewise.

	* x86_64/serpent-encrypt.asm: Added an SSE2 loop, doing four
	blocks at a time in parallel.

	* testsuite/serpent-test.c (test_main): Added some more multiple
	block tests.

2011-06-15  Niels Möller  <nisse@lysator.liu.se>

	* configure.ac (libdir): On 64-bit Linux, we used to assume that
	libraries are installed according to the FHS. Since at least
	Fedora and Gentoo follow the FHS convention, while at least Debian
	doesn't, we have to try to figure out which convention is used.

2011-06-14  Niels Möller  <nisse@lysator.liu.se>

	* x86_64/serpent-encrypt.asm: Slight simplification of loop logic.

	* x86_64/serpent-encrypt.asm: New file.

2011-06-12  Niels Möller  <nisse@lysator.liu.se>

	* testsuite/serpent-test.c (test_main): Added tests with multiple
	blocks at a time.

	* serpent-encrypt.c (SBOX6): Renamed arguments. Eliminated
	temporaries.
	(SBOX7): Likewise.
	(All SBOX-macros): Deleted type argument, and updated users.

	* configure.ac: Display summary at the end of configure..
	(asm_path): Set only if enable_assember is yes.

2011-06-10  Niels Möller  <nisse@lysator.liu.se>

	* serpent-encrypt.c (SBOX5): Renamed arguments. Eliminated
	temporaries.

2011-06-09  Niels Möller  <nisse@lysator.liu.se>

	* serpent-encrypt.c (SBOX4): Renamed arguments. Eliminated
	temporaries.

	* configure.ac (LIBNETTLE_LINK, LIBHOGWEED_LINK): Cygwin fix, from
	Vincent Torri.

2011-06-08  Niels Möller  <nisse@lysator.liu.se>

	* examples/eratosthenes.c (find_first_one): Fixed c99-style
	declaration. Reported by Sebastian Reitenbach.
	(find_first_one): Declare the lookup table as static const, and
	use unsigned char rather than unsigned..

2011-06-07  Niels Möller  <nisse@lysator.liu.se>

	* serpent-encrypt.c (SBOX0): Renamed arguments. Eliminated
	temporaries.
	(SBOX1): Likewise.
	(SBOX2): Likewise.
	(SBOX3): Likewise.

2011-06-06  Niels Möller  <nisse@lysator.liu.se>

	* Makefile.in (DISTFILES): Added serpent-internal.h.
	(nettle_SOURCES): Replaced serpent.c by serpent-set-key.c,
	serpent-encrypt.c, and serpent-decrypt.c.

	* serpent.c: Replaced by several new files.
	* serpent-set-key.c: New file.
	* serpent-encrypt.c: New file.
	* serpent-decrypt.c: New file.
	* serpent-internal.h: New file.

	* serpent.c [HAVE_NATIVE_64_BIT]: Process two blocks at a time in
	parallel. Measured speedup of 10%--25% (higher for encryption) on
	x86_64.

2011-06-01  Niels Möller  <nisse@lysator.liu.se>

	* serpent.c (ROUNDS): Deleted macro.
	(serpent_block_t): Deleted array typedef.
	(KEYXOR): New macro, replacing BLOCK_XOR.
	(BLOCK_COPY, SBOX, SBOX_INVERSE): Deleted macros.
	(LINEAR_TRANSFORMATION): Use four separate arguments.
	(LINEAR_TRANSFORMATION_INVERSE): Likewise.
	(ROUND): Take separate arguments for all input and output words.
	(ROUND_INVERSE): Likewise.
	(ROUND_LAST, ROUND_FIRST_INVERSE): Deleted macros.
	(serpent_set_key): Moved loop termination test.
	(serpent_encrypt): Rewrote with unrolling of just eight rounds,
	and without serpent_block_t.
	(serpent_decrypt): Likewise.

	* serpent.c: Added do { ... } while (0) around block macros.
	(serpent_key_t): Deleted array typedef.
	(ROL32, ROR32): Renamed macros, were rol and ror.
	(KS_RECURRENCE, KS): New macros.
	(serpent_key_pad): Renamed, from...
	(serpent_key_prepare): ...old name.
	(serpent_subkeys_generate): Deleted function.
	(serpent_set_key): Rewrote the generation of subkeys. Reduced both
	temporary storage and code size (less unrolling)

2011-05-31  Niels Möller  <nisse@lysator.liu.se>

	* testsuite/serpent-test.c (test_main): Enabled test with short,
	40-bit, key.

	* serpent.c (byte_swap_32): Deleted macro.
	(serpent_key_prepare): Use LE_READ_UINT32. Don't require aligned
	input, and support arbitrary key sizes.

2011-05-30  Simon Josefsson  <simon@josefsson.org>

	* serpent.c: Rewrite, based on libgcrypt code.  License changed
	from GPL to LGPL.
	* serpent_sboxes.h: Removed.
	* Makefile.in: Drop serpent_sboxes.h.

2011-05-31  Niels Möller  <nisse@lysator.liu.se>

	* testsuite/serpent-test.c (test_main): Added some tests for
	padding of keys of length which is not a multiple of four bytes.

2011-05-30  Simon Josefsson  <simon@josefsson.org>

	* testsuite/serpent-test.c (test_main): Add test vectors from
	libgcrypt.

2011-05-21  Niels Möller  <nisse@lysator.liu.se>

	* dsa-keygen.c (dsa_generate_keypair): Avoid double init of mpz
	variable. Spotted by Nikos Mavrogiannopoulos.

2011-05-06  Niels Möller  <nisse@lysator.liu.se>

	* configure.ac: Fix link flags for shared libraries on Solaris,
	which needs -h to set the soname. Patch contributed by Dagobert
	Michelsen.

2011-05-06  Niels Möller  <nisse@lysator.liu.se>

	* configure.ac: New configure option --enable-gcov.

	* arcfour.h (arcfour_stream): Deleted obsolete define.

2011-04-27  Niels Möller  <nisse@lysator.liu.se>

	* tools/nettle-hash.c (find_algorithm): Require exact match.

2011-04-15  Niels Möller  <nisse@lysator.liu.se>

	Reverted broken byte-order change from 2001-06-17:
	* serpent.c (serpent_set_key): Use correct byteorder.
	(serpent_encrypt): Likewise.
	(serpent_decrypt): Likewise.

	* testsuite/serpent-test.c (decode_hex_reverse): New function.
	(RH, RHL): New macros.
	(test_main): Byte reverse inputs and outputs for the testvectors
	taken from the serpent submission package. Enable test vectors
	from http://www.cs.technion.ac.il/~biham/Reports/Serpent/.

2011-03-23  Niels Möller  <nisse@lysator.liu.se>

	* tools/sexp-conv.c (xalloc): Deleted function, now it's in misc.c
	instead.

	* configure.ac: Use LSH_FUNC_STRERROR.

	* tools/Makefile.in (TARGETS): Added nettle-hash, and related
	build rules.
	(SOURCES): Added nettle-hash.c.

	* tools/misc.c (xalloc): New function.

	* tools/pkcs1-conv.c (main): Made the OPT_* constants local, and
	fixed numerical values to start with non-ASCII 0x300.

	* tools/nettle-hash.c: New file.

2011-03-23  Niels Möller  <nisse@lysator.liu.se>

	Contributed by Daniel Kahn Gillmor:
	* testsuite/Makefile.in (TS_NETTLE_SOURCES): Added
	meta-hash-test.c, meta-cipher-test.c, and meta-armor-test.c.

	* testsuite/meta-hash-test.c: New file.
	* testsuite/meta-cipher-test.c: New file.
	* testsuite/meta-armor-test.c: New file.

	* nettle.texinfo: Document nettle_hashes and nettle_ciphers.

	* nettle-meta.h: Declare algorithm lists nettle_ciphers,
	nettle_hashes, nettle_armors.

	* Makefile.in (nettle_SOURCES): Added nettle-meta-hashes.c,
	nettle-meta-ciphers.c, and nettle-meta-armors.c.

	* nettle-meta-armors.c: New file.
	* nettle-meta-ciphers.c: New file.
	* nettle-meta-hashes.c: New file.

2011-02-18  Niels Möller  <nisse@lysator.liu.se>

	* arcfour.c (arcfour_stream): Deleted function. It's not very
	useful, and neither documented nor tested.

2011-02-16  Niels Möller  <nisse@lysator.liu.se>

	* cbc.h (CBC_ENCRYPT): Avoid using NULL; we don't ensure that it
	is defined.
	(CBC_DECRYPT): Likewise.

	* gcm-aes.c (gcm_aes_set_iv): Use GCM_SET_IV.
	(gcm_aes_set_key): Deleted cast.
	(gcm_aes_encrypt): Likewise.
	(gcm_aes_decrypt): Likewise.
	(gcm_aes_digest): Likewise.
	(gcm_aes_update): One less argument to GCM_UPDATE.

	* gcm.h (GCM_SET_KEY): Added cast to nettle_crypt_func *. Help
	compiler type checking despite this cast.
	(GCM_ENCRYPT): Likewise.
	(GCM_DECRYPT): Likewise.
	(GCM_DIGEST): Likewise.
	(GCM_SET_IV): New macro, for completeness.
	(GCM_UPDATE): Deleted unused argument encrypt.

2011-02-14  Niels Möller  <nisse@lysator.liu.se>

	* nettle.texinfo: Split node on cipher modes, and started on
	the GCM documentation.

	* testsuite/gcm-test.c (test_gcm_aes): Deleted function, replaced
	by test_aead.
	(test_main): Use test_aead.

	* testsuite/testutils.c (test_aead): New function, replacing
	test_gcm_aes and before that test_cipher_gcm.

	* nettle-internal.c (nettle_gcm_aes128): New const struct.
	(nettle_gcm_aes192): Likewise.
	(nettle_gcm_aes256): Likewise.

	* nettle-internal.h (struct nettle_aead): Tentative interface for
	authenticated encryption with associated data.

	* examples/nettle-benchmark.c (time_gcm): Renamed. Updated for
	gcm_aes_auth to gcm_aes_update renaming. Benchmark both encryption
	and hashing.
	(time_gmac): ...old name.

	* nettle-internal.c (des_set_key_hack): Don't touch the bits
	parity, since thay are now ignored.
	(des3_set_key_hack): Likewise.

	* cast128-meta.c (nettle_cast128): Don't pass keysize.
	* nettle-meta.h (_NETTLE_CIPHER_FIX): Deleted keysize parameter
	derived from the appropriate constant instead.

	* testsuite/gcm-test.c (test_gcm_aes): Updated for gcm_aes_auth to
	gcm_aes_update renaming.

2011-02-13  Niels Möller  <nisse@lysator.liu.se>

	* gcm.h (GCM_UPDATE): Renamed, from...
	(GCM_AUTH): ...old name.

	* gcm-aes.c (gcm_aes_update): Renamed, from...
	(gcm_aes_auth): ...old name.

	* gcm.c (gcm_update): Renamed, and fixed an assert. From...
	(gcm_auth): ...old name.

	* gcm.h (GCM_TABLE_BITS): Increase table size to 8 bits,
	corresponding to 4 KByte of key-dependent tables.

2011-02-10  Niels Möller  <nisse@lysator.liu.se>

	* x86_64/memxor.asm: New file. Improves performance by 22% for the
	unaligned01 case and 35% for the unaligned12 case, benchmarked on
	Intel SU1400.

	* examples/nettle-benchmark.c (cgt_works_p): New function.
	(cgt_time_start): Likewise.
	(cgt_time_end): Likewise.
	(clock_time_start): Likewise.
	(clock_time_end): Likewise.
	(time_function): Read clock via function pointers time_start and
	time_end, so we can select method at runtime.
	(xalloc): Use die function.
	(main): Choose timing function. If available, try clock_gettime,
	and fall back to clock if it doesn't exist.

	* examples/nettle-benchmark.c (die): New function.
	(TIME_END, TIME_START): Check return value from clock_gettime.

	* gcm.h (union gcm_block): Use correct length for w array.

	* testsuite/gcm-test.c (test_main): Added the rest of the
	testcases from the spec.

2011-02-09  Niels Möller  <nisse@lysator.liu.se>

	* testsuite/gcm-test.c (test_main): Enabled testcases 5 and 6,
	with different IV lengths.

	* gcm-aes.c (gcm_aes_set_iv): Updated for gcm_set_iv change.

	* gcm.c (gcm_hash_sizes): New function.
	(gcm_set_iv): Added support for IVs of arbitrary size. Needed
	another argument, for the hash subkey.
	(gcm_digest): Use gcm_hash_sizes.

	* examples/nettle-benchmark.c (time_gmac): Use gcm_aes interface.

	* testsuite/gcm-test.c (test_gcm_aes): New function, replacing
	test_cipher_gcm and using the new gcm_aes interface.
	(test_main): Updated to use test_gcm_aes.
	* testsuite/testutils.c (test_cipher_gcm): Deleted function.

	* Makefile.in (nettle_SOURCES): Added gcm-aes.c.

	* gcm.c (gcm_set_key): Replaced context argument by a struct
	gcm_key *.
	(gcm_hash): Replaced context argument by a struct gcm_key * and a
	pointer to the hashing state block.
	(gcm_auth): Added struct gcm_key * argument.
	(gcm_encrypt): Likewise.
	(gcm_decrypt): Likewise.
	(gcm_digest): Likewise.

	* gcm-aes.c: New file.
	(gcm_aes_set_key): New function.
	(gcm_aes_set_iv): Likewise.
	(gcm_aes_auth): Likewise.
	(gcm_aes_encrypt): Likewise.
	(gcm_aes_decrypt): Likewise.
	(gcm_aes_digest): Likewise.

	* gcm.h (struct gcm_key): Moved the key-dependent and
	message-independent state to its own struct.
	(struct gcm_ctx): ... and removed it here.
	(GCM_CTX): New macro.
	(GCM_SET_KEY): Likewise.
	(GCM_AUTH): Likewise.
	(GCM_ENCRYPT): Likewise.
	(GCM_DECRYPT): Likewise.
	(GCM_DIGEST): Likewise.
	(struct gcm_aes_ctx): New struct.

2011-02-08  Niels Möller  <nisse@lysator.liu.se>

	* gcm.h (struct gcm_ctx): The hash key is now always an array,
	named h, with array size depending on GCM_TABLE_BITS.
	* gcm.c (gcm_gf_shift): Added a separate result argument.
	(gcm_gf_mul): Compile bitwise version only when GCM_TABLE_BITS ==
	0. Simplified interface with just two arguments pointing to
	complete blocks.
	(gcm_gf_shift_4, gcm_gf_shift_8): Renamed table-based functions, from...
	(gcm_gf_shift_chunk): ... old name.
	(gcm_gf_mul): Renamed both table-based versions and made the
	argument types compatible with the bitwise gcm_gf_mul.
	(gcm_gf_mul_chunk): ... the old name.
	(gcm_set_key): Initialize the table using adds and shifts only.
	When GCM_TABLE_BITS > 0, this eliminates the only use of the
	bitwise multiplication.
	(gcm_hash): Simplified, now that we have the same interface for
	gcm_gf_mul, regardless of table size.

	* gcm.c	(GHASH_POLYNOMIAL): Use unsigned long for this constant.
	(gcm_gf_shift_chunk): Fixed bugs for the big endian 64-bit case,
	e.g., sparc64. For both 4-bit and 8-bit tables.

	* gcm.c: Use the new union gcm_block for all gf operations.

	* gcm.h (union gcm_block): New union, used to enforce alignment.

2011-02-07  Niels Möller  <nisse@lysator.liu.se>

	* gcm.c (gcm_gf_shift_chunk) : Bug fix for little-endian 8-bit
	tables.

	* gcm.c (gcm_gf_mul_chunk): Special case first and last iteration.
	(gcm_gf_add): New function, a special case of memxor. Use it for
	all memxor calls with word-aligned 16 byte blocks. Improves
	performance to 152 cycles/byte with no tables, 28 cycles per byte
	with 4-bit tables and 10.5 cycles per byte with 8-bit tables.

	Introduced 8-bit tables. If enabled, gives gmac performance of 19
	cycles per byte (still on intel x86_64).
	* gcm.c (gcm_gf_shift_chunk): New implementation for 8-bit tables.
	(gcm_gf_mul_chunk): Likewise.
	(gcm_set_key): Generate 8-bit tables.

	* Makefile.in (SOURCES): Added gcmdata.c.

	* gcm.h (GCM_TABLE_BITS): Set to 4.

2011-02-06  Niels Möller  <nisse@lysator.liu.se>

	* Makefile.in (TARGETS): Added gcmdata.
	(gcmdata): New rule.

	Introduced 4-bit tables. Gives gmac performance of 45 cycles per
	byte (still on intel x86_64).
	* gcm.c (gcm_gf_shift): Renamed. Tweaked little-endian masks.
	(gcm_rightshift): ... old name.
	(gcm_gf_mul): New argument for the output. Added length argument
	for one of the inputs (implicitly padding with zeros).
	(shift_table): New table (in 4-bit and 8-bit versions), generated
	by gcmdata.
	(gcm_gf_shift_chunk): New function shifting 4 bits at
	a time.
	(gcm_gf_mul_chunk): New function processing 4 bits at a time.
	(gcm_set_key): Generation of 4-bit key table.
	(gcm_hash): Use tables, when available.

	* gcmdata.c (main): New file.

	* gcm.c (gcm_rightshift): Moved the reduction of the shifted out
	bit here.
	(gcm_gf_mul): Updated for gcm_rightshift change. Improves gmac
	performance to 181 cycles/byte.

	* gcm.c (gcm_gf_mul): Rewrote. Still uses the bitwise algorithm from the
	specification, but with separate byte and bit loops. Improves gmac
	performance a bit further, to 227 cycles/byte.

	* gcm.c (gcm_rightshift): Complete rewrite, to use word rather
	than byte operations. Improves gmac performance from 830 cycles /
	byte to (still poor) 268 cycles per byte on intel x86_64.

2011-02-05  Niels Möller  <nisse@lysator.liu.se>

	* examples/nettle-benchmark.c (time_gmac): New function.
	(main): Call time_gmac.

	* testsuite/Makefile.in (TS_NETTLE_SOURCES): Added gcm-test.c.

	* testsuite/testutils.c (test_cipher_gcm): New function,
	contributed by Nikos Mavrogiannopoulos.

	* testsuite/gcm-test.c: New file, contributed by Nikos
	Mavrogiannopoulos.

	* Makefile.in (nettle_SOURCES): Added gcm.c.
	(HEADERS): Added gcm.h.

	* gcm.c: New file, contributed by Nikos Mavrogiannopoulos.
	* gcm.h: New file, contributed by Nikos Mavrogiannopoulos.

	* macros.h (INCREMENT): New macro, moved from ctr.c. Deleted third
	argument.
	* ctr.c: Use INCREMENT macro from macros.h, deleted local version.

2011-01-07  Niels Möller  <nisse@lysator.liu.se>

	* testsuite/Makefile.in (check): Add ../.lib to PATH, since that's
	where w*ndows looks for dlls.

	* testsuite/testutils.c (test_cipher_stream): More debug output on
	failure.

2010-12-14  Niels Möller  <nisse@lysator.liu.se>

	* nettle-types.h: Deleted some unnecessary parenthesis from
	function typedefs.
	(nettle_realloc_func): Moved typedef here...
	* realloc.h: ...from here.

	* buffer.c (nettle_buffer_init_realloc): Use an explicit pointer
	for realloc argument.

2010-12-07  Niels Möller  <nisse@lysator.liu.se>

	* nettle.texinfo (Copyright): Updated info on blowfish.

2010-11-26  Niels Möller  <nisse@lysator.liu.se>

	Reapplied optimizations (150% speedup on x86_32) and other fixes,
	relicensing them as LGPL.
	* blowfish.c (do_encrypt): Renamed, to...
	(encrypt): ...new name.
	(F): Added context argument. Shift input explicitly, instead of
	reading individual bytes via memory.
	(R): Added context argument.
	(encrypt): Deleted a bunch of local variables. Using the context
	pointer for everything should consume less registers.
	(decrypt): Likewise.
	(initial_ctx): Arrange constants into a struct, to simplify key
	setup.
	(blowfish_set_key): Some simplification.

2010-11-26  Simon Josefsson  <simon@josefsson.org>

	* blowfish.c: New version ported from libgcrypt. License changed
	from GPL to LGPL.

2010-11-25  Niels Möller  <nisse@lysator.liu.se>

	* Makefile.in (install-shared-nettle): Use INSTALL_DATA, which
	clears the execute permission bits.
	(install-shared-hogweed): Likewise.

2010-11-16  Niels Möller  <nisse@lysator.liu.se>

	* configure.ac: Updated gmp url.

2010-11-01  Niels Möller  <nisse@lysator.liu.se>

	* tools/misc.c (werror): Don't call exit (copy&paste-error).

2010-10-26  Niels Möller  <nisse@lysator.liu.se>

	* examples/rsa-encrypt.c (main): No extra message for bad options.

	* examples/rsa-keygen.c (main): Added long options. Deleted -?,
	and fixed handling of bad options.

	* examples/next-prime.c (main): Deleted -?, and fixed handling of
	bad options.
	* examples/random-prime.c (main): Likewise.

2010-10-22  Niels Möller  <nisse@lysator.liu.se>

	* examples/nettle-benchmark.c (main): Added long options. Deleted -?,
	and fixed handling of bad options.

	* examples/eratosthenes.c (main): Added long options. Deleted -?,
	and fixed handling of bad options. Renamed -s to -q (long option
	--quiet).

	* tools/pkcs1-conv.c (main): Deleted short alias -? for --help,
	and fixed handling of bad options.
	* tools/sexp-conv.c (parse_options): Likewise.

2010-10-06  Niels Möller  <nisse@lysator.liu.se>

	* memxor.c (memxor3): Optimized.
	(memxor3_common_alignment): New function.
	(memxor3_different_alignment_b): New function.
	(memxor3_different_alignment_ab): New function.
	(memxor3_different_alignment_all): New function.

	* examples/nettle-benchmark.c (time_function): Reorganized, to
	reduce overhead.
	(time_memxor): Also benchmark memxor3.

	* x86_64/memxor.asm: New file.

	* examples/nettle-benchmark.c (overhead): New global variable.
	(time_function): Compensate for call overhead.
	(bench_nothing, time_overhead): New functions.
	(time_memxor): Tweaked src size, making it an integral number of
	words.
	(main): Call time_overhead.

2010-10-01  Niels Möller  <nisse@lysator.liu.se>

	* x86_64/camellia-crypt-internal.asm (ROUND): Reordered sbox
	lookups.

	* testsuite/memxor-test.c: Also test memxor3.

2010-09-30  Niels Möller  <nisse@lysator.liu.se>

	* configure.ac: Link in memxor.asm, if found.

	* testsuite/testutils.c (test_cipher_cbc): Print more info when
	failing.

	* testsuite/memxor-test.c (test_xor): Added verbose printout.

	* examples/nettle-benchmark.c (time_memxor): Count size of
	unsigned long as "block size" for memxor.

2010-09-24  Niels Möller  <nisse@lysator.liu.se>

	* testsuite/.test-rules.make: Added rule for memxor-test.
	* testsuite/Makefile.in (TS_NETTLE_SOURCES): Added memxor-test.c
	* testsuite/memxor-test.c: New file.

	* memxor.c (memxor_common_alignment): New function.
	(memxor_different_alignment): New function.
	(memxor): Optimized to do word-operations rather than byte
	operations.

	* configure.ac (HAVE_NATIVE_64_BIT): New config.h define.

	Partial revert of 2010-09-20 changes.
	* camellia-set-encrypt-key.c (camellia_set_encrypt_key):
	Reintroduce CAMELLIA_F_HALF_INV, for 32-bit machines.
	* camellia-crypt-internal.c (CAMELLIA_ROUNDSM): Two variants,
	differing in where addition of the key is done.
	* x86/camellia-crypt-internal.asm: Moved addition of key.

2010-09-22  Niels Möller  <nisse@lysator.liu.se>

	* examples/nettle-benchmark.c (BENCH_INTERVAL): Changed unit to
	seconds.
	(time_function): Use clock_gettime with CLOCK_PROCESS_CPUTIME_ID,
	if available. This gives better accuracy, at least on recent
	linux.
	(BENCH_INTERVAL): Reduced to 0.1 s.
	(struct bench_memxor_info): New struct.
	(bench_memxor): New function.
	(time_memxor): New function.
	(main): Use time_memxor. Added optional argument used to limit the
	algorithms being benchmarked.
	(GET_CYCLE_COUNTER): Define also for x86_64.
	(time_memxor): Improved display.

	* examples/Makefile.in (nettle-benchmark): Link using
	$(BENCH_LIBS) rather than $(LIBS).

	* configure.ac: Check for clock_gettime, and add -lrt to
	BENCH_LIBS if needed.

2010-09-20  Niels Möller  <nisse@lysator.liu.se>

	* configure.ac: Less quoting when invoking $CC, to allow CC="gcc
	-m32".

	* x86/camellia-crypt-internal.asm (ROUND): Adapted to new key
	convention, moving key xor to the end.

	* camellia-set-encrypt-key.c (CAMELLIA_F_HALF_INV): Deleted macro.
	(camellia_set_encrypt_key): Deleted the CAMELLIA_F_HALF_INV
	operations intended for moving the key xor into the middle of the
	round.

	* camellia-crypt-internal.c (CAMELLIA_ROUNDSM): Moved addition of
	key to the end, to use a 64-bit xor operation.

	* x86_64/camellia-crypt-internal.asm: New file.

	* x86_64/machine.m4 (LREG, HREG, XREG): New macros.

2010-09-17  Niels Möller  <nisse@lysator.liu.se>

	* configure.ac: Support shared libraries (dlls) with mingw32.
	Contributed by David Hoyt.

2010-07-25  Niels Möller  <nisse@lysator.liu.se>

	* configure.ac: Changed version number to nettle-2.2.

	* Released nettle-2.1.

	* configure.ac: Use camellia-crypt-internal.asm, if available.
	Bumped soname to libnettle.so.4, and reset LIBNETTLE_MINOR to
	zero.

	* x86/machine.m4 (LREG, HREG): Moved macros here, from...
	* x86/aes.m4: ...here.

	* x86/camellia-crypt-internal.asm: New file.

	* nettle.texinfo: Updated and expanded section on DSA.
	Document aes_invert_key, and camellia. Added missing functions
	rsa_sha512_verify and rsa_sha512_verify_digest.

	* camellia.h (struct camellia_ctx): Eliminate the two unused
	subkeys, and renumber the remaining ones.
	* camellia-crypt-internal.c (_camellia_crypt): Updated for
	renumbered subkeys.
	* camellia-set-encrypt-key.c (camellia_set_encrypt_key): Likewise.
	* camellia-set-decrypt-key.c (camellia_invert_key): Likewise.

	* camellia-set-encrypt-key.c (camellia_set_encrypt_key): Inline
	the expansion of camellia_setup128 and camellia_setup256, keeping
	the unexpanded key in scalar variables.
	(camellia_setup128): Deleted.
	(camellia_setup256): Deleted.

2010-07-24  Niels Möller  <nisse@lysator.liu.se>

	* camellia-set-encrypt-key.c (camellia_set_encrypt_key): Reduced
	code size, no complete loop unroll. Use one loop for each phase of
	the post-processing.

	* testsuite/camellia-test.c: New tests for camellia_invert_key.
	* testsuite/aes-test.c: New tests for aes_invert_key.

	* aes.h (aes_invert_key): Declare it.

	* aes-set-decrypt-key.c (aes_invert_key): New function, key
	inversion code extracted from aes_set_decrypt_key.
	(aes_set_decrypt_key): Use aes_invert_key.

	* camellia-set-encrypt-key.c (camellia_setup128): Generate
	unmodified subkeys according to the spec. Moved clever combination
	of subkeys to camellia_set_encrypt_key.
	(camellia_setup256): Likewise.
	(camellia_set_encrypt_key): Moved subkey post-processing code
	here, and reduce code duplication between 128-bit keys and larger
	keys.

	* camellia.c: Deleted file, split into several new files...
	* camellia-table.c (_camellia_table): New file with the constant
	sbox tables.
	* camellia-set-encrypt-key.c: New file.
	(camellia_setup128): Generate unmodified subkeys according to the
	spec. Moved clever combination of subkeys to camellia_set_encrypt_key.
	(camellia_setup256): Likewise.

	* camellia-set-decrypt-key.c: New file.
	(camellia_invert_key): Key inversion function.
	(camellia_set_decrypt_key): New key setup function.
	* camellia-internal.h: New file.
	* camellia-crypt.c (camellia_crypt): New file, new wrapper
	function passing the sbox table to _camellia_crypt.
	* camellia-crypt-internal.c (_camellia_crypt): New file, with main
	encrypt/decrypt function.
	* Makefile.in (nettle_SOURCES): Updated list of camellia source files.
	(DISTFILES): Added camellia-internal.h.

2010-07-20  Niels Möller  <nisse@lysator.liu.se>

	* camellia-meta.c: Use _NETTLE_CIPHER_SEP_SET_KEY.

	* camellia.h (struct camellia_ctx): Replaced flag camellia128 by
	expanded key length nkeys.

	* camellia.c (camellia_set_encrypt_key): Renamed, from...
	(camellia_set_key): ... old name.
	(camellia_invert_key): New function.
	(camellia_set_decrypt_key): New function, using
	camellia_invert_key.
	(camellia_crypt): Renamed, from...
	(camellia_encrypt): ... old name.
	(camellia_decrypt): Deleted, no longer needed. camellia_crypt used
	for both encryption and decryption.

	* nettle-meta.h (_NETTLE_CIPHER_SEP_SET_KEY): New macro.

	* dsa-keygen.c: Removed unnecessary include of memxor.h.

	* camellia.c: Rewrote to use 64-bit type for subkeys and use
	64-bit operations throughout. Performance on x86_32, when compiled
	with gcc-4.4.4, is reduced by roughly 15%, this should be fixed
	later.

	* camellia.h (struct camellia_ctx): Use type uint64_t for subkeys.

2010-07-07  Niels Möller  <nisse@lysator.liu.se>

	* aes.h (aes_encrypt, aes_decrypt): Declare ctx argument as const.
	Also updated implementation.
	* blowfish.h (blowfish_encrypt, blowfish_decrypt): Likewise.
	* cast128.h (cast128_encrypt, cast128_decrypt): Likewise.
	* serpent.h (serpent_encrypt, serpent_decrypt): Likewise.
	* twofish.h (twofish_encrypt, twofish_decrypt): Likewise.

	* testsuite/Makefile.in (TS_NETTLE_SOURCES): Added
	camellia-test.c.

	* examples/nettle-benchmark.c: Added camellia ciphers.

	* Makefile.in (nettle_SOURCES): Added camellia.c and
	camellia-meta.c.
	(HEADERS): Added camellia.h.

	* nettle-meta.h (nettle_camellia128): Declare.
	(nettle_camellia192): Likewise.
	(nettle_camellia256): Likewise.

	* camellia-meta.c: New file.

	* camellia.h: Rewrote interface to match nettle conventions.

	* camellia.c: Converted to nettle conventions.
	(camellia_encrypt128, camellia_encrypt256): Unified to new
	function...
	(camellia_encrypt): ...New function, with a loop doing 6
	regular rounds, one FL round and one FLINV round per iteration,
	with iteration count depending on the key size.

	(camellia_decrypt128, camellia_decrypt256): Similarly unified
	as...
	(camellia_decrypt): ...New function, analogous to
	camellia_encrypt.

2010-07-06  Niels Möller  <nisse@lysator.liu.se>

	* camellia.c, camellia.h: New files, copied from
	http://info.isl.ntt.co.jp/crypt/eng/camellia/dl/camellia-LGPL-1.2.0.tar.gz.

	* testsuite/camellia-test.c: New file.

2010-07-05  Niels Möller  <nisse@lysator.liu.se>

	* nettle.texinfo: Document new conventions for weak key and des
	parity checks. Document des_check_parity.

	* testsuite/des-test.c (test_weak): Don't check the deleted status
	attribute.

	* des-compat.c (des_key_sched): Rewrote error checking logic for
	the case of non-zero des_check_key.

	* des3.c (des3_set_key): Changed weak key detection logic.
	Complete key setup also for weak keys, and don't set the status
	attribute.

	* des.c (des_set_key): New iteration logic, to keep key pointer
	unchanged. Moved weak key check to the end, and don't set the
	status attribute.
	(des_encrypt): Ignore status attribute.
	(des_decrypt): Likewise.

	* des.h (enum des_error): Deleted.
	(struct des_ctx): Deleted status attribute.
	(struct des3_ctx): Likewise.

	* blowfish.c (initial_ctx): Deleted status value.
	(blowfish_encrypt): Ignore status attribute.
	(blowfish_decrypt): Likewise.
	(blowfish_set_key): Return result from weak key check, without
	setting the status attribute.

	* blowfish.h (enum blowfish_error): Deleted.
	(struct blowfish_ctx): Deleted status attribute.

	* Makefile.in (des_headers): Deleted parity.h.

2010-06-30  Niels Möller  <nisse@lysator.liu.se>

	* testsuite/des-test.c (test_des): New function.
	(test_weak): New function.
	(test_main): Use test_des and test_weak. Added tests for all the
	weak keys. Added some tests with invalid (to be ignored) parity
	bits.

	* des.c (parity_16): New smaller parity table.
	(des_check_parity): New function.
	(des_fix_parity): Use parity_16.
	(des_weak_p): New weak-key detection. Ignores parity bits, and
	uses a hash table.
	(des_set_key): Deleted parity checking code. Replaced old weak-key
	detection code by a call to des_weak_p.

2010-06-04  Niels Möller  <nisse@lysator.liu.se>

	* testsuite/testutils.c (test_dsa_key): Updated for new name
	DSA_SHA1_MIN_P_BITS.

	* dsa-keygen.c (dsa_generate_keypair): Use DSA_SHA1_MIN_P_BITS and
	DSA_SHA256_MIN_P_BITS.

	* dsa.h (DSA_MIN_P_BITS, DSA_Q_OCTETS, DSA_Q_BITS): Renamed to...
	(DSA_SHA1_MIN_P_BITS, DSA_SHA1_Q_OCTETS, DSA_SHA1_Q_BITS): New
	names.

	* sexp2dsa.c (dsa_keypair_from_sexp_alist): New argument q_bits.
	Renamed parameter limit to p_max_bits.
	(dsa_sha1_keypair_from_sexp): Renamed, was dsa_keypair_from_sexp.
	Updated to call dsa_keypair_from_sexp_alist with the new argument.
	(dsa_sha256_keypair_from_sexp): New function.
	(dsa_signature_from_sexp): New argument q_bits.

	* der2dsa.c (dsa_params_from_der_iterator): Enforce 160-bit limit
	on q. Renamed parameter limit to p_max_bits.
	(dsa_openssl_private_key_from_der_iterator): Enforce 160-bit limit
	on q and x. Renamed parameter limit to p_max_bits.

2010-06-03  Niels Möller  <nisse@lysator.liu.se>

	* testsuite/dsa-test.c (test_main): Added test for dsa-sha256.

2010-06-02  Niels Möller  <nisse@lysator.liu.se>

	* testsuite/dsa-test.c (test_main): Provide expected value of the
	signature.

	* testsuite/testutils.c (test_dsa160): Added argument for expected
	signature.
	(test_dsa256): Likewise.

2010-06-01  Niels Möller  <nisse@lysator.liu.se>

	* testsuite/rsa-keygen-test.c (test_main): Updated expected
	signatures.

	* examples/random-prime.c (main): Updated for nettle_random_prime
	change.
	* testsuite/random-prime-test.c (test_main): Likewise.

	* rsa-keygen.c (bignum_random_prime): Deleted function.
	(rsa_generate_keypair): Use new nettle_random_prime. Generate
	secret factors p and q with the two most significant bits set.

	* dsa-keygen.c (dsa_generate_keypair): Updated for changes in
	nettle_random_prime and _nettle_generate_pocklington_prime. Invoke
	progress callback.

	* bignum-random-prime.c (_nettle_generate_pocklington_prime): New
	argument top_bits_set, to optionally generate primes with the two
	most significant bits set. Reordered argument list.
	(nettle_random_prime): Likewise, added top_bits_set argument.
	Invoke progress callback when a prime is generated.

2010-05-26  Niels Möller  <nisse@lysator.liu.se>

	* dsa-keygen.c (dsa_generate_keypair): Use
	_nettle_generate_pocklington_prime. Deleted old key generation
	code.

	* bignum-random-prime.c (_nettle_generate_pocklington_prime): Also
	return the used r. Updated caller.

	* examples/random-prime.c (main): Allow sizes down to 3 bits.

	* bignum-random-prime.c (_nettle_generate_pocklington_prime): New
	function. Rely on mpz_probab_prime_p (for lack of a trial division
	function) for trial division.
	(nettle_random_prime): Rewritten. Uses the prime table for the
	smallest sizes, then trial division using a new set of tables, and
	then Maurer's algorithm, calling the new
	_nettle_generate_pocklington_prime for the final search.

2010-05-25  Niels Möller  <nisse@lysator.liu.se>

	* testsuite/dsa-test.c (test_main): Updated for dsa testing
	changes.

	* testsuite/dsa-keygen-test.c (test_main): Test dsa256.

	* testsuite/testutils.h (struct nettle_mac): New struct, currently
	unused.

	* testsuite/testutils.c (test_mac): New function (currently not
	used).
	(test_dsa): Replaced by two new functions...
	(test_dsa160): New function.
	(test_dsa256): New function.
	(test_dsa_key): New argument q_size.
	(DSA_VERIFY): Generalized.

	* dsa-keygen.c (dsa_generate_keypair): Rewritten, now generating
	primes using Pocklington's theorem. Takes both p_size and q_size
	as arguments.

2010-05-20  Niels Möller  <nisse@lysator.liu.se>

	* bignum-random-prime.c (miller_rabin_pocklington): Fixed broken
	logic when Miller-rabin succeeds early.

2010-04-09  Niels Möller  <nisse@lysator.liu.se>

	* bignum-next-prime.c: Include stdlib.h, needed for alloca on
	freebsd.
	* hmac.c: Likewise.

	* examples/Makefile.in (SOURCES): Added random-prime.c.

	* examples/random-prime.c: New program.

	* testsuite/Makefile.in (TS_NETTLE_SOURCES): Moved
	knuth-lfib-test.c, cbc-test.c, ctr-test.c, hmac-test.c here, from
	TS_HOGWEED_SOURCES.
	(TS_HOGWEED_SOURCES): Added random-prime-test.c.

	* testsuite/random-prime-test.c: New test case.

	* examples/next-prime.c (main): With no command line arguments.
	exit after dislaying usage message.

	* examples/io.c (simple_random): Free buffer when done.

	* configure.ac: Changed message, say CC is the recommended
	way to configure the ABI.

	* bignum-random.c: Deleted test of HAVE_LIBGMP.
	* bignum.c: Likewise.
	* sexp2bignum.c: Likewise.

	* Makefile.in (hogweed_SOURCES): Added bignum-random-prime.c.

	* bignum-random-prime.c (nettle_random_prime): New file, new
	function.

2010-03-31  Niels Möller  <nisse@lysator.liu.se>

	* examples/nettle-benchmark.c (main): Benchmark sha224.

2010-03-30  Niels Möller  <nisse@lysator.liu.se>

	* testsuite/testutils.c (DSA_VERIFY): Updated for dsa_sha1_verify
	rename.
	(test_dsa): Check return value from dsa_sha1_sign.

	* Makefile.in (hogweed_SOURCES): Added dsa-sha1-sign.c,
	dsa-sha1-verify.c, dsa-sha256-sign.c, and dsa-sha256-verify.c.

	* dsa.h: Updated and added dsa declarations.

	* dsa-sha256-verify.c (dsa_sha256_verify_digest): New file, new
	function.
	(dsa_sha256_verify): New function.
	* dsa-sha256-sign.c (dsa_sha256_sign_digest): New file, new
	function.
	(dsa_sha256_sign): New function.

	* dsa-sha1-verify.c (dsa_sha1_verify_digest): New file. Moved and
	renamed function, from dsa_verify_digest, rewrote to use
	_dsa_verify.
	(dsa_sha1_verify): Analogous change, renamed from dsa_verify.
	* dsa-sha1-sign.c (dsa_sha1_sign_digest): New file. Moved and
	renamed function, from dsa_sign_digest, rewrote to use _dsa_sign,
	and added return value.
	(dsa_sha1_sign): Analogous change, renamed from dsa_sign.

	* dsa-verify.c (_dsa_verify): New general verification function,
	for any hash.
	* dsa-sign.c (_dsa_sign): New general signing function, for any
	hash. Returns success code, like the rsa signture functions.

2010-03-29  Niels Möller  <nisse@lysator.liu.se>

	* configure.ac (ABI): Attempt to use a better, ABI-dependant,
	default value for libdir.

	* x86/md5-compress.asm: Fixed function name in epilogue.

	* asm.m4 (EPILOGUE): Use . to refer to current address.

	* configure.ac (ABI): Detect which ABI the compiler is using.
	On x86_64, also check for __arch64__.

2010-03-28  Niels Möller  <nisse@lysator.liu.se>

	* configure.ac (asm_path): For x86_64, check if compiler is
	generating 32-bit code.

2010-03-27  Niels Möller  <nisse@lysator.liu.se>

	* testsuite/hmac-test.c (test_main): Rewrote rest of tests to use
	HMAC_TEST, and added more tests from Daniel Kahn Gillmor and from
	RFC 4231.

	* Makefile.in (nettle_SOURCES): Added hmac-sha224.c and
	hmac-sha384.c.

	* hmac.h: Added declarations of hmac-sha224 and hmac-sha384.

	* hmac-sha224.c: New file.

2010-03-26  Niels Möller  <nisse@lysator.liu.se>

	* testsuite/hmac-test.c (HMAC_TEST): New macro.
	(test_main): Use HMAC_TEST for the md5 and sha1 tests, and add
	test vectors from Daniel Kahn Gillmor.

	* testsuite/Makefile.in (TS_NETTLE_SOURCES): Added sha224-test.c.

	* Makefile.in (nettle_SOURCES): Added sha224-meta.c and
	write-be32.c.
	(DISTFILES): Added nettle-write.h.

	* sha.h: Added declarations for sha224. Some are aliases for the
	corresponding sha256 definition.

	* sha256.c (sha256_digest): Use _nettle_write_be32.
	(sha224_init): New function.
	(sha224_digest): New function.

	* sha1.c (sha1_digest): Use _nettle_write_be32.

	* nettle-internal.h (NETTLE_MAX_HASH_BLOCK_SIZE)
	(NETTLE_MAX_HASH_DIGEST_SIZE): Increased, to take sha512 into
	account.

	* nettle-write.h: New file.

	* write-be32.c (_nettle_write_be32): New file, new function.

	* sha224-meta.c: New file.

2010-03-25  Niels Möller  <nisse@lysator.liu.se>

	* hmac-sha384.c: New file.

	* testsuite/sha224-test.c: New file.

	* testsuite/md4-test.c (test_main): More test vectors, provided by
	Daniel Kahn Gillmor.
	* testsuite/md5-test.c (test_main): Likewise.
	* testsuite/sha1-test.c (test_main): Likewise.
	* testsuite/sha256-test.c (test_main): Likewise.
	* testsuite/sha384-test.c (test_main): Likewise.
	* testsuite/sha512-test.c (test_main): Likewise.

	* configure.ac: Bumped version numbers. Package version
	nettle-2.1, library versions libnettle.so.3.1, libhogweed.so.2.0.

	* examples/nettle-benchmark.c (main): Benchmark sha384.

	* testsuite/Makefile.in (TS_NETTLE_SOURCES): Added sha384-test.c.

	* testsuite/sha384-test.c: New file.

	* Makefile.in (nettle_SOURCES): Added sha384-meta.c.

	* sha384-meta.c: New file.

	* sha.h: Added declarations for sha384. Some are aliases for the
	corresponding sha512 definition.

	* sha512.c (sha512_write_digest): New function.
	(sha512_digest): Use it.
	(sha384_init): New function.
	(sha384_digest): New function.

2010-03-24  Niels Möller  <nisse@lysator.liu.se>

	* sha512.c: (sha512_digest): Simplified handling of any final
	partial word of the digest.

	* sha512.c: Reorganized to use _nettle_sha512_compress.

	* sha512-compress.c (_nettle_sha512_compress): Compression
	function extracted from sha512.c to a new file.

	* Makefile.in (nettle_SOURCES): Added sha256-compress.c and
	sha512-compress.c.

	* sha256.c: Reorganized to use _nettle_sha256_compress.

	* sha256-compress.c (_nettle_sha256_compress): Compression
	function extracted from sha256.c to a new file.

	* examples/nettle-benchmark.c (main): Benchmark sha512.

	* rsa-keygen.c (rsa_generate_keypair): Ensure that bit size of e
	is less than bit size of n, and check for the unlikely case p = q.

	* rsa.h (RSA_MINIMUM_N_OCTETS, RSA_MINIMUM_N_BITS): Reduced, to
	correspond to pkcs#1 encryption of single byte messagees.

	* pgp-encode.c (pgp_put_rsa_sha1_signature): Check return value
	from rsa_sha1_sign.
	* rsa-compat.c (R_SignFinal): Likewise.

	* rsa-md5-sign.c (rsa_md5_sign): Check and propagate return value
	from pkcs1_rsa_md5_encode.
	(rsa_md5_sign_digest): Check and propagate return value from
	pkcs1_rsa_md5_encode_digest.
	* rsa-md5-verify.c (rsa_md5_verify): Check return value from
	pkcs1_rsa_md5_encode.
	(rsa_md5_verify_digest): Check return value from
	pkcs1_rsa_md5_encode_digest.
	* rsa-sha1-sign.c: Analogous changes.
	* rsa-sha1-verify.c: Analogous changes.
	* rsa-sha256-sign.c: Analogous changes.
	* rsa-sha256-verify.c: Analogous changes.
	* rsa-sha512-sign.c: Analogous changes.
	* rsa-sha512-verify.c: Analogous changes.

	* pkcs1-rsa-md5.c (pkcs1_rsa_md5_encode)
	(pkcs1_rsa_md5_encode_digest): Added return value. Check and
	propagate return value from pkcs1_signature_prefix.
	* pkcs1-rsa-sha256.c (pkcs1_rsa_sha256_encode)
	(pkcs1_rsa_sha256_encode_digest): Likewise.
	* pkcs1-rsa-sha1.c (pkcs1_rsa_sha1_encode)
	(pkcs1_rsa_sha1_encode_digest): Likewise.
	* pkcs1-rsa-sha512.c (pkcs1_rsa_sha512_encode)
	(pkcs1_rsa_sha512_encode_digest): Likewise.

	* pkcs1.c (pkcs1_signature_prefix): Interface change, take both
	the total size and digest size as arguments, and return a status
	code to say if the size was large enough.

	* testsuite/Makefile.in: Added hogweed dependency for the test
	programs.

2010-03-23  Niels Möller  <nisse@lysator.liu.se>

	* testsuite/rsa-test.c (test_main): Test signing with sha512.

	* testsuite/testutils.c (test_rsa_sha512): New function.

	* Makefile.in (hogweed_SOURCES): Added pkcs1-rsa-sha512.c,
	rsa-sha512-sign.c and rsa-sha512-verify.c.

	* rsa.h: Added prototypes for sha512-related functions.
	(RSA_MINIMUM_N_OCTETS, RSA_MINIMUM_N_BITS): Increased.
	* pkcs1.h: Added prototypes for sha512-related functions.

	* rsa-sha512-verify.c: New file.
	* rsa-sha512-sign.c: New file.
	* pkcs1-rsa-sha512.c: New file.

2010-03-22  Niels Möller  <nisse@lysator.liu.se>

	* Makefile.in (nettle_SOURCES): Added hmac-sha512.c.

	* testsuite/hmac-test.c (test_main): Added test cases for
	hmac-sha512.

	* hmac.h: Declare functions sha512-related functions.
	* hmac-sha512.c (hmac_sha512_set_key): New file.

	Basic sha512 support.
	* testsuite/Makefile.in (TS_NETTLE_SOURCES): Added sha512-test.c.
	* testsuite/sha512-test.c: New file.

	* macros.h (READ_UINT64, WRITE_UINT64): New macros.

	* Makefile.in (nettle_SOURCES): Added sha512.c and sha512-meta.c.
	* sha.h: Added sha512-related declarations.
	* nettle-meta.h: Likewise.
	* sha512-meta.c: New file.
	* sha512.c: New file.

2010-03-06  Niels Möller  <nisse@lysator.liu.se>

	* Makefile.in (distdir): Include x86_64 assembler files.

2010-01-20  Niels Möller  <nisse@lysator.liu.se>

	* configure.ac: Check for mpz_powm_sec.

2010-01-13  Niels Möller  <nisse@lysator.liu.se>

	* Makefile.in ($(LIBHOGWEED_FORLINK)): Depend on
	$(LIBNETTLE_FORLINK).

	* configure.ac (LIBHOGWEED_LIBS): Added -lnettle -lgmp for the
	default case. Follows debian, and also makes dlopen of
	libhogweed.so work, without having to use RTLD_GLOBAL.
	(LIBHOGWEED_LINK): Added -L., to find our libnettle.so.

2009-10-21  Niels Möller  <nisse@lysator.liu.se>

	* tools/Makefile.in (pkcs1-conv$(EXEEXT)): Added dependency on
	../libhogweed.a.

2009-10-19  Niels Möller  <nisse@lysator.liu.se>

	* tools/pkcs1-conv.c: Updated for dsa/der interface change.

	* der2dsa.c (dsa_public_key_from_der_iterators): Split into two
	new functions...
	(dsa_params_from_der_iterator): New function.
	(dsa_public_key_from_der_iterator): New function.
	(dsa_openssl_private_key_from_der_iterator): Renamed, was
	dsa_private_key_from_der_iterator.
	(dsa_openssl_private_key_from_der): Likewise.
	* dsa.h: Corresponding changees to prototypes and #defines.

2009-10-12  Niels Möller  <nisse@lysator.liu.se>

	* sexp-format.c: Removed conditioning on HAVE_LIBGMP.

	* tools/pkcs1-conv.c: Support for DSA keys, contributed by Magnus
	Holmgren.

	* Makefile.in (hogweed_SOURCES): Added dsa2sexp.c and der2dsa.c.

	* der2dsa.c: New file, contributed by Magnus Holmgren.
	* dsa2sexp.c: Likewise.
	* dsa.h: Added prototypes.

	* configure.ac (LIBHOGWEED_MINOR): Bumped libhogweed minor
	version, now it's 1.1.

	* testsuite/rsa2sexp-test.c (test_main): Updated testcase for
	"rsa-pkcs1".

2009-10-11  Niels Möller  <nisse@lysator.liu.se>

	* rsa2sexp.c (rsa_keypair_to_sexp): Changed default algorithm name
	to "rsa-pkcs1".

2009-09-20  Niels Möller  <nisse@lysator.liu.se>

	* x86/sha1-compress.asm: Improved performance by 17% on AMD K7,
	by letting loopmix scramble the instruction order.

2009-09-15  Niels Möller  <nisse@lysator.liu.se>

	* x86/sha1-compress.asm: Cleanup, removing old cruft. Slight
	improvement to ROUND_F1_NOEXP. Slight reduction of
	dependency-chains.

2009-08-25  Niels Möller  <nisse@lysator.liu.se>

	* x86/sha1-compress.asm: Eliminated tmp variable for f3 rounds.

	* examples/nettle-benchmark.c (bench_sha1_compress): New function,
	for precise benchmarking of the compression function.

2009-06-08  Niels Möller  <nisse@lysator.liu.se>

	* Released nettle-2.0.

2009-06-04  Niels Möller  <nisse@lysator.liu.se>

	* configure.ac: Set version to 2.0

2009-05-30  Niels Möller  <nisse@lysator.liu.se>

	* Makefile.in (.texinfo.info): Don't use a temporary output file
	$@T, trust makeinfo to remove output file on errors.

2009-05-19  Niels Möller  <nisse@lysator.liu.se>

	* nettle.texinfo: Changed license to public domain.

2009-05-11  Niels Möller  <nisse@lysator.liu.se>

	* nettle.texinfo: Fixes from Karl Berry. Added some more index
	terms.

2009-03-06  Niels Möller  <nisse@lysator.liu.se>

	* x86_64/aes-encrypt-internal.asm: Reduced unrolling. Keep state
	in %eax--%edx only.
	* x86_64/aes-decrypt-internal.asm: Likewise.

	* x86_64/aes.m4 (MOVE_HREG): Deleted, no longer needed.
	(AES_STORE): Reduced offsets.
	(AES_ROUND): Use HREG directly, not MOVE_HREG.

	* x86_64/aes-decrypt-internal.asm: Rearrange register allocation.
	Put SA--SD in %eax--%edx, so the second byte can be accessed as
	%ah-%dh. TD is not needed, SD can be reused. Use the register that
	is saved for the outer loop counter, getting it off the stack.
	* x86_64/aes-encrypt-internal.asm: Likewise.

	* x86_64/aes.m4 (HREG, MOVE_HREG): New macros.
	(XREG): Fixed bug in handling of %r8 and %r9.
	(AES_ROUND): Use MOVE_HREG.

2009-02-10  Niels Möller  <nisse@lysator.liu.se>

	* base16-meta.c (base16_encode_update_wrapper): Mark ctx argument
	as UNUSED.

	* testsuite/sexp-conv-test: Updated testcases for improved
	handling of comments.

	* tools/sexp-conv.c (sexp_convert_item): Use sexp_put_soft_newline
	to terminate comments, and modify indentation for the case that a
	list starts with a comment.

	* tools/output.c (sexp_output_init): Initialize soft_newline.
	(sexp_put_raw_char): Clear soft_newline.
	(sexp_put_newline): Check and reset soft_newline.
	(sexp_put_soft_newline): New function.

	* tools/output.h (struct sexp_output): Removed union with single
	element, and updated all users. New attribute soft_newline.

2008-12-22  Niels Möller  <nisse@lysator.liu.se>

	* Makefile.in ($(des_headers)): Create files in $(srcdir).

2008-11-28  Niels Möller  <nisse@lysator.liu.se>

	* testsuite/cxx-test.cxx: Include <cstdio>.

2008-11-22  Niels Möller  <nisse@lysator.liu.se>

	* yarrow256.c (yarrow256_fast_reseed): Set ctx->seeded = 1, so
	that it is set if and only if the aes context has been initialized
	with aes_set_encrypt_key.
	(yarrow256_seed): No need to set ctx->seeded here.
	(yarrow256_update): Likewise.

2008-11-04  Niels Möller  <nisse@lysator.liu.se>

	* examples/next-prime.c (main): Avoid using gmp_fprintf, to stay
	compatible with gmp-3.1.

2008-11-01  Niels Möller  <nisse@lysator.liu.se>

	* nettle.texinfo: Updated for 2.0. New section on linking.

	* nettle-types.h, nettle-meta.h: Moved all typedefs for function
	types to nettle-types.h. Use non-pointer types, so that the types
	can be used to declare functions. Updated all users.

2008-10-31  Niels Möller  <nisse@lysator.liu.se>

	* testsuite/yarrow-test.c (test_main): Updated for seed file
	changes.

	* sha-example.c (display_hex): Use %02x, not %2x.

2008-10-30  Niels Möller  <nisse@lysator.liu.se>

	* tools/sexp-conv.c (main): Fixed file locking.

2008-10-25  Niels Möller  <nisse@lysator.liu.se>

	* configure.ac: Set version to 2.0rc1.

	* examples/Makefile.in (next-prime$(EXEEXT)): Added -lnettle to
	linker.

2008-10-24  Niels Möller  <nisse@lysator.liu.se>

	* sha256.c (ROUND): Simplified macro.

	* yarrow256.c (yarrow256_fast_reseed): Renamed (was
	yarrow_fast_reseed) and made non-static. Don't generate seed file
	here, let the application use yarrow256_random instead.
	(yarrow256_slow_reseed): Renamed (was yarrow_slow_reseed) and made
	non-static.
	(yarrow256_force_reseed): Deleted function, use
	yarrow256_slow_reseed instead. For backwards compatibility,
	yarrow.h defines yarrow256_force_reseed as an alias for that
	function.

	* yarrow.h (struct yarrow256_ctx): Deleted seed_file buffer.

2008-09-17  Niels Möller  <nisse@lysator.liu.se>

	* x86/arcfour-crypt.asm: Improved loop logic, and unrolled
	loop twice. Gave a modest speedup.

2008-09-15  Niels Möller  <nisse@lysator.liu.se>

	* yarrow256.c (yarrow256_seed): Disallow length == 0.

	* base64-decode.c (decode_table): Added vertical tab (VT) and form
	feed (FF) as white space characters.

	* x86_64/aes-decrypt-internal.asm: New file.

2008-09-13  Niels Möller  <nisse@lysator.liu.se>

	* x86/aes-encrypt-internal.asm: Replaced pushl and popl in the
	loop with movl.	Eliminated redundant movl.
	* x86/aes-decrypt-internal.asm: Likewise.

	* x86_64/aes.m4: New file.

	* x86/aes-encrypt-internal.asm: Updated for AES_FINAL_ROUND. Only
	three times through the substitution loop.
	* x86/aes-decrypt-internal.asm: Likewise.
	* x86_64/aes-encrypt-internal.asm: Likewise.

	* x86/aes.m4 (AES_FINAL_ROUND): Do the substitution on the least
	significant byte here.

	* x86/aes-encrypt-internal.asm: Updated use of AES_SUBST_BYTE. USe
	decl for outer loop.
	* x86/aes-decrypt-internal.asm: Likewise.

	* x86/aes.m4 (LREG, HREG): New macros.
	(AES_SUBST_BYTE): Take state registers as argument. Use LREG to
	get the corresponding byte register.
	(AES_ROUND): Use movzbl together with LREG and HREG.
	(AES_SUBST_BYTE): Likewise.

2008-09-10  Niels Möller  <nisse@lysator.liu.se>

	* x86_64/sha1-compress.asm: Avoid using registers %rbx and %rbp,
	which must be preserved.

2008-09-08  Niels Möller  <nisse@lysator.liu.se>

	* Makefile.in (stamp-h.in): Use $(AUTOHEADER).

	* x86_64/sha1-compress.asm: New x86_64 assembler, based on the x86
	version.

	* configure.ac (asm_path): Set up asm_path for x86_64.

	* x86_64/machine.m4: New file, new directory.

2008-08-28  Niels Möller  <nisse@lysator.liu.se>

	* examples/eratosthenes.c (main): Rewrote block-wise sieving to
	use less memory. New options -s and -v.

2008-08-27  Niels Möller  <nisse@lysator.liu.se>

	* testsuite/sexp-conv-test (print_raw, print_nl): Use printf.
	Updated testcases with comments; comments are now preserved.

	* tools/sexp-conv.c (sexp_convert_item): Keep comments in advanced
	output.
	(parse_options): New --lock option.
	(main): Optionally lock output file.

	* tools/parse.c (sexp_check_token): Removed check for "any" token.
	All callers specify the token they expect.
	(sexp_parse): Pass on comment tokens.

	* tools/output.c (sexp_put_data): Made non-static.

	* tools/input.c (sexp_get_comment): New function.
	(sexp_get_token): Use sexp_get_comment.

	* tools/misc.h (enum sexp_token): Start enumeration with zero, zero
	is no longer used to mean any type. New type SEXP_COMMENT.

	* configure.ac: Check for fcntl file locking.

2008-08-26  Niels Möller  <nisse@lysator.liu.se>

	* Makefile.in (tags-here): Put TAGS file in the source directory.
	* examples/Makefile.in (tags): Likewise.
	* testsuite/Makefile.in (tags): Likewise.
	* tools/Makefile.in (tags): Likewise.

2008-02-29  Niels Möller  <nisse@lysator.liu.se>

	* examples/Makefile.in (SOURCES): Added next-prime.c.

2008-01-05  Niels Möller  <nisse@lysator.liu.se>

	* examples/Makefile.in (TARGETS): Added eratosthenes and next-prime.
	(next-prime, eratosthenes): New rules.
	(nettle-benchmark): Don't rely on $@.

	* examples/eratosthenes.c (find_first_one): Optimized, using
	slightly larger table.
	(main): Use atol, rather than atoi.

	* testsuite/symbols-test: Check symbols also in libhogweed.

	* examples/next-prime.c: New file.
	Deleted code for detailed timing.

	* Makefile.in (hogweed_SOURCES): Added bignum-next-prime.c.
	(DISTFILES): Added prime-list.h.
	(hogweed_OBJS): Removed $(LIBOBJS).

	* bignum-next-prime.c (nettle_next_prime): Renamed function, for
	name space reasons. Was bignum_next_prime. Updated call in
	rsa-keygen.c.
	(primes): Use prime-list.h.
	(nettle_next_prime): Skip Fermat test. Use mpz_millerrabin
	directly, rather than mpz_probab_prime_p, when the former is
	available.

	* bignum.h (nettle_next_prime): New prototype.

	* rsa-keygen.c (bignum_next_prime): Deleted, moved to
	bignum-next-prime.c. Call with a larger prime limit, this improves
	the running time of lsh-keygen by roughly 25%.

	* prime-list.h: List of odd primes < 2^16.

	* configure.ac: Check for sizeof(long).

2008-01-03  Niels Möller  <nisse@lysator.liu.se>

	* examples/nettle-benchmark.c (main): Removed incorrect UNUSED
	from declaration.

	* bignum-next-prime.c: Moved the bignum_next_prime function to a
	separate file.

2007-09-08  Niels Möller  <nisse@lysator.liu.se>

	* sparc64/aes-encrypt-internal.asm: The directory with the aes.m4
	include file was renamed from "sparc" to "sparc32". Updated include.
	* sparc64/aes-decrypt-internal.asm: Likewise.
	* sparc32/aes-encrypt-internal.asm: Likewise.
	* sparc32/aes-decrypt-internal.asm: Likewise.

2007-09-07  Niels Möller  <nisse@lysator.liu.se>

	* examples/read_rsa_key.c: Include stdlib.h.

2007-06-02  Niels Möller  <nisse@lysator.liu.se>

	* Makefile.in: Typo fixes to install targets, spotted by Magnus
	Holmgren.

2007-05-14  Niels Möller  <niels@s3.kth.se>

	* configure.ac: Fixed copy-and-paste errors in shared library
	name setup.

	* config.make.in (LIBNETTLE_SONAME, LIBHOGWEED_SONAME): Define.

	* Makefile.in (libnettle.so, libhogweed.so): Fixed rules.

	* Makefile.in: Split nettle library into two files, libnettle.a
	and libhogweed.a, and similarly for the shared libraries.

	* configure.ac: Bumped nettle so-versions to 3.0. Set hogweed
	so-versions to 1.0. New makefile conditionals IF_SHARED and
	IF_HOGWEED. Renamed WITH_PUBLIC_KEY to WITH_HOGWEED. Deleted
	SHLIBTARGET, SHLIBINSTALL, RSA_EXAMPLES and RSA_TOOLS.

	* config.make.in: Updated for hogweed split.

	* C source files: Don't use WITH_PUBLIC_KEY / WITH_HOGWEED, the
	Makefile sorts out which files should be compiled.

	* pgp.h: Include bignum.h, don't pretend to work without bignums.

	* pgp-encode.c (pgp_put_mpi, pgp_put_public_rsa_key)
	(pgp_put_rsa_sha1_signature): Define unconditionally. Removed the
	checking of HAVE_LIBGMP and WITH_PUBLIC_KEY.

	* examples/io.h: Use WITH_HOGWEED, not WITH_PUBLIC_KEY.
	* examples/io.c (read_rsa_key): Deleted, moved to...
	* examples/read_rsa_key.c: New file, extracted from io.c.

	* examples/Makefile.in: Use IF_HOGWEED instead of RSA_EXAMPLES.
	Link appropriate programs with -lhogweed.
	(SOURCES): Added read_rsa_key.c.

	* tools/Makefile.in (pkcs1-conv): Use IF_HOGWEED, not @RSA_TOOLS@,
	for configuration. Link with -lhogweed.

	* testsuite/testutils.h: Use WITH_HOGWEED, not WITH_PUBLIC_KEY.
	* testsuite/testutils.c: Likewise.

	* testsuite/Makefile.in (TS_NETTLE_SOURCES, TS_HOGWEED_SOURCES):
	Separate test cases using nettle and those also using hogweed.

2007-04-05  Niels Möller  <nisse@lysator.liu.se>

	* Moved in CVS tree. Also renamed directory sparc to sparc32.

2007-02-24  Niels Möller  <nisse@lysator.liu.se>

	* Makefile.in (clean-here): Remove .lib directory.
	(distclean-here): Remove machine.m4.

2006-12-05  Niels Möller  <nisse@lysator.liu.se>

	* configure.ac: AC_PREREQ 2.61, for AC_PROG_MKDIR_P.

	* config.make.in (datarootdir): New directory variable (for
	autoconf-2.61).

2006-11-28  Niels Möller  <nisse@lysator.liu.se>

	* configure.ac: Bumped version to 1.16.

	* Released nettle-1.15.

2006-11-27  Niels Möller  <nisse@lysator.liu.se>

	* NEWS: New entry for nettle-1.15.

	* configure.ac (SHLIBMINOR): Bumped version. Library name is now
	libnettle.so.2.6.

	* sha256.c: Changed copyright notice to use the LGPL.

	* Makefile.in (DISTFILES): Added COPYING.LIB.

	* COPYING.LIB: New file (previously only the plain GPL was
	included in the distribution).

	* nettle.texinfo: Updated vor nettle-1.15.

	* testsuite/rsa-test.c (test_main): Use test_rsa_sha256.
	* testsuite/testutils.c (test_rsa_sha256): New function.

	* testsuite/Makefile.in (DISTFILES): Replaces rfc1750.txt by
	gold-bug.txt.

	* rsa.h (rsa_sha256_sign, rsa_sha256_verify)
	(rsa_sha256_sign_digest, rsa_sha256_verify_digest): New declarations.
	(RSA_MINIMUM_N_OCTETS, RSA_MINIMUM_N_BITS): Increased to
	62 octets and  489 bits, respectively, for supporting sha256.

	* pkcs1.h (pkcs1_rsa_sha256_encode)
	(pkcs1_rsa_sha256_encode_digest): New declarations and name
	mangling symbols.

	* Makefile.in (nettle_SOURCES): Added pkcs1-rsa-sha256.c,
	rsa-sha256-sign.c, rsa-sha256-verify.c.

	* pkcs1-rsa-sha256.c, rsa-sha256-sign.c, rsa-sha256-verify.c: New
	files.

	* COPYING, INSTALL, install-sh, texinfo.tex: Updated files, from
	automake-1.10.

2006-11-27  Niels Möller  <niels@s3.kth.se>

	* tools/Makefile.in (install): Use MKDIR_P to create installation
	directory. Install only one file at a time.

	* Makefile.in (MKDIR_P): Use MKDIR_P for creating installation
	directories.

	* configure.ac: Use AC_PROG_MKDIR_P.

2006-11-24  Niels Möller  <nisse@lysator.liu.se>

	* testsuite/yarrow-test.c (test_main): Use gold-bug.txt as input
	file, instead of rfc1750.txt.

	* testsuite/gold-bug.txt: New test input file for yarrow-test.
	The copyright on this short story by Edgar Allan Poe has expired.

	* testsuite/rfc1750.txt: Deleted file. Debian considers RFC:s
	non-free, and it was expired anyway. Replaced by gold-bug.txt.

2006-11-24  Niels Möller  <niels@s3.kth.se>

	* Almost all header files: Added C++ guards.

	* configure.ac: Test if the system has any C++ compiler.

	* config.make.in (CXX, CXXFLAGS, COMPILE_CXX, LINK_CXX): New variables.

	* testsuite/Makefile.in: New variables TS_C and TS_CXX. Setup for
	compiling the C++ file cxx-test.cxx.

	* testsuite/cxx-test.cxx: New testcase, trying to use nettle from
	a C++ program.

2006-08-28  Niels Möller  <niels@s3.kth.se>

	* index.html: Added section on language bindings.

2006-06-10  Niels Möller  <niels@s3.kth.se>

	* configure.ac: Darwin shared library support, from Grant
	Robinsson.

2006-05-18  Niels Möller  <nisse@lysator.liu.se>

	* src/nettle/x86/aes.asm: Deleted unused file.

	* aes-decrypt.c (_aes_decrypt_table): Deleted the indexing array,
	previously commented out.
	* aes-encrypt-table.c (_aes_encrypt_table): Likewise.

	* Makefile.in (.texinfo.info, .dvi.ps): Use more quotes with
	basename.
	(install-here, install-shared, install-info, install-headers): Use
	plain mkdir, not $(INSTALL) -d.

2006-05-16  Niels Möller  <niels@s3.kth.se>
	Merged from the lsh experimental branch.

2006-04-26  Niels Möller  <nisse@lysator.liu.se>

	* examples/rsa-decrypt.c: Don't include "getopt.h", since it's not used.
	* examples/nettle-benchmark.c: Include "getopt.h".

	* examples/Makefile.in (GETOPT_OBJS): New variable.
	(rsa-keygen, rsa-encrypt, nettle-benchmark): Depend on and link
	with $(GETOPT_OBJS).

	* x86/aes-decrypt-internal.asm: Use ALIGN.
	* x86/aes-encrypt-internal.asm: Likewise.
	* x86/arcfour-crypt.asm: Likewise.
	* x86/md5-compress.asm: Likewise.
	* x86/sha1-compress.asm: Likewise.

	* config.m4.in (ASM_ALIGN_LOG): Substitute.
	* configure.ac (ASM_ALIGN_LOG): Check if .align directive is
	logarithmic.
	* asm.m4 (ALIGN): New macro. Takes a logarithmic argument, and
	expands to a .align directive.

2006-04-21  Niels Möller  <nisse@lysator.liu.se>

	* nettle.texinfo (Public-key algorithms): Say that the public key
	operations are undocumented, not unsupported. Reported by Jeronimo
	Pellegrini.

2006-04-08  Niels Möller  <nisse@lysator.liu.se>

	* tools/pkcs1-conv.c (read_pem): Fixed c99-style declaration.
	Reported by Henrik Grubbström.

2006-01-31  Niels Möller  <niels@s3.kth.se>

	* examples/rsa-verify.c: Fixed typo in usage message.

2005-12-05  Niels Möller  <nisse@lysator.liu.se>

	* configure.ac: Bumped version to 1.15,

	* Released nettle-1.14.

	* NEWS: Updated for 1.14.

	* configure.ac (SHLIBMINOR): Increased minor number. Library
	version is now libnettle.so.2.5, soname still libnettle.so.2.

2005-11-28  Niels Möller  <nisse@lysator.liu.se>

	* config.make.in (INSTALL): Don't substitute INSTALL, INSTALL_DATA
	and friends here, to get a correct a relative filename for
	install-sh when used in tools/Makefile.

	* tools/Makefile.in (INSTALL): Substitute INSTALL, INSTALL_DATA
	and friends here.
	* Makefile.in (INSTALL): Likewise.

2005-11-27  Niels Möller  <nisse@lysator.liu.se>

	* Makefile.in (.texinfo.pdf): New rule. Avoid dependency on
	intermediate .dvi and .ps files.

	* testsuite/Makefile.in (clean): Delete sha1-huge-test.

	* Makefile.in (install-info, install-headers): Don't use $< and
	$?; Solaris make doesn't support them in explicit rules.

2005-11-26  Niels Möller  <nisse@lysator.liu.se>

	* testsuite/Makefile.in: Include .test-rules.make, which contains
	the rules for all the test executables.
	(test-rules): New rule, to update this file.
	(DISTFILES): Added $(EXTRA_SOURCES).

	* testsuite/.test-rules.make: Automatically generated file for
	building the test programs.

2005-11-25  Niels Möller  <nisse@lysator.liu.se>

	* configure.ac: Disable assembler when compiling with rntcl.

	* tools/Makefile.in (pkcs1_conv_SOURCES): New variable.
	(pkcs1-conv): Link with getopt.o and getopt1.o.

	* Makefile.in (aesdata, desdata, shadata): Use explicit rules for
	executables.

	* testsuite/Makefile.in: Use %-rules for building the -test
	executables, in addition to the suffix rules. Hopefully, this
	should make all of GNU make, BSD make and Solaris make happy.
	Use $(EXEEXT) and $(OBJEXT) more consistently.

	* examples/Makefile.in: Use explicit rules for all executable
	targets. Use $(EXEEXT) and $(OBJEXT) more consistently.

2005-11-25  Niels Möller  <niels@s3.kth.se>

	* testsuite/Makefile.in: Avoid using single-suffix rule to build
	executables.

2005-11-24  Niels Möller  <niels@s3.kth.se>

	* Makefile.in (distdir): Use [ -f, not [ -e, since the latter
	is less portable, and not supported by Solaris /bin/sh.

2005-11-23  Niels Möller  <niels@s3.kth.se>

	* testsuite/Makefile.in (DISTFILES): Added teardown-env.
	* testsuite/teardown-env: New file. Delete files created by the
	testsuite.

2005-11-21  Niels Möller  <nisse@lysator.liu.se>

	* testsuite/testutils.c (main): Fixed check for -v option. Spotted
	by Goran K.

2005-11-21  Niels Möller  <niels@s3.kth.se>

	* ctr.h (CTR_CTX, CTR_CRYPT): Fixed bugs, spotted by Goran K.

2005-11-20  Niels Möller  <nisse@lysator.liu.se>

	* Makefile.in (nettle_SOURCES): Added der2rsa.c.

	* testsuite/Makefile.in (TS_SH): Added pkcs1-conv-test.

	* tools/Makefile.in (TARGETS): Added @RSA_TOOLS@.
	(SOURCES): Added pkcs1-conv.c.
	(pkcs1-conv): New rule.

	* tools/pkcs1-conv.c: New program.

	* testsuite/pkcs1-conv-test: New file.

	* examples/rsa-verify-test: Use rsa-sign to create signature.

	* examples/io.c (read_file): Fixed spelling in error message.

	* rsa.h (rsa_public_key_from_der_iterator)
	(rsa_private_key_from_der_iterator, rsa_keypair_from_der): Declare
	functions.

	* der2rsa.c: New file.

	* der-iterator.c (asn1_der_iterator_init): Initialize length and
	data.
	(asn1_der_iterator_next): Support for lengths >= 0x80.
	(asn1_der_decode_constructed_last, asn1_der_decode_bitstring)
	(asn1_der_decode_bitstring_last): New functions.
	(asn1_der_get_bignum): Check for non-mininal encodings.

	* configure.ac (RSA_TOOLS): New substituted variable. Includes
	pkcs1-conv, when public-key support is enabled.

	* bignum.h (nettle_asn1_der_get_bignum): Include nettle_-prefix in
	declaration.

	* asn1.h: Added name mangling defines, and a few new declarations.

2005-11-13  Niels Möller  <nisse@lysator.liu.se>

	* Makefile.in (nettle_SOURCES): Added der-iterator.c.
	(HEADERS): Added asn1.h.

	* bignum.h (asn1_der_get_bignum): Declare function.

	* der-iterator.c: New file.
	* asn1.h: New file.

2005-11-07  Niels Möller  <nisse@lysator.liu.se>

	* examples/nettle-benchmark.c: Check HAVE_UNISTD_H.

	* examples/Makefile.in (TARGETS): Use $(EXEEXT).
	* tools/Makefile.in (TARGETS, sexp-conv, nettle-lfib-stream): Likewise.

	* configure.ac: Use $host_cpu, not $host, when setting up the
	assembler path. Use $host_os, not uname, when setting up shared
	library flags.

	* Makefile.in (des.$(OBJEXT)): Use OBJEXT.

	* config.guess, config.sub: In the CVS tree, moved files to the
	lsh top-level directory.

2005-10-23  Niels Möller  <nisse@lysator.liu.se>

	* sparc64/arcfour-crypt.asm: New file, almost the same as
	sparc/arcfour-crypt.asm.

	* examples/nettle-benchmark.c (display): Use two decimal places.

	* sparc/arcfour-crypt.asm: Reorganized. Main loop unrolled four
	times. Uses aligned 32-bit write accesses at DST. Still uses 8-bit
	read accesses at SRC; could be improved int he case that SRC and
	DST have compatible alignment.

2005-10-19  Niels Möller  <niels@s3.kth.se>

	* testsuite/arcfour-test.c (test_main): New testcase with 512
	bytes of data.

2005-10-19  Niels Möller  <nisse@lysator.liu.se>

	* sparc/arcfour-crypt.asm: Fixed bug, spotted by Mikael Kalms. We
	must order the store at [CTX+I] before the load of [CTX+SI+SJ].

2005-10-18  Niels Möller  <nisse@lysator.liu.se>

	* sparc/arcfour-crypt.asm: Special unrolled code if SRC and DST
	have compatible alignment. Improves performance by 20%, but I'm
	not sure it's worth the extra complexity.

	* bignum.c (nettle_mpz_from_octets): Removed sign argument. If
	mpz_import is available, define nettle_mpz_from_octets as a macro
	calling mpz_import.
	(nettle_mpz_from_octets): Start by setting x to zero; callers no
	longer need to do that.
	(nettle_mpz_set_str_256_s): New logic for the handling of negative
	numbers. Convert in the same way as for positive numbers, and then
	subtract the appropriate power of two.

2005-10-17  Niels Möller  <nisse@lysator.liu.se>

	* bignum.c (nettle_mpz_from_octets): Improved loop. Removed the
	digit temporary (suggested by Torbjörn Granlund).

	* sparc/arcfour-crypt.asm: Improved instruction scheduling.

	* sparc/arcfour-crypt.asm: Bugfix, use lduh and stuh.

	* sparc/arcfour-crypt.asm: New file.

	* sparc64/aes.asm: Deleted unused file.

	* x86/arcfour-crypt.asm: Use ARCFOUR_I and ARCFOUR_J
	* asm.m4 (ARCFOUR): New struct.

2005-10-17  Niels Möller  <niels@s3.kth.se>

	* aes-internal.h (struct aes_table): Deleted idx and sparc_idx
	arrays.
	* aes-encrypt-table.c (_aes_encrypt_table): Likewise.
	* aes-decrypt.c (_aes_decrypt_table): Likewise.
	* asm.m4 (AES): Likewise

2005-10-16  Niels Möller  <nisse@lysator.liu.se>

	* tools/input.c (sexp_get_char): Use unsigned for the done flag.

	* sparc64/aes-encrypt-internal.asm: Include sparc/aes.m4.
	* sparc64/aes-decrypt-internal.asm: Likewise.

	* sparc64/machine.m4: Use .register pseudo op to say that we use
	%g2 and %g3 as scratch registers.

	* sparc/aes-encrypt-internal.asm: Explicitly include sparc/aes.m4.
	* sparc/aes-decrypt-internal.asm: Likewise.

	* sparc/aes.m4: New file. Moved aes-related macros here...
	* sparc/machine.m4: ... removed aes macros.

	* x86/aes-encrypt-internal.asm: Explicitly include x86/aes.m4.
	* x86/aes-decrypt-internal.asm: Likewise.

	* x86/aes.m4: New file. Moved aes-related macros here, from...
	* x86/machine.m4: ... removed aes macros.

	* sparc64/aes-encrypt-internal.asm: New file.
	* sparc64/aes-decrypt-internal.asm: New file.

	* sparc64/machine.m4: Include the same aes macros used for
	sparc32.
	(BIAS): Define magic stack bias constant.

	* sparc/aes-encrypt-internal.asm, sparc/aes-decrypt-internal.asm:
	Reduced frame size to 104 bytes, since we no longer need wtxt and
	tmp on the stack.

	* sparc/aes.asm: Deleted old aes implementation.

	* sparc/aes-decrypt-internal.asm: New file.

	* sparc/machine.m4: Don't use m4 eval, instead rely on the
	assembler's arithmetic.

	* sparc/machine.m4 (AES_FINAL_ROUND): Better scheduling, by
	interleaving independent operations.

	* sparc/machine.m4 (TMP3): A third temporary register.
	(AES_FINAL_ROUND): Prepared for scheduling.

	* sparc/machine.m4 (AES_ROUND): Deleted unused argument T. Updated
	all calls in aes-encrypt-internal.asm.

	* sparc/machine.m4 (AES_ROUND): New loop invariants T0-T3, to
	avoid the additions of the AES_TABLEx constants in the inner loop.

	* sparc/machine.m4 (AES_ROUND): Better scheduling, by
	interleaving independent operations.

	* sparc/machine.m4 (AES_ROUND): Alternate between using TMP1 and
	TMP2, to prepare for scheduling.

	* sparc/aes-encrypt-internal.asm: Renamed Ti -> Xi.

	* sparc/aes-encrypt-internal.asm: Fixed bugs. Now passes the
	testsuite.

	* sparc/machine.m4 (AES_ROUND, AES_FINAL_ROUND): Bugfixes. Put
	NOPs in the load dely slots.

	* sparc/aes-encrypt-internal.asm: Implemented. Not yet working,
	and not optimized.

	* sparc/machine.m4: Use TMP1 and TMP2, so we don't need to pass
	them as arguments.
	(AES_FINAL_ROUND): New macro.

2005-10-15  Niels Möller  <nisse@lysator.liu.se>

	* configure.ac (OBJDUMP): Substitute the program false if objdump
	is not found.

	* asm.m4 (PROLOGUE): Use TYPE_FUNCTION.

	* config.m4.in: Substitute ASM_TYPE_FUNCTION as TYPE_FUNCTION.

	* configure.ac (ASM_ELF_STYLE): Check for %function and #function,
	but not for @function.
	(ASM_TYPE_FUNCTION): New substituted variable.

	* configure.ac (ASM_ELF_STYLE): Fixed .type foo,@function statement
	used when checking for pseudo operations.

	* sparc/machine.m4 (AES_LOAD, AES_ROUND): Started writing new AES
	macros.

	* sparc/aes-encrypt-internal.asm: New file.

2005-10-14  Niels Möller  <nisse@lysator.liu.se>

	* x86/aes-decrypt.asm, x86/aes-encrypt.asm: Deleted files.

	* x86/aes-decrypt-internal.asm: New file.

	* x86/machine.m4: Changed AES macros, to handle a table register.
	Also take more of the used registers as argument.

	* x86/aes-encrypt-internal.asm: Rewritten to match new interface,
	with the table pointer as an argument. Unlike the old code, this
	should really be position independent.

	* configure.ac: When looking for assembler files, link in
	aes-encrypt-internal.asm and aes-decrypt-internal.asm. Don't look
	for aes.asm, aes-encrypt.asm and aes-decrypt.asm.

	* configure.ac (OBJDUMP): Use AC_CHECK_TOOL to check for objdump.
	(ASM_MARK_NOEXEC_STACK): Use $OBJDUMP when examining the object file.

	* Makefile.in (nettle_SOURCES): Removed aes.c,
	aes-decrypt-table.c. Added aes-decrypt-internal.c and aes-encrypt-internal.c.

	* aes.c, aes-decrypt-table.c: Deleted files.

	* aes-decrypt.c (_aes_decrypt_table): Moved table here, and made
	static.

	* aes-internal.h (_aes_decrypt_table): Don't declare, it's no
	longer globally visible.

	* aes-decrypt-internal.c (_nettle_aes_decrypt): New AES decryption
	function, analogous to _nettle_aes_encrypt.

2005-10-14  Niels Möller  <niels@s3.kth.se>

	* aes-internal.h (AES_ROUND, AES_FINAL_ROUND): New macros.

	* aes-encrypt-internal.c (_nettle_aes_encrypt): New AES encryption
	function, avoiding the table-based indexing.

	* sha1-compress.c: Added debugging code.
	* md5-compress.c: Likewise.

2005-10-13  Niels Möller  <niels@s3.kth.se>

	* config.m4.in (ASM_MARK_NOEXEC_STACK): Use a diversion, to
	substitute the value of ASM_MARK_NOEXEC_STACK at the end of each
	assembler file.

	* configure.ac (ASM_MARK_NOEXEC_STACK): Check if the C compiler
	generates a .note.GNU-stack section. If so, we should do the same
	in our assembler files.

	* sparc64/aes.asm: New file. Copy of sparc/aes.asm, with minor
	changes to the stack frame layout. Patch contributed by Henrik
	Grubbström. Not yet tested.

	* x86/md5-compress.asm: Skip copying of input to the stack, and
	don't allocate space for it.
	(F1): Fixed bug.

	* testsuite/md5-test.c: Document intermediate values for first
	test case.

	* configure.ac (asm_path): Check for sparc64, and use sparc64
	subdirectory. Link in md5-compress.asm, if it exists.

2005-10-13  Niels Möller  <nisse@lysator.liu.se>

	* x86/md5-compress.asm (REF): Fixed calculation of offset.

2005-10-12  Niels Möller  <nisse@lysator.liu.se>

	* x86/machine.m4 (OFFSET): Moved macro, used to be in...
	* x86/sha1-compress.asm (OFFSET): ... removed macro.

	* x86/md5-compress.asm: New file, with first attempt at md5
	assembler. Not yet working.

2005-10-11  Niels Möller  <nisse@lysator.liu.se>

	* Makefile.in (nettle_SOURCES): Added md5-compress.c.

	* md5.c: Reorganized to use _nettle_md5_compress, in analogy with
	sha1.c.

	* md5-compress.c (_nettle_md5_compress): New file and new function.

2005-10-10  Niels Möller  <niels@s3.kth.se>

	* testsuite/Makefile.in (EXTRA_SOURCES, EXTRA_TARGETS): New
	variables, for test cases that are not run by default.

	* testsuite/sha1-huge-test.c (test_main): New test case, with a
	very large sha1 input.

	* testsuite/testutils.c (test_hash_large): New function.

	* sha1.c (sha1_block): Deleted function; inlined where used.
	(SHA1_INCR): New macro for incrementing the block count.

2005-10-06  Niels Möller  <nisse@lysator.liu.se>

	* configure.ac: Bumped version to 1.14.

	* Released nettle-1.13.

	* configure.ac: Check for openssl/aes.h.

	* Makefile.in (distdir): Use a loop to pick up the contents of
	$(DISTFILES) from source and build directories. For some reason,
	$? failed to find stamp-h.in in the source directory.

2005-10-05  Niels Möller  <nisse@lysator.liu.se>

	* x86/aes-decrypt.asm: Use C_NAME(_nettle_aes_decrypt_table) when
	using the AES_SUBST_BYTE macro. Use PROLOGUE and EPILOGUE.
	* x86/sha1-compress.asm: Use PROLOGUE and EPILOGUE.
	* x86/arcfour-crypt.asm: Likewise.
	* x86/aes-encrypt.asm: Likewise.

	* config.m4.in (ELF_STYLE): Substitute configure's ASM_ELF_STYLE.

	* asm.m4 (PROLOGUE, EPILOGUE): New macros, checking the value of
	ELF_STYLE. So far, used and tested only for the x86 assembler
	files, and needed to make the assembler happy both with ELF
	(linux, solaris) and COFF (windows).

	* configure.ac (NM): Use AC_CHECK_TOOL to check for nm.
	(ASM_SYMBOL_PREFIX): Use $NM when examining the object file.
	(ASM_ELF_STYLE): New variable. Set to 'yes' if assembling a file
	with ELF-style .type and .size pseudo ops works.

	* Makefile.in (TARGETS, DISTFILES): Added nettle.pdf.
	(.texinfo.dvi, .dvi.ps, .ps.pdf): New targets, to build nettle.pdf.
	(DOCTARGETS): New variable with targets that shouldn't be deleted
	by make clean.
	(maintainer-clean-here): New target. Deletes generated
	documentation files.

	* nettle.texinfo: Define AUTHOR with accents, when running in TeX
	mode, which doesn't handle latin-1 properly. Set UPDATED-FOR to
	1.13. Updated copyright years, and introduced a COPYRIGHT-YEARS
	symbol. Updated copyright section, to mention assembler
	implementations.
	(Cipher modes): Transformed the Cipher Block Chaining to a section
	Cipher modes, describing both CBC and the new CTR mode.

	* src/nettle/x86/aes_tables.asm: Deleted unused file.

	* x86/aes.asm: Deleted contents. This file is needed just to
	override aes.c, which isn't needed for the x86 implementation.

	* configure.ac (SHLIBMINOR): Increased minor number. Library
	version is now libnettle.so.2.4, soname still libnettle.so.2.

	* examples/nettle-benchmark.c (main): Reordered hash benchmarks.

	* x86/sha1-compress.asm (EXPAND): Use % 16 instead of & 15 to
	compute offsets mod 16, since m4 on FreeBSD 49.RELEASE and NetBSD
	doesn't implement & correctly in eval.

2005-10-03  Niels Möller  <nisse@lysator.liu.se>

	* x86/sha1-compress.asm (OFFSET): New macro.
	(F3): Eliminated a movl.
	(ROUND): New argument, for k. When using F3, it's TMP3, on the
	stack, otherwise, it is kept in TMP2, a register.

2005-10-03  Niels Möller  <niels@s3.kth.se>

	* examples/nettle-openssl.c: Use correct block sizes for openssl
	ciphers.

	* examples/nettle-benchmark.c: Also display cycles per block.

2005-10-02  Niels Möller  <nisse@lysator.liu.se>

	* sha1-compress.c (_nettle_sha1_compress): Updated to new
	interface. Now responsible for byte conversion.

	* x86/sha1-compress.asm (_nettle_sha1_compress): Do byte order
	conversion, and store the input data on the stack. This leaves one
	more register free for other uses.

	* examples/nettle-benchmark.c: Now display cycles/byte, if the -f
	option is used to say what the clock frequency is.

	* sha1.c (sha1_block): Don't convert data from uint8_t to
	uint32_t, that's now the responsibility of _nettle_sha1_compress.

	* sha.h (_nettle_sha1_compress): Changed interface. Second
	argument is now a pointer to the input data in unaligned,
	big-endian form.

2005-09-28  Niels Möller  <niels@s3.kth.se>

	* sha1.c (sha1_final): Call sha1_block, don't call the compression
	function _nettle_sha1_compress directly.

	* nettle-internal.h (nettle_openssl_md5)
	(nettle_openssl_sha1): Declare.

	* examples/nettle-benchmark.c (main): Benchmark openssl md5 and
	sha1.

	* examples/nettle-openssl.c (nettle_openssl_md5)
	(nettle_openssl_sha1): Added glue for openssl hash functions.

	* nettle-internal.h (nettle_openssl_aes128, nettle_openssl_aes192)
	(nettle_openssl_aes256, nettle_openssl_arcfour128): Declare.

	* examples/nettle-benchmark.c: Check WITH_OPENSSL, not
	HAVE_LIBCRYPTO. Benchmark openssl's aes and arcfour code.

	* examples/nettle-openssl.c: Updated openssl des glue to use the
	new openssl des interface. Added glue for arcfour and aes.

2005-09-27  Niels Möller  <nisse@lysator.liu.se>

	* nettle.texinfo (RSA): Improved text about the RSA patent.
	Use @documentencoding ISO-8859-1.

2005-09-07  Niels Möller  <niels@s3.kth.se>

	* tools/sexp-conv.c (parse_options): New option --raw-hash, for
	compatibility with lsh-1.x. Equivalent to --hash.

2005-09-06  Niels Möller  <niels@s3.kth.se>

	* tools/sexp-conv.c (main): With --hash, output a newline after
	each hash.

2005-07-02  Niels Möller  <nisse@lysator.liu.se>

	* testsuite/Makefile.in (TS_SOURCES): Added ctr-test.c.

	* testsuite/testutils.c (test_cipher_ctr): New function.

	* testsuite/ctr-test.c: New file.

	* testsuite/cbc-test.c (test_main): Use static const for msg.

	* Makefile.in (nettle_SOURCES): Added ctr.c.
	(HEADERS): Added ctr.h.
	(HEADERS): Added nettle-types.h.
	(INSTALL_HEADERS): Install nettle-stdint.h.
	(distclean-here): Delete nettle-stdint.h, not nettle-types.h.

	* ctr.c (ctr_crypt): New file, new function.

	* memxor.c (memxor3): New function, suggested by Adam Langley.

	* nettle-internal.h (NETTLE_MAX_CIPHER_BLOCK_SIZE): New constant.

	* nettle.texinfo (Cipher functions): Fixed typo in prototype for
	arctwo_encrypt (noticed by Adam Langley).

	* nettle-meta.h: No longer needs to include cbc.h.

	* cbc.h (nettle_crypt_func): Moved typedef to nettle-types.h.
	(CBC_ENCRYPT, CBC_DECRYPT): Deleted older #if:ed out versions.

	* configure.ac (AX_CREATE_STDINT_H): Use the file name
	nettle-stdint.h, not nettle-types.h.

	* nettle-types.h: New file. Automatically generated declarations
	are now in nettle-stdint.h.

2005-03-17  Niels Möller  <niels@s3.kth.se>

	* config.guess: Support Solaris on x86_64. Fix by Henrik
	Grubbström.

2005-01-03  Niels Möller  <niels@s3.kth.se>

	* examples/io.h: Include RSA declarations only when public key
	algorithms are enabled. Problem reported by Meilof Veeningen
	<meilof@gmail.com>.

2004-12-07  Niels Möller  <nisse@lysator.liu.se>

	* Makefile.in: Install directories, using $(INSTALL) -d, only if
	they don't exist already.

2004-12-05  Niels Möller  <nisse@lysator.liu.se>

	* config.make.in (.PRECIOUS): Reverted earlier change. We need
	.PRECIOUS to stop GNU make from deleting object files for the test
	programs.

2004-12-02  Niels Möller  <nisse@lysator.liu.se>

	* Makefile.in (.SUFFIXES): Moved from Makefile.in to...
	* config.make.in (.SUFFIXES): ... here.	This helps compilation
	with BSD make.
	* testsuite/Makefile.in (.SUFFIXES): Deleted target.

	* config.make.in (.c): Disable default rule for BSD-make.

	* Makefile.in (all check install uninstall)
	(clean distclean mostlyclean maintainer-clean): Don't use the -C
	flag when invoking make, for compatibility with Solaris make.

2004-12-02  Niels Möller  <niels@s3.kth.se>

	* Makefile.in (aesdata, desdata): Commented out the explicit
	targets.
	(shadata): Avoid using $< in non-pattern rule.

2004-12-01  Niels Möller  <nisse@lysator.liu.se>

	* config.make.in: Added a default target.

2004-11-29  Niels Möller  <nisse@lysator.liu.se>

	* testsuite/Makefile.in: Use .$(OBJEXT). Explicitly set .SUFFIXES.

	* Makefile.in: Use .$(OBJEXT).

2004-11-28  Niels Möller  <nisse@lysator.liu.se>

	* tools/Makefile.in (nettle-lfib-stream): Avoid using $< in
	non-suffix rule.

	* Makefile.in (distdir): Handle absolute $distdir.
	Avoid using the GNU extension $^.

	* examples/Makefile.in: Avoid using the GNU extension $^.
	* tools/Makefile.in: Likewise.
	* testsuite/Makefile.in: Likewise.

2004-11-24  Niels Möller  <niels@s3.kth.se>

	* configure.ac: Fixed typo, preventing the creation of dependency
	files.

2004-11-23  Niels Möller  <nisse@lysator.liu.se>

	* Makefile.in: Use DEP_INCLUDE.
	* tools/Makefile.in: Likewise.
	* testsuite/Makefile.in: Likewise.
	* examples/Makefile.in: Likewise.

	* configure.ac (dummy-dep-files): Generate only of dependency
	tracking is enabled.

2004-11-18  Niels Möller  <nisse@lysator.liu.se>

	* Makefile.in (clean-here): The clean target should not delete the
	dependency files. Moved to the distclean target.
	* examples/Makefile.in: Likewise.
	* testsuite/Makefile.in: Likewise.
	* tools/Makefile.in: Likewise.

	* configure.ac (ASM_SYMBOL_PREFIX): Fixed test.
	(dummy-dep-files): Added quotes to sed command.

2004-11-17  Niels Möller  <nisse@lysator.liu.se>

	* testsuite/symbols-test: Try plain nm if nm -g doesn't work.

	* x86/sha1-compress.asm: Use C_NAME for global symbols.
	* x86/aes-encrypt.asm: Likewise.
	* x86/aes-decrypt.asm: Likewise.
	* x86/arcfour-crypt.asm: Likewise.

	* Makefile.in (config.m4): New rule.

	* config.m4.in (C_NAME): New macro.

	* configure.ac (ASM_SYMBOL_PREFIX): Check if global symbols have a
	leading underscore.

2004-11-16  Niels Möller  <nisse@lysator.liu.se>

	* Deleted getopt.c, getopt.h and getopt1.c from the CVS tree. Link
	them from shared copies in lsh/misc instead.

2004-11-14  Niels Möller  <nisse@lysator.liu.se>

	* Makefile.in (DEP_FILES): Try include with only one macro
	argument to be expanted.

	* configure.ac (dummy-dep-files): Create dummy dependency files,
	so that they can be included by the makefiles.

2004-11-13  Niels Möller  <nisse@lysator.liu.se>

	* Makefile.in: Don't use -include, as it's GNU make specific.
	* examples/Makefile.in, tools/Makefile.in, testsuite/Makefile.in:
	Likewise.

	* examples/nettle-openssl.c: Check WITH_OPENSSL, not HAVE_LIBCRYPTO.

	* configure.ac: Check for individual openssl headers blowfish.h,
	cast.h, des.h. Renamed symbol HAVE_LIBCRYPTO to WITH_OPENSSL. New
	configure option --disable-openssl.

2004-11-04  Niels Möller  <nisse@lysator.liu.se>

	* configure.ac: Bumped version to 1.13.

	* Released nettle-1.12.

2004-11-04  Niels Möller  <niels@s3.kth.se>

	* nettle.texinfo (UPDATED-FOR): Bumped to 1.12.

2004-11-02  Niels Möller  <nisse@lysator.liu.se>

	* nettle.texinfo (Cipher functions): Updated AES documentation,
	for aes_set_encrypt_key and aes_set_decrypt_key.
	(UPDATED-FOR): Set to 1.11. I think the manual should be updated
	with all user-visible changes.

	* aclocal.m4 (LSH_DEPENDENCY_TRACKING): Need extra quoting in case
	pattern. (This file really lives in the lsh tree, as
	lsh/acinclude.m4. For a complete ChangeLog, see lsh/Changelog).

2004-10-26  Niels Möller  <nisse@lysator.liu.se>

	* configure.ac: Bumped version to 1.12.

	* Released nettle-1.11.

	* Makefile.in (clean-here): Delete *.s files.
	(PRE_CPPFLAGS): Use this variable, not INCLUDES. Removed
	-I$(srcdir).

	* x86/arcfour-crypt.asm: Use movzbl when extending %cl to 32 bits.

2004-10-24  Niels Möller  <nisse@lysator.liu.se>

	* x86/arcfour-crypt.asm: Reverted the latest two changes; update
	bost src and dst pointers in the loop, and use plain addb when
	updating j. These two previous changes slowed the code down on AMD
	Duron.

2004-10-21  Niels Möller  <nisse@lysator.liu.se>

	* Makefile.in (install-shared): Use $(INSTALL_PROGRAM).

	* configure.ac (SHLIBMINOR): Updated, shared library version is
	now libnettle.so.2.3, soname still libnettle.so.2.

	* Makefile.in (DISTFILES): Added asm.m4.

2004-10-21  Niels Möller  <niels@s3.kth.se>

	* examples/Makefile.in: Deleted all configure-related rules,
	except the one rebuilding this Makefile. One should run make at
	top level if other configure related files change.
	* tools/Makefile.in: Likewise.
	* testsuite/Makefile.in: Likewise.

	* configure.ac: Replaced AC_OUTPUT(list...) with an AC_OUTPUT
	without arguments, and AC_CONFIG_FILES listing the files.

	* Makefile.in: Changed the assembler rules as suffix rules.
	Rewrote the configure-related rules, mostly based on the example
	in the autoconf manual.

2004-10-20  Niels Möller  <nisse@lysator.liu.se>

	* examples/nettle-openssl.c (NCOMPAT): Disable openssl backwards
	compatibility.

	* config.make.in: Insert $(PRE_CPPFLAGS) and $(PRE_LDFLAGS) before
	$(CPPFLAGS) and $(LDFLAGS). This mechanism replaces $(INCLUDES).

	* examples/Makefile.in (PRE_CPPFLAGS, PRE_LDFLAGS): Use these
	flags to get -I.. and -L.. early on the command line.
	* testsuite/Makefile.in: Likewise
	* tools/Makefile.in: Likewise.

2004-10-20  Niels Möller  <niels@s3.kth.se>

	* Makefile.in: In the assembler rules, there's no need to look in
	$(srcdir) for the input file.

	* x86/arcfour-crypt.asm: Reduced inner loop by one instruction, by
	precomputing the offset between src and dst.

	* tools/Makefile.in (.c.$(OBJEXT)): Removed redundant -I.. flag.

	* x86/arcfour-crypt.asm (nettle_arcfour_crypt): Replaced addb ->
	addl + andl $0xff, improving speed on PPro by another 15%.

2004-10-20  Niels Möller  <nisse@lysator.liu.se>

	* tools/Makefile.in (install): Support DESTDIR.
	(uninstall): New target.

	* testsuite/Makefile.in (uninstall): New dummy target.

	* config.sub: Copied from automake-1.8.5.

	* examples/Makefile.in (SOURCES): Added rsa-sign.c and rsa-verify.c.
	(DISTFILES): Added getopt.h.
	(install uninstall): New dummy targets.

	* config.make.in (.PHONY): Added more targets.

	* Makefile.in (.texinfo.info, .texinfo.html): New targets. Added
	support for uninstall and DESTDIR. Various fixes to install and
	distcheck.

	* examples/Makefile.in (INCLUDES): Added -I flags.
	(distdir): Use $^ to refer to the files.
	(distclean): New target.
	* testsuite/Makefile.in: Likewise.
	* tools/Makefile.in: Likewise.

	* Makefile.in (INCLUDES): Need -I flags for VPATH build.
	(clean distclean mostlyclean maintainer-clean): Clean
	subdirectories first.
	(DISTFILES): Added a bunch of files.
	(des_headers): Added desCore rules.
	(install-here): Split off target install-headers, which uses $^ to
	refer to the files.
	(distdir): Use $^ to refer to the files.
	distcheck): Fixes.

	* config.make.in (COMPILE): Add $(INCLUDE) to the line.

2004-10-19  Niels Möller  <nisse@lysator.liu.se>

	Stop using automake. Replaced each Makefile.am with a hand-written
	Makefile.in.
	* configure.ac: New output variable CCPIC_MAYBE. New output file
	config.make. Replaced automake constructions.
	* .bootstrap: Don't run aclocal and automake.
	* config.make.in: New file, with shared Makefile variables and rules.

2004-10-18  Niels Möller  <nisse@lysator.liu.se>

	* x86/arcfour-crypt.asm (nettle_arcfour_crypt): Replace incb ->
	incl + andl, to improve speed on PPro and PII. Suggested by
	Fredrik Olsson.

2004-10-08  Niels Möller  <niels@s3.kth.se>

	* examples/rsa-encrypt-test: Avoid reading and executing a file at
	the same time.
	* examples/setup-env: Likewise.

2004-10-06  Niels Möller  <niels@s3.kth.se>

	* testsuite/symbols-test: Ignore __i686.get_pc_thunk.bx and
	similar symbols.

2004-10-05  Niels Möller  <nisse@lysator.liu.se>

	* twofish.c (q_table): Use a const pointer array.

	* sexp2dsa.c (dsa_keypair_from_sexp_alist): Use a const pointer
	array for the keywords.
	(dsa_signature_from_sexp): Likewise.
	* sexp2rsa.c (rsa_keypair_from_sexp_alist): Likewise.
	(rsa_keypair_from_sexp): Likewise.

	* sexp.c (sexp_iterator_check_types): Use an argument of type
	"const uint8_t * const *" for the types list.
	(sexp_iterator_assoc): Likewise, for the keys list.

	* list-obj-sizes.awk: Fixes to handle multiple .data and .rodata
	sections. Also fixed to handle the last file correctly.

2004-09-23  Niels Möller  <nisse@lysator.liu.se>

	* configure.ac (SHLIBLINK, SHLIBLIBS): On cygwin, linking needs
	-Wl,--whole-archive $(OBJECTS) -Wl,--no-whole-archive $(LIBS).

2004-09-22  Niels Möller  <niels@s3.kth.se>

	* configure.ac: Setup SHLIBFORLINK and friends for cygwin.

	* list-obj-sizes.awk: Strip *_a-prefix from all file names.

	* Makefile.am (libnettle_a_SOURCES): List only .c files. Headers
	moved to noinst_HEADERS.
	(SHLIBOBJECTS): Substitute from libnettle_a_SOURCES, not
	am_libnettle_a_OBJECTS, since the latter includes
	libnettle_a-prefixes with some automake versions.
	(SHLIBSONAME): Check if this name is empty, which is the case on
	cygwin, before using it.

2004-08-31  Niels Möller  <nisse@lysator.liu.se>

	* configure.ac: New command line option --disable-pic. Use
	LSH_CCPIC.

	* Makefile.am (libnettle_a_CFLAGS): Added $(CCPIC), to attempt to
	build also the static library as position independent code.

2004-08-24  Niels Möller  <nisse@lysator.liu.se>

	* des-compat.c (des_cbc_cksum): Pad input with NUL's, if it's not
	an integral number of blocks.

2004-08-24  Niels Möller  <niels@s3.kth.se>

	* testsuite/arctwo-test.c, arctwo.h, arctwo.c
	(arctwo_set_key_ekb): Fixed typo; it should be "ekb", not "ebk".

	Integrated arctwo patch from Simon Josefsson.
	* testsuite/Makefile.am (noinst_PROGRAMS): Added arctwo-test.

	* Makefile.am (libnettleinclude_HEADERS): Added arctwo.h.
	(libnettle_a_SOURCES): Added arctwo.c, arctwo.h and arctwo-meta.c.

	* nettle-meta.h (nettle_arctwo40, nettle_arctwo64)
	(nettle_arctwo64, nettle_arctwo_gutmann128): Declare ciphers.

	* arctwo-meta.c, arctwo.c, arctwo.h, testsuite/arctwo-test.c: New
	files.

	* macros.h (LE_READ_UINT16, LE_WRITE_UINT16): New macros.

2004-08-23  Niels Möller  <nisse@lysator.liu.se>

	* testsuite/md5-test.c (test_main): Added collision, found in 2004.
	(test_main): Added second collision.

2004-08-23  Niels Möller  <niels@s3.kth.se>

	* testsuite/md5-test.c (test_main): Added first half of a
	collision test case.

	* des-compat.c (des_cbc_cksum): Changed input argument to be of
	type const uint8_t * (was const des_cblock *).

	* des-compat.h (const_des_cblock): New bogus type. Disabled use of
	const, for compatibility with openssl.

2004-06-08  Niels Möller  <niels@s3.kth.se>

	* aesdata.c: Renamed log and ilog to gf2_log and gf2_exp.

2004-04-07  Niels Möller  <nisse@lysator.liu.se>

	* aes-set-encrypt-key.c (log, ilog): Deleted unused tables.

	* aes-set-decrypt-key.c (gf2_log, gf2_exp, mult): Renamed tables,
	were log and ilog.

2004-03-20  Niels Möller  <nisse@lysator.liu.se>

	* configure.ac: Use AC_CONFIG_AUX_DIR([.]).

2004-03-18  Niels Möller  <niels@s3.kth.se>

	* examples/io.c (read_file): Display a message if fopen fails.

2004-03-05  Niels Möller  <nisse@lysator.liu.se>

	* Released nettle-1.10.

	* configure.ac (SHLIBMINOR): Shared library version is now 2.2.

2004-03-04  Niels Möller  <nisse@lysator.liu.se>

	* testsuite/symbols-test: Pass -g flag to nm.

2004-03-02  Niels Möller  <nisse@lysator.liu.se>

	* configure.ac: Fixed EXEEXT workaround.

2004-03-02  Niels Möller  <niels@s3.kth.se>

	* configure.ac: Added workaround to get the correct $(EXEEXT)=''
	when compiling with rntcl.

2004-03-02  Niels Möller  <nisse@lysator.liu.se>

	* testsuite/Makefile.am (noinst_PROGRAMS): Put test program list
	here, to let automake add $(EXEEXT).

	* configure.ac (RSA_EXAMPLES): Append $(EXEEXT) to the filenames.

2004-03-01  Niels Möller  <nisse@lysator.liu.se>

	* examples/rsa-keygen.c, examples/rsa-encrypt.c,
	examples/rsa-decrypt.c: Include "getopt.h" instead of <unistd.h>.

	* examples/Makefile.am (rsa_encrypt_SOURCES, rsa_decrypt_SOURCES)
	(rsa_keygen_SOURCES): Added getopt.h, getopt.c and getopt1.c.

	* examples/getopt.h, examples/getopt.c, examples/getopt1.c: New
	files.

	* testsuite/des-compat-test.c: Don't include <unistd.h>.

	* testsuite/testutils.c (main): Don't use getopt. Then we don't
	need to include <unistd.h>.

2004-03-01  Niels Möller  <niels@s3.kth.se>

	* config.guess: Copied from automake-1.8.2. Hacked to recognize
	Windows_NT (and Windows_95 and Windows_98) running on "x86" and
	"686".

	* install-sh: Removed from CVS repository. Let automake supply it.

2004-02-26  Niels Möller  <nisse@lysator.liu.se>

	* nettle-meta.h (nettle_crypt_func): Typedef moved to cbc.h.
	Include cbc.h instead.

	* des-compat.c: Reverted const change, now all the des_key_sched
	arguments are not const. This is also what openssl's interface
	looks like.
	(cbc_crypt_func): Deleted typedef, use nettle_crypt_func instead.

	* cbc.h (nettle_crypt_func): Moved typedef here.
	* cbc.c (cbc_encrypt, cbc_decrypt_internal, cbc_decrypt): Use it
	for typing the f argument. Reverted the const change, for
	compatibility with nettle_crypt_func.

2004-02-25  Niels Möller  <nisse@lysator.liu.se>

	* testsuite/des-compat-test.c: Use des_cblock for typing more of
	the variables. Use const. Got rid of most of the explicit casts.
	Disabled the input/output alignment tests.

	* des.c (des_encrypt, des_decrypt): Use a const context pointer.
	* des3.c (des3_encrypt, des3_decrypt): Likewise.

	* cbc.c (cbc_encrypt, cbc_decrypt): Use a _const_ void *ctx argument.

	* des-compat.c: Use const for all unchanged arguments.
	(des_key_sched): Use a copy of the key if we need to fix the
	parity.

	* testsuite/des-compat-test.c (C_Block, Key_schedule): Deleted
	defines. Deleted some of the explicit casts.

	* des-compat.c (des_cbc_cksum): Dereference DST pointer.

2004-02-25  Niels Möller  <niels@s3.kth.se>

	* pgp.h: Include nettle-types.h.

2004-02-24  Niels Möller  <nisse@lysator.liu.se>

	* testsuite/symbols-test: Allow symbols starting with double
	underscores, like on darwin.

2004-02-17  Niels Möller  <niels@s3.kth.se>

	* Makefile.am: Protected %-rules used for building pure objects,
	and for assembler files, by automake conditionals. Needed for
	makes such as tru64's, which tries to understand %-patterns, but
	doesn't get it right.
	(SUFFIXES): Added .html.
	(.texinfo.html): Rewrote rule to use a traditional suffix target.

	* configure.ac (enable_assembler): Explicitly set
	enable_assembler=no, on architectures where we have no assembler
	files.
	(ENABLE_ASSEMBLER, ENABLE_SHARED): New automake conditionals.

	* testsuite/testutils.c (xalloc): xalloc(0) should work also on
	systems where malloc(0) returns NULL.

2004-02-16  Niels Möller  <niels@s3.kth.se>

	* Makefile.am (%.o: %.asm): Added comment about OSF1 make problem.

2004-02-15  Niels Möller  <nisse@lysator.liu.se>

	* testsuite/testutils.h: #include nettle-types.h instead of
	inttypes.h.

2004-02-12  Niels Möller  <nisse@lysator.liu.se>

	* examples/rsa-encrypt-test: Use -r option when invoking
	rsa-encrypt. Needed for the test to work on systems with no
	/dev/urandom.

2004-02-12  Niels Möller  <niels@s3.kth.se>

	* configure.ac (CPPFLAGS, LDFLAGS): No spaces after -I and -L, as
	some C compilers, in particular True64 cc, don't like that.

2004-02-08  Niels Möller  <nisse@lysator.liu.se>

	* configure.ac: Bumped version number to 1.10.

2004-02-07  Niels Möller  <nisse@lysator.liu.se>

	* Released nettle-1.9.

	* configure.ac (SHLIBMINOR): Bumped, library version is now 2.1.

	* testsuite/sexp-format-test.c: Include bignum.h only if HAVE_LIBGMP.
	* testsuite/rsa-encrypt-test.c: Include rsa.h only if WITH_PUBLIC_KEY.
	* testsuite/pkcs1-test.c: Include pkcs1.h only if WITH_PUBLIC_KEY.

	* pgp-encode.c [!HAVE_LIBGMP]: Kludge around the pgp.h's
	dependency on gmp.h.
	(pgp_put_mpi): Condition on HAVE_LIBGMP.

	* pgp.h: Don't include bignum.h, to make it possible to compile
	the non-bignum parts of pgp-encode.c without bignum support. Needs
	to be fixed properly before the pgp interface is advertised.

	* tools/sexp-conv.c (xalloc): New function.
	(main): Use xalloc.

	* tools/output.c (sexp_put_digest): Use TMP_DECL instead of alloca.

	* testsuite/testutils.c (xalloc): New function. Made all other
	functions use xalloc instead of alloca.

	* examples/rsa-keygen.c (main): Use xalloc for allocation.
	* examples/rsa-encrypt.c (write_bignum): Likewise.
	* examples/rsa-decrypt.c (read_bignum): Likewise.
	* testsuite/yarrow-test.c (open_file): Likewise.
	* testsuite/rsa-encrypt-test.c (test_main): Likewise.
	* testsuite/bignum-test.c (test_bignum): Likewise.

	* examples/nettle-openssl.c: When calling des_key_sched and
	des_ecb_encrypt, cst arguments to (void *). Openssl's typedefs
	des_cblock and const_des_cblock are too broken.

	* examples/nettle-benchmark.c (xalloc): New function. Use instead
	of alloca, for better portability.

	* examples/io.c (xalloc): New function.

	* Makefile.am (nodist_libnettleinclude_HEADERS): nettle-types.h
	should not be distributed.

2004-02-06  Niels Möller  <niels@s3.kth.se>

	* x86/sha1-compress.asm: Rename round -> ROUND.

	* x86/sha1-compress.asm: Store the magic constants on stack.
	Accessing them via %esp should be a little faster than using large
	immediate operands.

	* Makefile.am (EXTRA_DIST, DISTCLEANFILES): Handle
	sha1-compress.asm.

	* configure.ac: Use assembler file sha1-compress.asm if available.

	* x86/sha1-compress.asm (EXPAND): Fixed the rotation part of the
	data expansion.

2004-02-06  Niels Möller  <nisse@lysator.liu.se>

	* x86/sha1-compress.asm: Assembler implementation of
	sha1_compress. (Not yet working).

	* Makefile.am (libnettle_a_SOURCES): Added sha1-compress.c.

	* sha1.c (sha1_transform): Function renamed to sha1_compress, and
	moved to...
	* sha1-compress.c: ... New file.

2004-02-05  Niels Möller  <nisse@lysator.liu.se>

	* examples/rsa-encrypt.c (process_file): Copy the leftover to the
	start of the buffer, when preparing for the final processing.

	* examples/nettle-benchmark.c (bench_hash, time_hash): New functions.
	(main): Benchmark hash functions too.
	(BENCH_BLOCK): Increased 10K.
	(BENCH_INTERVAL): Decreased to 0.25s.

	* examples/nettle-benchmark.c (time_function): Loop around calling
	f, until 1s has elapsed. Returns seconds per call. Updated bench
	functions to not loop themselves.
	(display): Updated MB/s calculation.

	* testsuite/arcfour-test.c (test_main): Use test_cipher_stream.

	* testsuite/testutils.c (test_cipher_stream): New function, that
	tries dividing the input into varying size blocks before
	processing.

	* x86/arcfour-crypt.asm (nettle_arcfour_crypt): Bug fix, half of
	the S array swap was forgotten.
	* arcfour.c (arcfour_stream): Likewise.
	* arcfour-crypt.c (arcfour_crypt): Likewise.

2004-02-05  Niels Möller  <niels@s3.kth.se>

	* x86/arcfour-crypt.asm (nettle_arcfour_crypt): Must store the new
	i, j at the end of the loop.

	* Makefile.am (EXTRA_DIST): Make sure x86 assembler files are
	distributed.
	(DISTCLEANFILES): And that the symlinks and .s files are deleted.

	* x86/aes-encrypt.asm, x86/aes-decrypt.asm, x86/arcfour-crypt.asm:
	Fixed debug information.

	* x86/arcfour-crypt.asm: New file. About three times faster than
	the optimized C code.

	* configure.ac: Use assembler file arcfour-crypt.asm if available.

	* arcfour.c (arcfour_crypt): Moved function too...
	* arcfour-crypt.c (arcfour_crypt): New file.

	* arcfour.c (arcfour_crypt): Optimization suggested by Jonas
	Walldén. Makes arcfour up to 50% faster on x86 and ppc, and
	probably on other architectures as well.

2004-01-31  Niels Möller  <nisse@lysator.liu.se>

	* configure.ac (AX_CREATE_STDINT_H): Also look for uint32_t and
	friends in sys/types.h.

2004-01-11  Niels Möller  <nisse@harpo.hack.org>

	* Makefile.am (libnettleinclude_HEADERS): Added bignum.h,
	memxor.h, pkcs1.h and rsa-compat.h.

	* configure.ac: Bumped version to 1.9.

2004-01-10  Niels Möller  <nisse@harpo.hack.org>

	* Released nettle-1.8.

	* examples/teardown-env: Delete more test files.

	* nettle.texinfo (Hash functions): Documented md2 and md4.

	* configure.ac (SHLIBMAJOR): Bumped to 2.

2004-01-09  Niels Möller  <nisse@harpo.hack.org>

	* examples/rsa-encrypt-test: New testcase.

	* examples/rsa-encrypt.c, examples/rsa-session.h: Expanded the
	comment describing the file format, and moved to rsa-session.h.

	* examples/rsa-decrypt.c (process_file): Finished this function.
	(main): Initialize x. Check the size of the session key after rsa
	decryption.

	* examples/io.c (write_string): Treat short item count as an error.

2004-01-08  Niels Möller  <niels@s3.kth.se>

	* index.html: Added instructions for CVS access.

	* dsa-keygen.c (dsa_nist_gen): Fixed declaration/statement order.

	* rsa-keygen.c (bignum_next_prime): Fixed off-by-one error when
	comparing input to the largest listed prime. General cleanup, as
	prime_limit > 0 always. Use TMP_DECL and TMP_ALLOC.

	* nettle-internal.h (TMP_DECL, TMP_ALLOC): New macros. When alloca
	is unavailable, they work by allocating a fix amount of stack and
	imposing a hard limit on what can be allocated. Updated all users
	of alloca.

2004-01-07  Niels Möller  <nisse@harpo.hack.org>

	* nettle-types.h: New (generated) file, to be used instead of
	including <inttypes.h> directly. Updated all users of inttypes.h.

	* Makefile.am (DISTCLEANFILES, libnettleinclude_HEADERS): Added
	nettle-types.h.

	* configure.ac (AX_CREATE_STDINT_H): Create nettle-types.h.

2003-11-16  Niels Möller  <nisse@harpo.hack.org>

	* yarrow256.c (yarrow256_seed): Use const for the seed_file input.

2003-11-12  Niels Möller  <niels@s3.kth.se>

	* list-obj-sizes.awk: New function for decoding hex values, with a
	new function hex2int. Also implemented calculation of total
	storage, removed the dependence on the .comment section, and use
	the $FILTER environment variable as a regexp for restricting the
	object files that are considered.

2003-09-21  Niels Möller  <nisse@cuckoo.hack.org>

	* testsuite/rsa-encrypt-test.c (test_main): Don't use gmp_printf,
	as it seems it's only available with the newer gmp. Use
	mpz_out_str instead.

2003-09-19  Niels Möller  <niels@s3.kth.se>

	* examples/Makefile.am (EXTRA_DIST): Added rsa-session.h.

	* tools/nettle-lfib-stream.c: New tool, which outputs a sequence
	of pseudorandom (non-cryptographic) bytes, using Knuth's lagged
	fibonacci generator.

	* examples/rsa-decrypt.c: Fixes to get the file to compile. It
	won't work yet.

	* examples/Makefile.am (EXTRA_PROGRAMS): Added rsa-encrypt and
	rsa-decrypt.

	* examples/io.c (write_file): New function.
	(write_string): Simplified error check, it's no real point in
	calling ferror unless we also call fflush.

	* examples/rsa-keygen.c (main): Check return value from
	simple_random.

	* examples/rsa-decrypt.c, examples/rsa-encrypt.c,
	examples/rsa-session.h: New files, demonstrating rsa encryption
	and decryption.

	* configure.ac (RSA_EXAMPLES): Added rsa-encrypt and rsa-decrypt.

2003-09-01  Niels Möller  <nisse@cuckoo.hack.org>

	* testsuite/testutils.c (print_hex): Use const.

2003-08-30  Niels Möller  <niels@s3.kth.se>

	* md2.c, md2.h: Added reference to RFC 1319.
	* md4.c, md4.h: Added reference to RFC 1320

2003-08-26  Niels Möller  <niels@s3.kth.se>

	* Makefile.am: Added md2 and md5 files. Deleted the print-path
	hack.

	* configure.ac: Bumped version to 1.8.

	* testsuite/testutils.c (test_rsa_set_key_1): New function.
	* testsuite/rsa-test.c (test_main): Use it.

	* testsuite/dsa-keygen-test.c: Deleted definition of UNUSED, it's
	now in config.h.
	* testsuite/rsa-keygen-test.c: Likewise.

	* testsuite/Makefile.am (TS_PROGS): Added rsa-encrypt-test,
	md4-test, and md2-test.

	* testsuite/rsa-encrypt-test.c, testsuite/md4-test.c,
	testsuite/md2-test.c: New test cases.

	* nettle-meta.h: Declare nettle_md2 and nettle_md4.

	* md5.c: Reorderd functions, putting md5_final at the end.

	* md2.c, md2.h, md2-meta.c: New files, implemented md2.
	* md4.c, md4.h, md4-meta.c: New files, implemented md4.

2003-08-17  Niels Möller  <nisse@cuckoo.hack.org>

	* desCode.h (des_keymap, des_bigmap): Deleted extern declarations,
	they conficted with the static definition in des.c. Reported by
	Simon Josefsson.

	* des.c (DesSmallFipsEncrypt, DesSmallFipsDecrypt): Moved
	definitions after the definition of the des_kemap array.

2003-08-11  Niels Möller  <nisse@cuckoo.hack.org>

	* rsa-encrypt.c (rsa_encrypt): Bugfix contributed by
	leg@terra.com.br.

2003-06-10  Niels Möller  <niels@s3.kth.se>

	* Makefile.am (EXTRA_DIST): Distribute sha-example.c.

2003-06-05  Niels Möller  <nisse@lysator.liu.se>

	* Makefile.am (DISTCLEANFILES): Delete .s files.

2003-05-27  Niels Möller  <nisse@cuckoo.hack.org>

	* testsuite/symbols-test: And allow symbols that start at the
	beginning of the line, as output by AIX nm.

2003-05-26  Niels Möller  <nisse@cuckoo.hack.org>

	* testsuite/symbols-test: Allow symbols to start with a dot.

2003-05-14  Niels Möller  <niels@s3.kth.se>

	* pgp.h (enum pgp_subpacket_tag): Copied values from RFC 2440.
	Renamed PGP_SUBPACKET_ISSUER to PGP_SUBPACKET_ISSUER_KEY_ID.

2003-05-13  Niels Möller  <nisse@cuckoo.hack.org>

	* pgp.h: Do proper namemangling for pgp_put_public_rsa_key and
	pgp_put_rsa_sha1_signature.

	* pgp-encode.c (pgp_put_mpi): Fixed nettle_mpz_get_str_256 call.

2003-05-12  Niels Möller  <nisse@cuckoo.hack.org>

	* rsa2openpgp.c (rsa_keypair_to_openpgp): Some bugfixes.

	* pgp.h (enum pgp_subpacket_tag): New enum. Definition is bogus
	and needs to be fixed.
	Added forward declarations of structs, and prototypes for
	pgp_put_public_rsa_key and pgp_put_rsa_sha1_signature.

	* pgp-encode.c (pgp_put_mpi): Take a const mpz_t argument. Gugfix,
	use nettle_mpz_get_str_256.
	(pgp_put_public_rsa_key, pgp_put_rsa_sha1_signature):
	Constification. Some bugfixes.

	* Use "config.h", not <config.h>.

	* Reordered includes in most or all .c-files. All should now
	include config.h.

2003-05-12  Niels Möller  <niels@s3.kth.se>

	* configure.ac: Use LSH_FUNC_ALLOCA.

2003-04-25  Niels Möller  <niels@s3.kth.se>

	* Makefile.am (libnettle_a_SOURCES): Added hmac-sha256.c.

	* testsuite/hmac-test.c (test_main): Added tests for hmac-sha256,
	from draft-ietf-ipsec-ciph-sha-256-01.txt.

	* hmac-sha256.c (hmac_sha256_digest): New file.

2003-04-22  Niels Möller  <nisse@cuckoo.hack.org>

	* sha-example.c (display_hex): Simplified by using printf better.

	* nettle.texinfo (Example): Use @verbatiminclude to include the
	example program.

	* sha-example.c: Example program, for inclusion in the manual.
	Fixed bugs reported by Mark Arking.

2003-04-14  Niels Möller  <niels@s3.kth.se>

	* x86/aes-encrypt.asm (nettle_aes_encrypt): Fixed references to
	_nettle_aes_encrypt_table.
	* x86/aes-decrypt.asm (nettle_aes_decrypt): Fixed references to
	_nettle_aes_decrypt_table.

2003-04-12  Niels Möller  <nisse@cuckoo.hack.org>

	* testsuite/Makefile.am (TS_SH): New test case symbols-test.
	(EXTRA_PROGRAMS): Added testutils, as a kludge to
	get automake to track dependencies for testutils.o.

	* x86/aes-encrypt.asm (nettle_aes_encrypt): Renamed function to
	use the nettle_ prefix.
	* x86/aes-decrypt.asm (nettle_aes_decrypt): Likewise.
	* sparc/aes.asm (_nettle_aes_crypt): Likewise.

	* examples/Makefile.am (EXTRA_PROGRAMS): Add "io", as a kludge to
	get automake to track dependencies for io.o.
	(LDADD): Added ../libnettle.a, for the dependency.

	* des-compat.c: Use names with the nettle_ prefix when using
	Nettle's des functions.

	* base16-meta.c (base16_encode_update): Need to undef before
	redefining.

	* New name mangling, to reduce the risk of link collisions. All
	functions (except memxor) now use a nettle_ or _nettle prefix when
	seen by the linker. For most functions, the header file that
	declares a function also use #define to provide a shorter more
	readable name without the prefix.

2003-03-11  Niels Möller  <nisse@cuckoo.hack.org>

	* Released nettle-1.7.

	* configure.ac: Bumped version to 1.7.

	* nettle.texinfo (DSA): New section.
	(RSA): Updated documentation.

2003-03-02  Niels Möller  <nisse@cuckoo.hack.org>

	* examples/nettle-benchmark.c (time_cipher): Don't use GNU C
	non-constant initializers.

2003-02-23  Niels Moller  <nisse@carduelis>

	* configure.ac: Use LSH_GCC_ATTRIBUTES.

2003-02-19  Niels Möller  <nisse@cuckoo.hack.org>

	* acinclude.m4: Deleted file from cvs, use a link to lsh's
	acinclude.m4 instead.

2003-02-16  Niels Möller  <nisse@cuckoo.hack.org>

	* Makefile.am (libnettleinclude_HEADERS): Added macros.h.

	* tools/Makefile.am (EXTRA_DIST): Added getopt.h.

2003-02-14  Niels Möller  <niels@s3.kth.se>

	* Makefile.am (print_path): Added target to print the used PATH,
	for debugging.
	(print-path): Moved dependency to all-local.

2003-02-11  Niels Möller  <niels@s3.kth.se>

	* buffer.c (nettle_buffer_copy): Bug fix, it didn't return any
	value.

2003-02-11  Niels Möller  <nisse@cuckoo.hack.org>

	* testsuite/sexp-format-test.c (test_main): Added test for %( and
	%).

	* sexp-format.c (sexp_vformat): Handle %( and %).

	* realloc.c (nettle_xrealloc): Fixed out-of-memory check.

	* configure.ac (SHLIBMAJOR): Bumped version number to 1.

	* buffer.c (nettle_buffer_init_realloc): New function.
	* buffer-init.c (nettle_buffer_init): Use nettle_buffer_init_realloc.

2003-02-10  Niels Möller  <nisse@cuckoo.hack.org>

	* testsuite/sexp-format-test.c (test_main): New test with tokens
	in the format string.
	(test_main): Test space-searated literals too.

	* rsa2sexp.c (rsa_keypair_to_sexp): New argument ALGORITHM_NAME.
	* examples/rsa-keygen.c (main): Updated call to rsa_keypair_to_sexp.
	* testsuite/rsa2sexp-test.c (test_main): Likewise.

	* sexp-format.c (sexp_vformat): Allow whitespace in format string.

	* rsa2sexp.c (rsa_keypair_to_sexp): Use literals with sexp_format.

	* sexp-format.c (format_string): New function.
	(sexp_vformat): Implemented support for literals in the format
	string.

2003-02-06  Niels Möller  <nisse@lysator.liu.se>

	* testsuite/sexp-conv-test (print_raw, print_nl): New functions.
	The testfunctions use these instead of using echo directly.
	Use the test input '3:"\x' instead of '2:"\', to be friendlier to
	sysv echo.

2003-02-05  Niels Möller  <nisse@lysator.liu.se>

	* des-compat.h (des_set_key): Different name mangling, if this
	file is included, des_set_key should refer to a function that
	behaves like openssl's.

	* des-compat.c (des_key_sched, des_is_weak_key): Use the name
	nettle_des_set_key for referring to Nettle's function.

	* des.h (des_set_key): Name mangling, linker symbols should use a
	"nettle_" prefix, and this one collided with openssl. Perhaps all
	symbols should be mangled in a similar way, but that's for later.

	* configure.ac (LDFLAGS): --with-lib-path should add to LDFLAGS,
	not replace it.

2003-01-30  Niels Möller  <nisse@cuckoo.hack.org>

	* tools/output.c (sexp_put_string): Fixed handling of escapable
	characters. The code generated random escape sequences for
	characters in the 0x10-0x1f range.

	* testsuite/sexp-conv-test: More tests for hex and base64 input
	and output.

2003-01-30  Niels Möller  <niels@s3.kth.se>

	* sexp2bignum.c (nettle_mpz_set_sexp): Call sexp_iterator_next on
	success. That means the iterator argument can't be const.

2003-01-29  Niels Möller  <niels@s3.kth.se>

	* tools/Makefile.am (LDADD): Add libnettle.a, for the dependency.

2003-01-27  Niels Möller  <nisse@cuckoo.hack.org>

	* sexp2dsa.c (dsa_signature_from_sexp): New function.

	RSA renaming. Updated all callers.
	* rsa-sign.c (rsa_private_key_init, rsa_private_key_clear)
	(rsa_private_key_prepare): Renamed functions.
	* rsa.c (rsa_public_key_init, rsa_public_key_clear)
	(rsa_public_key_prepare): Renamed functions.

2003-01-23  Niels Möller  <nisse@cuckoo.hack.org>

	* Makefile.am (libnettle_a_SOURCES): Added new rsa and pkcs1
	files. Removed old rsa_md5.c and rsa_sha1.c.

	* testsuite/Makefile.am (TS_PROGS): Added pkcs1-test.

	* dsa-verify.c (dsa_verify_digest): New function.
	(dsa_verify): Most of the code moved to dsa_verify_digest, which
	is used here.
	* dsa-sign.c (dsa_sign_digest): New function.
	(dsa_sign): Most of the code moved to dsa_sign_digest, which is
	used here.
	* dsa.c (_dsa_hash): Deleted function.

	* rsa_md5.c, rsa_sha1.c: Deleted files, contents spread over
	several files for signing and verification.
	* rsa-sign.c, rsa-sha1-verify.c, rsa-sha1-sign.c,
	rsa-md5-verify.c, rsa-md5-sign.c:  New files.

	* rsa-sha1-verify.c (rsa_sha1_verify_digest): New function.
	* rsa-sha1-sign.c (rsa_sha1_sign_digest):  New function.
	* rsa-md5-verify.c (rsa_md5_verify_digest):  New function.
	* rsa-md5-sign.c (rsa_md5_sign_digest):  New function.
	* rsa-verify.c (_rsa_verify): New file, new function.

	* rsa.c (_rsa_check_size): Renamed from rsa_check_size, and made
	non-static. Private key functions moved to rsa-sign.c.

	* pkcs1.c, pkcs1.h, pkcs1-rsa-md5.c, pkcs1-rsa-sha1.c: New files.
	(pkcs1_signature_prefix): New function.

	* testsuite/pkcs1-test.c: New test.

2003-01-22  Niels Möller  <niels@s3.kth.se>

	* examples/Makefile.am (nettle_benchmark_LDADD): Use
	OPENSSL_LIBFLAGS.

	* configure.ac (OPENSSL_LIBFLAGS): If libcrypto is found, add
	-lcrypto to OPENSSL_LIBFLAGS, not the plain LDFLAGS.

2003-01-20  Niels Möller  <nisse@cuckoo.hack.org>

	* testsuite/Makefile.am (CLEANFILES): Delete test.in, test1.out
	and test2.out.

2003-01-17  Niels Möller  <niels@s3.kth.se>

	* examples/Makefile.am (AM_CPPFLAGS): Use AM_CPPFLAGS instead of
	AM_CFLAGS.
	* testsuite/Makefile.am (AM_CPPFLAGS): Likewise.

2003-01-16  Niels Möller  <niels@s3.kth.se>

	* testsuite/Makefile.am (check): Can't use quotes around
	$(srcdir).

2003-01-14  Niels Möller  <nisse@lysator.liu.se>

	* testsuite/Makefile.am (check): Don't use "run-tests" as a
	target, as it's confused with the file with the same name.

	* .bootstrap: Added missing #! /bin/sh.

2003-01-12  Niels Möller  <nisse@cuckoo.hack.org>

	* buffer.c (nettle_buffer_reset): New function.
	(nettle_buffer_copy): New function.

	* tools/input.c, tools/input.h, tools/output.c, tools/output.h,
	tools/parse.c, tools/parse.h, tools/misc.c, tools/misc.h: Moved
	parts ov sexp-conv.c to separate files

	* tools/sexp-conv.c (sexp_convert_list): Inlined into
	sexp_convert_item.

	* tools/sexp-conv.c (struct sexp_input): Deleted string attribute.
	Changed all related functions to take a struct nettle_buffer *
	argument instead.
	(struct sexp_compound_token): New struct.
	(sexp_compound_token_init, sexp_compound_token_clear): New
	functions.
	(struct sexp_parser): Added a struct sexp_compound_token
	attribute, as a temporary measure.
	(sexp_parse): Take a struct sexp_compound_token * as argument.
	Updated all callers. Simplified handling of display types and
	transport encoding.

	* tools/sexp-conv.c (struct sexp_parser): Renamed struct (was
	struct sexp_parse_state). Added input pointer. Updated users to
	not pass around both parser and input.
	(sexp_check_token): handle token == 0.
	(sexp_parse): Simplified a little by calling sexp_check_token
	unconditionally.

	* tools/sexp-conv.c (sexp_convert_string): Deleted function.
	(sexp_skip_token): Likewise.

	* tools/sexp-conv.c (enum sexp_token): New constant SEXP_DISPLAY.
	Start constants from 1, to keep 0 free for special uses.
	(struct sexp_parse_state): New struct for keeping track of parser
	state.
	(sexp_parse_init): New function.
	(sexp_check_token): New function, replacing sexp_skip_token.
	(sexp_parse): New function.
	(sexp_convert_item): Simplified by using sexp_parse.
	(sexp_convert_list): Use sexp_parse.
	(main): Likewise.

2003-01-08  Niels Möller  <niels@s3.kth.se>

	* tools/sexp-conv.c (parse_options): Initialize prefer_hex.

2003-01-07  Niels Möller  <nisse@cuckoo.hack.org>

	* Makefile.am (des_headers): Refer to the desdata binary using
	$(EXEEXT).

2003-01-01  Niels Möller  <nisse@cuckoo.hack.org>

	* testsuite/sexp-conv-test: New tests for hex and base64 literal
	output.

	* tools/sexp-conv.c (sexp_put_string): Print binary strings using
	either hex or base 64 (in advanced mode).
	(parse_options): Implemented -s hex, for output using hex rather
	than base64.

2002-12-30  Niels Möller  <nisse@cuckoo.hack.org>

	* testsuite/rsa2sexp-test.c: Don't include rsa.h (done by
	testutils.h, if enabled).
	* testsuite/sexp2rsa-test.c: Likewise.

	* rsa-decrypt.c: Make compilation conditional on WITH_PUBLIC_KEY.
	* rsa-encrypt.c: Likewise.
	* rsa-compat.c: Likewise.

2002-12-04  Niels Möller  <niels@s3.kth.se>

	* testsuite/Makefile.am (LDADD): Added path to ../libnettle.a,
	which is redundant except for the dependency.

2002-12-04  Niels Möller  <nisse@cuckoo.hack.org>

	* testsuite/sexp-format-test.c (test_main): Use %0s instead of %z.
	New test for %t.

	* sexp-format.c (format_length_string): Deleted function.
	(format_string): Deleted function.
	(sexp_vformat): New %t specifier, formatting an optional display
	type. Deleted %z specifier. Instead, introduced a new modifier "0"
	that can be used with %s, %l and %t, which says that the data is
	NUL-terminated.

	* rsa2sexp.c (rsa_keypair_to_sexp): Use %0s rather than %z, when
	formatting s-expressions.

	* buffer.c (nettle_buffer_grow): Fixed assertion.

2002-11-22  Niels Möller  <niels@s3.kth.se>

	* buffer.c: Include assert.h.

2002-11-21  Niels Möller  <nisse@cuckoo.hack.org>

	* testsuite/testutils.c (print_hex): Add line breaks.

	* Makefile.am (libnettleinclude_HEADERS): Added realloc.h.
	(libnettle_a_SOURCES): Added buffer-init.c and realloc.c.

	* sexp.c (sexp_iterator_exit_lists): New function, #if:ed out for
	now.

	* desdata.c: Include config.h, to get definition of UNUSED.
	* shadata.c: Likewise.

	* buffer.c (nettle_buffer_grow): New function, replacing
	grow_realloc.
	(nettle_buffer_clear): Rewritten to use buffer->realloc.

	* buffer.h (struct nettle_buffer): Replaced the GROW function
	pointer with a nettle_realloc_func pointer and a
	void *realloc_ctx.
	(NETTLE_BUFFER_GROW): Deleted macro, use function instead.

	* buffer-init.c (nettle_buffer_init): Moved to a separate file.

	* realloc.c (nettle_realloc): New function.
	(nettle_xrealloc): New function.

	* realloc.h (nettle_realloc_func): New typedef.

	* configure.ac: Check for gcc:s __attribute__.

2002-11-16  Niels Möller  <nisse@cuckoo.hack.org>

	* sexp2dsa.c, sexp2rsa.c: (macro GET): Check sign of parsed
	numbers.

	* sexp2bignum.c (nettle_mpz_set_sexp): In the first check against
	limit, added some margin to allow for sign octets.

2002-11-15  Niels Möller  <nisse@cuckoo.hack.org>

	* testsuite/testutils.h (LDATA): Use sizeof instead of strlen. Now
	handles strings including NUL-characters. But works only with
	literals and character arrays, no char pointers.
	(LLENGTH): New macro, computing length the same way as LDATA.

	* testsuite/sexp-test.c (test_main): Test sexp_iterator_get_uint32.

	* testsuite/sexp-format-test.c (test_main): Check that %i and %b
	generate leading zeroes when needed. Check that %b handles
	negative numbers.

	* testsuite/rsa2sexp-test.c (test_main): Updated test, one leading
	zero is needed in the private key expression. In verbose mode,
	print the generated keys.

	* testsuite/sexp2rsa-test.c (test_main): Added a leading zero in
	the private key expression.

	* testsuite/bignum-test.c (test_bignum): Use
	nettle_mpz_init_set_str_256_s.
	(test_size): New function.
	(test_main): Test size computation and formatting of negative
	numbers.

	* sexp2bignum.c (nettle_mpz_set_sexp): Use
	nettle_mpz_set_str_256_s, to handle negative numbers correctly.

	* sexp-format.c (sexp_vformat): For %i, output a leading zero when
	needed to get a correct, positive, sign. For %b, use
	nettle_mpz_sizeinbase_256_s, to handle negative numbers properly.

	* bignum.c (nettle_mpz_sizeinbase_256_s): New function.
	(nettle_mpz_sizeinbase_256_u): New name, was
	nettle_mpz_sizeinbase_256. Updated all callers.
	(nettle_mpz_to_octets): New function.
	(nettle_mpz_get_str_256): Handle negative numbers.
	(nettle_mpz_from_octets): New function.
	(nettle_mpz_set_str_256_u): New name, was nettle_mpz_set_str_256.
	(nettle_mpz_init_set_str_256_u): New name, was
	nettle_mpz_init_set_str_256.
	(nettle_mpz_set_str_256_s): New function, handling negative two's
	complement numbers.
	(nettle_mpz_init_set_str_256_s): And an init variant.

	* sexp.c (sexp_iterator_get_uint32): New function.

2002-11-10  Niels Möller  <nisse@cuckoo.hack.org>

	* testsuite/sexp-conv-test: Use input files without any trailing
	newline character, in order to stress the end of file handling.

	* tools/sexp-conv.c (sexp_get_token_string): Fixed end of file
	handling.
	(sexp_get_string): Fixed end of encoding/end of file handling.
	(parse_options): Check for negative width and complain.

	* tools/sexp-conv.c: Use supplied getopt.
	(werror): New function.
	(sexp_output_hash_init): New function.
	(sexp_put_char): Made base64 linebreaking configurable.
	Implemented hashing.
	(sexp_put_code_start, sexp_put_code_end): Don't output any
	delimiters here.
	(sexp_put_string): Output base64 delimiters.
	(sexp_put_digest): New function.
	(sexp_convert_item): Output transport delimiters.
	(sexp_convert_file): Deleted function, folded with main.
	(parse_options): New function.
	(main): Implemented --hash and --once, needed by lsh-authorize.

	* sexp.h (struct sexp_iterator): New field start.

	* sexp.c (sexp_iterator_subexpr): New function.
	(sexp_iterator_parse): Initialize ITERATOR->start.

	* sexp-format.c (sexp_vformat): Abort if format string contains
	unhandled characters.

2002-11-08  Niels Möller  <niels@s3.kth.se>

	* des-compat.c (des_ecb3_encrypt): Don't use struct initialization
	(c89 doesn't allow non-constant initializers). Reported by James
	Ralston.
	(des_ede3_cbc_encrypt): Likewise.

	* examples/nettle-openssl.c: Moved from the top-level directory.
	Should *not* be included in the nettle library.

2002-11-08  Niels Möller  <nisse@cuckoo.hack.org>

	* testsuite/testutils.c (test_dsa_key): Bugfix for renamed DSA
	constant (noted by James Ralston).

2002-11-07  Niels Möller  <niels@s3.kth.se>

	* testsuite/run-tests: Copied new version rom lsh/src/testsuite.
	This version handles test scripts located in $srcdir.

	* examples/Makefile.am (AM_CFLAGS): We need -I$(top_srcdir).
	* tools/Makefile.am (AM_CFLAGS): Likewise.
	* testsuite/Makefile.am (AM_CFLAGS): Likewise.

2002-11-07  Niels Möller  <nisse@cuckoo.hack.org>

	* Makefile.am (SUBDIRS): Added tools.
	(libnettle_a_SOURCES): Added sexp-transport-format.c,
	sexp2bignum.c, sexp2dsa.c.

	* sexp2dsa.c (dsa_keypair_from_sexp_alist, dsa_keypair_from_sexp):
	New file, new functions.

	* rsa2sexp.c (rsa_keypair_to_sexp): %s -> %z renaming.

	* sexp-transport.c (sexp_transport_iterator_first): Fixed bug,
	length was mishandled.

	* sexp-transport-format.c (sexp_transport_format,
	sexp_transport_vformat): New file, new functions.

	* sexp-format.c (sexp_format): Return length of output. Allow
	buffer == NULL, and only compute the needed length in this case.
	Renamed %s to %z. New format specifiers %s, %i, and %l.
	(sexp_vformat): New function.
	(format_prefix): Rewrote to not use snprintf.

	* sexp2rsa.c (rsa_keypair_from_sexp): New limit argument. Use
	nettle_mpz_set_sexp.

	* dsa-keygen.c (dsa_generate_keypair): Added some newlines to
	progress display. Use DSA_P_MIN_BITS.

	* dsa.h (DSA_MIN_P_BITS): New constant (was DSA_MINIMUM_BITS).
	(DSA_Q_OCTETS, DSA_Q_BITS): New constants.
	(dsa_keypair_from_sexp_alist, dsa_keypair_from_sexp): New
	prototypes.

	* configure.ac: Output tools/Makefile.

	* sexp2bignum.c (nettle_mpz_set_sexp): New file, and new function.
	Moved from sexp2rsa.c:get_value.

	* examples/io.c (read_rsa_key): New limit argument in
	call of rsa_keypair_from_sexp_alist.

	* examples/Makefile.am (noinst_PROGRAMS): Removed sexp-conv.

	* tools/sexp-conv.c: Moved file from examples directory.

	* testsuite/Makefile.am (TS_SH): New variable. Added
	sexp-conv-test.

	* testsuite/testutils.h (LDUP): New macro.

	* testsuite/sexp2rsa-test.c (test_main): New limit argument in
	call of rsa_keypair_from_sexp_alist.

	* testsuite/sexp-test.c (test_main): Added test for lengths with
	more than one digit. Added tests for transport mode decoding.

	* testsuite/sexp-format-test.c (test_main): Added tests for %i and
	%l.

	* testsuite/sexp-conv-test: Moved test from examples directory.
	Updated path to sexp-conv, now in ../tools/sexp-conv.

2002-11-03  Niels Möller  <nisse@cuckoo.hack.org>

	* sexp-format.c, sexp_format.c: Renamed sexp_format.c to
	sexp-format.c.
	* Makefile.am (libnettle_a_SOURCES): Renamed sexp_format.c to
	sexp-format.c.

	* examples/Makefile.am: Don't set CFLAGS or CPPFLAGS explicitly,
	let automake handle that.
	* testsuite/Makefile.am: Likewise.

	* sexp2rsa.c (rsa_keypair_from_sexp_alist): New function.
	(rsa_keypair_from_sexp): Use it.

2002-11-01  Niels Möller  <niels@s3.kth.se>

	* examples/Makefile.am (LDADD): Use -lnettle, instead of an
	explicit filename libnettle.a, so that we will use the shared
	library, if it exists.
	(AM_LDFLAGS): Added -L.., so we can find -lnettle.
	(run-tests): Set LD_LIBRARY_PATH to ../.lib, when running the
	testsuite.
	* testsuite/Makefile.am: Similar changes.

	* Makefile.am (LIBOBJS): Put @LIBOBJS@ into the make variable
	LIBOBJS.
	(CLEANFILES): Delete libnettle.so.
	(clean-local): Delete the .lib linkfarm.
	($(SHLIBFORLINK)): When building libnettle.so, create a link from
	.lib/$SHLIBSONAME. Needed at runtime, for the testsuite.

2002-11-01  Niels Möller  <nisse@lysator.liu.se>

	* configure.ac: Fixed definitions using SHLIBMAJOR and SHLIBMINOR.
	Also AC_SUBST SHLIBMAJOR and SHLIBMINOR. Reported by James
	Ralston.

2002-10-31  Niels Möller  <niels@s3.kth.se>

	* examples/sexp-conv.c(sexp_put_list_start): Deleted function.
	(sexp_put_list_end): Likewise.
	(sexp_put_display_start): Likewise.
	(sexp_put_display_end): Likewise.
	(sexp_puts): Likewise.

	* examples/sexp-conv.c (sexp_get_quoted_string): Deleted function.
	Merged with sexp_get_String.
	(sexp_get_hex_string): Likewise.
	(sexp_get_base64_string): Likewise.
	(sexp_get_string): Do hex and base64 decoding.

	* examples/sexp-conv.c (enum sexp_char_type): New enum, for end
	markers in the input strem.
	(struct sexp_input): Deleted LEVEL attribute. Deleted all usage of
	it.
	(sexp_get_raw_char): Use INPUT->c and INPUT->ctype to store
	results. Deleted OUT argument.
	(sexp_get_char): Likewise. Also removed the
	INPUT->coding->decode_final call, for symmetry.
	(sexp_input_end_coding): Call INPUT->coding->decode_final.
	(sexp_next_char): New function.
	(sexp_push_char): New function.
	(sexp_get_token_char): Deleted function.
	(sexp_get_quoted_char): Simplified. Deleted output argument.
	(sexp_get_quoted_string): Simplified.
	(sexp_get_base64_string): Likewise.
	(sexp_get_token_string): Likewise.
	(sexp_get_string_length): Skip the character that terminates the
	string.
	(sexp_get_token): Cleared upp calling conventions. Always consume
	the final character of the token.
	(sexp_convert_list): Take responsibility for converting the start
	and end of the list.
	(sexp_convert_file): Call sexp_get_char first, to get the token
	reading started.
	(sexp_convert_item): Cleared up calling conventions. Should be
	called with INPUT->token being the first token of the expression,
	and returns with INPUT->token being the final token of the
	expression. Return value changed to void..

	* examples/sexp-conv-test: Added test for transport mode input.

	* examples/sexp-conv.c (sexp_get_char): Use the nettle_armor
	interface for decoding.
	(sexp_input_start_coding): New function.
	(sexp_input_end_coding): New function.
	(sexp_get_base64_string): Rewrote to use sexp_input_start_coding
	and sexp_input_end_coding.
	(sexp_get_token): Generate SEXP_TRANSPORT_START tokens.
	(sexp_convert_list): Lists are ended only by SEXP_LIST_END.
	(sexp_convert_item): Implemented transport mode, using
	sexp_input_start_coding and sexp_input_end_coding.

2002-10-30  Niels Möller  <nisse@cuckoo.hack.org>

	* Makefile.am: Added base16 files.

	* examples/sexp-conv-test: New tests for transport output.

	* examples/sexp-conv.c: Deleted hex functions, moved to Nettle's
	base16 files.
	(struct sexp_output): Represent the current encoding as a
	nettle_armor pointer and a state struct.
	(sexp_output_init): Deleted MODE argument. Now passed to functions
	that need it.
	(sexp_get_char): Updated to new base64 conventions.
	(sexp_get_base64_string): Likewise.
	(sexp_put_raw_char): New function.
	(sexp_put_newline): Use sexp_put_raw_char.
	(sexp_put_char): Use nettle_armor interface for encoding data.
	Use OUTPUT->coding_indent for line breaking, so the INDENT
	argument was deleted.
	(sexp_put_code_start): New function, replacing sexp_put_base64_start.
	(sexp_put_code_end): New function, replacing sexp_put_base64_end.
	(sexp_put_data): Deleted argument INDENT.
	(sexp_puts): Likewise.
	(sexp_put_length): Likewise.
	(sexp_put_list_start): Likewise.
	(sexp_put_list_end): Likewise.
	(sexp_put_display_start): Likewise.
	(sexp_put_display_end): Likewise.
	(sexp_put_string): Likewise. Also changed base64 handling.
	(sexp_convert_string): Deleted argument INDENT. New argument
	MODE_OUT.
	(sexp_convert_list): New argument MODE_OUT.
	(sexp_convert_file): Likewise.
	(sexp_convert_item): Likewise. Also handle output in transport
	mode.
	(match_argument): Simple string comparison.
	(main): Adapted to above changes.

	* testsuite/testutils.c (test_armor): Allocate a larger buffer
	CHECK, to make decode_update happy. Updated to new base64
	conventions.

	* testsuite/base64-test.c (test_main): Fixed overlap test to not
	change the base64 before decoding. Updated to new base64
	conventions.

	* testsuite/Makefile.am (TS_PROGS): Added base16-test.

	* testsuite/base16-test.c: New test.

	* sexp-transport.c (sexp_transport_iterator_first): Updated to new
	conventions for base64_decode_update and base64_decode_final.

	* nettle-meta.h: Updated ascii armor declarations. New declaration
	for nettle_base16.

	* base64-decode.c (base64_decode_single): Return -1 on error.
	Also keep track of the number of padding characters ('=') seen.
	(base64_decode_update): New argument dst_length. Return -1 on error.
	(base64_decode_status):  Renamed function...
	(base64_decode_final): ... to this.

	* base64.h (struct base64_decode_ctx): Deleted STATUS attribute.
	Added PADDING attribute.

	* base16.h, base16-encode.c, base16-decode.c, base16-meta.c: New
	files.

2002-10-28  Niels Möller  <nisse@cuckoo.hack.org>

	* examples/sexp-conv.c (struct hex_decode_ctx): New hex decoding
	functions.
	(sexp_get_raw_char): New function.
	(sexp_get_char): Use sexp_get_raw_char.

2002-10-26  Niels Möller  <nisse@cuckoo.hack.org>

	* examples/sexp-conv.c (sexp_put_length): Bugfix, don't output any
	leading zero.
	(main): Implemented -s option.

	* examples/sexp-conv-test: Test for echo -n vs echo '\c'. Added a
	few tests for canonical output.

2002-10-25  Niels Möller  <niels@s3.kth.se>

	* examples/sexp-conv.c (struct sexp_input): Deleted the mode from
	the state, that should be passed as argument to relevant
	functions. Instead, introduces enum sexp_coding, to say if base64
	coding is in effect.
	(struct sexp_output): Added coding attribute.
	(sexp_put_char): Use output->coding.
	(sexp_put_base64_start): Likewise.
	(sexp_put_base64_end): Likewise.

	* base64-decode.c (base64_decode_single): Simplified, got rid of
	the done variable.

2002-10-25  Niels Möller  <nisse@cuckoo.hack.org>

	* examples/sexp-conv.c (sexp_put_newline): Return void, die on
	error.
	(sexp_put_char, sexp_put_data, sexp_puts, sexp_put_length,
	sexp_put_base64_start, sexp_put_base64_end, sexp_put_string,
	sexp_put_list_start, sexp_put_list_end, sexp_put_display_start,
	sexp_put_display_end, sexp_convert_string, sexp_convert_list,
	sexp_skip_token): Likewise.
	(sexp_convert_item): Die on error.

2002-10-24  Niels Möller  <nisse@cuckoo.hack.org>

	* examples/sexp-conv-test: Doesn't need echo -n anymore.

	* examples/sexp-conv.c (die): New function.
	(struct sexp_input): Deleted field ITEM.
	(sexp_get_char): Die on failure, never return -1.
	(sexp_get_quoted_char): Likewise.
	(sexp_get_quoted_string): Die on failure, no returned value.
	(sexp_get_base64_string): Likewise.
	(sexp_get_token_string): Likewise.
	(sexp_get_string): Likewise.
	(sexp_get_string_length): Likewise.
	(sexp_get_token): Likewise.
	(sexp_convert_string): Adapted to sexp_get_token.
	(sexp_convert_list): Likewise.
	(sexp_convert_file): New function.
	(main): Use sexp_convert_file.

2002-10-23  Niels Möller  <nisse@cuckoo.hack.org>

	* examples/Makefile.am (TS_PROGS): Added sexp-conv-test.

	* examples/sexp-conv.c (sexp_input_init): Initialize input->string
	properly.
	(sexp_get_char): Fixed non-transport case.
	(sexp_get_quoted_char): Fixed default case.
	(sexp_get_token): Loop over sexp_get_char (needed for handling of
	white space). Don't modify input->level. Fixed the code that skips
	comments.
	(sexp_put_char): Fixed off-by-one bug in assertion.
	(sexp_put_string): Fixed escape handling for output of quoted
	strings.
	(sexp_convert_list): Prettier output, hanging indent after the
	first list element.
	(sexp_skip_token): New function.
	(sexp_convert_item): Use sexp_skip_token to skip the end of a
	"[display-type]".

2002-10-22  Niels Möller  <nisse@cuckoo.hack.org>

	* examples/sexp-conv-test: New test program.

	* examples/Makefile.am (noinst_PROGRAMS): Added sexp-conv.

	* examples/sexp-conv.c (sexp_convert_list): New function.
	(sexp_convert_item): New function.
	(main): New function. Compiles and runs now, but doesn't work.

	* base64-decode.c (base64_decode_single): New function.
	(base64_decode_update): Use base64_decode_single.

	* examples/sexp-conv.c: Added output functions.

2002-10-21  Pontus Sköld  <pont@soua.net>

	* base64-encode.c (base64_encode_raw): Fixed null statement
	amongst variable declarations, broke compilation for non C99
	compilers.

2002-10-21  Niels Möller  <nisse@lysator.liu.se>

	* examples/sexp-conv.c: New sexp conversion program.

2002-10-21  Niels Möller  <niels@s3.kth.se>

	* Makefile.am (libnettle_a_SOURCES): Added
	sexp-format-transport.c.

	* sexp-transport.c (sexp_transport_iterator_first): New file and
	function.
	* sexp.h (sexp_transport_iterator_first): Added protoype.

	* sexp.c (sexp_iterator_next): Abort if iterator type is boogus.

2002-10-19  Niels Möller  <nisse@cuckoo.hack.org>

	* testsuite/testutils.c (test_armor): Updated to new armor
	conventions.

	* testsuite/base64-test.c (test_main): Test BASE64_ENCODE_LENGTH
	and BASE64_DECODE_LENGTH. Updated test of base64_encode_raw (used
	to be base64_encode).

	* base64.h (BASE64_ENCODE_LENGTH, BASE64_DECODE_LENGTH): Fixed and
	documented macros.

	* base64-meta.c (base64_encode_length, base64_decode_length): New
	functions, corresponding to the macros with the same name.

	* Makefile.am (libnettle_a_SOURCES): base64.c replaced by
	base64-encode.c and base64-decode.c.

	* pgp-encode.c (pgp_armor): Use new base64 conventions.

	* nettle-meta.h: Updated nettle_armor definitions.

	* base64.h: Major reorganization.

	* base64.c: Deleted file, contents moved to base64-encode.c or
	base64-decode.c.

	* base64-encode.c: New file. New supporting both encode-at-once
	and streamed operation.

	* base64-decode.c: New file.

2002-10-09  Niels Möller  <nisse@cuckoo.hack.org>

	* testsuite/Makefile.am (TS_PROGS): Added dsa-keygen-test.

	* dsa-keygen.c: Call the progress callback only if it's non-NULL.

	* Makefile.am (libnettle_a_SOURCES): Added bignum-random.c and
	dsa-keygen.c.

	* testsuite/testutils.c (test_dsa_key): New function to sanity
	check a dsa keypair.

	* testsuite/dsa-test.c (test_main): Call dsa_test_key.

	* testsuite/dsa-keygen-test.c: New test case.

	* dsa.h (DSA_MINIMUM_BITS): New constant.

	* bignum.h (nettle_mpz_random, nettle_mpz_random_size): Added
	prototypes.

	* dsa-keygen.c: New file.

	* bignum-random.c: New file.
	(nettle_mpz_random): New function, moved from...
	* dsa-sign.c (nettle_mpz_random): ... here. Also changed argument
	ordering and updated callers.

	* bignum-random.c: (nettle_mpz_random_size): New function, renamed
	and moved here from...
	* rsa-keygen.c (bignum_random_size): ... here. Updated all
	callers.

	* testsuite/testutils.c (test_dsa): Needs both public and private
	key as arguments.

	* testsuite/dsa-test.c (test_main): Updated to changes of the
	private key struct.

	* testsuite/Makefile.am (TS_PROGS): Added dsa-test.

	* rsa-decrypt.c (rsa_decrypt): Constification.
	* rsa-encrypt.c (rsa_encrypt): Likewise.
	* rsa.c (rsa_compute_root): Likewise.
	* rsa_md5.c (rsa_md5_sign): Likewise.
	(rsa_md5_verify): Likewise.
	* rsa_sha1.c (rsa_sha1_sign): Likewise.
	(rsa_sha1_verify): Likewise.

	* dsa-verify.c (dsa_verify): Use const for the public key
	argument.

	* dsa-sign.c (dsa_sign): Needs the public key as argument, in
	addition to the private key. Use const.

	* dsa.h (struct dsa_private_key): Don't include the public
	information here.
	* dsa.c (dsa_private_key_init, dsa_private_key_clear): Updated to
	new struct dsa_private_key.

	* dsa-sign.c (dsa_sign): Bugfix, added missing mpz_init call.

	* Makefile.am (libnettle_a_SOURCES): Added dsa files.
	(libnettleinclude_HEADERS): Added dsa.h.

	* testsuite/testutils.c (test_dsa): New function.

	* testsuite/dsa-test.c: New test.

	* dsa.h, dsa.c, dsa-sign.c, dsa-verify.c: New files.

	* nettle-meta.h: Moved the nettle_random_func and
	nettle_progress_func typedefs here...
	* rsa.h: ... from here.

2002-10-07  Niels Möller  <nisse@cuckoo.hack.org>

	* sexp.h (enum sexp_type): Deleted SEXP_START.

	* sexp.c (sexp_iterator_parse): New function, similar to the old
	sexp_iterator_next, but independent of the previous value of the
	iterator->type.
	(sexp_iterator_first): Use sexp_iterator_parse.
	(sexp_iterator_next): Likewise.
	(sexp_iterator_enter_list): Use sexp_iterator_parse. SEXP_START
	not needed anymore.
	(sexp_iterator_exit_list): Likewise.

2002-10-06  Niels Möller  <nisse@cuckoo.hack.org>

	* sexp2rsa.c (get_value): No need to call sexp_iterator_next
	anymore.

	* sexp.c (sexp_iterator_assoc): Advance the iterator to the
	element after a matching tag, before recording it.
	* testsuite/sexp-test.c (test_main): Updated test.

	* testsuite/sexp-test.c (test_main): No need to call
	sexp_iterator_next after sexp_iterator_exit_list.

	* sexp2rsa.c (rsa_keypair_from_sexp): No need to call
	sexp_iterator_next anymore.

	* sexp.c (sexp_iterator_next): Updated to new sexp_iterator_exit_list.
	(sexp_iterator_exit_list): Return with iterator pointing to the
	element after the list.
	(sexp_iterator_check_type): Call sexp_iterator_next before
	returning.
	(sexp_iterator_check_types): Likewise.
	(sexp_iterator_assoc): Rearranged calls of sexp_iterator_next.

	* sexp.c (sexp_iterator_enter_list): Call sexp_iterator_next to
	get to the first element of the list. Updated callers.

	* base64.c (base64_encode_group): New function, used by openpgp
	armoring code.

	* Makefile.am: Added openpgp files.

	* sexp2rsa.c (rsa_keypair_from_sexp): Use sexp_iterator_first.
	* testsuite/sexp-test.c (test_main): Likewise.

	* sexp.c (sexp_iterator_init): Made this function static.
	(sexp_iterator_first): New, friendlier, initialization function.

	* pgp-encode.c: New file. Functions for writing openpgp data
	packets.

	* pgp.h: New file, with pgp related declarations.

	* rsa2openpgp.c (rsa_keypair_to_openpgp): New file, new function.

2002-10-04  Niels Möller  <niels@s3.kth.se>

	* examples/rsa-keygen.c: Use malloc, instead of asprintf.

2002-10-03  Niels Möller  <nisse@cuckoo.hack.org>

	* Released nettle-1.6.

	* NEWS: Note the aes api change.

	* examples/Makefile.am (EXTRA_DIST): Distribute setup-env and
	teardown-env.

2002-10-02  Niels Möller  <nisse@cuckoo.hack.org>

	* examples/rsa-keygen.c (main): Comment on the lax security of the
	private key file.

	* index.html: Added link to mailing list.

2002-10-02  Niels Möller  <niels@s3.kth.se>

	* Makefile.am: Fixed assembler rules, and shared libraries.

	* configure.ac: Fixed the enable-shared option.

2002-10-01  Niels Möller  <nisse@cuckoo.hack.org>

	* configure.ac: New option --enable-shared, and a first attempt at
	building a shared library (*without* using libtool).

	* Makefile.am: A first attempt at rules for building a shared
	libnettle.so.

2002-10-01  Niels Möller  <niels@s3.kth.se>

	* examples/run-tests (test_program): Use basename.

	* examples/teardown-env: Delete some more files.

	* examples/run-tests (test_program): Strip directory part of
	displayed name.

	* examples/Makefile.am (TS_PROGS): New variable. Run tests.

	* examples/io.c (read_file): Bug fix, used to overwrite pointer.

	* examples/rsa-keygen.c (main): Bug fix, private key wasn't
	written properly.

	* testsuite/Makefile.am: Some cleanup of make check.

	* examples/setup-env, examples/teardown-env: Test environment scripts.
	* examples/rsa-verify-test, examples/rsa-sign-test: New test cases.

	* examples/run-tests: New file (copied from lsh testsuite).

	* examples/Makefile.am: Use EXTRA_PROGRAMS and @RSA_EXAMPLES@.

	* examples/rsa-sign.c: No need to include config.h. Use werror
	instead of fprintf.
	* examples/rsa-verify.c: Likewise.
	* examples/rsa-keygen.c: Likewise.

	* examples/io.h: Forward declare struct rsa_public_key and struct
	rsa_private_key, to avoid dependences on config.h.

	* configure.ac (RSA_EXAMPLES): New substituted variable,
	controlling which example programs to build.

	* examples/rsa-verify.c: New example program.

	* examples/rsa-keygen.c: Use functions from io.c.
	* examples/rsa-sign.c: Likewise.

	* examples/Makefile.am (noinst_PROGRAMS): Added rsa-verify.
	(LDADD): Added io.o.

	* configure.ac: New define WITH_PUBLIC_KEY, and new configure flag
	--disable-public-key. Updated rsa-files to check for that, rather
	than for HAVE_LIBGMP.

	* examples/io.c, examples/io.c: New files. Miscellaneous functions
	used by the example programs.

	* base64.h (BASE64_DECODE_LENGTH): Comment fix.

2002-09-30  Niels Möller  <nisse@cuckoo.hack.org>

	* sexp2rsa.c (rsa_keypair_from_sexp): Bugfix: Call
	rsa_prepare_public_key and rsa_prepare_private_key.

	* examples/Makefile.am (noinst_PROGRAMS): Added rsa-sign.

	* examples/rsa-sign.c: New example program.

	* testsuite/base64-test.c (test_main): Test encoding and decoding
	in place.

	* base64.c (base64_encode): Encode from the end of the data
	towards the start, in order to support overlapping areas.
	(base64_encode): Broke out some common code from the switch..

2002-09-30  Niels Möller  <niels@s3.kth.se>

	* sexp_format.c (sexp_format): Don't mix code and declarations.

2002-09-29  Niels Möller  <nisse@cuckoo.hack.org>

	* testsuite/Makefile.am (TS_PROGS): Added buffer-test
	sexp-format-test rsa2sexp-test sexp2rsa-test.


	* testsuite/sexp-test.c (test_main): Updated calls to
	sexp_iterator_assoc.

	* testsuite/testutils.h (MEMEQH): New macro.

	* testsuite/sexp2rsa-test.c: New test.
	* testsuite/sexp-format-test.c: New test.
	* testsuite/rsa2sexp-test.c: New test.
	* testsuite/buffer-test.c: New test.

	* testsuite/testutils.c (test_rsa_key): Copied this function
	from...
	testsuite/rsa-keygen-test.c: ... here.

	* examples/rsa-keygen.c: New file.

	* Makefile.am: Added new source files and headers buffer.h,
	buffer.c, sexp_format.c, sexp2rsa.c, rsa2sexp.c.

	* rsa.h (rsa_keypair_to_sexp, rsa_keypair_from_sexp): New
	prototypes.

	* rsa2sexp.c, sexp2rsa.c: New files.

	* sexp.c (sexp_iterator_assoc): Don't enter the list, associate
	keys within the current list. Still exit the list when done.
	(sexp_iterator_assoc): Represent keys as plain NUL-terminated
	strings.
	(sexp_iterator_check_type, sexp_iterator_check_types): New
	functions.

	* sexp_format.c: New file, implementing an sexp canonical syntax
	formatter.

	* buffer.c, buffer.h: New files, implementing a bare-bones string
	stream.

	* bignum.c (nettle_mpz_sizeinbase_256): New function.

2002-09-28  Niels Möller  <nisse@cuckoo.hack.org>

	* sexp.c (sexp_iterator_assoc): Return 0 for missing or duplicate
	keys. Now passes all the tests.

	* sexp.c (sexp_iterator_simple): Bugfixes. Check earlier that
	length doesn't grow too large.
	(sexp_iterator_next): Skip the current list only if type is
	SEXP_LIST. Handle ')'.
	(sexp_iterator_enter_list): Set type to SEXP_START.
	(sexp_iterator_exit_list): Likewise. Don't skip the ')' here.
	(sexp_iterator_assoc): Bug fix.

	* testsuite/sexp-test.c (test_main): Reordered sexp_iterator_assoc
	tests.

	* nettle.texinfo (Randomness): Documented that yarrow256_init can
	be called with a zero number of sources.

	* testsuite/testutils.h (ASSERT): New macro.

	* testsuite/sexp-test.c: Test sexp parser.

	* Makefile.am (SUBDIRS): Added sexp files.

	* sexp.c, sexp.h: New files, implementing an sexp-parser.

2002-08-27  Niels Möller  <niels@s3.kth.se>

	* Makefile.am (DISTCLEANFILES): make distclean should delete the
	assembler-related symlinks.

2002-08-26  Niels Möller  <nisse@cuckoo.hack.org>

	* Makefile.am (%.o: %.asm): Create an empty (and unused)
	dependency file, to make the make/automake dependency tracking
	happier.

2002-07-18  Niels Möller  <niels@s3.kth.se>

	* examples/nettle-benchmark.c (main): Try openssl's ciphers as
	well, if available.

	* Makefile.am (libnettle_a_SOURCES): Added nettle-openssl.c.

	* nettle-openssl.c: New file.

	* nettle-internal.h: Declare openssl glue ciphers.

	* des-compat.h: Extra name-mangling, to avoid collisions in case a
	program links with both nettle and libcrypto (the nettle-benchmark
	program does).

	* configure.ac: Don't use -ggdb3 with gcc-2.96.
	Check for openssl's libcrypto (for benchmarking).

2002-05-16  Niels Möller  <nisse@cuckoo.hack.org>

	* sparc/aes.asm: Deleted registers i and t3.
	(_aes_crypt): Moved some registers around. We now use input
	registers only for arguments, local registers for loop invariants,
	output registers for temporaries and loop variables, and no global
	registers at all.

	* sparc/aes.asm (AES_FINAL_ROUND): New macro.
	(_aes_crypt): Use AES_FINAL_ROUND for the first word of the final
	round.
	(_aes_crypt): And for the rest of the final round.
	(AES_FINAL_ROUND): Don't update dst, just access it offseted by i.
	(_aes_crypt): Add 16 to dst at the end of the final round.
	(AES_ROUND): Use ldub, not ld + and, to get the third byte
	of wtxt.
	(AES_ROUND): Use ldub, not lduh + and, to get the second
	byte of a word.
	(AES_ROUND): Reordered instructions, so that we can save one
	register.
	(AES_ROUND): Eliminated use of t3.
	(AES_FINAL_ROUND): Eliminated ands.
	(AES_FINAL_ROUND): Reordered, so that we can save one register.
	(AES_FINAL_ROUND): Eliminated t3.
	(AES_LOAD): New macro.
	(_aes_crypt): Unrolled source loop.
	(_aes_crypt): Use AES_LOAD macro.
	(_aes_crypt): Deleted cruft from the old source loop.
	(AES_LOAD): Eliminated t3.

2002-05-15  Niels Möller  <nisse@cuckoo.hack.org>

	* sparc/aes.asm (AES_ROUND): New macro.
	(_aes_crypt): Use AES_ROUND for first word of the
	round function.
	(_aes_crypt): And for the rest of the round function.

	* sparc/aes.asm (_aes_crypt): Deleted a bunch of additions,
	after accessing IDX1.

	* aes-internal.h (struct aes_table): sparc_idx[0] should now
	contain index values shifted by the size of a word, and with 2
	added. This saves some additions in the sparc assembler code.
	Updates aes-encrypt-table.c and aes-decrypt-table.c.

	* sparc/aes.asm (_aes_crypt): Unrolled final loop, preparing for
	optimizations.
	(_aes_crypt): Eliminated i from forst copy of the loop. Some
	cleanup.
	(_aes_crypt): And from second copy.
	(_aes_crypt): And from third.
	(_aes_crypt): And fourth.
	(_aes_crypt): Eliminated updates of i from the loop.
	(_aes_crypt): Access IDX1 and IDX3 through the T pointer, saving
	two registers.

	* aes-internal.h (struct aes_table): Renamed the shift_idx field
	to sparc_idx, as it will be tweaked to improve the sparc code.
	Also reduced its size to [2][4].
	(IDX_FACTOR): Deleted constant.
	* aes-encrypt-table.c (_aes_encrypt_table): Adapted initializer of
	sparc_idx.
	* aes-decrypt-table.c (_aes_decrypt_table): Likewise.
	* asm.m4: Deleted AES_SIDX2, to match struct aes_table.

	* sparc/aes.asm (_aes_crypt): Unrolled the inner loop, preparing
	for optimizations suggested by Marcus Comstedt.
	(_aes_crypt): Eliminated i from the first copy of the inner loop.
	(_aes_crypt): And from the second copy.
	(_aes_crypt): And from the third copy.
	(_aes_crypt): And from the fourth copy.
	(_aes_crypt): Renamed .Linner_loop to .Lround_loop.
	(_aes_crypt): Eliminated the loop variable i from the unrolled
	loop.
	(_aes_crypt): Deleted moves of constants into t2.

2002-05-15  Niels Möller  <niels@s3.kth.se>

	* x86/aes-encrypt.asm (aes_encrypt): Use AES_SUBST_BYTE.
	* x86/aes-decrypt.asm (aes_decrypt): Likewise.
	(aes_decrypt): Use AES_STORE.
	(aes_decrypt): Deleted first xchgl instruction into, permuting the
	AES_ROUND calls instead.
	(aes_decrypt): Likewise for the final round.
	(aes_decrypt): Got rid if the xchgl instruction after the final
	round, folding it into the final round.

	* x86/machine.m4: Renamed AES_LAST_ROUND to AES_FINAL_ROUND.
	Updated users.

	* x86/aes-decrypt.asm (aes_decrypt): Use the AES_LOAD macro.
	(aes_decrypt): Start using AES_ROUND.
	(aes_decrypt): Use AES_LAST_ROUND.

	* x86/aes-decrypt.asm (aes_decrypt): Moved function to a separate
	file...
	* x86/aes.asm: ... from here.

	* x86/aes.asm (aes_decrypt): Use _aes_decrypt_table instead of
	itbl1-4. Commented out the inclusion of aes_tables.asm.
	(aes_decrypt): Use _aes_decrypt_table instead of isbox.


	* x86/aes-decrypt.asm: New file, empty at the start.

	* Makefile.am (libnettle_a_SOURCES): Added aes-decrypt-table.c.

	* aes-decrypt.c (_aes_decrypt_table): Moved from this file...
	* aes-decrypt-table.c (_aes_decrypt_table): ... to a new file.

	* testsuite/aes-test.out: New file, with the output of
	testsuite/aes-test, when aes.c has been compiled with debugging
	printouts of intermediate state.

2002-05-15  Niels Möller  <nisse@cuckoo.hack.org>

	* sparc/aes.asm: (_aes_crypt): Restore %fp at end of function, to
	make %fp available for other uses.

	* sparc/aes.asm: The frame setup was broken. Tried to fix it.
	Reverted to revision 1.70 + minor changes from the head revision.

	* x86/aes-encrypt.asm (aes_encrypt): Use test instead of cmpl $0,.

	* x86/machine.m4 (AES_SUBST_BYTE): New macro.

	* sparc/aes.asm: wtxt needs no register of it's own, as its
	pointed to by %sp. %g5 moved to %l0, the register previously
	allocated for wtxt, so that we stay clean of the reserved %g
	registers.

2002-05-14  Niels Möller  <nisse@cuckoo.hack.org>

	* sparc/aes.asm: Avoid using %g6 and %g7, as they are reserved for
	operating sytem use. Use %i5 and %o7 instead. Also moved %g4 to %g1.
	(_aes_crypt): Allocate only 32 bytes local storage on the stack.
	Calculate wtxt and tmp using offsets from %sp, not %fp.

2002-05-14  Niels Möller  <niels@s3.kth.se>

	* x86/aes-encrypt.asm (aes_encrypt): Replaced first quarter of the
	round function with an invocation of AES_ROUND.
	(aes_encrypt): Similarly for the second column.
	(aes_encrypt): Similarly for the rest of the round function.

	* x86/machine.m4 (AES_ROUND): New macro.

	* x86/aes-encrypt.asm (aes_encrypt): Use AES_LOAD macro.

	* x86/machine.m4 (AES_LOAD): New macro.

	* x86/aes-encrypt.asm (aes_encrypt): Use AES_STORE.

	* x86/machine.m4 (AES_STORE): New macro.

	* x86/aes-encrypt.asm (aes_encrypt): Use the AES_LAST_ROUND macro
	for the first column of the final round.
	(aes_encrypt): Similarly for the second column.
	(aes_encrypt): Similarly for the third and fourth column.

	(aes_encrypt): Deleted xchgl instruction in final round, by
	reordering the second and fourth round.

	* x86/machine.m4 (AES_LAST_ROUND): New macro.

	* x86/aes-encrypt.asm (aes_encrypt): Move code here...
	* x86/aes.asm: ...from here.

	* x86/aes.asm: Use addl and subl, not add and sub. Replaced
	references to dtbl1-4 with references to _aes_encrypt_table.

	* configure.ac (asm_path): Enable x86 assembler.

	* x86/aes.asm (aes_decrypt): Adapted to the current interface.
	Notably, the order of the subkeys was reversed. Single block
	encrypt/decrypt works now.
	(aes_encrypt, aes_decrypt): Added an outer loop, so that we can
	encrypt more than one block at a time.

2002-05-07  Niels Möller  <niels@s3.kth.se>

	* configure.ac: Generate config.m4.

	* x86/aes.asm: Use C for comments, include the tables using
	include_src, and commented out the key setup functions.
	Fixed the processing of the first handling of the round function.
	Now, encryption of a single block works! Multiple blocks, and
	decryption, is still broken.

	* x86/machine.m4: New file (empty).

	* x86/aes-encrypt.asm: New file, empty for now.

	* Makefile.am (%.asm): Added asm.m4, machine.m4 and config.m4 to
	the m4 command line.
	(libnettle_a_SOURCES): Added aes-encrypt-table.c.

	* sparc/aes.asm: No need to include asm.m4, that is taken care of
	by the Makefile.

	* config.m4.in: New file, configuration for asm.m4.

	* asm.m4 (C, include_src): New macros.

	* aes-encrypt-table.c: New file, table moved out from
	aes-encrypt.c.

2002-05-06  Niels Möller  <niels@s3.kth.se>

	* configure.ac (CFLAGS): Don't enable -Waggregate-return.

2002-05-05  Niels Möller  <nisse@lysator.liu.se>

	* configure.ac: Pass no arguments to AM_INIT_AUTOMAKE.

2002-05-05  Niels Möller  <nisse@cuckoo.hack.org>

	* configure.ac: Update for automake-1.6.

	* configure.ac: Renamed file, used to be configure.in.

2002-03-20  Niels Möller  <nisse@cuckoo.hack.org>

	* testsuite/run-tests (test_program): Added missing single quote.

2002-03-20  Niels Möller  <nisse@lysator.liu.se>

	* testsuite/run-tests (test_program): Test the exit status of the
	right process.

2002-03-19  Pontus Sköld  <pont@it.uu.se>

	* testsuite/run-tests: Removed /bin/bashisms to use with /bin/sh.

2002-03-18  Niels Möller  <nisse@cuckoo.hack.org>

	* rsa-keygen.c (rsa_generate_keypair): Output a newline after a
	non-empty line of 'e':s (bad e was chosen, try again).

2002-03-16  Niels Möller  <nisse@cuckoo.hack.org>

	* configure.in (asm_path): AC_CONFIG_LINKS adds $srcdir
	automatically.

2002-03-14  Niels Möller  <nisse@cuckoo.hack.org>

	* sparc/aes.asm, x86/aes.asm: Added copyright notice.

	* Makefile.am (libnettle_a_SOURCES): Added aes-internal.h.
	(EXTRA_DIST): Added assembler files.

	* configure.in (asm_path): Use $srcdir when looking for the files.
	* configure.in (asm_path): For now, disable x86 assembler code.
	Bumped version to 1.6.

2002-02-25  Niels Möller  <nisse@cuckoo.hack.org>

	* sparc/aes.asm (_aes_crypt): Moved increment of src into the
	source_loop. Also fixed stop condition, the loop was run 5 times,
	not 4, as it should.
	(_aes_crypt): Use src directly when accessing the source data,
	don't use %o5.
	(_aes_crypt): Renamed variables in source_loop.
	(_aes_crypt): Changed stop condition in source_loop to not depend
	on i. Finally reduced the source_loop to 16 instructions. Also
	increased the alignment of the code to 16.
	(_aes_crypt): In final_loop, use preshifted indices.
	(_aes_crypt): In final_loop, construct the result in t0. Use t0-t3
	for intermediate values.
	(_aes_crypt): In final_loop, use the register idx.
	(_aes_crypt): In final_loop, keep i multiplied by 4. Use key to
	get to the current roundkey.
	(_aes_crypt): In final_loop, use i for indexing.
	(_aes_crypt): Update dst in the output loop. This yields a delay
	slot that isn't filled yet.
	(_aes_crypt): Decrement round when looping, saving yet some
	instructions.
	(_aes_crypt): Reformatted code as blocks of four instructions
	each.
	(_aes_crypt): Copy the addresses of the indexing tables into
	registers at the start. No more need for the idx register.
	(_aes_crypt): Deleted idx register.
	(_aes_crypt): Some peep hole optimizations, duplicating some
	instructions to fill nop:s, and put branch instructions on even
	word addresses.

2002-02-22  Niels Möller  <nisse@cuckoo.hack.org>

	* sparc/aes.asm (_aes_crypt): Moved some more additions out of the
	inner loop, using additional registers.
	(_aes_crypt): Deleted one more addition from the inner loop, by
	using the subkey pointer.

2002-02-19  Niels Möller  <nisse@cuckoo.hack.org>

	* configure.in (asm_path): Renamed "path" to "asm_path". Also look
	for a machine.m4.

2002-02-16  Niels Möller  <nisse@cuckoo.hack.org>

	* sparc/aes.asm: Use that IDX2(j) == j ^ 2

	* Makefile.am (libnettle_a_SOURCES): Reordered aes-decrypt.c and
	aes-encrypt.c. For some strange reason it makes the benchmark go
	faster...

	* sparc/aes.asm (_aes_crypt): Use double-buffering, and no
	separate loop for adding the round key.
	(round): Keep round index muliplied by 16, so it can be used
	directly for indexing the subkeys.
	(_aes_crypt): In the final loop, use ctx+round to access the
	subkeys, no need for an extra register.

2002-02-15  Niels Möller  <nisse@cuckoo.hack.org>

	* sparc/aes.asm (_aes_crypt): Renaming variables, allocating
	locals starting from %l0.
	(_aes_crypt): Consistently use %l4, aka i, as the variable for the
	innermost loops.
	(_aes_crypt): Moved reading of ctx->nrounds out of the loop.
	(_aes_crypt): In final_loop, deleted a redundant mov, and use i as
	loop variable.
	(_aes_crypt): Started renumbering registers in the inner loop. The
	computation for the table[j] sub-expression should be kept in
	register %o[j].
	(_aes_crypt): Renamed more variables in the inner loop. Now the
	primary variables are t0, t1, t2, t3.

	* sparc/aes.asm (_aes_crypt): Swapped register %i0 and %o5, %i1
	and %o0, %i2 and %o4, %i3 and %o3, %i4 and %o2.
	(_aes_crypt): wtxt was stored in both %l1 and %l2 for the entire
	function. Freed %l2 for other uses.
	(_aes_crypt): Likewise for tmp, freeing register %o1.

	* sparc/machine.m4: New file, for sparc-specific macros.

	* sparc/aes.asm (_aes_crypt): Hacked the source_loop, to get rid
	of yet another redundant loop variable, and one instruction.
	(_aes_crypt): Strength reduce loop variable in the
	inner loop, getting rid of one register.
	(_aes_crypt): Use pre-shifted indices (aes_table.idx_shift), to
	avoid some shifts in the inner loop.
	(_aes_crypt): Don't check for nrounds==0 at the start of the loop.

	* asm.m4: Define and use structure-defining macros.

	* Makefile.am (%.asm): Use a GNU pattern rule, to make %.o depend
	on both %.asm and asm.m4.

	* aes-internal.h (struct aes_table): New subtable idx_shift.
	Updated tables in aes_encrypt.c and aes_decrypt.c.

	* asm.m4: Use eval to compute values.

	* sparc/aes.asm (_aes_crypt): Deleted commented out old version of
	the code.

	* asm.m4: Added constants for individual rows of the aes table.

	* aes.c (IDX0, IDX1, IDX2, IDX3): New macros, encapsualting the
	structure of the idx table.

	* asm.m4: Define various aes struct offsets.

	* testsuite/cbc-test.c (test_cbc_bulk): Use aes_set_encrypt_key
	and aes_set_decrypt_key.

	* sparc/aes.asm (_aes_crypt): Use symbolic names for the fucntion
	arguments.

2002-02-14  Niels Möller  <nisse@cuckoo.hack.org>

	* sparc/aes.asm: Copied gcc assembler code for _aes_crypt.

	* aesdata.c: New program for generating AES-related tables.

	* testsuite/testutils.c (print_hex): New function (moved from
	yarrow-test.c).

	* testsuite/rsa-keygen-test.c (progress): Declare the ctx argument
	as UNUSED.

	* testsuite/cbc-test.c (test_cbc_bulk): New function, testing CBC
	with larger blocks.

	* yarrow256.c: Replaced uses of aes_set_key with
	aes_set_encrypt_key.

	* nettle-meta.h (_NETTLE_CIPHER_SEP): New macro, useful for
	algorithms with separate encyption and decryption key setup.

	* aes-internal.h (struct aes_table): New structure, including all
	constant tables needed by the unified encryption or decryption
	function _aes_crypt.

	* aes.c (_aes_crypt): New function, which unifies encryption and
	decryption.

	AES key setup now uses two separate functions for setting
	encryption and decryption keys. Applications that don't do
	decryption need no inverted subkeys and no code to generate them.
	Similarly, the tables (about 4K each for encryption and
	decryption), are put into separate files.

	* aes.h (struct aes_ctx): Deleted space for inverse subkeys. For
	decryption, the inverse subkeys replace the normal subkeys, and
	they are stored _in the order they are used_.

	* aes-set-key.c (aes_set_key): Deleted file, code moved...
	* aes-set-decrypt-key.c, aes-set-encrypt-key.c: New files,
	separated normal and inverse key setup.

	* aes-tables.c: Deleted, tables moved elsewhere...
	* aes-encrypt.c, aes-decrypt.c: New files; moved encryption and
	decryption funktions, and needed tables, into separate files.

2002-02-13  Niels Möller  <nisse@cuckoo.hack.org>

	* aes.c (aes_encrypt): Don't unroll the innerloop.
	(aes_encrypt): Don't unroll the loop for the final round.
	(aes_decrypt): Likewise, no loop unrolling.

	* aes-set-key.c (aes_set_key): Reversed the order of the inverted
	subkeys. They are now stored in the same order as they are used.

	* aes-tables.c (itable): New bigger table, generated by aesdata.c.

	* aes.c (aes_decrypt): Rewrote to use the bigger tables.

2002-02-12  Niels Möller  <nisse@cuckoo.hack.org>

	* aes.c (aes_encrypt): Interleave computation and output in the
	final round.

	* aes-internal.h (AES_SMALL): New macro.

	* aes.c (aes_encrypt): Optionally use smaller rotating inner loop.

	* aes-tables.c (dtbl): Replaced with table generated by aesdata.

	* aes.c (aes_encrypt): Rewrite, now uses larger tables in order to
	avoid rotates.

	* sparc/aes.asm (aes_encrypt): Strength reduced on j, getting rid
	of one register and one instruction in the inner loop.

	* sparc/aes.asm (idx, aes_encrypt): Multiplied tabled values by 4,
	making it possible to get rid of some shifts in the inner loop.

	* configure.in: Fixed spelling of --enable-assembler. Commented
	out debug echo:s.

	* asm.m4: New file. For now, only doing changequote and changecom.

	* sparc/aes.asm (aes_encrypt): Added comments.
	(aes_encrypt): Cut off redundant instruction per block, also
	saving one redundant register pointing to idx.
	(idx_row): New macro. Include asm.m4.

2002-02-11  Niels Möller  <nisse@cuckoo.hack.org>

	* sparc/aes.asm (key_addition_8to32): Cleaned up.
	Deleted gcc-generated debugging information.

	* sparc/aes.asm (key_addition32): First attempt at optimization.
	Made it slower ;-)

	* sparc/aes.asm (key_addition32): Unrolled loop, gained 4%
	speed, payed four instructions compared to gcc
	generated code.

	* Makefile.am (.asm.o): New rule for assembling via m4.
	(libnettle_a_SOURCES): Added new rsa and aes files.

	* configure.in: New command line option --enable-assembler.
	Selects assembler code depending on the host system.

	* rsa-decrypt.c, rsa-encrypt.c: New files for rsa pkcs#1
	encryption.

	* aes-set-key.c, aes-tables.c: New files, split off from aes.c.
	Tables are now not static, but use a _aes_ prefix on their names.

	* aes-internal.h: New file.

	* cast128-meta.c (_NETTLE_CIPHER_FIX): Use _NETTLE_CIPHER_FIX.

	* cbc.c (cbc_decrypt_internal): New function, doing the real CBC
	procesing and requiring that src != dst.
	(cbc_decrypt): Use cbc_decrypt_internal. If src == dst, use a
	buffer of limited size to copy the ciphertext.

	* nettle-internal.c (nettle_blowfish128): Fixed definition, with
	key size in bits.

	* nettle-meta.h (_NETTLE_CIPHER_FIX): New macro, suitable for
	ciphers with a fixed key size.

	* examples/nettle-benchmark.c (display): New function for
	displaying the results, including MB/s figures.

	* sparc/aes.asm: New file. Not yet tuned in any way (it's just the
	code generated by gcc).

2002-02-11  Niels Möller  <nisse@lysator.liu.se>

	* x86/aes.asm, x86/aes_tables.asm: New assembler implementation by
	Rafael Sevilla.

2002-02-06  Niels Möller  <nisse@cuckoo.hack.org>

	Applied patch from Dan Egnor improving the base64 code.
	* base64.h (BASE64_ENCODE_LENGTH): New macro.
	(struct base64_ctx): New context struct, for decoding.
	(BASE64_DECODE_LENGTH): New macro.
	* base64.c (base64_decode_init): New function.
	(base64_decode_update): New function, replacing base64_decode.
	Takes a struct base64_ctx argument.
	* nettle-meta.h: Updated nettle_armor, and related typedefs and
	macros.
	* testsuite/testutils.c (test_armor): Updated.
	* configure.in: Use AC_PREREQ(2.50).

2002-02-01  Niels Möller  <nisse@cuckoo.hack.org>

	* Released nettle-1.5.

2002-01-31  Niels Möller  <nisse@cuckoo.hack.org>

	* acinclude.m4: Commented out gmp-related macros, they're probably
	not needed anymore.

2002-01-31  Niels Möller  <nisse@lysator.liu.se>

	* configure.in: Added command line options --with-lib-path and
	--with-include-path. Use the RPATH-macros to get correct flags for
	linking the test programs with gmp.

	* acinclude.m4: New file.

2002-01-31  Niels Möller  <nisse@cuckoo.hack.org>

	* nettle.texinfo (Randomness): New subsection on Yarrow.

2002-01-30  Niels Möller  <nisse@cuckoo.hack.org>

	* nettle.texinfo (Randomness): New chapter.
	Spell checking and ispell configuration.

	* md5.c: Added reference to RFC 1321.

2002-01-24  Niels Möller  <nisse@cuckoo.hack.org>

	* nettle.texinfo (Public-key algorithms): Minor fixes.

2002-01-22  Niels Möller  <nisse@cuckoo.hack.org>

	* nettle.texinfo (Nettle soup): New chapter.
	(Hash functions): New subsection on struct nettle_hash.
	(Hash functions): New subsection on struct nettle_cipher.
	(Keyed hash functions): New section, describing MAC:s and HMAC.
	(Public-key algorithms): New chapter.

	* testsuite/testutils.c (test_armor): New function.

	* testsuite/base64-test.c: New testcase.

	* testsuite/Makefile.am (TS_PROGS): Added base64-test.

	* nettle-meta.h (struct nettle_armor): New struct.

	* configure.in: Bumped version to 1.5.

	* Makefile.am (libnettle_a_SOURCES): Added base64 files, and some
	missing header files.

	* base64.c, base64.h, base64-meta.c: New files, hacked by Dan
	Egnor.

2002-01-16  Niels Möller  <nisse@cuckoo.hack.org>

	* testsuite/yarrow-test.c: Deleted ran_array code, use
	knuth-lfib.h instead.

	* testsuite/testutils.c (test_rsa_md5, test_rsa_sha1): Moved
	functions here...
	* testsuite/rsa-test.c: ...from here.

	* testsuite/rsa-keygen-test.c: New file.

	* testsuite/knuth-lfib-test.c: New file.

	* Makefile.am (libnettle_a_SOURCES): Added knuth-lfib.c and
	rsa-keygen.c.

	* rsa-keygen.c: New file.

	* rsa.h (RSA_MINIMUM_N_OCTETS): New constant.
	(RSA_MINIMUM_N_BITS): New constant.
	(nettle_random_func, nettle_progress_func): New typedefs. Perhaps
	they don't really belong in this file.
	(rsa_generate_keypair): Added progress-callback argument.

	* macros.h (READ_UINT24, WRITE_UINT24, READ_UINT16, WRITE_UINT16):
	New macros.

	* knuth-lfib.c, knuth-lfib.h: New files, implementing a
	non-cryptographic prng.

2002-01-15  Niels Möller  <nisse@cuckoo.hack.org>

	* hmac-sha1.c: New file.

2002-01-14  Niels Möller  <nisse@cuckoo.hack.org>

	* configure.in: Bumped version to 1.1.

	* testsuite/hmac-test.c (test_main): Added hmac-sha1 test cases.

	* rsa.c (rsa_init_private_key, rsa_clear_private_key): Handle d.

	* rsa.h (struct rsa_private_key): Reintroduced d attribute, to be
	used only for key generation output.
	(rsa_generate_keypair): Wrote a prototype.

	* Makefile.am (libnettle_a_SOURCES): Added hmac-sha1.c and
	nettle-internal.h.

	* des.c: Use static const for all tables.
	(des_set_key): Use a new const * variable for the parity
	procesing, for constness reasons.

	* list-obj-sizes.awk: New file.

	* nettle-internal.c, nettle-internal.h: New files.

	* testsuite/Makefile.am (TS_PROGS): Added hmac-test. Deleted old
	m4-stuff.

	* testsuite/testutils.h (LDATA): Moved this macro here,...
	* testsuite/rsa-test.c: ... from here.

	* testsuite/hmac-test.c: New file.

	* hmac.h: General cleanup. Added declarations of hmac-md5,
	hmac-sha1 and hmac-sha256.

	* hmac.c: Bug fixes.

	* hmac-md5.c: First working version.

	* Makefile.am (libnettle_a_SOURCES): Added hmac.c and hmac-md5.c.
	(libnettleinclude_HEADERS): Added hmac.h.

	* testsuite/rsa-test.c: Also test a 777-bit key.

	* rsa.c (rsa_check_size): Changed argument to an mpz_t. Updated
	callers.
	(rsa_prepare_private_key): Compute the size of the key by
	computing n = p * q.

	* rsa-compat.c: Adapted to new private key struct.
	* rsa_md5.c: Likewise.
	* rsa_sha1.c: Likewise.

	* rsa.c (rsa_check_size): New function, for computing and checking
	the size of the modulo in octets.
	(rsa_prepare_public_key): Usa rsa_check_size.
	(rsa_init_private_key): Removed code handling n, e and d.
	(rsa_clear_private_key): Likewise.
	(rsa_compute_root): Always use CRT.

	* rsa.h (struct rsa_private_key): Deleted public key and d from
	the struct, as they are not needed. Added size attribute.

2002-01-12  Niels Möller  <nisse@cuckoo.hack.org>

	* Makefile.am: Added *-meta files.

	* rsa.c (rsa_init_public_key): New function.
	(rsa_clear_public_key): Likewise.
	(rsa_init_private_key): Likewise.
	(rsa_clear_private_key): Likewise.

	* aes-meta.c: New file.
	* arcfour-meta.c: New file.
	* cast128-meta.c: New file.
	* serpent-meta.c: New file.
	* twofish-meta.c: New file.

	* examples/nettle-benchmark.c: Use the interface in nettle-meta.h.

2002-01-11  Niels Möller  <nisse@cuckoo.hack.org>

	Don't use m4 for generating test programs, it's way overkill. Use
	the C preprocessor instead.
	* testsuite/*-test.c: New file.

	* hmac.c, hmac.h, hmac-md5.c: New files.

	Defined structures describing the algoriths. Useful for code that
	wants to treat an algorithm as a black box.
	* nettle-meta.h, md5-meta.c, sha1-meta.c, sha256-meta.c: New
	files.

2002-01-09  Niels Möller  <nisse@cuckoo.hack.org>

	* rsa-compat.c: Updated for new md5 and rsa conventions.

	* rsa_md5.c: Represent a signature as an mpz_t, not a string.
	Updated calls of md5 functions.
	* rsa_sha1.c: Likewise.

	* rsa.c (rsa_prepare_public_key): Renamed function, was
	rsa_init_public_key.
	(rsa_prepare_private_key): Renamed function, was
	rsa_init_private_key.

	* nettle.texinfo (Hash functions): Update for the changed
	interface without *_final. Document sha256.

	* testsuite/md5-test.m4, testsuite/sha1-test.m4,
	testsuite/sha256-test.m4, testsuite/yarrow-test.c: Updated for new
	hash function interface.

	* yarrow256.c: Removed calls of sha256_final and and some calls of
	sha256_init.

	* md5-compat.c (MD5Final): Call only md5_digest.

	* md5.c (md5_digest): Call md5_final and md5_init.
	(md5_final): Declared static.
	sha1.c, sha256.c: Analogous changes.

	* bignum.c (nettle_mpz_get_str_256): Declare the input argument
	const.

2001-12-14  Niels Möller  <nisse@cuckoo.hack.org>

	* Makefile.am (EXTRA_DIST): Added $(des_headers). Changed
	dependencies for $(des_headers) to depend only on the source file
	desdata.c, not on the executable.

2001-12-12  Niels Möller  <nisse@cuckoo.hack.org>

	* testsuite/yarrow-test.c (main): Updated testcase to match fixed
	generator. Send verbose output to stdout, not stderr.

	* yarrow256.c (yarrow_slow_reseed): Bug fix, update the fast pool
	with the digest of the slow pool.
	(yarrow256_init): Initialize seed_file and counter to zero, to
	ease debugging.

2001-12-07  Niels Möller  <nisse@cuckoo.hack.org>

	* bignum.c (nettle_mpz_get_str_256): Fixed handling of leading
	zeroes.

2001-12-05  Niels Möller  <nisse@cuckoo.hack.org>

	* testsuite/yarrow-test.c (main): Updated test to match the fixed
	key event estimator.

	* yarrow_key_event.c (yarrow_key_event_estimate): Fixed handling
	of timing info.

	* nettle.texinfo (Copyright): Say that under certain
	circumstances, Nettle can be used as if under the LGPL.

	* README: Added a paragraph on copyright.

2001-11-15  Niels Möller  <nisse@cuckoo.hack.org>

	* yarrow256.c (yarrow256_force_reseed): New function.

2001-11-14  Niels Möller  <nisse@ehand.com>

	* testsuite/yarrow-test.c (main): Use yarrow256_is_seeded.

	* yarrow256.c (yarrow256_needed_sources): New function.
	(yarrow256_is_seeded): New function.
	(yarrow256_update): Use yarrow256_needed_sources.

2001-11-14  Niels Möller  <nisse@cuckoo.hack.org>

	* testsuite/yarrow-test.out: Updated, to match the seed-file aware
	generator.

	* testsuite/yarrow-test.c: Updated expected_output. Check the seed
	file contents at the end.

	* yarrow256.c (yarrow256_seed): New function.
	(yarrow_fast_reseed): Create new seed file contents.

2001-11-13  Niels Möller  <nisse@cuckoo.hack.org>

	* yarrow.h: Deleted yarrow160 declarations.

2001-11-02  Niels Möller  <nisse@ehand.com>

	* yarrow256.c (yarrow256_init): Fixed order of code and
	declarations.

2001-10-30  Niels Möller  <nisse@ehand.com>

	* rsa-compat.h: Added real prototypes and declarations.

	* Makefile.am (libnettle_a_SOURCES): Added rsa-compat.h and
	rsa-compat.c.

	* rsa-compat.c: New file, implementing RSA ref signature and
	verification functions.

	* configure.in: Check for libgmp. Deleted tests for SIZEOF_INT and
	friends.

	* rsa_sha1.c: New file, PKCS#1 rsa-sha1 signatures.
	* rsa_md5.c: New file, PKCS#1 rsa-md5 signatures.

	* rsa.c: New file with general rsa functions.

	* Makefile.am (libnettle_a_SOURCES): Added rsa and bignum files.

	* bignum.c, bignum.h: New file, with base256 functions missing in
	gmp.

	* testsuite/Makefile.am: Added bignum-test.

	* testsuite/run-tests (test_program): Check the exit code more
	carefully, and treat 77 as skip. This convention was borrowed from
	autotest.

	* testsuite/macros.m4: New macro SKIP which exits with code 77.

	* testsuite/bignum-test.m4: New file.

2001-10-15  Niels Möller  <nisse@ehand.com>

	* testsuite/Makefile.am (EXTRA_DIST): Include rfc1750.txt in the
	distribution.

2001-10-14  Niels Möller  <nisse@cuckoo.hack.org>

	* testsuite/des-test.m4: Added testcase taken from applied
	cryptography.

	* testsuite/yarrow-test.c: Use sha256 instead of sha1 for checking
	input and output. Updated the expected values.

	* yarrow256.c (YARROW_RESEED_ITERATIONS): New constant.
	(yarrow_iterate): New function.
	(yarrow_fast_reseed): Call yarrow_iterate.

	* testsuite/yarrow-test.c: Added verbose flag, disabled by
	default.

2001-10-12  Niels Möller  <nisse@ehand.com>

	* examples/nettle-benchmark.c: Added more ciphers.

	* Makefile.am (SUBDIRS): Added the examples subdir.

	* configure.in: Output examples/Makefile.

2001-10-12  Niels Möller  <nisse@cuckoo.hack.org>

	* examples/nettle-benchmark.c: New benchmarking program.

2001-10-10  Niels Möller  <nisse@ehand.com>

	* testsuite/yarrow-test.c: Open rfc1750.txt. Hash input and
	output, and compare to expected values.

	* testsuite/Makefile.am (CFLAGS): Don't disable optimization.
	(run-tests): Set srcdir in the environment when running run-tests.

	* testsuite/rfc1750.txt: Added this rfc as test input for yarrow.

	* yarrow_key_event.c (yarrow_key_event_estimate): Check if
	previous is zero.
	(yarrow_key_event_init): Initialize previous to zero.

	* yarrow256.c: Added debug some output.

	* testsuite/yarrow-test.c (main): Better output of entropy
	estimates at the end.

2001-10-09  Niels Möller  <nisse@ehand.com>

	* testsuite/Makefile.am (TS_PROGS): Added yarrow-test.

	* testsuite/yarrow-test.c: New file.

	* yarrow256.c (yarrow256_init): Initialize the sources.
	(yarrow256_random): Fixed loop condition.

	* yarrow.h (YARROW_KEY_EVENT_BUFFER): New constant.

	* yarrow_key_event.c: New file.

	* Makefile.am (libnettle_a_SOURCES): Added yarrow_key_event.c.

2001-10-08  Niels Möller  <nisse@cuckoo.hack.org>

	* yarrow.h (struct yarrow_key_event_ctx): New struct.

	* yarrow256.c (yarrow_fast_reseed): Generate two block of output
	using the old key and feed into the pool.

	* yarrow.h (struct yarrow256_ctx): Deleted buffer, index and
	block_count.

	* yarrow256.c (yarrow_fast_reseed): New function.
	(yarrow_slow_reseed): New function.
	(yarrow256_update): Check seed/reseed thresholds.
	(yarrow_gate): New function, extracted from
	yarrow_generate_block_with_gate which was deleted.
	(yarrow_generate_block_with_gate): Deleted function.
	(yarrow256_random): Don't buffer any output, instead gate after
	each request.
	(YARROW_GATE_THRESHOLD): Deleted constant.

2001-10-07  Niels Möller  <nisse@cuckoo.hack.org>

	* Makefile.am: Added yarrow files.

	* yarrow256.c: New file, implementing Yarrow. Work in progress.

	* sha256.c: New file, implementing sha256.

	* testsuite/Makefile.am (CFLAGS): Added sha256-test.

	* testsuite/sha256-test.m4: New testcases for sha256.

	* shadata.c: New file, for generating sha256 constants.

	* sha.h: Renamed sha1.h to sha.h, and added declarations for
	sha256.

2001-10-05  Niels Möller  <nisse@ehand.com>

	* testsuite/aes-test.m4: Added a comment with NIST test vectors.

2001-10-04  Niels Möller  <nisse@ehand.com>

	* rsa.h, rsa-compat.h, yarrow.h: New files.

2001-09-25  Niels Möller  <nisse@cuckoo.hack.org>

	* Released version 1.0.

2001-09-25  Niels Möller  <nisse@ehand.com>

	* sha1.c: Include stdlib.h, for abort.

	* md5.c: Include string.h, for memcpy.

	* testsuite/Makefile.am (M4_FILES): New variable. Explicitly list
	those C source files that should be generated by m4.

	* configure.in: Changed package name from "libnettle" to "nettle".

	* Makefile.am (EXTRA_DIST): Added .bootstrap.

	* AUTHORS: Added a reference to the manual.

2001-09-25  Niels Möller  <nisse@lysator.liu.se>

	* des-compat.c (des_cbc_cksum): Bug fix, local variable was
	declared in the middle of a block.

2001-09-19  Niels Möller  <nisse@cuckoo.hack.org>

	* nettle.texinfo (Compatibility functions): New section,
	mentioning md5-compat.h and des-compat.h.

2001-09-18  Niels Möller  <nisse@ehand.com>

	* index.html: New file.

2001-09-16  Niels Möller  <nisse@cuckoo.hack.org>

	* nettle.texinfo: Added description of des3. Minor fixes.

	* testsuite/des-compat-test.c (cbc_data): Shorten to 32 bytes (4
	blocks), the last block of zeroes wasn't used anyway.

	* des-compat.c (des_compat_des3_decrypt): Decrypt in the right
	order.
	(des_ncbc_encrypt): Bug fixed.
	(des_cbc_encrypt): Rewritten as a wrapper around des_ncbc_encrypt.

2001-09-14  Niels Möller  <nisse@ehand.com>

	* testsuite/des-compat-test.c: New file, copied from libdes
	(freeswan). All implemented functions but des_cbc_cksum seems to
	work now.

	* testsuite/Makefile.am (TS_PROGS): Added des-compat-test.

	* des-compat.c: Added libdes typedef:s. Had to remove all use of
	const in the process.
	(des_check_key): New global variable, checked by des_set_key.

	* des.c (des_set_key): Go on and expand the key even if it is
	weak.

	* des-compat.c (des_cbc_cksum): Implemented.
	(des_key_sched): Fixed return values.

2001-09-11  Niels Möller  <nisse@cuckoo.hack.org>

	* Makefile.am: Added des-compat.c and des-compat.h

	* des-compat.c: Bugfixes, more functions implemented.

	* des-compat.h: Define DES_ENCRYPT and DES_DECRYPT. Bugfixes.

2001-09-10  Niels Möller  <nisse@ehand.com>

	* nettle.texinfo (Copyright): Added copyright information for
	serpent.
	(Miscellaneous functions): Started writing documentation on the CBC
	functions.
	(Cipher Block Chaining): This section more or less complete now.

2001-09-09  Niels Möller  <nisse@cuckoo.hack.org>

	* testsuite/cbc-test.m4: Record intermediate values in a comment.
	* testsuite/des3-test.m4: Likewise.

	* testsuite/aes-test.m4: Added test case that appeared broken in
	the cbc test.

	* cbc.c (cbc_encrypt): Bug fix, encrypt block *after* XOR:ing the
	iv.

	* Makefile.am (libnettleinclude_HEADERS): Added cbc.h. Deleted
	des3.h.
	(libnettle_a_SOURCES): Added des3.c.

	* testsuite/Makefile.am (TS_PROGS): Added des3-test and cbc-test.

	* testsuite/cbc-test.m4: New testcase.

	* testsuite/des3-test.m4: New testcase.

	* cbc.h (CBC_CTX): New macro.
	(CBC_ENCRYPT): New macro.
	(CBC_DECRYPT): New macro.

	* des.c (des_fix_parity): New function.

	* des3.c: New file, implementing triple des.

2001-09-06  Niels Möller  <nisse@cuckoo.hack.org>

	* cbc.c, cbc.h: New files, for general CBC encryption.

	* des-compat.h: Added some prototypes.

2001-09-05  Niels Möller  <nisse@ehand.com>

	* testsuite/Makefile.am (TS_PROGS): Added md5-compat-test.

	* README: Copied introduction from the manual.

	* configure.in: Bumped version to 1.0.

	* Makefile.am (libnettleinclude_HEADERS): Added missing includes.
	(libnettle_a_SOURCES): Added md5-compat.c and md5-compat.h.

	* md5-compat.c, md5-compat.h: New files, implementing an RFC
	1321-style interface.

2001-09-02  Niels Möller  <nisse@cuckoo.hack.org>

	* twofish.c (twofish_decrypt): Fixed for();-bug in the block-loop.
	Spotted by Jean-Pierre.
	(twofish_encrypt): Likewise.

2001-07-03  Niels Möller  <nisse@ehand.com>

	* testsuite/testutils.c: Include string.h.

	* twofish.c: Include string.h.

2001-06-17  Niels Möller  <nisse@lysator.liu.se>

	* Makefile.am (des_headers): Dont use $(srcdir)/-prefixes as that
	seems to break with GNU make 3.79.1.

	* testsuite/testutils.c, testsuite/testutils.h: Use <inttypes.h>,
	not <stdint.h>.
	Include <stdlib.h>.

2001-06-17  Niels Möller  <nisse@cuckoo.hack.org>

	* Use <inttypes.h>, not <stdint.h>.

	* blowfish.h (BLOWFISH_MAX_KEY_SIZE): Fixed, should be 56.

	* Fixed copyright notices.

	* Makefile.am (libnettle_a_SOURCES): Added desinfo.h and
	desCode.h.
	(info_TEXINFOS): Added manual.
	(EXTRA_DIST): Added nettle.html.
	(%.html): Added rule for building nettle.html.

	* nettle.texinfo: New manual.

	* configure.in: Bumped version to 0.2.

	* testsuite/Makefile.am (TS_PROGS): Added cast128 test.

	* Added CAST128.

	* testsuite/serpent-test.m4: Added a few rudimentary tests
	extracted from the serpent package.

	* twofish.c: Adapted to nettle. Made constant tables const.
	Deleted bytes_to_word and word_to_bytes; use LE_READ_UINT32 and
	LE_WRITE_UINT32 instead.
	(twofish_selftest): Deleted. Moved the tests to the external
	testsuite.
	(twofish_set_key): Don't silently truncate too large keys.

	* sha1.c (sha1_update): Use unsigned for length.

	* serpent.c (serpent_set_key): Read the key backwards. Fixed
	padding (but there are no test vectors for key_size not a multiple
	of 4).
	(serpent_encrypt): Read and write data in the strange order used
	by the reference implementation.
	(serpent_decrypt): Likewise.

	* macros.h (FOR_BLOCKS): New macro, taken from lsh.

	* blowfish.h (struct blowfish_ctx): Use a two-dimensional array
	for s.

	* blowfish.c (initial_ctx): Arrange constants into a struct, to
	simplify key setup.
	(F): Deleted all but one definitions of the F function/macro.
	Added a context argument, and use that to find the subkeys.
	(R): Added context argument, and use that to find the subkeys.
	(blowfish_set_key): Some simplification.

	(encrypt): Deleted code for non-standard number of rounds. Deleted
	a bunch of local variables. Using the context pointer for
	everything should consume less registers.
	(decrypt): Likewise.

	* Makefile.am (libnettle_a_SOURCES): Added twofish.

2001-06-16  Niels Möller  <nisse@cuckoo.hack.org>

	* testsuite/blowfish-test.m4: Fixed test.

	* Added twofish implementation.

	* blowfish.h (struct blowfish_ctx): Use the correct size for the p
	array.

2001-06-15  Niels Möller  <nisse@ehand.com>

	* testsuite/blowfish-test.m4: Fixed testcase, use correct key
	length.

	* Makefile.am (libnettle_a_SOURCES): Added blowfish files.
	($(des_headers)): Strip directory part when passing file name to
	desdata.

	* testsuite/blowfish-test.m4: Added one test, from GNUPG.

	* Created blowfish.c and blowfish.h (from GNUPG via LSH). Needs
	more work.

	* aes.h: Fixed copyright notice to not mention GNU MP. XXX: Review
	all nettle copyrights.

	* testsuite/Makefile.am (TS_PROGS): Added tests for twofish and
	blowfish.

2001-06-13  Niels Möller  <nisse@ehand.com>

	* Makefile.am (libnettle_a_SOURCES): Added serpent files.

2001-06-12  Niels Möller  <nisse@cuckoo.hack.org>

	* des.c (des_encrypt, des_decrypt): Assert that the key setup was
	successful.

	* testsuite/Makefile.am (TS_PROGS): Added tests for des and sha1.

	* testsuite/sha1-test.m4: New file.

	* testsuite/des-test.m4: New file.

	* Added sha1 files.

	* Added desCore files.

	* Makefile.am: Added desCore and sha1.

2001-04-17  Niels Möller  <nisse@cuckoo.hack.org>

	* install-sh: Copied the standard install script.

	* testsuite/Makefile.am (CFLAGS): Disable optimization. Add
	$(top_srcdir) to the include path.
	(EXTRA_DIST): Added testutils.h, testutils.c and run-tests.
	(run-tests): Fixed path to run-tests.

	* Makefile.am (EXTRA_DIST): Added memxor.h.
	(libnettleinclude_HEADERS): Install headers in
	$(libnettleincludedir).

2001-04-13  Niels Möller  <nisse@cuckoo.hack.org>

	* Initial checkin.<|MERGE_RESOLUTION|>--- conflicted
+++ resolved
@@ -1,6 +1,25 @@
 2020-01-26  Niels Möller  <nisse@lysator.liu.se>
 
-<<<<<<< HEAD
+	* ecc-internal.h (struct ecc_curve): Delete g, the curve
+	generator, since it was used only by tests. Update all curve
+	instances.
+
+	* eccdata.c (output_curve): Delete output of ecc_g.
+	(output_point): Delete name argument, and update callers.
+
+	* testsuite/testutils.c (ecc_ref): Table of reference points moved
+	out of test_ecc_mul_a. Add generator to the list of points.
+	(test_ecc_mul_a): Use ecc_ref table also for the n == 1 case.
+	(test_ecc_ga, test_ecc_get_g, test_ecc_get_ga): New functions,
+	using the tabulated generator.
+
+	* testsuite/ecc-add-test.c: Use test_ecc_get_g, instead of
+	accessing ecc->g.
+	* testsuite/ecc-dup-test.c: Likewise.
+	* testsuite/ecc-mul-a-test.c: Use test_ecc_get_ga and test_ecc_ga.
+	Delete special case for n == 1.
+	* testsuite/ecc-mul-g-test.c: Use test_ecc_ga.
+
 	Support for GOST DSA, contributed by Dmitry Baryshkov.
 	* gostdsa-verify.c (gostdsa_verify): New file and function.
 	* gostdsa-sign.c (gostdsa_sign): New file and function.
@@ -29,27 +48,6 @@
 	(test_ecc_mul_a): Reference points for new curves.
 
 	* NEWS: Started on entries for Nettle-3.6.
-=======
-	* ecc-internal.h (struct ecc_curve): Delete g, the curve
-	generator, since it was used only by tests. Update all curve
-	instances.
-
-	* eccdata.c (output_curve): Delete output of ecc_g.
-	(output_point): Delete name argument, and update callers.
-
-	* testsuite/testutils.c (ecc_ref): Table of reference points moved
-	out of test_ecc_mul_a. Add generator to the list of points.
-	(test_ecc_mul_a): Use ecc_ref table also for the n == 1 case.
-	(test_ecc_ga, test_ecc_get_g, test_ecc_get_ga): New functions,
-	using the tabulated generator.
-
-	* testsuite/ecc-add-test.c: Use test_ecc_get_g, instead of
-	accessing ecc->g.
-	* testsuite/ecc-dup-test.c: Likewise.
-	* testsuite/ecc-mul-a-test.c: Use test_ecc_get_ga and test_ecc_ga.
-	Delete special case for n == 1.
-	* testsuite/ecc-mul-g-test.c: Use test_ecc_ga.
->>>>>>> 358eabb1
 
 2020-01-25  Niels Möller  <nisse@lysator.liu.se>
 
