--- conflicted
+++ resolved
@@ -42,11 +42,8 @@
 #include "gmp-glue.h"
 #include "rsa.h"
 #include "rsa-internal.h"
-<<<<<<< HEAD
-=======
 
 #define MAX(a, b) ((a) > (b) ? (a) : (b))
->>>>>>> 350d8762
 
 #if NETTLE_USE_MINI_GMP
 /* Blinds m, by computing c = m r^e (mod n), for a random r. Also
