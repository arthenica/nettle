/* rsa-decrypt-tr.c

   RSA decryption, using randomized RSA blinding to be more resistant
   to timing attacks.

   Copyright (C) 2001, 2012 Niels Möller, Nikos Mavrogiannopoulos

   This file is part of GNU Nettle.

   GNU Nettle is free software: you can redistribute it and/or
   modify it under the terms of either:

     * the GNU Lesser General Public License as published by the Free
       Software Foundation; either version 3 of the License, or (at your
       option) any later version.

   or

     * the GNU General Public License as published by the Free
       Software Foundation; either version 2 of the License, or (at your
       option) any later version.

   or both in parallel, as here.

   GNU Nettle is distributed in the hope that it will be useful,
   but WITHOUT ANY WARRANTY; without even the implied warranty of
   MERCHANTABILITY or FITNESS FOR A PARTICULAR PURPOSE.  See the GNU
   General Public License for more details.

   You should have received copies of the GNU General Public License and
   the GNU Lesser General Public License along with this program.  If
   not, see http://www.gnu.org/licenses/.
*/

#if HAVE_CONFIG_H
# include "config.h"
#endif

#include "rsa.h"
#include "rsa-internal.h"
<<<<<<< HEAD

#include "bignum.h"
#include "pkcs1.h"
=======
#include "gmp-glue.h"
>>>>>>> 350d8762

int
rsa_decrypt_tr(const struct rsa_public_key *pub,
	       const struct rsa_private_key *key,
	       void *random_ctx, nettle_random_func *random,
	       size_t *length, uint8_t *message,
	       const mpz_t gibberish)
{
  TMP_GMP_DECL (m, mp_limb_t);
  TMP_GMP_DECL (em, uint8_t);
  mp_size_t key_limb_size;
  int res;

  key_limb_size = NETTLE_OCTET_SIZE_TO_LIMB_SIZE(key->size);

  TMP_GMP_ALLOC (m, key_limb_size);
  TMP_GMP_ALLOC (em, key->size);

  res = _rsa_sec_compute_root_tr (pub, key, random_ctx, random, m,
				  mpz_limbs_read(gibberish),
				  mpz_size(gibberish));

  mpn_get_base256 (em, key->size, m, key_limb_size);

  res &= _pkcs1_sec_decrypt_variable (length, message, key->size, em);

  TMP_GMP_FREE (em);
  TMP_GMP_FREE (m);
  return res;
}<|MERGE_RESOLUTION|>--- conflicted
+++ resolved
@@ -36,15 +36,8 @@
 # include "config.h"
 #endif
 
-#include "rsa.h"
 #include "rsa-internal.h"
-<<<<<<< HEAD
-
-#include "bignum.h"
-#include "pkcs1.h"
-=======
 #include "gmp-glue.h"
->>>>>>> 350d8762
 
 int
 rsa_decrypt_tr(const struct rsa_public_key *pub,
