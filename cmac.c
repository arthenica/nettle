--- conflicted
+++ resolved
@@ -80,12 +80,8 @@
   /* step 1 - generate subkeys k1 and k2 */
   encrypt(cipher, 16, L.b, zero_block.b);
 
-<<<<<<< HEAD
-  _cmac128_block_mulx(&ctx->K1, L);
-  _cmac128_block_mulx(&ctx->K2, &ctx->K1);
-=======
-  block_mulx(&key->K1, &L);
-  block_mulx(&key->K2, &key->K1);
+  _cmac128_block_mulx(&key->K1, &L);
+  _cmac128_block_mulx(&key->K2, &key->K1);
 }
 
 void
@@ -93,7 +89,6 @@
 {
   memset(&ctx->X, 0, sizeof(ctx->X));
   ctx->index = 0;
->>>>>>> 22fda42f
 }
 
 #define MIN(x,y) ((x)<(y)?(x):(y))
