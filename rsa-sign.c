--- conflicted
+++ resolved
@@ -35,12 +35,7 @@
 # include "config.h"
 #endif
 
-<<<<<<< HEAD
-#include "rsa.h"
-#include "rsa-internal.h"
-=======
 #include <assert.h>
->>>>>>> 350d8762
 
 #include "rsa.h"
 #include "rsa-internal.h"
