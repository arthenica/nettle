--- conflicted
+++ resolved
@@ -68,9 +68,9 @@
 
 all-here: $(TARGETS) $(DOCTARGETS)
 
-nettle_SOURCES = aes-decrypt-internal.c aes-decrypt.c aes-decrypt-table.c \
+nettle_SOURCES = aes-decrypt-internal.c aes-decrypt-table.c \
 		 aes128-decrypt.c aes192-decrypt.c aes256-decrypt.c \
-		 aes-encrypt-internal.c aes-encrypt.c aes-encrypt-table.c \
+		 aes-encrypt-internal.c aes-encrypt-table.c \
 		 aes128-encrypt.c aes192-encrypt.c aes256-encrypt.c \
 		 aes-invert-internal.c aes-set-key-internal.c \
 		 aes128-set-encrypt-key.c aes128-set-decrypt-key.c \
@@ -108,13 +108,9 @@
 		 chacha-set-key.c chacha-set-nonce.c \
 		 ctr.c ctr16.c des.c des3.c \
 		 eax.c eax-aes128.c eax-aes128-meta.c \
-<<<<<<< HEAD
 		 ghash-set-key.c ghash-update.c \
 		 siv-ghash-set-key.c siv-ghash-update.c \
-		 gcm.c gcm-aes.c \
-=======
 		 gcm.c \
->>>>>>> 68ed092e
 		 gcm-aes128.c gcm-aes128-meta.c \
 		 gcm-aes192.c gcm-aes192-meta.c \
 		 gcm-aes256.c gcm-aes256-meta.c \
