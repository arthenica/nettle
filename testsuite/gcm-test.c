--- conflicted
+++ resolved
@@ -29,7 +29,6 @@
     }
 }
 
-<<<<<<< HEAD
 static void
 test_ghash_internal (const struct tstring *key,
 		     const struct tstring *iv,
@@ -74,33 +73,6 @@
     }
 }
 
-static nettle_set_key_func gcm_unified_aes128_set_key;
-static nettle_set_key_func gcm_unified_aes128_set_iv;
-static void
-gcm_unified_aes128_set_key (void *ctx, const uint8_t *key)
-{
-  gcm_aes_set_key (ctx, AES128_KEY_SIZE, key);
-}
-static void
-gcm_unified_aes128_set_iv (void *ctx, const uint8_t *iv)
-{
-  gcm_aes_set_iv (ctx, GCM_IV_SIZE, iv);
-}
-static const struct nettle_aead
-nettle_gcm_unified_aes128 = {
-  "gcm-aes128",
-  sizeof (struct gcm_aes_ctx),
-  GCM_BLOCK_SIZE, AES128_KEY_SIZE,
-  GCM_IV_SIZE, GCM_DIGEST_SIZE,
-  (nettle_set_key_func *) gcm_unified_aes128_set_key,
-  (nettle_set_key_func *) gcm_unified_aes128_set_key,
-  (nettle_set_key_func *) gcm_unified_aes128_set_iv,
-  (nettle_hash_update_func *) gcm_aes_update,
-  (nettle_crypt_func *) gcm_aes_encrypt,
-  (nettle_crypt_func *) gcm_aes_decrypt,
-  (nettle_hash_digest_func *) gcm_aes_digest
-};
-
 /* Hack that uses a 16-byte nonce, a 12-byte standard GCM nonce and an
    explicit initial value for the counter. */
 static void
@@ -110,8 +82,6 @@
   memcpy (ctx->gcm.ctr.b + 12, iv + 12, 4);
 }
 
-=======
->>>>>>> 68ed092e
 void
 test_main(void)
 {
@@ -223,27 +193,6 @@
   /* Test case 6 */
   test_aead(&nettle_gcm_aes128,
 	    (nettle_hash_update_func *) gcm_aes128_set_iv,
-	    SHEX("feffe9928665731c6d6a8f9467308308"),
-	    SHEX("feedfacedeadbeeffeedfacedeadbeef"
-		 "abaddad2"),
-	    SHEX("d9313225f88406e5a55909c5aff5269a"
-		 "86a7a9531534f7da2e4c303d8a318a72"
-		 "1c3c0c95956809532fcf0e2449a6b525"
-		 "b16aedf5aa0de657ba637b39"),
-	    SHEX("8ce24998625615b603a033aca13fb894"
-		 "be9112a5c3a211a8ba262a3cca7e2ca7"
-		 "01e4a9a4fba43c90ccdcb281d48c7c6f"
-		 "d62875d2aca417034c34aee5"),
-	    SHEX("9313225df88406e555909c5aff5269aa"
-		 "6a7a9538534f7da1e4c303d2a318a728"
-		 "c3c0c95156809539fcf0e2429a6b5254"
-		 "16aedbf5a0de6a57a637b39b"),
-	    SHEX("619cc5aefffe0bfa462af43c1699d050"));
-
-<<<<<<< HEAD
-  /* Same test, but with old gcm_aes interface */
-  test_aead(&nettle_gcm_unified_aes128,
-	    (nettle_hash_update_func *) gcm_aes_set_iv,
 	    SHEX("feffe9928665731c6d6a8f9467308308"),
 	    SHEX("feedfacedeadbeeffeedfacedeadbeef"
 		 "abaddad2"),
@@ -482,8 +431,6 @@
 	    SHEX("d64dd27c678a2827 859bd29e7ea4ae07"));
 
 
-=======
->>>>>>> 68ed092e
   /* Test case 7 */
   test_aead(&nettle_gcm_aes192, NULL,
 	    SHEX("00000000000000000000000000000000"
