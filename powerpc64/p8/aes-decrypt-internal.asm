C powerpc64/p8/aes-decrypt-internal.asm

ifelse(`
   Copyright (C) 2020 Mamone Tarsha
   This file is part of GNU Nettle.

   GNU Nettle is free software: you can redistribute it and/or
   modify it under the terms of either:

     * the GNU Lesser General Public License as published by the Free
       Software Foundation; either version 3 of the License, or (at your
       option) any later version.

   or

     * the GNU General Public License as published by the Free
       Software Foundation; either version 2 of the License, or (at your
       option) any later version.

   or both in parallel, as here.

   GNU Nettle is distributed in the hope that it will be useful,
   but WITHOUT ANY WARRANTY; without even the implied warranty of
   MERCHANTABILITY or FITNESS FOR A PARTICULAR PURPOSE.  See the GNU
   General Public License for more details.

   You should have received copies of the GNU General Public License and
   the GNU Lesser General Public License along with this program.  If
   not, see http://www.gnu.org/licenses/.
')

C Register usage:

define(`SP', `r1')
define(`TOCP', `r2')

define(`ROUNDS', `r3')
define(`KEYS', `r4')
define(`LENGTH', `r6')
define(`DST', `r7')
define(`SRC', `r8')
C r9 used as loop index register, r10-r12, r14-r17 as constants.

define(`SWAP_MASK', `v0')

define(`K', `v1')
define(`S0', `v2')
define(`S1', `v3')
define(`S2', `v4')
define(`S3', `v5')
define(`S4', `v6')
define(`S5', `v7')
define(`S6', `v8')
define(`S7', `v9')

C ZERO vector register is used in place of RoundKey
C for vncipher instruction because the order of InvMixColumns
C and Xor processes are flipped in that instruction.
C The Xor process with RoundKey is executed afterward.
define(`ZERO', `v10')

.file "aes-decrypt-internal.asm"

.text

 C _aes_decrypt(unsigned rounds, const uint32_t *keys,
 C       const struct aes_table *T,
 C       size_t length, uint8_t *dst,
 C       uint8_t *src)

define(`FUNC_ALIGN', `5')
PROLOGUE(_nettle_aes_decrypt)
 vxor ZERO,ZERO,ZERO

 DATA_LOAD_VEC(SWAP_MASK,.swap_mask,r5)

 subi ROUNDS,ROUNDS,1
 srdi LENGTH,LENGTH,4

 C Used as offsets for load/store, throughout this function
 li             r10,0x10
 li             r11,0x20
 li             r12,0x30

 srdi r5,LENGTH,3 #8x loop count
 cmpldi r5,0
 beq L4x

 std r14,-32(SP)
 std r15,-24(SP)
 std r16,-16(SP)
 std r17,-8(SP)

 li r14,0x40
 li r15,0x50
 li r16,0x60
 li r17,0x70

.align 5
Lx8_loop:
 lxvd2x VSR(K),0,KEYS
 vperm   K,K,K,SWAP_MASK

 lxvd2x VSR(S0),0,SRC
 lxvd2x VSR(S1),r10,SRC
 lxvd2x VSR(S2),r11,SRC
 lxvd2x VSR(S3),r12,SRC
 lxvd2x VSR(S4),r14,SRC
 lxvd2x VSR(S5),r15,SRC
 lxvd2x VSR(S6),r16,SRC
 lxvd2x VSR(S7),r17,SRC

IF_LE(`OPN_XXXY(vperm, SWAP_MASK, S0,S1,S2,S3,S4,S5,S6,S7)')

 OPN_XXY(vxor, K, S0, S1, S2, S3, S4, S5, S6, S7)

 mtctr ROUNDS
<<<<<<< HEAD
 li r9,0x10

=======
 li r10,-0x10
>>>>>>> d68b86b0
.align 5
L8x_round_loop:
 lxvd2x VSR(K),r9,KEYS
 vperm   K,K,K,SWAP_MASK
 OPN_XXY(vncipher, ZERO, S0, S1, S2, S3, S4, S5, S6, S7)
 OPN_XXY(vxor, K, S0, S1, S2, S3, S4, S5, S6, S7)
<<<<<<< HEAD
 addi r9,r9,0x10
=======
 subi r10,r10,0x10
>>>>>>> d68b86b0
 bdnz L8x_round_loop

 lxvd2x VSR(K),r9,KEYS
 vperm   K,K,K,SWAP_MASK
 OPN_XXY(vncipherlast, K, S0, S1, S2, S3, S4, S5, S6, S7)

IF_LE(`OPN_XXXY(vperm, SWAP_MASK, S0,S1,S2,S3,S4,S5,S6,S7)')

 stxvd2x VSR(S0),0,DST
 stxvd2x VSR(S1),r10,DST
 stxvd2x VSR(S2),r11,DST
 stxvd2x VSR(S3),r12,DST
 stxvd2x VSR(S4),r14,DST
 stxvd2x VSR(S5),r15,DST
 stxvd2x VSR(S6),r16,DST
 stxvd2x VSR(S7),r17,DST

 addi SRC,SRC,0x80
 addi DST,DST,0x80

 subic. r5,r5,1
 bne Lx8_loop

 ld r14,-32(SP)
 ld r15,-24(SP)
 ld r16,-16(SP)
 ld r17,-8(SP)

 clrldi LENGTH,LENGTH,61

L4x:
 srdi   r5,LENGTH,2
 cmpldi   r5,0
 beq   L2x

 lxvd2x   VSR(K),0,KEYS
 vperm   K,K,K,SWAP_MASK

 lxvd2x VSR(S0),0,SRC
 lxvd2x VSR(S1),r10,SRC
 lxvd2x VSR(S2),r11,SRC
 lxvd2x VSR(S3),r12,SRC

IF_LE(`OPN_XXXY(vperm, SWAP_MASK, S0,S1,S2,S3)')

 OPN_XXY(vxor, K, S0, S1, S2, S3)

 mtctr ROUNDS
<<<<<<< HEAD
 li r9,0x10
=======
 li r10,-0x10
>>>>>>> d68b86b0
.align 5
L4x_round_loop:
 lxvd2x VSR(K),r9,KEYS
 vperm  K,K,K,SWAP_MASK
 OPN_XXY(vncipher, ZERO, S0, S1, S2, S3)
 OPN_XXY(vxor, K, S0, S1, S2, S3)
<<<<<<< HEAD
 addi   r9,r9,0x10
=======
 subi   r10,r10,0x10
>>>>>>> d68b86b0
 bdnz  L4x_round_loop

 lxvd2x VSR(K),r9,KEYS
 vperm   K,K,K,SWAP_MASK
 OPN_XXY(vncipherlast, K, S0, S1, S2, S3)

IF_LE(`OPN_XXXY(vperm, SWAP_MASK, S0,S1,S2,S3)')

 stxvd2x VSR(S0),0,DST
 stxvd2x VSR(S1),r10,DST
 stxvd2x VSR(S2),r11,DST
 stxvd2x VSR(S3),r12,DST

 addi   SRC,SRC,0x40
 addi   DST,DST,0x40

 clrldi LENGTH,LENGTH,62

L2x:
 srdi  r5,LENGTH,1
 cmpldi  r5,0
 beq   L1x

 lxvd2x VSR(K),0,KEYS
 vperm K,K,K,SWAP_MASK

 lxvd2x VSR(S0),0,SRC
 lxvd2x VSR(S1),r10,SRC

IF_LE(`vperm S0,S0,S0,SWAP_MASK
 vperm S1,S1,S1,SWAP_MASK')

 vxor  S0,S0,K
 vxor   S1,S1,K

 mtctr   ROUNDS
<<<<<<< HEAD
 li  r9,0x10
=======
 li  r10,-0x10
>>>>>>> d68b86b0
.align 5
L2x_round_loop:
 lxvd2x VSR(K),r9,KEYS
 vperm  K,K,K,SWAP_MASK
 vncipher S0,S0,ZERO
 vncipher S1,S1,ZERO
 vxor  S0,S0,K
 vxor  S1,S1,K
<<<<<<< HEAD
 addi   r9,r9,0x10
=======
 subi   r10,r10,0x10
>>>>>>> d68b86b0
 bdnz   L2x_round_loop

 lxvd2x VSR(K),r9,KEYS
 vperm  K,K,K,SWAP_MASK
 vncipherlast S0,S0,K
 vncipherlast S1,S1,K

IF_LE(`vperm S0,S0,S0,SWAP_MASK
 vperm S1,S1,S1,SWAP_MASK')

 stxvd2x VSR(S0),0,DST
 stxvd2x VSR(S1),r10,DST

 addi   SRC,SRC,0x20
 addi   DST,DST,0x20

 clrldi LENGTH,LENGTH,63

L1x:
 cmpldi LENGTH,0
 beq   Ldone

 lxvd2x VSR(K),0,KEYS
 vperm   K,K,K,SWAP_MASK

 lxvd2x VSR(S0),0,SRC

IF_LE(`vperm S0,S0,S0,SWAP_MASK')

 vxor   S0,S0,K

 mtctr   ROUNDS
<<<<<<< HEAD
 li   r9,0x10
=======
 li   r10,-0x10
>>>>>>> d68b86b0
.align 5
L1x_round_loop:
 lxvd2x VSR(K),r9,KEYS
 vperm  K,K,K,SWAP_MASK
 vncipher S0,S0,ZERO
 vxor   S0,S0,K
<<<<<<< HEAD
 addi   r9,r9,0x10
=======
 subi   r10,r10,0x10
>>>>>>> d68b86b0
 bdnz   L1x_round_loop

 lxvd2x VSR(K),r9,KEYS
 vperm  K,K,K,SWAP_MASK
 vncipherlast S0,S0,K

IF_LE(`vperm S0,S0,S0,SWAP_MASK')

 stxvd2x VSR(S0),0,DST

Ldone:
 blr
EPILOGUE(_nettle_aes_decrypt)

 .data
 .align 4
.swap_mask:
IF_LE(`.byte 8,9,10,11,12,13,14,15,0,1,2,3,4,5,6,7')
IF_BE(`.byte 3,2,1,0,7,6,5,4,11,10,9,8,15,14,13,12')<|MERGE_RESOLUTION|>--- conflicted
+++ resolved
@@ -115,23 +115,15 @@
  OPN_XXY(vxor, K, S0, S1, S2, S3, S4, S5, S6, S7)
 
  mtctr ROUNDS
-<<<<<<< HEAD
- li r9,0x10
-
-=======
- li r10,-0x10
->>>>>>> d68b86b0
+ li r9,-0x10
+
 .align 5
 L8x_round_loop:
  lxvd2x VSR(K),r9,KEYS
  vperm   K,K,K,SWAP_MASK
  OPN_XXY(vncipher, ZERO, S0, S1, S2, S3, S4, S5, S6, S7)
  OPN_XXY(vxor, K, S0, S1, S2, S3, S4, S5, S6, S7)
-<<<<<<< HEAD
- addi r9,r9,0x10
-=======
- subi r10,r10,0x10
->>>>>>> d68b86b0
+ subi r9,r9,0x10
  bdnz L8x_round_loop
 
  lxvd2x VSR(K),r9,KEYS
@@ -180,22 +172,14 @@
  OPN_XXY(vxor, K, S0, S1, S2, S3)
 
  mtctr ROUNDS
-<<<<<<< HEAD
- li r9,0x10
-=======
- li r10,-0x10
->>>>>>> d68b86b0
+ li r9,-0x10
 .align 5
 L4x_round_loop:
  lxvd2x VSR(K),r9,KEYS
  vperm  K,K,K,SWAP_MASK
  OPN_XXY(vncipher, ZERO, S0, S1, S2, S3)
  OPN_XXY(vxor, K, S0, S1, S2, S3)
-<<<<<<< HEAD
- addi   r9,r9,0x10
-=======
- subi   r10,r10,0x10
->>>>>>> d68b86b0
+ subi   r9,r9,0x10
  bdnz  L4x_round_loop
 
  lxvd2x VSR(K),r9,KEYS
@@ -232,11 +216,7 @@
  vxor   S1,S1,K
 
  mtctr   ROUNDS
-<<<<<<< HEAD
- li  r9,0x10
-=======
- li  r10,-0x10
->>>>>>> d68b86b0
+ li  r9,-0x10
 .align 5
 L2x_round_loop:
  lxvd2x VSR(K),r9,KEYS
@@ -245,11 +225,7 @@
  vncipher S1,S1,ZERO
  vxor  S0,S0,K
  vxor  S1,S1,K
-<<<<<<< HEAD
- addi   r9,r9,0x10
-=======
- subi   r10,r10,0x10
->>>>>>> d68b86b0
+ subi   r9,r9,0x10
  bdnz   L2x_round_loop
 
  lxvd2x VSR(K),r9,KEYS
@@ -282,22 +258,14 @@
  vxor   S0,S0,K
 
  mtctr   ROUNDS
-<<<<<<< HEAD
- li   r9,0x10
-=======
- li   r10,-0x10
->>>>>>> d68b86b0
+ li   r9,-0x10
 .align 5
 L1x_round_loop:
  lxvd2x VSR(K),r9,KEYS
  vperm  K,K,K,SWAP_MASK
  vncipher S0,S0,ZERO
  vxor   S0,S0,K
-<<<<<<< HEAD
- addi   r9,r9,0x10
-=======
- subi   r10,r10,0x10
->>>>>>> d68b86b0
+ subi   r9,r9,0x10
  bdnz   L1x_round_loop
 
  lxvd2x VSR(K),r9,KEYS
